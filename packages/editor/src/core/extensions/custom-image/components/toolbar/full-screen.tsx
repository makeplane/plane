import { useCallback, useEffect, useMemo, useState, useRef } from "react";
import { ExternalLink, Maximize, Minus, Plus, X } from "lucide-react";
<<<<<<< HEAD
import { cn } from "@/helpers/common";
=======
// plane utils
import { cn } from "@plane/utils";
>>>>>>> 88737b10

type Props = {
  image: {
    src: string;
    height: string;
    width: string;
    aspectRatio: number;
  };
  isOpen: boolean;
  toggleFullScreenMode: (val: boolean) => void;
};

const MIN_ZOOM = 0.5;
const MAX_ZOOM = 2;
const ZOOM_SPEED = 0.05;
const ZOOM_STEPS = [0.5, 1, 1.5, 2];

export const ImageFullScreenAction: React.FC<Props> = (props) => {
  const { image, isOpen: isFullScreenEnabled, toggleFullScreenMode } = props;
  const { src, width, aspectRatio } = image;

  const [magnification, setMagnification] = useState<number>(1);
  const [initialMagnification, setInitialMagnification] = useState(1);
  const [isDragging, setIsDragging] = useState(false);
  const dragStart = useRef({ x: 0, y: 0 });
  const dragOffset = useRef({ x: 0, y: 0 });
  const modalRef = useRef<HTMLDivElement>(null);
  const imgRef = useRef<HTMLImageElement>(null);

  const widthInNumber = useMemo(() => Number(width?.replace("px", "")), [width]);

  const setImageRef = useCallback(
    (node: HTMLImageElement | null) => {
      if (!node || !isFullScreenEnabled) return;

      imgRef.current = node;

      const viewportWidth = window.innerWidth * 0.9;
      const viewportHeight = window.innerHeight * 0.75;
      const imageWidth = widthInNumber;
      const imageHeight = imageWidth / aspectRatio;

      const widthRatio = viewportWidth / imageWidth;
      const heightRatio = viewportHeight / imageHeight;

      setInitialMagnification(Math.min(widthRatio, heightRatio));
      setMagnification(1);

      // Reset image position
      node.style.left = "0px";
      node.style.top = "0px";
    },
    [isFullScreenEnabled, widthInNumber, aspectRatio]
  );

  const handleClose = useCallback(() => {
    if (isDragging) return;
    toggleFullScreenMode(false);
    setMagnification(1);
  }, [isDragging, toggleFullScreenMode]);

  const handleOpenInNewTab = () => window.open(src, "_blank");

  const handleMagnification = useCallback((direction: "increase" | "decrease") => {
    setMagnification((prev) => {
      // Find the appropriate target zoom level based on current magnification
      let targetZoom: number;
      if (direction === "increase") {
        targetZoom = ZOOM_STEPS.find((step) => step > prev) ?? MAX_ZOOM;
      } else {
        // Reverse the array to find the next lower step
        targetZoom = [...ZOOM_STEPS].reverse().find((step) => step < prev) ?? MIN_ZOOM;
      }

      // Reset position when zoom matches initial magnification
      if (targetZoom === 1 && imgRef.current) {
        imgRef.current.style.left = "0px";
        imgRef.current.style.top = "0px";
      }

      return targetZoom;
    });
  }, []);

  const handleKeyDown = useCallback(
    (e: KeyboardEvent) => {
      if (e.key === "Escape" || e.key === "+" || e.key === "=" || e.key === "-") {
        e.preventDefault();
        e.stopPropagation();

        if (e.key === "Escape") handleClose();
        if (e.key === "+" || e.key === "=") handleMagnification("increase");
        if (e.key === "-") handleMagnification("decrease");
      }
    },
    [handleClose, handleMagnification]
  );

  const handleMouseDown = (e: React.MouseEvent) => {
    if (!imgRef.current) return;

    const imgWidth = imgRef.current.offsetWidth * magnification;
    const imgHeight = imgRef.current.offsetHeight * magnification;
    const viewportWidth = window.innerWidth;
    const viewportHeight = window.innerHeight;

    if (imgWidth > viewportWidth || imgHeight > viewportHeight) {
      e.preventDefault();
      e.stopPropagation();
      setIsDragging(true);
      dragStart.current = { x: e.clientX, y: e.clientY };
      dragOffset.current = {
        x: parseInt(imgRef.current.style.left || "0"),
        y: parseInt(imgRef.current.style.top || "0"),
      };
    }
  };

  const handleMouseMove = useCallback(
    (e: MouseEvent) => {
      if (!isDragging || !imgRef.current) return;

      const dx = e.clientX - dragStart.current.x;
      const dy = e.clientY - dragStart.current.y;

      // Apply the scale factor to the drag movement
      const scaledDx = dx / magnification;
      const scaledDy = dy / magnification;

      imgRef.current.style.left = `${dragOffset.current.x + scaledDx}px`;
      imgRef.current.style.top = `${dragOffset.current.y + scaledDy}px`;
    },
    [isDragging, magnification]
  );

  const handleMouseUp = useCallback(() => {
    if (!isDragging || !imgRef.current) return;
    setIsDragging(false);
  }, [isDragging]);

  const handleWheel = useCallback(
    (e: WheelEvent) => {
      if (!imgRef.current || !isFullScreenEnabled) return;

      e.preventDefault();

      // Handle pinch-to-zoom
      if (e.ctrlKey) {
        const delta = e.deltaY;
        setMagnification((prev) => {
          const newZoom = prev * (1 - delta * ZOOM_SPEED);
          const clampedZoom = Math.min(Math.max(newZoom, MIN_ZOOM), MAX_ZOOM);

          // Reset position when zoom matches initial magnification
          if (clampedZoom === 1 && imgRef.current) {
            imgRef.current.style.left = "0px";
            imgRef.current.style.top = "0px";
          }

          return clampedZoom;
        });
        return;
      }
    },
    [isFullScreenEnabled, magnification]
  );

  // Event listeners
  useEffect(() => {
    if (!isFullScreenEnabled) return;

    document.addEventListener("keydown", handleKeyDown);
    window.addEventListener("mousemove", handleMouseMove);
    window.addEventListener("mouseup", handleMouseUp);
    window.addEventListener("wheel", handleWheel, { passive: false });

    return () => {
      document.removeEventListener("keydown", handleKeyDown);
      window.removeEventListener("mousemove", handleMouseMove);
      window.removeEventListener("mouseup", handleMouseUp);
      window.removeEventListener("wheel", handleWheel);
    };
  }, [isFullScreenEnabled, handleKeyDown, handleMouseMove, handleMouseUp, handleWheel]);

  return (
    <>
      <div
        className={cn("fixed inset-0 size-full z-20 bg-black/90 opacity-0 pointer-events-none transition-opacity", {
          "opacity-100 pointer-events-auto": isFullScreenEnabled,
          "cursor-default": !isDragging,
          "cursor-grabbing": isDragging,
        })}
      >
        <div
          ref={modalRef}
          onMouseDown={(e) => e.target === modalRef.current && handleClose()}
          className="relative size-full grid place-items-center overflow-hidden"
        >
          <button
            type="button"
            onClick={handleClose}
            className="absolute top-10 right-10 size-8 grid place-items-center"
          >
            <X className="size-8 text-white/60 hover:text-white transition-colors" />
          </button>
          <img
            ref={setImageRef}
            src={src}
            className="read-only-image rounded-lg"
            style={{
              width: `${widthInNumber * initialMagnification}px`,
              maxWidth: "none",
              maxHeight: "none",
              aspectRatio,
              position: "relative",
              transform: `scale(${magnification})`,
              transformOrigin: "center",
              transition: "width 0.2s ease, transform 0.2s ease",
            }}
            onMouseDown={handleMouseDown}
          />
          <div className="fixed bottom-10 left-1/2 -translate-x-1/2 flex items-center justify-center gap-1 rounded-md border border-white/20 py-2 divide-x divide-white/20 bg-black">
            <div className="flex items-center">
              <button
                type="button"
                onClick={() => handleMagnification("decrease")}
                className="size-6 grid place-items-center text-white/60 hover:text-white disabled:text-white/30 transition-colors duration-200"
                disabled={magnification <= MIN_ZOOM}
              >
                <Minus className="size-4" />
              </button>
              <span className="text-sm w-12 text-center text-white">{Math.round(100 * magnification)}%</span>
              <button
                type="button"
                onClick={() => handleMagnification("increase")}
                className="size-6 grid place-items-center text-white/60 hover:text-white disabled:text-white/30 transition-colors duration-200"
                disabled={magnification >= MAX_ZOOM}
              >
                <Plus className="size-4" />
              </button>
            </div>
            <button
              type="button"
              onClick={handleOpenInNewTab}
              className="flex-shrink-0 size-8 grid place-items-center text-white/60 hover:text-white transition-colors duration-200"
            >
              <ExternalLink className="size-4" />
            </button>
          </div>
        </div>
      </div>
      <button
        type="button"
        onClick={(e) => {
          e.preventDefault();
          e.stopPropagation();
          toggleFullScreenMode(true);
        }}
        className="size-5 grid place-items-center hover:bg-black/40 text-white rounded transition-colors"
      >
        <Maximize className="size-3" />
      </button>
    </>
  );
};<|MERGE_RESOLUTION|>--- conflicted
+++ resolved
@@ -1,11 +1,7 @@
 import { useCallback, useEffect, useMemo, useState, useRef } from "react";
 import { ExternalLink, Maximize, Minus, Plus, X } from "lucide-react";
-<<<<<<< HEAD
-import { cn } from "@/helpers/common";
-=======
 // plane utils
 import { cn } from "@plane/utils";
->>>>>>> 88737b10
 
 type Props = {
   image: {
