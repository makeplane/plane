--- conflicted
+++ resolved
@@ -1,13 +1,8 @@
 import { useState } from "react";
 // plane imports
 import { cn } from "@plane/utils";
-<<<<<<< HEAD
 // local imports
-import { ImageFullScreenAction } from "./full-screen";
-=======
-// components
 import { ImageFullScreenActionRoot } from "./full-screen";
->>>>>>> 518a01a6
 
 type Props = {
   containerClassName?: string;
