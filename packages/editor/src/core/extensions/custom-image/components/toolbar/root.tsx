import type { Editor } from "@tiptap/core";
import { useState } from "react";
// plane imports
import { cn } from "@plane/utils";
// local imports
import type { TCustomImageAlignment } from "../../types";
import { ImageAlignmentAction } from "./alignment";
import { ImageDownloadAction } from "./download";
import { ImageFullScreenActionRoot } from "./full-screen";

type Props = {
  alignment: TCustomImageAlignment;
<<<<<<< HEAD
=======
  editor: Editor;
  width: string;
  height: string;
>>>>>>> cc49a2ca
  aspectRatio: number;
  downloadSrc: string;
  handleAlignmentChange: (alignment: TCustomImageAlignment) => void;
  height: string;
  isTouchDevice: boolean;
  src: string;
  width: string;
};

export const ImageToolbarRoot: React.FC<Props> = (props) => {
<<<<<<< HEAD
  const { alignment, downloadSrc, handleAlignmentChange, isTouchDevice } = props;
=======
  const { alignment, editor, downloadSrc, handleAlignmentChange } = props;
>>>>>>> cc49a2ca
  // states
  const [shouldShowToolbar, setShouldShowToolbar] = useState(false);
  // derived values
  const isEditable = editor.isEditable;

  return (
    <>
      <div
        className={cn(
          "absolute top-1 right-1 h-7 z-20 bg-black/80 rounded flex items-center gap-2 px-2 opacity-0 pointer-events-none group-hover/image-component:opacity-100 group-hover/image-component:pointer-events-auto transition-opacity",
          {
            "opacity-100 pointer-events-auto": shouldShowToolbar,
          }
        )}
      >
<<<<<<< HEAD
        {!isTouchDevice && <ImageDownloadAction src={downloadSrc} />}
        <ImageAlignmentAction
          activeAlignment={alignment}
          handleChange={handleAlignmentChange}
          toggleToolbarViewStatus={setShouldShowToolbar}
        />
        <ImageFullScreenActionRoot
          image={props}
          isTouchDevice={isTouchDevice}
          toggleToolbarViewStatus={setShouldShowToolbar}
        />
=======
        <ImageDownloadAction src={downloadSrc} />
        {isEditable && (
          <ImageAlignmentAction
            activeAlignment={alignment}
            handleChange={handleAlignmentChange}
            toggleToolbarViewStatus={setShouldShowToolbar}
          />
        )}
        <ImageFullScreenActionRoot image={props} toggleToolbarViewStatus={setShouldShowToolbar} />
>>>>>>> cc49a2ca
      </div>
    </>
  );
};<|MERGE_RESOLUTION|>--- conflicted
+++ resolved
@@ -10,12 +10,7 @@
 
 type Props = {
   alignment: TCustomImageAlignment;
-<<<<<<< HEAD
-=======
   editor: Editor;
-  width: string;
-  height: string;
->>>>>>> cc49a2ca
   aspectRatio: number;
   downloadSrc: string;
   handleAlignmentChange: (alignment: TCustomImageAlignment) => void;
@@ -26,11 +21,7 @@
 };
 
 export const ImageToolbarRoot: React.FC<Props> = (props) => {
-<<<<<<< HEAD
-  const { alignment, downloadSrc, handleAlignmentChange, isTouchDevice } = props;
-=======
-  const { alignment, editor, downloadSrc, handleAlignmentChange } = props;
->>>>>>> cc49a2ca
+  const { alignment, editor, downloadSrc, handleAlignmentChange, isTouchDevice } = props;
   // states
   const [shouldShowToolbar, setShouldShowToolbar] = useState(false);
   // derived values
@@ -46,20 +37,7 @@
           }
         )}
       >
-<<<<<<< HEAD
         {!isTouchDevice && <ImageDownloadAction src={downloadSrc} />}
-        <ImageAlignmentAction
-          activeAlignment={alignment}
-          handleChange={handleAlignmentChange}
-          toggleToolbarViewStatus={setShouldShowToolbar}
-        />
-        <ImageFullScreenActionRoot
-          image={props}
-          isTouchDevice={isTouchDevice}
-          toggleToolbarViewStatus={setShouldShowToolbar}
-        />
-=======
-        <ImageDownloadAction src={downloadSrc} />
         {isEditable && (
           <ImageAlignmentAction
             activeAlignment={alignment}
@@ -67,8 +45,11 @@
             toggleToolbarViewStatus={setShouldShowToolbar}
           />
         )}
-        <ImageFullScreenActionRoot image={props} toggleToolbarViewStatus={setShouldShowToolbar} />
->>>>>>> cc49a2ca
+        <ImageFullScreenActionRoot
+          image={props}
+          isTouchDevice={isTouchDevice}
+          toggleToolbarViewStatus={setShouldShowToolbar}
+        />
       </div>
     </>
   );
