import { NodeViewWrapper } from "@tiptap/react";
import type { NodeViewProps } from "@tiptap/react";
import { useEffect, useRef, useState } from "react";
// local imports
import type { CustomImageExtensionType, TCustomImageAttributes } from "../types";
import { ECustomImageStatus } from "../types";
import { hasImageDuplicationFailed } from "../utils";
import { CustomImageBlock } from "./block";
import { CustomImageUploader } from "./uploader";

export type CustomImageNodeViewProps = Omit<NodeViewProps, "extension" | "updateAttributes"> & {
  extension: CustomImageExtensionType;
  node: NodeViewProps["node"] & {
    attrs: TCustomImageAttributes;
  };
  updateAttributes: (attrs: Partial<TCustomImageAttributes>) => void;
};

<<<<<<< HEAD
export function CustomImageNodeView(props: CustomImageNodeViewProps) {
  const { editor, extension, node } = props;
  const { src: imgNodeSrc } = node.attrs;
=======
export const CustomImageNodeView: React.FC<CustomImageNodeViewProps> = (props) => {
  const { editor, extension, node, updateAttributes } = props;
  const { src: imgNodeSrc, status } = node.attrs;
>>>>>>> 90866fb9

  const [isUploaded, setIsUploaded] = useState(!!imgNodeSrc);
  const [resolvedSrc, setResolvedSrc] = useState<string | undefined>(undefined);
  const [resolvedDownloadSrc, setResolvedDownloadSrc] = useState<string | undefined>(undefined);
  const [imageFromFileSystem, setImageFromFileSystem] = useState<string | undefined>(undefined);
  const [failedToLoadImage, setFailedToLoadImage] = useState(false);

  const [editorContainer, setEditorContainer] = useState<HTMLDivElement | null>(null);
  const imageComponentRef = useRef<HTMLDivElement>(null);
  const hasRetriedOnMount = useRef(false);
  const isDuplicatingRef = useRef(false);

  useEffect(() => {
    const closestEditorContainer = imageComponentRef.current?.closest(".editor-container");
    if (closestEditorContainer) {
      setEditorContainer(closestEditorContainer as HTMLDivElement);
    }
  }, []);

  // the image is already uploaded if the image-component node has src attribute
  // and we need to remove the blob from our file system
  useEffect(() => {
    if (resolvedSrc || imgNodeSrc) {
      setIsUploaded(true);
      setImageFromFileSystem(undefined);
    } else {
      setIsUploaded(false);
    }
  }, [resolvedSrc, imgNodeSrc]);

  useEffect(() => {
    if (!imgNodeSrc) {
      setResolvedSrc(undefined);
      setResolvedDownloadSrc(undefined);
      return;
    }

    const getImageSource = async () => {
      const url = await extension.options.getImageSource?.(imgNodeSrc);
      setResolvedSrc(url);
      const downloadUrl = await extension.options.getImageDownloadSource?.(imgNodeSrc);
      setResolvedDownloadSrc(downloadUrl);
    };
    getImageSource();
  }, [imgNodeSrc, extension.options]);

  // Handle image duplication when status is duplicating
  useEffect(() => {
    const handleDuplication = async () => {
      if (status !== ECustomImageStatus.DUPLICATING || !extension.options.duplicateImage || !imgNodeSrc) {
        return;
      }

      // Prevent duplicate calls - check if already duplicating this asset
      if (isDuplicatingRef.current) {
        return;
      }

      isDuplicatingRef.current = true;
      try {
        hasRetriedOnMount.current = true;

        const newAssetId = await extension.options.duplicateImage!(imgNodeSrc);

        if (!newAssetId) {
          throw new Error("Duplication returned invalid asset ID");
        }

        // Update node with new source and success status
        updateAttributes({
          src: newAssetId,
          status: ECustomImageStatus.UPLOADED,
        });
      } catch (error: unknown) {
        console.error("Failed to duplicate image:", error);
        // Update status to failed
        updateAttributes({ status: ECustomImageStatus.DUPLICATION_FAILED });
      } finally {
        isDuplicatingRef.current = false;
      }
    };

    handleDuplication();
  }, [status, imgNodeSrc, extension.options.duplicateImage, updateAttributes]);

  useEffect(() => {
    if (hasImageDuplicationFailed(status) && !hasRetriedOnMount.current && imgNodeSrc) {
      hasRetriedOnMount.current = true;
      // Add a small delay before retrying to avoid immediate retries
      updateAttributes({ status: ECustomImageStatus.DUPLICATING });
    }
  }, [status, imgNodeSrc, updateAttributes]);

  useEffect(() => {
    if (status === ECustomImageStatus.UPLOADED) {
      hasRetriedOnMount.current = false;
    }
  }, [status]);

  const hasDuplicationFailed = hasImageDuplicationFailed(status);
  const shouldShowBlock = (isUploaded || imageFromFileSystem) && !failedToLoadImage;

  return (
    <NodeViewWrapper>
      <div className="p-0 mx-0 my-2" data-drag-handle ref={imageComponentRef}>
        {shouldShowBlock && !hasDuplicationFailed ? (
          <CustomImageBlock
            editorContainer={editorContainer}
            imageFromFileSystem={imageFromFileSystem}
            setEditorContainer={setEditorContainer}
            setFailedToLoadImage={setFailedToLoadImage}
            src={resolvedSrc}
            downloadSrc={resolvedDownloadSrc}
            {...props}
          />
        ) : (
          <CustomImageUploader
            failedToLoadImage={failedToLoadImage}
            hasDuplicationFailed={hasDuplicationFailed}
            loadImageFromFileSystem={setImageFromFileSystem}
            maxFileSize={editor.storage.imageComponent?.maxFileSize}
            setIsUploaded={setIsUploaded}
            {...props}
          />
        )}
      </div>
    </NodeViewWrapper>
  );
}<|MERGE_RESOLUTION|>--- conflicted
+++ resolved
@@ -16,15 +16,9 @@
   updateAttributes: (attrs: Partial<TCustomImageAttributes>) => void;
 };
 
-<<<<<<< HEAD
 export function CustomImageNodeView(props: CustomImageNodeViewProps) {
-  const { editor, extension, node } = props;
-  const { src: imgNodeSrc } = node.attrs;
-=======
-export const CustomImageNodeView: React.FC<CustomImageNodeViewProps> = (props) => {
   const { editor, extension, node, updateAttributes } = props;
   const { src: imgNodeSrc, status } = node.attrs;
->>>>>>> 90866fb9
 
   const [isUploaded, setIsUploaded] = useState(!!imgNodeSrc);
   const [resolvedSrc, setResolvedSrc] = useState<string | undefined>(undefined);
