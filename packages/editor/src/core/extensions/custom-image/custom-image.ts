import { Editor, mergeAttributes } from "@tiptap/core";
import { Image } from "@tiptap/extension-image";
import { ReactNodeViewRenderer } from "@tiptap/react";
import { v4 as uuidv4 } from "uuid";
// extensions
import { CustomImageNode } from "@/extensions/custom-image";
// plugins
import { TrackImageDeletionPlugin, TrackImageRestorationPlugin, isFileValid } from "@/plugins/image";
// types
import { TFileHandler } from "@/types";
// helpers
import { insertEmptyParagraphAtNodeBoundaries } from "@/helpers/insert-empty-paragraph-at-node-boundary";

export type InsertImageComponentProps = {
  file?: File;
  pos?: number;
  event: "insert" | "drop";
};

declare module "@tiptap/core" {
  interface Commands<ReturnType> {
    imageComponent: {
      insertImageComponent: ({ file, pos, event }: InsertImageComponentProps) => ReturnType;
      uploadImage: (file: File) => () => Promise<string> | undefined;
<<<<<<< HEAD
      restoreImage: (src: string) => Promise<() => Promise<void>>;
=======
>>>>>>> ee823d21
      getImageSource?: (path: string) => () => string;
    };
  }
}

export const getImageComponentImageFileMap = (editor: Editor) =>
  (editor.storage.imageComponent as UploadImageExtensionStorage | undefined)?.fileMap;

export interface UploadImageExtensionStorage {
  fileMap: Map<string, UploadEntity>;
}

export type UploadEntity = ({ event: "insert" } | { event: "drop"; file: File }) & { hasOpenedFileInputOnce?: boolean };

export const CustomImageExtension = (props: TFileHandler) => {
  const {
    getAssetSrc,
    upload,
    delete: deleteImage,
<<<<<<< HEAD
    restore,
=======
    restore: restoreImage,
>>>>>>> ee823d21
    validation: { maxFileSize },
  } = props;

  return Image.extend<Record<string, unknown>, UploadImageExtensionStorage>({
    name: "imageComponent",
    selectable: true,
    group: "block",
    atom: true,
    draggable: true,

    addAttributes() {
      return {
        ...this.parent?.(),
        width: {
          default: "35%",
        },
        src: {
          default: null,
        },
        height: {
          default: "auto",
        },
        ["id"]: {
          default: null,
        },
        aspectRatio: {
          default: null,
        },
      };
    },

    parseHTML() {
      return [
        {
          tag: "image-component",
        },
      ];
    },

    renderHTML({ HTMLAttributes }) {
      return ["image-component", mergeAttributes(HTMLAttributes)];
    },

<<<<<<< HEAD
    // onCreate(this) {
    //   const imageSources = new Set<string>();
    //   this.editor.state.doc.descendants((node) => {
    //     if (node.type.name === this.name) {
    //       imageSources.add(node.attrs.src);
    //     }
    //   });
    //   imageSources.forEach(async (src) => {
    //     try {
    //       await restore(src);
    //     } catch (error) {
    //       console.error("Error restoring image: ", error);
    //     }
    //   });
    // },
=======
    onCreate(this) {
      const imageSources = new Set<string>();
      this.editor.state.doc.descendants((node) => {
        if (node.type.name === this.name) {
          imageSources.add(node.attrs.src);
        }
      });
      imageSources.forEach(async (src) => {
        try {
          await restoreImage(src);
        } catch (error) {
          console.error("Error restoring image: ", error);
        }
      });
    },
>>>>>>> ee823d21

    addKeyboardShortcuts() {
      return {
        ArrowDown: insertEmptyParagraphAtNodeBoundaries("down", this.name),
        ArrowUp: insertEmptyParagraphAtNodeBoundaries("up", this.name),
      };
    },

    addProseMirrorPlugins() {
      return [
        TrackImageDeletionPlugin(this.editor, deleteImage, this.name),
        // TrackImageRestorationPlugin(this.editor, restore, this.name),
      ];
    },

    addStorage() {
      return {
        fileMap: new Map(),
        deletedImageSet: new Map<string, boolean>(),
        uploadInProgress: false,
        maxFileSize,
      };
    },

    addCommands() {
      return {
        insertImageComponent:
          (props: { file?: File; pos?: number; event: "insert" | "drop" }) =>
          ({ commands }) => {
            // Early return if there's an invalid file being dropped
            if (
              props?.file &&
              !isFileValid({
                file: props.file,
                maxFileSize,
              })
            ) {
              return false;
            }

            // generate a unique id for the image to keep track of dropped
            // files' file data
            const fileId = uuidv4();

            const imageComponentImageFileMap = getImageComponentImageFileMap(this.editor);

            if (imageComponentImageFileMap) {
              if (props?.event === "drop" && props.file) {
                imageComponentImageFileMap.set(fileId, {
                  file: props.file,
                  event: props.event,
                });
              } else if (props.event === "insert") {
                imageComponentImageFileMap.set(fileId, {
                  event: props.event,
                  hasOpenedFileInputOnce: false,
                });
              }
            }

            const attributes = {
              id: fileId,
            };

            if (props.pos) {
              return commands.insertContentAt(props.pos, {
                type: this.name,
                attrs: attributes,
              });
            }
            return commands.insertContent({
              type: this.name,
              attrs: attributes,
            });
          },
        uploadImage: (file: File) => async () => {
          const fileUrl = await upload(file);
          return fileUrl;
        },
<<<<<<< HEAD
        restoreImage: (src: string) => async () => {
          await restore(src);
        },
=======
>>>>>>> ee823d21
        getImageSource: (path: string) => () => getAssetSrc(path),
      };
    },

    addNodeView() {
      return ReactNodeViewRenderer(CustomImageNode);
    },
  });
};<|MERGE_RESOLUTION|>--- conflicted
+++ resolved
@@ -22,10 +22,7 @@
     imageComponent: {
       insertImageComponent: ({ file, pos, event }: InsertImageComponentProps) => ReturnType;
       uploadImage: (file: File) => () => Promise<string> | undefined;
-<<<<<<< HEAD
       restoreImage: (src: string) => Promise<() => Promise<void>>;
-=======
->>>>>>> ee823d21
       getImageSource?: (path: string) => () => string;
     };
   }
@@ -45,11 +42,7 @@
     getAssetSrc,
     upload,
     delete: deleteImage,
-<<<<<<< HEAD
     restore,
-=======
-    restore: restoreImage,
->>>>>>> ee823d21
     validation: { maxFileSize },
   } = props;
 
@@ -93,7 +86,6 @@
       return ["image-component", mergeAttributes(HTMLAttributes)];
     },
 
-<<<<<<< HEAD
     // onCreate(this) {
     //   const imageSources = new Set<string>();
     //   this.editor.state.doc.descendants((node) => {
@@ -109,23 +101,6 @@
     //     }
     //   });
     // },
-=======
-    onCreate(this) {
-      const imageSources = new Set<string>();
-      this.editor.state.doc.descendants((node) => {
-        if (node.type.name === this.name) {
-          imageSources.add(node.attrs.src);
-        }
-      });
-      imageSources.forEach(async (src) => {
-        try {
-          await restoreImage(src);
-        } catch (error) {
-          console.error("Error restoring image: ", error);
-        }
-      });
-    },
->>>>>>> ee823d21
 
     addKeyboardShortcuts() {
       return {
@@ -205,12 +180,9 @@
           const fileUrl = await upload(file);
           return fileUrl;
         },
-<<<<<<< HEAD
         restoreImage: (src: string) => async () => {
           await restore(src);
         },
-=======
->>>>>>> ee823d21
         getImageSource: (path: string) => () => getAssetSrc(path),
       };
     },
