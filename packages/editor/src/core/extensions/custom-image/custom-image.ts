import { Editor, mergeAttributes } from "@tiptap/core";
import { Image } from "@tiptap/extension-image";
import { ReactNodeViewRenderer } from "@tiptap/react";
import { v4 as uuidv4 } from "uuid";
// extensions
import { CustomImageNode } from "@/extensions/custom-image";
// helpers
import { insertEmptyParagraphAtNodeBoundaries } from "@/helpers/insert-empty-paragraph-at-node-boundary";
// plugins
import { TrackImageDeletionPlugin, TrackImageRestorationPlugin, isFileValid } from "@/plugins/image";
// types
import { TFileHandler } from "@/types";

export type InsertImageComponentProps = {
  file?: File;
  pos?: number;
  event: "insert" | "drop";
};

declare module "@tiptap/core" {
  interface Commands<ReturnType> {
    imageComponent: {
      insertImageComponent: ({ file, pos, event }: InsertImageComponentProps) => ReturnType;
      uploadImage: (blockId: string, file: File) => () => Promise<string> | undefined;
      updateAssetsUploadStatus?: (updatedStatus: TFileHandler["assetsUploadStatus"]) => () => void;
      getImageSource?: (path: string) => () => Promise<string>;
      restoreImage: (src: string) => () => Promise<void>;
    };
  }
}

export const getImageComponentImageFileMap = (editor: Editor) =>
  (editor.storage.imageComponent as CustomImageExtensionStorage | undefined)?.fileMap;

<<<<<<< HEAD
export interface CustomImageExtensionStorage {
=======
export interface UploadImageExtensionStorage {
  assetsUploadStatus: TFileHandler["assetsUploadStatus"];
>>>>>>> 921dfe32
  fileMap: Map<string, UploadEntity>;
  deletedImageSet: Map<string, boolean>;
  uploadInProgress: boolean;
  maxFileSize: number;
}

export type UploadEntity = ({ event: "insert" } | { event: "drop"; file: File }) & { hasOpenedFileInputOnce?: boolean };

export const CustomImageExtension = (props: TFileHandler) => {
  const {
    assetsUploadStatus,
    getAssetSrc,
    upload,
    delete: deleteImageFn,
    restore: restoreImageFn,
    validation: { maxFileSize },
  } = props;

  return Image.extend<Record<string, unknown>, CustomImageExtensionStorage>({
    name: "imageComponent",
    selectable: true,
    group: "block",
    atom: true,
    draggable: true,

    addAttributes() {
      return {
        ...this.parent?.(),
        width: {
          default: "35%",
        },
        src: {
          default: null,
        },
        height: {
          default: "auto",
        },
        ["id"]: {
          default: null,
        },
        aspectRatio: {
          default: null,
        },
      };
    },

    parseHTML() {
      return [
        {
          tag: "image-component",
        },
      ];
    },

    renderHTML({ HTMLAttributes }) {
      return ["image-component", mergeAttributes(HTMLAttributes)];
    },

    addKeyboardShortcuts() {
      return {
        ArrowDown: insertEmptyParagraphAtNodeBoundaries("down", this.name),
        ArrowUp: insertEmptyParagraphAtNodeBoundaries("up", this.name),
      };
    },

    addProseMirrorPlugins() {
      return [
        TrackImageDeletionPlugin(this.editor, deleteImageFn, this.name),
        TrackImageRestorationPlugin(this.editor, restoreImageFn, this.name),
      ];
    },

    onCreate(this) {
      const imageSources = new Set<string>();
      this.editor.state.doc.descendants((node) => {
        if (node.type.name === this.name) {
          if (!node.attrs.src?.startsWith("http")) return;
          imageSources.add(node.attrs.src);
        }
      });
      imageSources.forEach(async (src) => {
        try {
          await restoreImageFn(src);
        } catch (error) {
          console.error("Error restoring image: ", error);
        }
      });
    },

    addStorage() {
      return {
        fileMap: new Map(),
        deletedImageSet: new Map<string, boolean>(),
        uploadInProgress: false,
        maxFileSize,
        // escape markdown for images
        markdown: {
          serialize() {},
        },
        assetsUploadStatus,
      };
    },

    addCommands() {
      return {
        insertImageComponent:
          (props) =>
          ({ commands }) => {
            // Early return if there's an invalid file being dropped
            if (
              props?.file &&
              !isFileValid({
                file: props.file,
                maxFileSize,
              })
            ) {
              return false;
            }

            // generate a unique id for the image to keep track of dropped
            // files' file data
            const fileId = uuidv4();

            const imageComponentImageFileMap = getImageComponentImageFileMap(this.editor);

            if (imageComponentImageFileMap) {
              if (props?.event === "drop" && props.file) {
                imageComponentImageFileMap.set(fileId, {
                  file: props.file,
                  event: props.event,
                });
              } else if (props.event === "insert") {
                imageComponentImageFileMap.set(fileId, {
                  event: props.event,
                  hasOpenedFileInputOnce: false,
                });
              }
            }

            const attributes = {
              id: fileId,
            };

            if (props.pos) {
              return commands.insertContentAt(props.pos, {
                type: this.name,
                attrs: attributes,
              });
            }
            return commands.insertContent({
              type: this.name,
              attrs: attributes,
            });
          },
        uploadImage: (blockId, file) => async () => {
          const fileUrl = await upload(blockId, file);
          return fileUrl;
        },
        updateAssetsUploadStatus: (updatedStatus) => () => {
          this.storage.assetsUploadStatus = updatedStatus;
        },
        getImageSource: (path) => async () => await getAssetSrc(path),
        restoreImage: (src) => async () => {
          await restoreImageFn(src);
        },
      };
    },

    addNodeView() {
      return ReactNodeViewRenderer(CustomImageNode);
    },
  });
};<|MERGE_RESOLUTION|>--- conflicted
+++ resolved
@@ -30,14 +30,10 @@
 }
 
 export const getImageComponentImageFileMap = (editor: Editor) =>
-  (editor.storage.imageComponent as CustomImageExtensionStorage | undefined)?.fileMap;
-
-<<<<<<< HEAD
-export interface CustomImageExtensionStorage {
-=======
+  (editor.storage.imageComponent as UploadImageExtensionStorage | undefined)?.fileMap;
+
 export interface UploadImageExtensionStorage {
   assetsUploadStatus: TFileHandler["assetsUploadStatus"];
->>>>>>> 921dfe32
   fileMap: Map<string, UploadEntity>;
   deletedImageSet: Map<string, boolean>;
   uploadInProgress: boolean;
