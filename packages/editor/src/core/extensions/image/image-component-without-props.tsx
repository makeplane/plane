import { mergeAttributes } from "@tiptap/core";
import { Image } from "@tiptap/extension-image";
// extensions
import { ImageExtensionStorage } from "@/plugins/image";

export const CustomImageComponentWithoutProps = () =>
  Image.extend<Record<string, unknown>, ImageExtensionStorage>({
    name: "imageComponent",
    selectable: true,
    group: "block",
    atom: true,
    draggable: true,

    addAttributes() {
      return {
        ...this.parent?.(),
        width: {
          default: "35%",
        },
        src: {
          default: null,
        },
        height: {
          default: "auto",
        },
        ["id"]: {
          default: null,
        },
        aspectRatio: {
          default: null,
        },
      };
    },

    parseHTML() {
      return [
        {
          tag: "image-component",
        },
      ];
    },

    renderHTML({ HTMLAttributes }) {
      return ["image-component", mergeAttributes(HTMLAttributes)];
    },

    addStorage() {
      return {
        fileMap: new Map(),
        deletedImageSet: new Map<string, boolean>(),
<<<<<<< HEAD
        uploadInProgress: false,
        maxFileSize: 0,
=======
        assetsUploadStatus: {},
>>>>>>> 921dfe32
      };
    },
  });

export default CustomImageComponentWithoutProps;<|MERGE_RESOLUTION|>--- conflicted
+++ resolved
@@ -48,12 +48,9 @@
       return {
         fileMap: new Map(),
         deletedImageSet: new Map<string, boolean>(),
-<<<<<<< HEAD
         uploadInProgress: false,
         maxFileSize: 0,
-=======
         assetsUploadStatus: {},
->>>>>>> 921dfe32
       };
     },
   });
