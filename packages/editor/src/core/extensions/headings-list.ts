import { Extension } from "@tiptap/core";
import { Plugin, PluginKey } from "@tiptap/pm/state";
// constants
import { CORE_EXTENSIONS } from "@/constants/extension";
<<<<<<< HEAD

declare module "@tiptap/core" {
  interface Storage {
    [CORE_EXTENSIONS.HEADINGS_LIST]: HeadingExtensionStorage;
  }
}

export interface IMarking {
  type: "heading";
  level: number;
  text: string;
  sequence: number;
}
=======
// types
import type { IMarking } from "@/types";
>>>>>>> 841388e4

export type HeadingExtensionStorage = {
  headings: IMarking[];
};

export const HeadingListExtension = Extension.create<unknown, HeadingExtensionStorage>({
  name: CORE_EXTENSIONS.HEADINGS_LIST,

  addStorage() {
    return {
      headings: [] as IMarking[],
    };
  },

  addProseMirrorPlugins() {
    const plugin = new Plugin({
      key: new PluginKey("heading-list"),
      appendTransaction: (_, __, newState) => {
        const headings: IMarking[] = [];
        let h1Sequence = 0;
        let h2Sequence = 0;
        let h3Sequence = 0;

        newState.doc.descendants((node) => {
          if (node.type.name === "heading") {
            const level = node.attrs.level;
            const text = node.textContent;

            headings.push({
              type: "heading",
              level: level,
              text: text,
              sequence: level === 1 ? ++h1Sequence : level === 2 ? ++h2Sequence : ++h3Sequence,
            });
          }
        });

        this.storage.headings = headings;

        this.editor.emit("update", {
          editor: this.editor,
          transaction: newState.tr,
          appendedTransactions: [],
        });

        return null;
      },
    });

    return [plugin];
  },
});<|MERGE_RESOLUTION|>--- conflicted
+++ resolved
@@ -2,24 +2,8 @@
 import { Plugin, PluginKey } from "@tiptap/pm/state";
 // constants
 import { CORE_EXTENSIONS } from "@/constants/extension";
-<<<<<<< HEAD
-
-declare module "@tiptap/core" {
-  interface Storage {
-    [CORE_EXTENSIONS.HEADINGS_LIST]: HeadingExtensionStorage;
-  }
-}
-
-export interface IMarking {
-  type: "heading";
-  level: number;
-  text: string;
-  sequence: number;
-}
-=======
 // types
 import type { IMarking } from "@/types";
->>>>>>> 841388e4
 
 export type HeadingExtensionStorage = {
   headings: IMarking[];
@@ -62,7 +46,6 @@
         this.editor.emit("update", {
           editor: this.editor,
           transaction: newState.tr,
-          appendedTransactions: [],
         });
 
         return null;
