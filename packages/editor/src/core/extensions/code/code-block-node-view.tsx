import type { Node as ProseMirrorNode } from "@tiptap/pm/model";
import { NodeViewWrapper, NodeViewContent } from "@tiptap/react";
import ts from "highlight.js/lib/languages/typescript";
import { common, createLowlight } from "lowlight";
import { CopyIcon, CheckIcon } from "lucide-react";
import { useState } from "react";
// ui
import { Tooltip } from "@plane/ui";
// plane utils
import { cn } from "@plane/utils";

// we just have ts support for now
const lowlight = createLowlight(common);
lowlight.register("ts", ts);

type Props = {
  node: ProseMirrorNode;
};

export function CodeBlockComponent({ node }: Props) {
  const [copied, setCopied] = useState(false);

  const copyToClipboard = async (e: React.MouseEvent<HTMLButtonElement, MouseEvent>) => {
    try {
      await navigator.clipboard.writeText(node.textContent);
      setCopied(true);
      setTimeout(() => setCopied(false), 1000);
    } catch {
      setCopied(false);
    }
    e.preventDefault();
    e.stopPropagation();
  };

  return (
    <NodeViewWrapper className="code-block relative group/code">
      <Tooltip tooltipContent="Copy code">
        <button
          type="button"
          className={cn(
            "group/button hidden group-hover/code:flex items-center justify-center absolute top-2 right-2 z-10 size-8 rounded-md bg-layer-2 border border-subtle transition duration-150 ease-in-out backdrop-blur-sm",
            {
              "bg-green-500/30 hover:bg-green-500/30 active:bg-green-500/30": copied,
            }
          )}
          onClick={copyToClipboard}
        >
          {copied ? (
            <CheckIcon className="h-3 w-3 text-green-500" strokeWidth={3} />
          ) : (
            <CopyIcon className="h-3 w-3 text-tertiary group-hover/button:text-primary" />
          )}
        </button>
      </Tooltip>

<<<<<<< HEAD
      <pre className="bg-layer-1 text-primary rounded-lg p-4 my-2">
=======
      <pre className="bg-layer-2 text-primary rounded-lg p-4 my-2">
>>>>>>> 32884aa3
        <NodeViewContent as="code" className="whitespace-pre-wrap" />
      </pre>
    </NodeViewWrapper>
  );
}<|MERGE_RESOLUTION|>--- conflicted
+++ resolved
@@ -53,11 +53,7 @@
         </button>
       </Tooltip>
 
-<<<<<<< HEAD
-      <pre className="bg-layer-1 text-primary rounded-lg p-4 my-2">
-=======
       <pre className="bg-layer-2 text-primary rounded-lg p-4 my-2">
->>>>>>> 32884aa3
         <NodeViewContent as="code" className="whitespace-pre-wrap" />
       </pre>
     </NodeViewWrapper>
