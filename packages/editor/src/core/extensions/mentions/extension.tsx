import { MarkdownSerializerState } from "@tiptap/pm/markdown";
import { Node as NodeType } from "@tiptap/pm/model";
import { ReactNodeViewRenderer } from "@tiptap/react";
// types
import { TMentionHandler } from "@/types";
// extension config
import { CustomMentionExtensionConfig } from "./extension-config";
// node view
<<<<<<< HEAD
import { MentionNodeView, MentionNodeViewProps } from "./mention-node-view";
=======
import { MentionNodeView } from "./mention-node-view";
// types
import { EMentionComponentAttributeNames } from "./types";
>>>>>>> fb04c44d
// utils
import { renderMentionsDropdown } from "./utils";

export const CustomMentionExtension = (props: TMentionHandler) => {
  const { searchCallback, renderComponent, getMentionedEntityDetails } = props;
  return CustomMentionExtensionConfig.extend({
    addOptions(this) {
      return {
        ...this.parent?.(),
        renderComponent,
        getMentionedEntityDetails,
      };
    },

    addNodeView() {
      return ReactNodeViewRenderer((props) => (
        <MentionNodeView {...props} node={props.node as MentionNodeViewProps["node"]} />
      ));
    },

    addStorage() {
      return {
        mentionsOpen: false,
        markdown: {
          serialize(state: MarkdownSerializerState, node: NodeType) {
            const label = node.attrs[EMentionComponentAttributeNames.ENTITY_NAME] ?? "user_mention";
            state.write(`@${label}`);
          },
        },
      };
    },
  }).configure({
    suggestion: {
      render: renderMentionsDropdown({
        searchCallback,
      }),
    },
  });
};<|MERGE_RESOLUTION|>--- conflicted
+++ resolved
@@ -6,13 +6,9 @@
 // extension config
 import { CustomMentionExtensionConfig } from "./extension-config";
 // node view
-<<<<<<< HEAD
 import { MentionNodeView, MentionNodeViewProps } from "./mention-node-view";
-=======
-import { MentionNodeView } from "./mention-node-view";
 // types
 import { EMentionComponentAttributeNames } from "./types";
->>>>>>> fb04c44d
 // utils
 import { renderMentionsDropdown } from "./utils";
 
