import { type Editor, ReactRenderer } from "@tiptap/react";
import type { SuggestionOptions } from "@tiptap/suggestion";
// constants
import { CORE_EXTENSIONS } from "@/constants/extension";
// helpers
import { updateFloatingUIFloaterPosition } from "@/helpers/floating-ui";
import { CommandListInstance, DROPDOWN_NAVIGATION_KEYS } from "@/helpers/tippy";
// types
import { TMentionHandler } from "@/types";
// local components
import { MentionsListDropdown, MentionsListDropdownProps } from "./mentions-list-dropdown";

export const renderMentionsDropdown =
  (props: Pick<TMentionHandler, "searchCallback">): SuggestionOptions["render"] =>
  // @ts-expect-error - Tiptap types are incorrect
  () => {
    const { searchCallback } = props;
    let component: ReactRenderer<CommandListInstance, MentionsListDropdownProps> | null = null;
    let cleanup: () => void = () => {};
    let editorRef: Editor | null = null;

    const handleClose = (editor?: Editor) => {
      component?.destroy();
      component = null;
      (editor || editorRef)?.commands.removeActiveDropbarExtension(CORE_EXTENSIONS.MENTION);
      cleanup();
    };

    return {
      onStart: ({ clientRect, editor }) => {
        if (!searchCallback) return;
<<<<<<< HEAD
        if (!clientRect) return;
=======
        editorRef = props.editor;
>>>>>>> 96fa9ab1
        component = new ReactRenderer<CommandListInstance, MentionsListDropdownProps>(MentionsListDropdown, {
          props: {
            ...props,
            searchCallback,
<<<<<<< HEAD
          },
          editor: editor,
=======
            onClose: () => handleClose(props.editor),
          } satisfies MentionsListDropdownProps,
          editor: props.editor,
          className: "fixed z-[100]",
>>>>>>> 96fa9ab1
        });
        editor.commands.addActiveDropbarExtension(CORE_EXTENSIONS.MENTION);
        const element = component.element as HTMLElement;
<<<<<<< HEAD
        element.style.position = "absolute";
        document.body.appendChild(element);
        updateFloatingUIFloaterPosition(editor, element);
      },
      onUpdate: ({ clientRect, editor }) => {
        component?.updateProps(props);
        if (!clientRect) return;
        if (component?.element) {
          updateFloatingUIFloaterPosition(editor, component?.element as HTMLElement);
        }
=======
        cleanup = updateFloatingUIFloaterPosition(props.editor, element).cleanup;
      },
      onUpdate: (props) => {
        if (!component || !component.element) return;
        component.updateProps(props);
        if (!props.clientRect) return;
        cleanup();
        cleanup = updateFloatingUIFloaterPosition(props.editor, component.element as HTMLElement).cleanup;
>>>>>>> 96fa9ab1
      },
      onKeyDown: ({ event }) => {
        if ([...DROPDOWN_NAVIGATION_KEYS, "Escape"].includes(event.key)) {
          event.preventDefault();
          event.stopPropagation();
        }

        if (event.key === "Escape") {
<<<<<<< HEAD
          component?.destroy();
=======
          handleClose();
>>>>>>> 96fa9ab1
          return true;
        }

        const navigationKeys = ["ArrowUp", "ArrowDown", "Enter"];

        if (navigationKeys.includes(event.key)) {
          event?.stopPropagation();
          return component?.ref?.onKeyDown({ event });
        }
        return component?.ref?.onKeyDown({ event });
      },
      onExit: ({ editor }) => {
        component?.element.remove();
        handleClose(editor);
      },
    };
  };<|MERGE_RESOLUTION|>--- conflicted
+++ resolved
@@ -11,10 +11,9 @@
 import { MentionsListDropdown, MentionsListDropdownProps } from "./mentions-list-dropdown";
 
 export const renderMentionsDropdown =
-  (props: Pick<TMentionHandler, "searchCallback">): SuggestionOptions["render"] =>
-  // @ts-expect-error - Tiptap types are incorrect
+  (args: Pick<TMentionHandler, "searchCallback">): SuggestionOptions["render"] =>
   () => {
-    const { searchCallback } = props;
+    const { searchCallback } = args;
     let component: ReactRenderer<CommandListInstance, MentionsListDropdownProps> | null = null;
     let cleanup: () => void = () => {};
     let editorRef: Editor | null = null;
@@ -27,41 +26,21 @@
     };
 
     return {
-      onStart: ({ clientRect, editor }) => {
+      onStart: (props) => {
         if (!searchCallback) return;
-<<<<<<< HEAD
-        if (!clientRect) return;
-=======
         editorRef = props.editor;
->>>>>>> 96fa9ab1
         component = new ReactRenderer<CommandListInstance, MentionsListDropdownProps>(MentionsListDropdown, {
           props: {
             ...props,
             searchCallback,
-<<<<<<< HEAD
-          },
-          editor: editor,
-=======
             onClose: () => handleClose(props.editor),
           } satisfies MentionsListDropdownProps,
           editor: props.editor,
           className: "fixed z-[100]",
->>>>>>> 96fa9ab1
         });
-        editor.commands.addActiveDropbarExtension(CORE_EXTENSIONS.MENTION);
+        if (!props.clientRect) return;
+        props.editor.commands.addActiveDropbarExtension(CORE_EXTENSIONS.MENTION);
         const element = component.element as HTMLElement;
-<<<<<<< HEAD
-        element.style.position = "absolute";
-        document.body.appendChild(element);
-        updateFloatingUIFloaterPosition(editor, element);
-      },
-      onUpdate: ({ clientRect, editor }) => {
-        component?.updateProps(props);
-        if (!clientRect) return;
-        if (component?.element) {
-          updateFloatingUIFloaterPosition(editor, component?.element as HTMLElement);
-        }
-=======
         cleanup = updateFloatingUIFloaterPosition(props.editor, element).cleanup;
       },
       onUpdate: (props) => {
@@ -70,7 +49,6 @@
         if (!props.clientRect) return;
         cleanup();
         cleanup = updateFloatingUIFloaterPosition(props.editor, component.element as HTMLElement).cleanup;
->>>>>>> 96fa9ab1
       },
       onKeyDown: ({ event }) => {
         if ([...DROPDOWN_NAVIGATION_KEYS, "Escape"].includes(event.key)) {
@@ -79,21 +57,11 @@
         }
 
         if (event.key === "Escape") {
-<<<<<<< HEAD
-          component?.destroy();
-=======
           handleClose();
->>>>>>> 96fa9ab1
           return true;
         }
 
-        const navigationKeys = ["ArrowUp", "ArrowDown", "Enter"];
-
-        if (navigationKeys.includes(event.key)) {
-          event?.stopPropagation();
-          return component?.ref?.onKeyDown({ event });
-        }
-        return component?.ref?.onKeyDown({ event });
+        return component?.ref?.onKeyDown({ event }) ?? false;
       },
       onExit: ({ editor }) => {
         component?.element.remove();
