import { Extensions } from "@tiptap/core";
// import BulletList from "@tiptap/extension-bullet-list";
import CharacterCount from "@tiptap/extension-character-count";
// import ListItem from "@tiptap/extension-list-item";
// import OrderedList from "@tiptap/extension-ordered-list";
import Placeholder from "@tiptap/extension-placeholder";
// import TaskItem from "@tiptap/extension-task-item";
// import TaskList from "@tiptap/extension-task-list";
import TextStyle from "@tiptap/extension-text-style";
import TiptapUnderline from "@tiptap/extension-underline";
import StarterKit from "@tiptap/starter-kit";
import { Markdown } from "tiptap-markdown";
// constants
import { CORE_EXTENSIONS } from "@/constants/extension";
// extensions
import {
  CustomCalloutExtension,
  CustomCodeBlockExtension,
  CustomCodeInlineExtension,
  CustomColorExtension,
  CustomHorizontalRule,
  CustomKeymap,
  CustomLinkExtension,
  CustomMentionExtension,
  CustomQuoteExtension,
  CustomTextAlignExtension,
  CustomTypographyExtension,
  ImageExtension,
  Table,
  TableCell,
  TableHeader,
  TableRow,
  FlatListExtension,
  UtilityExtension,
} from "@/extensions";
// helpers
import { isValidHttpUrl } from "@/helpers/common";
import { getExtensionStorage } from "@/helpers/get-extension-storage";
// plane editor extensions
import { CoreEditorAdditionalExtensions } from "@/plane-editor/extensions";
import { IEditorProps } from "@/types";
// types
<<<<<<< HEAD
import { DropCursorExtension } from "./drop-cursor";
=======
import type { IEditorProps } from "@/types";
// local imports
import { CustomImageExtension } from "./custom-image/extension";
>>>>>>> 81e2906c

type TArguments = Pick<
  IEditorProps,
  "disabledExtensions" | "flaggedExtensions" | "fileHandler" | "mentionHandler" | "placeholder" | "tabIndex"
> & {
  enableHistory: boolean;
  editable: boolean;
};

export const CoreEditorExtensions = (args: TArguments): Extensions => {
  const { disabledExtensions, enableHistory, fileHandler, flaggedExtensions, mentionHandler, placeholder, editable } =
    args;

  const extensions = [
    StarterKit.configure({
      bulletList: false,
      orderedList: false,
      listItem: false,
      code: false,
      codeBlock: false,
      horizontalRule: false,
      blockquote: false,
      paragraph: {
        HTMLAttributes: {
          class: "editor-paragraph-block",
        },
      },
      heading: {
        HTMLAttributes: {
          class: "editor-heading-block",
        },
      },
      // dropcursor: {
      //   class: "text-custom-text-300",
      // },
      dropcursor: false,
      ...(enableHistory ? {} : { history: false }),
    }),
    DropCursorExtension,
    FlatListExtension,
    // BulletList.extend({
    //   parseHTML() {
    //     return [];
    //   },
    //   addInputRules() {
    //     return [];
    //   },
    // }).configure({
    //   HTMLAttributes: {
    //     class: "list-disc pl-7 space-y-2",
    //   },
    // }),
    // OrderedList.extend({
    //   parseHTML() {
    //     return [];
    //   },
    //   addInputRules() {
    //     return [];
    //   },
    // }).configure({
    //   HTMLAttributes: {
    //     class: "list-decimal pl-7 space-y-2",
    //   },
    // }),
    // ListItem.extend({
    //   parseHTML() {
    //     return [];
    //   },
    //   addInputRules() {
    //     return [];
    //   },
    // }).configure({
    //   HTMLAttributes: {
    //     class: "not-prose space-y-2",
    //   },
    // }),
    // TaskList.extend({
    //   parseHTML() {
    //     return [];
    //   },
    //   addInputRules() {
    //     return [];
    //   },
    // }).configure({
    //   HTMLAttributes: {
    //     class: "not-prose pl-2 space-y-2",
    //   },
    // }),
    // TaskItem.extend({
    //   parseHTML() {
    //     return [];
    //   },
    //   addInputRules() {
    //     return [];
    //   },
    //   addKeyboardShortcuts() {
    //     return {};
    //   },
    // }).configure({
    //   HTMLAttributes: {
    //     class: "relative",
    //   },
    //   nested: true,
    // }),
    CustomQuoteExtension,
    CustomHorizontalRule.configure({
      HTMLAttributes: {
        class: "py-4 border-custom-border-400",
      },
    }),
    CustomKeymap,
    // ListKeymap({ tabIndex }),
    CustomLinkExtension.configure({
      openOnClick: true,
      autolink: true,
      linkOnPaste: true,
      protocols: ["http", "https"],
      validate: (url: string) => isValidHttpUrl(url).isValid,
      HTMLAttributes: {
        class:
          "text-custom-primary-300 underline underline-offset-[3px] hover:text-custom-primary-500 transition-colors cursor-pointer",
      },
    }),
    CustomTypographyExtension,
    TiptapUnderline,
    TextStyle,
    CustomCodeBlockExtension.configure({
      HTMLAttributes: {
        class: "",
      },
    }),
    CustomCodeInlineExtension,
    Markdown.extend({
      addMarkdownSerializerRules() {
        return {
          list: (state: { write: (text: string) => void; ensureNewLine: () => void; serializeFragment: (fragment: any) => string }, node: { attrs: Record<string, any>; content: any }) => {
            // Custom serializer for flat-list nodes
            const attrs = node.attrs as { kind?: string; order?: number; checked?: boolean; collapsed?: boolean };
            const listKind = attrs.kind || "bullet";
            const isChecked = attrs.checked;
            const isCollapsed = attrs.collapsed;

            // Serialize the content of this list item
            const content = state.serializeFragment(node.content);

            // Create the appropriate markdown based on list type
            switch (listKind) {
              case "task":
                state.write(`- [${isChecked ? "x" : " "}] ${content}`);
                break;
              case "toggle": {
                const togglePrefix = isCollapsed ? "▶" : "▼";
                state.write(`- ${togglePrefix} ${content}`);
                break;
              }
              case "ordered": {
                const orderNum = attrs.order || 1;
                state.write(`${orderNum}. ${content}`);
                break;
              }
              case "bullet":
              default:
                state.write(`- ${content}`);
                break;
            }

            state.ensureNewLine();
          },
        };
      },
    }).configure({
      html: true,
      transformCopiedText: false,
      transformPastedText: true,
      breaks: true,
    }),
    Table,
    TableHeader,
    TableCell,
    TableRow,
    CustomMentionExtension(mentionHandler),
    Placeholder.configure({
      placeholder: ({ editor, node }) => {
        if (!editor.isEditable) return "";

        if (node.type.name === CORE_EXTENSIONS.HEADING) return `Heading ${node.attrs.level}`;

        const isUploadInProgress = getExtensionStorage(editor, CORE_EXTENSIONS.UTILITY)?.uploadInProgress;

        if (isUploadInProgress) return "";

        const shouldHidePlaceholder =
          editor.isActive(CORE_EXTENSIONS.TABLE) ||
          editor.isActive(CORE_EXTENSIONS.CODE_BLOCK) ||
          editor.isActive(CORE_EXTENSIONS.IMAGE) ||
          editor.isActive(CORE_EXTENSIONS.CUSTOM_IMAGE);

        if (shouldHidePlaceholder) return "";

        if (placeholder) {
          if (typeof placeholder === "string") return placeholder;
          else return placeholder(editor.isFocused, editor.getHTML());
        }

        return "Press '/' for commands...";
      },
      includeChildren: true,
    }),
    CharacterCount,
    CustomTextAlignExtension,
    CustomCalloutExtension,
    UtilityExtension({
      disabledExtensions,
      fileHandler,
      isEditable: editable,
    }),
    CustomColorExtension,
    ...CoreEditorAdditionalExtensions({
      disabledExtensions,
      flaggedExtensions,
      fileHandler,
    }),
  ];

  if (!disabledExtensions.includes("image")) {
    extensions.push(
      ImageExtension({
        fileHandler,
      }),
      CustomImageExtension({
        fileHandler,
        isEditable: editable,
      })
    );
  }

<<<<<<< HEAD
  // @ts-expect-error - TODO: fix this
=======
>>>>>>> 81e2906c
  return extensions;
};<|MERGE_RESOLUTION|>--- conflicted
+++ resolved
@@ -32,21 +32,17 @@
   TableRow,
   FlatListExtension,
   UtilityExtension,
+  DropCursorExtension,
 } from "@/extensions";
 // helpers
 import { isValidHttpUrl } from "@/helpers/common";
 import { getExtensionStorage } from "@/helpers/get-extension-storage";
 // plane editor extensions
 import { CoreEditorAdditionalExtensions } from "@/plane-editor/extensions";
-import { IEditorProps } from "@/types";
 // types
-<<<<<<< HEAD
-import { DropCursorExtension } from "./drop-cursor";
-=======
 import type { IEditorProps } from "@/types";
 // local imports
 import { CustomImageExtension } from "./custom-image/extension";
->>>>>>> 81e2906c
 
 type TArguments = Pick<
   IEditorProps,
@@ -182,7 +178,14 @@
     Markdown.extend({
       addMarkdownSerializerRules() {
         return {
-          list: (state: { write: (text: string) => void; ensureNewLine: () => void; serializeFragment: (fragment: any) => string }, node: { attrs: Record<string, any>; content: any }) => {
+          list: (
+            state: {
+              write: (text: string) => void;
+              ensureNewLine: () => void;
+              serializeFragment: (fragment: any) => string;
+            },
+            node: { attrs: Record<string, any>; content: any }
+          ) => {
             // Custom serializer for flat-list nodes
             const attrs = node.attrs as { kind?: string; order?: number; checked?: boolean; collapsed?: boolean };
             const listKind = attrs.kind || "bullet";
@@ -283,9 +286,5 @@
     );
   }
 
-<<<<<<< HEAD
-  // @ts-expect-error - TODO: fix this
-=======
->>>>>>> 81e2906c
   return extensions;
 };