import { Extension } from "@tiptap/core";
import codemark from "prosemirror-codemark";
// helpers
import { CORE_EXTENSIONS } from "@/constants/extension";
import { restorePublicImages } from "@/helpers/image-helpers";
// plugins
import { TAdditionalActiveDropbarExtensions } from "@/plane-editor/types/utils";
import { DropHandlerPlugin } from "@/plugins/drop";
import { FilePlugins } from "@/plugins/file/root";
import { MarkdownClipboardPlugin } from "@/plugins/markdown-clipboard";
// types
import type { IEditorProps, TEditorAsset, TFileHandler } from "@/types";

type TActiveDropbarExtensions =
  | CORE_EXTENSIONS.MENTION
  | CORE_EXTENSIONS.EMOJI
  | CORE_EXTENSIONS.SLASH_COMMANDS
  | CORE_EXTENSIONS.TABLE
<<<<<<< HEAD
  | "bubble-menu"
=======
  | CORE_EXTENSIONS.SIDE_MENU
>>>>>>> c45151d5
  | TAdditionalActiveDropbarExtensions;

declare module "@tiptap/core" {
  interface Commands {
    [CORE_EXTENSIONS.UTILITY]: {
      updateAssetsUploadStatus: (updatedStatus: TFileHandler["assetsUploadStatus"]) => () => void;
      updateAssetsList: (
        args:
          | {
              asset: TEditorAsset;
            }
          | {
              idToRemove: string;
            }
      ) => () => void;
      addActiveDropbarExtension: (extension: TActiveDropbarExtensions) => () => void;
      removeActiveDropbarExtension: (extension: TActiveDropbarExtensions) => () => void;
    };
  }
  interface Storage {
    [CORE_EXTENSIONS.UTILITY]: UtilityExtensionStorage;
  }
}

export type UtilityExtensionStorage = {
  assetsList: TEditorAsset[];
  assetsUploadStatus: TFileHandler["assetsUploadStatus"];
  uploadInProgress: boolean;
  activeDropbarExtensions: TActiveDropbarExtensions[];
  isTouchDevice: boolean;
};

type Props = Pick<IEditorProps, "disabledExtensions"> & {
  fileHandler: TFileHandler;
  isEditable: boolean;
  isTouchDevice: boolean;
};

export const UtilityExtension = (props: Props) => {
  const { disabledExtensions, fileHandler, isEditable, isTouchDevice } = props;
  const { restore } = fileHandler;

  return Extension.create<Record<string, unknown>, UtilityExtensionStorage>({
    name: "utility",
    priority: 1000,

    addProseMirrorPlugins() {
      return [
        ...FilePlugins({
          editor: this.editor,
          isEditable,
          fileHandler,
        }),
        ...codemark({ markType: this.editor.schema.marks.code }),
        MarkdownClipboardPlugin(this.editor),
        DropHandlerPlugin({
          disabledExtensions,
          editor: this.editor,
        }),
      ];
    },

    onCreate() {
      restorePublicImages(this.editor, restore);
    },

    addStorage() {
      return {
        assetsList: [],
        assetsUploadStatus: isEditable && "assetsUploadStatus" in fileHandler ? fileHandler.assetsUploadStatus : {},
        uploadInProgress: false,
        activeDropbarExtensions: [],
        isTouchDevice,
      };
    },

    addCommands() {
      return {
        updateAssetsUploadStatus: (updatedStatus) => () => {
          this.storage.assetsUploadStatus = updatedStatus;
        },
        updateAssetsList: (args) => () => {
          const uniqueAssets = new Set(this.storage.assetsList);
          if ("asset" in args) {
            const alreadyExists = this.storage.assetsList.find((asset) => asset.id === args.asset.id);
            if (!alreadyExists) {
              uniqueAssets.add(args.asset);
            }
          } else if ("idToRemove" in args) {
            const asset = this.storage.assetsList.find((asset) => asset.id === args.idToRemove);
            if (asset) {
              uniqueAssets.delete(asset);
            }
          }
          this.storage.assetsList = Array.from(uniqueAssets);
        },
        addActiveDropbarExtension: (extension) => () => {
          const index = this.storage.activeDropbarExtensions.indexOf(extension);
          if (index === -1) {
            this.storage.activeDropbarExtensions.push(extension);
          }
        },
        removeActiveDropbarExtension: (extension) => () => {
          const index = this.storage.activeDropbarExtensions.indexOf(extension);
          if (index !== -1) {
            this.storage.activeDropbarExtensions.splice(index, 1);
          }
        },
      };
    },
  });
};<|MERGE_RESOLUTION|>--- conflicted
+++ resolved
@@ -16,11 +16,8 @@
   | CORE_EXTENSIONS.EMOJI
   | CORE_EXTENSIONS.SLASH_COMMANDS
   | CORE_EXTENSIONS.TABLE
-<<<<<<< HEAD
   | "bubble-menu"
-=======
   | CORE_EXTENSIONS.SIDE_MENU
->>>>>>> c45151d5
   | TAdditionalActiveDropbarExtensions;
 
 declare module "@tiptap/core" {
