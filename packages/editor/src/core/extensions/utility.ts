--- conflicted
+++ resolved
@@ -7,11 +7,8 @@
 import { MarkdownClipboardPlugin } from "@/plugins/markdown-clipboard";
 // types
 import type { IEditorProps, TFileHandler, TReadOnlyFileHandler } from "@/types";
-<<<<<<< HEAD
-=======
 // prosemirror plugins
 import { codemark } from "./code-mark";
->>>>>>> 28edf03a
 
 declare module "@tiptap/core" {
   interface Commands {
