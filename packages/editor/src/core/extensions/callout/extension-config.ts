import { Node, mergeAttributes } from "@tiptap/core";
import { MarkdownSerializerState } from "@tiptap/pm/markdown";
import type { Node as ProseMirrorNode } from "@tiptap/pm/model";
// constants
import { CORE_EXTENSIONS } from "@/constants/extension";
// types
<<<<<<< HEAD
import { ECalloutAttributeNames, TCalloutBlockAttributes } from "./types";
=======
import { type CustomCalloutExtensionType, ECalloutAttributeNames, type TCalloutBlockAttributes } from "./types";
>>>>>>> 3cbb6041
// utils
import { DEFAULT_CALLOUT_BLOCK_ATTRIBUTES } from "./utils";

declare module "@tiptap/core" {
  interface Commands<ReturnType> {
    [CORE_EXTENSIONS.CALLOUT]: {
      insertCallout: () => ReturnType;
    };
  }
}

export const CustomCalloutExtensionConfig: CustomCalloutExtensionType = Node.create({
  name: CORE_EXTENSIONS.CALLOUT,
  group: "block",
  content: "block+",

  addAttributes() {
    const attributes = {
      // Reduce instead of map to accumulate the attributes directly into an object
<<<<<<< HEAD
      ...Object.values(ECalloutAttributeNames).reduce((acc, value) => {
        acc[value] = {
          default: DEFAULT_CALLOUT_BLOCK_ATTRIBUTES[value],
        };
        return acc;
      }, {}),
=======
      ...Object.values(ECalloutAttributeNames).reduce(
        (acc, value) => {
          acc[value] = {
            default: DEFAULT_CALLOUT_BLOCK_ATTRIBUTES[value],
          };
          return acc;
        },
        {} as Record<ECalloutAttributeNames, { default: TCalloutBlockAttributes[ECalloutAttributeNames] }>
      ),
>>>>>>> 3cbb6041
    };

    return attributes;
  },

  addStorage() {
    return {
      markdown: {
        serialize(state: MarkdownSerializerState, node: ProseMirrorNode) {
          const attrs = node.attrs as TCalloutBlockAttributes;
          const logoInUse = attrs["data-logo-in-use"];
          // add callout logo
          if (logoInUse === "emoji") {
            state.write(
              `> <img src="${attrs["data-emoji-url"]}" alt="${attrs["data-emoji-unicode"]}" width="30px" />\n`
            );
          } else {
            state.write(`> <icon>${attrs["data-icon-name"]} icon</icon>\n`);
          }
          // add an empty line after the logo
          state.write("> \n");
          // add '> ' before each line of the callout content
          state.wrapBlock("> ", null, node, () => state.renderContent(node));
          state.closeBlock(node);
        },
      },
    };
  },

  parseHTML() {
    return [
      {
        tag: `div[${ECalloutAttributeNames.BLOCK_TYPE}="${DEFAULT_CALLOUT_BLOCK_ATTRIBUTES[ECalloutAttributeNames.BLOCK_TYPE]}"]`,
      },
    ];
  },

  // Render HTML for the callout node
  renderHTML({ HTMLAttributes }) {
    return ["div", mergeAttributes(HTMLAttributes), 0];
  },
});<|MERGE_RESOLUTION|>--- conflicted
+++ resolved
@@ -4,11 +4,7 @@
 // constants
 import { CORE_EXTENSIONS } from "@/constants/extension";
 // types
-<<<<<<< HEAD
-import { ECalloutAttributeNames, TCalloutBlockAttributes } from "./types";
-=======
 import { type CustomCalloutExtensionType, ECalloutAttributeNames, type TCalloutBlockAttributes } from "./types";
->>>>>>> 3cbb6041
 // utils
 import { DEFAULT_CALLOUT_BLOCK_ATTRIBUTES } from "./utils";
 
@@ -28,14 +24,6 @@
   addAttributes() {
     const attributes = {
       // Reduce instead of map to accumulate the attributes directly into an object
-<<<<<<< HEAD
-      ...Object.values(ECalloutAttributeNames).reduce((acc, value) => {
-        acc[value] = {
-          default: DEFAULT_CALLOUT_BLOCK_ATTRIBUTES[value],
-        };
-        return acc;
-      }, {}),
-=======
       ...Object.values(ECalloutAttributeNames).reduce(
         (acc, value) => {
           acc[value] = {
@@ -45,7 +33,6 @@
         },
         {} as Record<ECalloutAttributeNames, { default: TCalloutBlockAttributes[ECalloutAttributeNames] }>
       ),
->>>>>>> 3cbb6041
     };
 
     return attributes;
