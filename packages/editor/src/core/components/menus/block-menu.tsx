--- conflicted
+++ resolved
@@ -1,6 +1,3 @@
-<<<<<<< HEAD
-import type { Editor } from "@tiptap/react";
-=======
 import {
   useFloating,
   autoUpdate,
@@ -11,8 +8,7 @@
   useInteractions,
   FloatingPortal,
 } from "@floating-ui/react";
-import { Editor } from "@tiptap/react";
->>>>>>> bb09d064
+import type { Editor } from "@tiptap/react";
 import { Copy, LucideIcon, Trash2 } from "lucide-react";
 import { useCallback, useEffect, useRef, useState } from "react";
 import { cn } from "@plane/utils";
