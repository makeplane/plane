import type { Editor } from "@tiptap/react";
import { Copy, LucideIcon, Trash2 } from "lucide-react";
import { useCallback, useEffect, useRef } from "react";
import tippy, { Instance } from "tippy.js";
// constants
import { CORE_EXTENSIONS } from "@/constants/extension";
import { IEditorProps } from "@/types";

type Props = {
  editor: Editor;
<<<<<<< HEAD
  disabledExtensions: IEditorProps["disabledExtensions"];
  flaggedExtensions?: IEditorProps["flaggedExtensions"];
}
=======
};
>>>>>>> 9de5b1a0

export const BlockMenu = (props: Props) => {
  const { editor } = props;
  const menuRef = useRef<HTMLDivElement>(null);
  const popup = useRef<Instance | null>(null);

  const handleClickDragHandle = useCallback((event: MouseEvent) => {
    const target = event.target as HTMLElement;
    if (target.matches("#drag-handle")) {
      event.preventDefault();

      popup.current?.setProps({
        getReferenceClientRect: () => target.getBoundingClientRect(),
      });

      popup.current?.show();
      return;
    }

    popup.current?.hide();
    return;
  }, []);

  useEffect(() => {
    if (menuRef.current) {
      menuRef.current.remove();
      menuRef.current.style.visibility = "visible";

      // @ts-expect-error - Tippy types are incorrect
      popup.current = tippy(document.body, {
        getReferenceClientRect: null,
        content: menuRef.current,
        appendTo: () => document.querySelector(".frame-renderer"),
        trigger: "manual",
        interactive: true,
        arrow: false,
        placement: "left-start",
        animation: "shift-away",
        maxWidth: 500,
        hideOnClick: true,
        onShown: () => {
          menuRef.current?.focus();
        },
      });
    }

    return () => {
      popup.current?.destroy();
      popup.current = null;
    };
  }, []);

  useEffect(() => {
    const handleKeyDown = () => {
      popup.current?.hide();
    };

    const handleScroll = () => {
      popup.current?.hide();
    };
    document.addEventListener("click", handleClickDragHandle);
    document.addEventListener("contextmenu", handleClickDragHandle);
    document.addEventListener("keydown", handleKeyDown);
    document.addEventListener("scroll", handleScroll, true); // Using capture phase

    return () => {
      document.removeEventListener("click", handleClickDragHandle);
      document.removeEventListener("contextmenu", handleClickDragHandle);
      document.removeEventListener("keydown", handleKeyDown);
      document.removeEventListener("scroll", handleScroll, true);
    };
  }, [handleClickDragHandle]);

  const MENU_ITEMS: {
    icon: LucideIcon;
    key: string;
    label: string;
    onClick: (e: React.MouseEvent) => void;
    isDisabled?: boolean;
  }[] = [
    {
      icon: Trash2,
      key: "delete",
      label: "Delete",
      onClick: (e) => {
        editor.chain().deleteSelection().focus().run();
        popup.current?.hide();
        e.preventDefault();
        e.stopPropagation();
      },
    },
    {
      icon: Copy,
      key: "duplicate",
      label: "Duplicate",
      isDisabled:
        editor.state.selection.content().content.firstChild?.type.name === CORE_EXTENSIONS.IMAGE ||
        editor.isActive(CORE_EXTENSIONS.CUSTOM_IMAGE),
      onClick: (e) => {
        e.preventDefault();
        e.stopPropagation();

        try {
          const { state } = editor;
          const { selection } = state;
          const firstChild = selection.content().content.firstChild;
          const docSize = state.doc.content.size;

          if (!firstChild) {
            throw new Error("No content selected or content is not duplicable.");
          }

          // Directly use selection.to as the insertion position
          const insertPos = selection.to;

          // Ensure the insertion position is within the document's bounds
          if (insertPos < 0 || insertPos > docSize) {
            throw new Error("The insertion position is invalid or outside the document.");
          }

          const contentToInsert = firstChild.toJSON();

          // Insert the content at the calculated position
          editor
            .chain()
            .insertContentAt(insertPos, contentToInsert, {
              updateSelection: true,
            })
            .focus(Math.min(insertPos + 1, docSize), { scrollIntoView: false })
            .run();
        } catch (error) {
          if (error instanceof Error) {
            console.error(error.message);
          }
        }

        popup.current?.hide();
      },
    },
  ];

  return (
    <div
      ref={menuRef}
      className="z-10 max-h-60 min-w-[7rem] overflow-y-scroll rounded-md border-[0.5px] border-custom-border-300 bg-custom-background-100 px-2 py-2.5 shadow-custom-shadow-rg"
    >
      {MENU_ITEMS.map((item) => {
        // Skip rendering the button if it should be disabled
        if (item.isDisabled && item.key === "duplicate") {
          return null;
        }

        return (
          <button
            key={item.key}
            type="button"
            className="flex w-full items-center gap-2 truncate rounded px-1 py-1.5 text-xs text-custom-text-200 hover:bg-custom-background-80"
            onClick={item.onClick}
            disabled={item.isDisabled}
          >
            <item.icon className="h-3 w-3" />
            {item.label}
          </button>
        );
      })}
    </div>
  );
};<|MERGE_RESOLUTION|>--- conflicted
+++ resolved
@@ -8,13 +8,8 @@
 
 type Props = {
   editor: Editor;
-<<<<<<< HEAD
-  disabledExtensions: IEditorProps["disabledExtensions"];
   flaggedExtensions?: IEditorProps["flaggedExtensions"];
-}
-=======
 };
->>>>>>> 9de5b1a0
 
 export const BlockMenu = (props: Props) => {
   const { editor } = props;
