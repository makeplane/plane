import { EditorContent } from "@tiptap/react";
import type { Editor } from "@tiptap/react";
import type { FC, ReactNode } from "react";

type Props = {
  className?: string;
  children?: ReactNode;
  editor: Editor | null;
  id: string;
  tabIndex?: number;
};

<<<<<<< HEAD
export const EditorContentWrapper: FC<Props> = (props) => {
  const { editor, className, children, tabIndex, id } = props;
=======
export function EditorContentWrapper(props: Props) {
  const { editor, children, tabIndex, id } = props;
>>>>>>> 27bf2575

  return (
    <div
      tabIndex={tabIndex}
      onFocus={() => editor?.chain().focus(undefined, { scrollIntoView: false }).run()}
      className={className}
    >
      <EditorContent editor={editor} id={id} />
      {children}
    </div>
  );
}<|MERGE_RESOLUTION|>--- conflicted
+++ resolved
@@ -10,13 +10,8 @@
   tabIndex?: number;
 };
 
-<<<<<<< HEAD
 export const EditorContentWrapper: FC<Props> = (props) => {
   const { editor, className, children, tabIndex, id } = props;
-=======
-export function EditorContentWrapper(props: Props) {
-  const { editor, children, tabIndex, id } = props;
->>>>>>> 27bf2575
 
   return (
     <div
