--- conflicted
+++ resolved
@@ -42,11 +42,7 @@
     <EditorWrapper {...props} extensions={getExtensions()}>
       {(editor) => (
         <>
-<<<<<<< HEAD
-          {editor && bubbleMenuEnabled && <EditorBubbleMenu editor={editor} />}{" "}
-=======
           {editor && bubbleMenuEnabled && <EditorBubbleMenu editor={editor} />}
->>>>>>> 586a7a48
           <BlockMenu editor={editor} flaggedExtensions={flaggedExtensions} disabledExtensions={disabledExtensions} />
         </>
       )}
