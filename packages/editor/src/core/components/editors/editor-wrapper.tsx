<<<<<<< HEAD
import { AnyExtension, Editor } from "@tiptap/core";
=======
import { Editor, Extensions } from "@tiptap/core";
>>>>>>> 4159d129
// components
import { EditorContainer } from "@/components/editors";
// constants
import { DEFAULT_DISPLAY_CONFIG } from "@/constants/config";
// hooks
import { getEditorClassNames } from "@/helpers/common";
import { useEditor } from "@/hooks/use-editor";
// types
import { IEditorProps } from "@/types";
import { EditorContentWrapper } from "./editor-content";

type Props = IEditorProps & {
  children?: (editor: Editor) => React.ReactNode;
<<<<<<< HEAD
  extensions: AnyExtension[];
=======
  extensions: Extensions;
>>>>>>> 4159d129
};

export const EditorWrapper: React.FC<Props> = (props) => {
  const {
    children,
    containerClassName,
    disabledExtensions,
    displayConfig = DEFAULT_DISPLAY_CONFIG,
    editorClassName = "",
    extensions,
    id,
    initialValue,
    fileHandler,
    forwardedRef,
    mentionHandler,
    onChange,
    onTransaction,
    handleEditorReady,
    autofocus,
    placeholder,
    tabIndex,
    value,
  } = props;

  const editor = useEditor({
    editable: true,
    disabledExtensions,
    editorClassName,
    enableHistory: true,
    extensions,
    fileHandler,
    forwardedRef,
    id,
    initialValue,
    mentionHandler,
    onChange,
    onTransaction,
    handleEditorReady,
    autofocus,
    placeholder,
    tabIndex,
    value,
  });

  const editorContainerClassName = getEditorClassNames({
    noBorder: true,
    borderOnFocus: false,
    containerClassName,
  });

  if (!editor) return null;

  return (
    <EditorContainer
      displayConfig={displayConfig}
      editor={editor}
      editorContainerClassName={editorContainerClassName}
      id={id}
    >
      {children?.(editor)}
      <div className="flex flex-col">
        <EditorContentWrapper editor={editor} id={id} tabIndex={tabIndex} />
      </div>
    </EditorContainer>
  );
};<|MERGE_RESOLUTION|>--- conflicted
+++ resolved
@@ -1,8 +1,4 @@
-<<<<<<< HEAD
-import { AnyExtension, Editor } from "@tiptap/core";
-=======
 import { Editor, Extensions } from "@tiptap/core";
->>>>>>> 4159d129
 // components
 import { EditorContainer } from "@/components/editors";
 // constants
@@ -16,11 +12,7 @@
 
 type Props = IEditorProps & {
   children?: (editor: Editor) => React.ReactNode;
-<<<<<<< HEAD
-  extensions: AnyExtension[];
-=======
   extensions: Extensions;
->>>>>>> 4159d129
 };
 
 export const EditorWrapper: React.FC<Props> = (props) => {
