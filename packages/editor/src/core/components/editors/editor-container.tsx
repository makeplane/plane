--- conflicted
+++ resolved
@@ -26,13 +26,8 @@
   state?: TCollabValue["state"];
 };
 
-<<<<<<< HEAD
 export const EditorContainer: FC<Props> = (props) => {
   const { children, displayConfig, editor, editorContainerClassName, id, isTouchDevice, provider, state } = props;
-=======
-export function EditorContainer(props: Props) {
-  const { children, displayConfig, editor, editorContainerClassName, id, isTouchDevice } = props;
->>>>>>> 27bf2575
   // refs
   const containerRef = useRef<HTMLDivElement>(null);
   const hasScrolledOnce = useRef(false);
