--- conflicted
+++ resolved
@@ -16,7 +16,6 @@
   disabledExtensions: TExtensions[];
 };
 
-<<<<<<< HEAD
 export const PageRenderer = (props: IPageRenderer) => {
   const {
     aiHandler,
@@ -28,10 +27,7 @@
     tabIndex,
     disabledExtensions,
   } = props;
-=======
-export const PageRenderer = (props: Props) => {
-  const { aiHandler, bubbleMenuEnabled, displayConfig, editor, editorContainerClassName, id, tabIndex } = props;
->>>>>>> f26b4d3d
+
 
   return (
     <div className="frame-renderer flex-grow w-full">
