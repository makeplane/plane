import { Editor } from "@tiptap/react";
// plane imports
import { cn } from "@plane/utils";
// components
import { DocumentContentLoader, EditorContainer, EditorContentWrapper } from "@/components/editors";
import { AIFeaturesMenu, BlockMenu, EditorBubbleMenu } from "@/components/menus";
// types
import { TAIHandler, TDisplayConfig } from "@/types";

type Props = {
  aiHandler?: TAIHandler;
  bubbleMenuEnabled: boolean;
  displayConfig: TDisplayConfig;
  documentLoaderClassName?: string;
  editor: Editor;
  titleEditor?: Editor;
  editorContainerClassName: string;
  id: string;
  isLoading?: boolean;
  isTouchDevice: boolean;
  tabIndex?: number;
};

export const PageRenderer = (props: Props) => {
  const {
    aiHandler,
    bubbleMenuEnabled,
    displayConfig,
<<<<<<< HEAD
    documentLoaderClassName,
    editor,
    editorContainerClassName,
    id,
    isLoading,
    isTouchDevice,
    tabIndex,
=======
    editor,
    editorContainerClassName,
    id,
    tabIndex,
    titleEditor,
    isLoading = false,
>>>>>>> 65e400f4
  } = props;

  return (
    <div
      className={cn("frame-renderer flex-grow w-full", {
        "wide-layout": displayConfig.wideLayout,
      })}
    >
      {isLoading ? (
        <DocumentContentLoader className={documentLoaderClassName} />
      ) : (
<<<<<<< HEAD
        <EditorContainer
          displayConfig={displayConfig}
          editor={editor}
          editorContainerClassName={editorContainerClassName}
          id={id}
          isTouchDevice={isTouchDevice}
        >
          <EditorContentWrapper editor={editor} id={id} tabIndex={tabIndex} />
          {editor.isEditable && !isTouchDevice && (
            <div>
              {bubbleMenuEnabled && <EditorBubbleMenu editor={editor} />}
              <BlockMenu editor={editor} />
              <AIFeaturesMenu menu={aiHandler?.menu} />
=======
        <>
          {titleEditor && (
            <div className="relative w-full py-3">
              <EditorContainer
                editor={titleEditor}
                id={id + "-title"}
                editorContainerClassName="page-title-editor bg-transparent py-3 border-none"
                displayConfig={displayConfig}
              >
                <EditorContentWrapper
                  editor={titleEditor}
                  id={id + "-title"}
                  tabIndex={tabIndex}
                  className="no-scrollbar placeholder-custom-text-400 bg-transparent tracking-[-2%] font-bold text-[2rem] leading-[2.375rem] w-full outline-none p-0 border-none resize-none rounded-none"
                />
              </EditorContainer>
>>>>>>> 65e400f4
            </div>
          )}
          <EditorContainer
            displayConfig={displayConfig}
            editor={editor}
            editorContainerClassName={editorContainerClassName}
            id={id}
          >
            <EditorContentWrapper editor={editor} id={id} tabIndex={tabIndex} />
            {editor.isEditable && (
              <div>
                {bubbleMenuEnabled && <EditorBubbleMenu editor={editor} />}
                <BlockMenu editor={editor} />
                <AIFeaturesMenu menu={aiHandler?.menu} />
              </div>
            )}
          </EditorContainer>
        </>
      )}
    </div>
  );
};<|MERGE_RESOLUTION|>--- conflicted
+++ resolved
@@ -26,7 +26,6 @@
     aiHandler,
     bubbleMenuEnabled,
     displayConfig,
-<<<<<<< HEAD
     documentLoaderClassName,
     editor,
     editorContainerClassName,
@@ -34,14 +33,7 @@
     isLoading,
     isTouchDevice,
     tabIndex,
-=======
-    editor,
-    editorContainerClassName,
-    id,
-    tabIndex,
     titleEditor,
-    isLoading = false,
->>>>>>> 65e400f4
   } = props;
 
   return (
@@ -53,27 +45,13 @@
       {isLoading ? (
         <DocumentContentLoader className={documentLoaderClassName} />
       ) : (
-<<<<<<< HEAD
-        <EditorContainer
-          displayConfig={displayConfig}
-          editor={editor}
-          editorContainerClassName={editorContainerClassName}
-          id={id}
-          isTouchDevice={isTouchDevice}
-        >
-          <EditorContentWrapper editor={editor} id={id} tabIndex={tabIndex} />
-          {editor.isEditable && !isTouchDevice && (
-            <div>
-              {bubbleMenuEnabled && <EditorBubbleMenu editor={editor} />}
-              <BlockMenu editor={editor} />
-              <AIFeaturesMenu menu={aiHandler?.menu} />
-=======
         <>
           {titleEditor && (
             <div className="relative w-full py-3">
               <EditorContainer
                 editor={titleEditor}
                 id={id + "-title"}
+                isTouchDevice={isTouchDevice}
                 editorContainerClassName="page-title-editor bg-transparent py-3 border-none"
                 displayConfig={displayConfig}
               >
@@ -84,7 +62,6 @@
                   className="no-scrollbar placeholder-custom-text-400 bg-transparent tracking-[-2%] font-bold text-[2rem] leading-[2.375rem] w-full outline-none p-0 border-none resize-none rounded-none"
                 />
               </EditorContainer>
->>>>>>> 65e400f4
             </div>
           )}
           <EditorContainer
@@ -92,9 +69,10 @@
             editor={editor}
             editorContainerClassName={editorContainerClassName}
             id={id}
+            isTouchDevice={isTouchDevice}
           >
             <EditorContentWrapper editor={editor} id={id} tabIndex={tabIndex} />
-            {editor.isEditable && (
+            {editor.isEditable && !isTouchDevice && (
               <div>
                 {bubbleMenuEnabled && <EditorBubbleMenu editor={editor} />}
                 <BlockMenu editor={editor} />
