--- conflicted
+++ resolved
@@ -6,10 +6,7 @@
 import { DocumentContentLoader, EditorContainer, EditorContentWrapper } from "@/components/editors";
 import { BlockMenu, EditorBubbleMenu } from "@/components/menus";
 // types
-<<<<<<< HEAD
 import type { TCollabValue } from "@/contexts";
-=======
->>>>>>> 27bf2575
 import type {
   ICollaborativeDocumentEditorPropsExtended,
   IEditorProps,
@@ -33,15 +30,9 @@
   id: string;
   isLoading?: boolean;
   isTouchDevice: boolean;
-  tabIndex?: number;
-<<<<<<< HEAD
-  extendedEditorProps?: IEditorPropsExtended;
-  flaggedExtensions: IEditorProps["flaggedExtensions"];
-  disabledExtensions: IEditorProps["disabledExtensions"];
   provider?: HocuspocusProvider;
   state?: TCollabValue["state"];
-=======
->>>>>>> 27bf2575
+  tabIndex?: number;
 };
 
 export function PageRenderer(props: Props) {
@@ -58,14 +49,9 @@
     isLoading,
     isTouchDevice,
     tabIndex,
-<<<<<<< HEAD
-    titleEditor,
-    flaggedExtensions,
-    disabledExtensions,
     provider,
     state,
-=======
->>>>>>> 27bf2575
+    titleEditor
   } = props;
   return (
     <div
@@ -76,7 +62,6 @@
       {isLoading ? (
         <DocumentContentLoader className={documentLoaderClassName} />
       ) : (
-<<<<<<< HEAD
         <>
           {titleEditor && (
             <div className="relative w-full py-3">
@@ -94,32 +79,6 @@
                   className="no-scrollbar placeholder-custom-text-400 bg-transparent tracking-[-2%] font-bold text-[2rem] leading-[2.375rem] w-full outline-none p-0 border-none resize-none rounded-none"
                 />
               </EditorContainer>
-=======
-        <EditorContainer
-          displayConfig={displayConfig}
-          editor={editor}
-          editorContainerClassName={editorContainerClassName}
-          id={id}
-          isTouchDevice={isTouchDevice}
-        >
-          <EditorContentWrapper editor={editor} id={id} tabIndex={tabIndex} />
-          {editor.isEditable && !isTouchDevice && (
-            <div>
-              {bubbleMenuEnabled && (
-                <EditorBubbleMenu
-                  disabledExtensions={disabledExtensions}
-                  editor={editor}
-                  extendedEditorProps={extendedEditorProps}
-                  flaggedExtensions={flaggedExtensions}
-                />
-              )}
-              <BlockMenu
-                editor={editor}
-                flaggedExtensions={flaggedExtensions}
-                disabledExtensions={disabledExtensions}
-              />
-              <AIFeaturesMenu menu={aiHandler?.menu} />
->>>>>>> 27bf2575
             </div>
           )}
           <EditorContainer
@@ -134,7 +93,7 @@
             <EditorContentWrapper editor={editor} id={id} tabIndex={tabIndex} />
             {editor.isEditable && !isTouchDevice && (
               <div>
-                {bubbleMenuEnabled && <EditorBubbleMenu editor={editor} />}
+                {bubbleMenuEnabled && <EditorBubbleMenu editor={editor} disabledExtensions={disabledExtensions} extendedEditorProps={extendedEditorProps} flaggedExtensions={flaggedExtensions}/>}
                 <BlockMenu
                   editor={editor}
                   flaggedExtensions={flaggedExtensions}
