import { Editor } from "@tiptap/react";
// plane imports
import { cn } from "@plane/utils";
// components
import { DocumentContentLoader, EditorContainer, EditorContentWrapper } from "@/components/editors";
import { AIFeaturesMenu, BlockMenu, EditorBubbleMenu } from "@/components/menus";
// types
import { TAIHandler, TDisplayConfig } from "@/types";

type Props = {
  aiHandler?: TAIHandler;
  bubbleMenuEnabled: boolean;
  displayConfig: TDisplayConfig;
  editor: Editor;
  editorContainerClassName: string;
  id: string;
<<<<<<< HEAD
  isMobile?: boolean;
  onEditorClick?: () => void;
  tabIndex?: number;
};

export const PageRenderer = (props: IPageRenderer) => {
  const {
    aiHandler,
    bubbleMenuEnabled,
    displayConfig,
    editor,
    editorContainerClassName,
    id,
    isMobile = false,
    onEditorClick,
    tabIndex,
  } = props;

  return (
    <div className="frame-renderer flex-grow w-full">
      <EditorContainer
        displayConfig={displayConfig}
        editor={editor}
        editorContainerClassName={editorContainerClassName}
        id={id}
        isMobile={isMobile}
      >
        <EditorContentWrapper editor={editor} id={id} onClick={onEditorClick} tabIndex={tabIndex} />
        {editor.isEditable && !isMobile && (
          <div>
            {bubbleMenuEnabled && <EditorBubbleMenu editor={editor} />}
            <BlockMenu editor={editor} />
            <AIFeaturesMenu menu={aiHandler?.menu} />
          </div>
        )}
      </EditorContainer>
=======
  isLoading?: boolean;
  tabIndex?: number;
};

export const PageRenderer = (props: Props) => {
  const { aiHandler, bubbleMenuEnabled, displayConfig, editor, editorContainerClassName, id, isLoading, tabIndex } =
    props;

  return (
    <div
      className={cn("frame-renderer flex-grow w-full", {
        "wide-layout": displayConfig.wideLayout,
      })}
    >
      {isLoading ? (
        <DocumentContentLoader />
      ) : (
        <EditorContainer
          displayConfig={displayConfig}
          editor={editor}
          editorContainerClassName={editorContainerClassName}
          id={id}
        >
          <EditorContentWrapper editor={editor} id={id} tabIndex={tabIndex} />
          {editor.isEditable && (
            <div>
              {bubbleMenuEnabled && <EditorBubbleMenu editor={editor} />}
              <BlockMenu editor={editor} />
              <AIFeaturesMenu menu={aiHandler?.menu} />
            </div>
          )}
        </EditorContainer>
      )}
>>>>>>> a4273677
    </div>
  );
};<|MERGE_RESOLUTION|>--- conflicted
+++ resolved
@@ -14,13 +14,12 @@
   editor: Editor;
   editorContainerClassName: string;
   id: string;
-<<<<<<< HEAD
-  isMobile?: boolean;
-  onEditorClick?: () => void;
+  isLoading?: boolean;
+  isMobile: boolean;
   tabIndex?: number;
 };
 
-export const PageRenderer = (props: IPageRenderer) => {
+export const PageRenderer = (props: Props) => {
   const {
     aiHandler,
     bubbleMenuEnabled,
@@ -28,37 +27,10 @@
     editor,
     editorContainerClassName,
     id,
-    isMobile = false,
-    onEditorClick,
+    isLoading,
+    isMobile,
     tabIndex,
   } = props;
-
-  return (
-    <div className="frame-renderer flex-grow w-full">
-      <EditorContainer
-        displayConfig={displayConfig}
-        editor={editor}
-        editorContainerClassName={editorContainerClassName}
-        id={id}
-        isMobile={isMobile}
-      >
-        <EditorContentWrapper editor={editor} id={id} onClick={onEditorClick} tabIndex={tabIndex} />
-        {editor.isEditable && !isMobile && (
-          <div>
-            {bubbleMenuEnabled && <EditorBubbleMenu editor={editor} />}
-            <BlockMenu editor={editor} />
-            <AIFeaturesMenu menu={aiHandler?.menu} />
-          </div>
-        )}
-      </EditorContainer>
-=======
-  isLoading?: boolean;
-  tabIndex?: number;
-};
-
-export const PageRenderer = (props: Props) => {
-  const { aiHandler, bubbleMenuEnabled, displayConfig, editor, editorContainerClassName, id, isLoading, tabIndex } =
-    props;
 
   return (
     <div
@@ -74,9 +46,10 @@
           editor={editor}
           editorContainerClassName={editorContainerClassName}
           id={id}
+          isMobile={isMobile}
         >
           <EditorContentWrapper editor={editor} id={id} tabIndex={tabIndex} />
-          {editor.isEditable && (
+          {editor.isEditable && !isMobile && (
             <div>
               {bubbleMenuEnabled && <EditorBubbleMenu editor={editor} />}
               <BlockMenu editor={editor} />
@@ -85,7 +58,6 @@
           )}
         </EditorContainer>
       )}
->>>>>>> a4273677
     </div>
   );
 };