--- conflicted
+++ resolved
@@ -15,27 +15,7 @@
 // types
 import { EditorReadOnlyRefApi, IDocumentReadOnlyEditorProps } from "@/types";
 
-<<<<<<< HEAD
-interface IDocumentReadOnlyEditor {
-  disabledExtensions: TExtensions[];
-  id: string;
-  initialValue: string;
-  containerClassName: string;
-  displayConfig?: TDisplayConfig;
-  editorClassName?: string;
-  embedHandler: any;
-  fileHandler: TReadOnlyFileHandler;
-  isMobile?: boolean;
-  tabIndex?: number;
-  handleEditorReady?: (value: boolean) => void;
-  mentionHandler: TReadOnlyMentionHandler;
-  forwardedRef?: React.MutableRefObject<EditorReadOnlyRefApi | null>;
-}
-
-const DocumentReadOnlyEditor = (props: IDocumentReadOnlyEditor) => {
-=======
 const DocumentReadOnlyEditor: React.FC<IDocumentReadOnlyEditorProps> = (props) => {
->>>>>>> a4273677
   const {
     containerClassName,
     disabledExtensions,
