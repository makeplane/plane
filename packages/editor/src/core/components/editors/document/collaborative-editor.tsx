import React, { useMemo } from "react";
// plane imports
import { cn } from "@plane/utils";
// components
import { PageRenderer } from "@/components/editors";
// constants
import { DEFAULT_DISPLAY_CONFIG } from "@/constants/config";
// contexts
import { CollaborationProvider, useCollaboration } from "@/contexts/collaboration-context";
// helpers
import { getEditorClassNames } from "@/helpers/common";
// hooks
import { useCollaborativeEditor } from "@/hooks/use-collaborative-editor";
// types
import type { EditorRefApi, ICollaborativeDocumentEditorProps } from "@/types";

<<<<<<< HEAD
// Inner component that has access to collaboration context
const CollaborativeDocumentEditorInner: React.FC<ICollaborativeDocumentEditorProps> = (props) => {
=======
function CollaborativeDocumentEditor(props: ICollaborativeDocumentEditorProps) {
>>>>>>> 27bf2575
  const {
    aiHandler,
    bubbleMenuEnabled = true,
    containerClassName,
    documentLoaderClassName,
    extensions = [],
    disabledExtensions,
    displayConfig = DEFAULT_DISPLAY_CONFIG,
    editable,
    editorClassName = "",
    editorProps,
    extendedEditorProps,
    fileHandler,
    flaggedExtensions,
    forwardedRef,
    getEditorMetaData,
    handleEditorReady,
    id,
    dragDropEnabled = true,
    isTouchDevice,
    mentionHandler,
    onAssetChange,
    onChange,
    onEditorFocus,
    onTransaction,
    placeholder,
    tabIndex,
    user,
    extendedDocumentEditorProps,
    titleRef,
    updatePageProperties,
    isFetchingFallbackBinary,
  } = props;

  // Get non-null provider from context
  const { provider, state, actions } = useCollaboration();

  // Editor initialization with guaranteed non-null provider
  const { editor, titleEditor } = useCollaborativeEditor({
    provider,
    disabledExtensions,
    editable,
    editorClassName,
    editorProps,
    extendedEditorProps,
    extensions,
    fileHandler,
    flaggedExtensions,
    getEditorMetaData,
    forwardedRef,
    handleEditorReady,
    id,
    dragDropEnabled,
    isTouchDevice,
    mentionHandler,
    onAssetChange,
    onChange,
    onEditorFocus,
    onTransaction,
    placeholder,
    tabIndex,
    titleRef,
    user,
    actions,
  });

  const editorContainerClassNames = getEditorClassNames({
    noBorder: true,
    borderOnFocus: false,
    containerClassName,
  });

  // Show loader ONLY when cache is known empty and server hasn't synced yet
  const shouldShowSyncLoader = state.isCacheReady && !state.hasCachedContent && !state.isServerSynced;
  const shouldWaitForFallbackBinary = isFetchingFallbackBinary && !state.hasCachedContent && state.isServerDisconnected;
  const isLoading = shouldShowSyncLoader || shouldWaitForFallbackBinary;

  // Gate content rendering on isDocReady to prevent empty editor flash
  const showContentSkeleton = !state.isDocReady;

  if (!editor || !titleEditor) return null;

  return (
    <>
<<<<<<< HEAD
      <div
        className={cn(
          "transition-opacity duration-200",
          showContentSkeleton && !isLoading && "opacity-0 pointer-events-none"
        )}
      >
        <PageRenderer
          aiHandler={aiHandler}
          bubbleMenuEnabled={bubbleMenuEnabled}
          displayConfig={displayConfig}
          documentLoaderClassName={documentLoaderClassName}
          disabledExtensions={disabledExtensions}
          extendedDocumentEditorProps={extendedDocumentEditorProps}
          editor={editor}
          flaggedExtensions={flaggedExtensions}
          titleEditor={titleEditor}
          editorContainerClassName={cn(editorContainerClassNames, "document-editor")}
          extendedEditorProps={extendedEditorProps}
          id={id}
          isLoading={isLoading}
          isTouchDevice={!!isTouchDevice}
          tabIndex={tabIndex}
          provider={provider}
          state={state}
        />
      </div>
=======
      <DocumentEditorSideEffects editor={editor} id={id} extendedEditorProps={extendedEditorProps} />
      <PageRenderer
        aiHandler={aiHandler}
        bubbleMenuEnabled={bubbleMenuEnabled}
        displayConfig={displayConfig}
        documentLoaderClassName={documentLoaderClassName}
        editor={editor}
        editorContainerClassName={cn(editorContainerClassNames, "document-editor")}
        extendedEditorProps={extendedEditorProps}
        id={id}
        isTouchDevice={!!isTouchDevice}
        isLoading={!hasServerSynced && !hasServerConnectionFailed}
        tabIndex={tabIndex}
        flaggedExtensions={flaggedExtensions}
        disabledExtensions={disabledExtensions}
        extendedDocumentEditorProps={extendedDocumentEditorProps}
      />
>>>>>>> 27bf2575
    </>
  );
}

<<<<<<< HEAD
// Outer component that provides collaboration context
const CollaborativeDocumentEditor: React.FC<ICollaborativeDocumentEditorProps> = (props) => {
  const { id, realtimeConfig, serverHandler, user } = props;

  const token = useMemo(() => JSON.stringify(user), [user]);

  return (
    <CollaborationProvider
      docId={id}
      serverUrl={realtimeConfig.url}
      authToken={token}
      onStateChange={serverHandler?.onStateChange}
    >
      <CollaborativeDocumentEditorInner {...props} />
    </CollaborationProvider>
  );
};

const CollaborativeDocumentEditorWithRef = React.forwardRef<EditorRefApi, ICollaborativeDocumentEditorProps>(
  (props, ref) => (
    <CollaborativeDocumentEditor key={props.id} {...props} forwardedRef={ref as React.MutableRefObject<EditorRefApi>} />
  )
);
=======
const CollaborativeDocumentEditorWithRef = React.forwardRef(function CollaborativeDocumentEditorWithRef(
  props: ICollaborativeDocumentEditorProps,
  ref: React.ForwardedRef<EditorRefApi>
) {
  return <CollaborativeDocumentEditor {...props} forwardedRef={ref as React.MutableRefObject<EditorRefApi | null>} />;
});
>>>>>>> 27bf2575

CollaborativeDocumentEditorWithRef.displayName = "CollaborativeDocumentEditorWithRef";

export { CollaborativeDocumentEditorWithRef };<|MERGE_RESOLUTION|>--- conflicted
+++ resolved
@@ -13,13 +13,9 @@
 import { useCollaborativeEditor } from "@/hooks/use-collaborative-editor";
 // types
 import type { EditorRefApi, ICollaborativeDocumentEditorProps } from "@/types";
+import { DocumentEditorSideEffects } from "@/plane-editor/components/document-editor-side-effects";
 
-<<<<<<< HEAD
-// Inner component that has access to collaboration context
-const CollaborativeDocumentEditorInner: React.FC<ICollaborativeDocumentEditorProps> = (props) => {
-=======
-function CollaborativeDocumentEditor(props: ICollaborativeDocumentEditorProps) {
->>>>>>> 27bf2575
+function CollaborativeDocumentEditorInner(props: ICollaborativeDocumentEditorProps) {
   const {
     aiHandler,
     bubbleMenuEnabled = true,
@@ -104,13 +100,13 @@
 
   return (
     <>
-<<<<<<< HEAD
       <div
         className={cn(
           "transition-opacity duration-200",
           showContentSkeleton && !isLoading && "opacity-0 pointer-events-none"
         )}
       >
+        <DocumentEditorSideEffects editor={editor} id={id} extendedEditorProps={extendedEditorProps} />
         <PageRenderer
           aiHandler={aiHandler}
           bubbleMenuEnabled={bubbleMenuEnabled}
@@ -131,30 +127,10 @@
           state={state}
         />
       </div>
-=======
-      <DocumentEditorSideEffects editor={editor} id={id} extendedEditorProps={extendedEditorProps} />
-      <PageRenderer
-        aiHandler={aiHandler}
-        bubbleMenuEnabled={bubbleMenuEnabled}
-        displayConfig={displayConfig}
-        documentLoaderClassName={documentLoaderClassName}
-        editor={editor}
-        editorContainerClassName={cn(editorContainerClassNames, "document-editor")}
-        extendedEditorProps={extendedEditorProps}
-        id={id}
-        isTouchDevice={!!isTouchDevice}
-        isLoading={!hasServerSynced && !hasServerConnectionFailed}
-        tabIndex={tabIndex}
-        flaggedExtensions={flaggedExtensions}
-        disabledExtensions={disabledExtensions}
-        extendedDocumentEditorProps={extendedDocumentEditorProps}
-      />
->>>>>>> 27bf2575
     </>
   );
 }
 
-<<<<<<< HEAD
 // Outer component that provides collaboration context
 const CollaborativeDocumentEditor: React.FC<ICollaborativeDocumentEditorProps> = (props) => {
   const { id, realtimeConfig, serverHandler, user } = props;
@@ -178,14 +154,6 @@
     <CollaborativeDocumentEditor key={props.id} {...props} forwardedRef={ref as React.MutableRefObject<EditorRefApi>} />
   )
 );
-=======
-const CollaborativeDocumentEditorWithRef = React.forwardRef(function CollaborativeDocumentEditorWithRef(
-  props: ICollaborativeDocumentEditorProps,
-  ref: React.ForwardedRef<EditorRefApi>
-) {
-  return <CollaborativeDocumentEditor {...props} forwardedRef={ref as React.MutableRefObject<EditorRefApi | null>} />;
-});
->>>>>>> 27bf2575
 
 CollaborativeDocumentEditorWithRef.displayName = "CollaborativeDocumentEditorWithRef";
 
