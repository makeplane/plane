import { Extensions } from "@tiptap/core";
import React, { useMemo } from "react";
// components
import { PageRenderer } from "@/components/editors";
// constants
import { DEFAULT_DISPLAY_CONFIG } from "@/constants/config";
// extensions
import { WorkItemEmbedExtension } from "@/extensions";
// helpers
import { getEditorClassNames } from "@/helpers/common";
// hooks
import { useCollaborativeEditor } from "@/hooks/use-collaborative-editor";
// types
import { EditorRefApi, ICollaborativeDocumentEditor } from "@/types";

const CollaborativeDocumentEditor = (props: ICollaborativeDocumentEditor) => {
  const {
    onTransaction,
    aiHandler,
    bubbleMenuEnabled = true,
    containerClassName,
    disabledExtensions,
    displayConfig = DEFAULT_DISPLAY_CONFIG,
    editable,
    editorClassName = "",
    embedHandler,
    fileHandler,
    forwardedRef,
    handleEditorReady,
    id,
    mentionHandler,
    onChange,
    pageRestorationInProgress,
    placeholder,
    realtimeConfig,
    serverHandler,
    tabIndex,
    titleRef,
    user,
    updatePageProperties,
    isSmoothCursorEnabled = false,
  } = props;

<<<<<<< HEAD
  const extensions: Extensions = [];

  if (embedHandler?.issue) {
    extensions.push(
      WorkItemEmbedExtension({
        widgetCallback: embedHandler.issue.widgetCallback,
      })
    );
  }
=======
  const extensions: Extensions = useMemo(() => {
    const ext: Extensions = [];
    if (embedHandler?.issue) {
      ext.push(
        IssueWidget({
          widgetCallback: embedHandler.issue.widgetCallback,
        })
      );
    }
    return ext;
  }, [embedHandler]);
>>>>>>> beca128d

  // use document editor
  const { editor, hasServerConnectionFailed, hasServerSynced, titleEditor, isContentInIndexedDb, isIndexedDbSynced } =
    useCollaborativeEditor({
      disabledExtensions,
      editable,
      editorClassName,
      embedHandler,
      extensions,
      fileHandler,
      forwardedRef,
      handleEditorReady,
      id,
      mentionHandler,
      onChange,
      onTransaction,
      placeholder,
      realtimeConfig,
      serverHandler,
      tabIndex,
      titleRef,
      user,
      updatePageProperties,
      isSmoothCursorEnabled,
    });

  const editorContainerClassNames = getEditorClassNames({
    noBorder: true,
    borderOnFocus: false,
    containerClassName,
  });

  if (!editor || !titleEditor) return null;

  if (!isIndexedDbSynced) {
    return null;
  }

  return (
    <PageRenderer
      aiHandler={aiHandler}
      bubbleMenuEnabled={bubbleMenuEnabled}
      displayConfig={displayConfig}
      editor={editor}
      titleEditor={titleEditor}
      editorContainerClassName={editorContainerClassNames}
      id={id}
      isLoading={(!hasServerSynced && !hasServerConnectionFailed && !isContentInIndexedDb) || pageRestorationInProgress}
      tabIndex={tabIndex}
    />
  );
};

const CollaborativeDocumentEditorWithRef = React.forwardRef<EditorRefApi, ICollaborativeDocumentEditor>(
  (props, ref) => (
    <CollaborativeDocumentEditor {...props} forwardedRef={ref as React.MutableRefObject<EditorRefApi | null>} />
  )
);

CollaborativeDocumentEditorWithRef.displayName = "CollaborativeDocumentEditorWithRef";

export { CollaborativeDocumentEditorWithRef };<|MERGE_RESOLUTION|>--- conflicted
+++ resolved
@@ -41,29 +41,17 @@
     isSmoothCursorEnabled = false,
   } = props;
 
-<<<<<<< HEAD
-  const extensions: Extensions = [];
-
-  if (embedHandler?.issue) {
-    extensions.push(
-      WorkItemEmbedExtension({
-        widgetCallback: embedHandler.issue.widgetCallback,
-      })
-    );
-  }
-=======
   const extensions: Extensions = useMemo(() => {
     const ext: Extensions = [];
     if (embedHandler?.issue) {
       ext.push(
-        IssueWidget({
+        WorkItemEmbedExtension({
           widgetCallback: embedHandler.issue.widgetCallback,
         })
       );
     }
     return ext;
   }, [embedHandler]);
->>>>>>> beca128d
 
   // use document editor
   const { editor, hasServerConnectionFailed, hasServerSynced, titleEditor, isContentInIndexedDb, isIndexedDbSynced } =
