import { Extensions } from "@tiptap/core";
import React from "react";
// plane imports
import { cn } from "@plane/utils";
// components
import { DocumentContentLoader, PageRenderer } from "@/components/editors";
// constants
import { DEFAULT_DISPLAY_CONFIG } from "@/constants/config";
// extensions
import { WorkItemEmbedExtension } from "@/extensions";
// helpers
import { getEditorClassNames } from "@/helpers/common";
// hooks
import { useCollaborativeEditor } from "@/hooks/use-collaborative-editor";
// types
import { EditorRefApi, ICollaborativeDocumentEditorProps } from "@/types";

const CollaborativeDocumentEditor: React.FC<ICollaborativeDocumentEditorProps> = (props) => {
  const {
<<<<<<< HEAD
=======
    onChange,
    onTransaction,
>>>>>>> 64fd0b28
    aiHandler,
    bubbleMenuEnabled = true,
    containerClassName,
    disabledExtensions,
    displayConfig = DEFAULT_DISPLAY_CONFIG,
    editable,
    editorClassName = "",
    embedHandler,
    fileHandler,
    flaggedExtensions,
    forwardedRef,
    handleEditorReady,
    id,
    mentionHandler,
    onAssetChange,
    onTransaction,
    placeholder,
    realtimeConfig,
    serverHandler,
    tabIndex,
    user,
  } = props;

  const extensions: Extensions = [];

  if (embedHandler?.issue) {
    extensions.push(
      WorkItemEmbedExtension({
        widgetCallback: embedHandler.issue.widgetCallback,
      })
    );
  }

  // use document editor
  const { editor, hasServerConnectionFailed, hasServerSynced } = useCollaborativeEditor({
    disabledExtensions,
    editable,
    editorClassName,
    embedHandler,
    extensions,
    fileHandler,
    flaggedExtensions,
    forwardedRef,
    handleEditorReady,
    id,
    mentionHandler,
<<<<<<< HEAD
    onAssetChange,
=======
    onChange,
>>>>>>> 64fd0b28
    onTransaction,
    placeholder,
    realtimeConfig,
    serverHandler,
    tabIndex,
    user,
  });

  const editorContainerClassNames = getEditorClassNames({
    noBorder: true,
    borderOnFocus: false,
    containerClassName,
  });

  if (!editor) return null;

  const blockWidthClassName = cn("w-full max-w-[720px] mx-auto transition-all duration-200 ease-in-out", {
    "max-w-[1152px]": displayConfig.wideLayout,
  });

  if (!hasServerSynced && !hasServerConnectionFailed) return <DocumentContentLoader className={blockWidthClassName} />;

  return (
    <PageRenderer
      aiHandler={aiHandler}
      bubbleMenuEnabled={bubbleMenuEnabled}
      displayConfig={displayConfig}
      editor={editor}
      editorContainerClassName={cn(editorContainerClassNames, "document-editor")}
      id={id}
      tabIndex={tabIndex}
    />
  );
};

const CollaborativeDocumentEditorWithRef = React.forwardRef<EditorRefApi, ICollaborativeDocumentEditorProps>(
  (props, ref) => (
    <CollaborativeDocumentEditor {...props} forwardedRef={ref as React.MutableRefObject<EditorRefApi | null>} />
  )
);

CollaborativeDocumentEditorWithRef.displayName = "CollaborativeDocumentEditorWithRef";

export { CollaborativeDocumentEditorWithRef };<|MERGE_RESOLUTION|>--- conflicted
+++ resolved
@@ -17,11 +17,6 @@
 
 const CollaborativeDocumentEditor: React.FC<ICollaborativeDocumentEditorProps> = (props) => {
   const {
-<<<<<<< HEAD
-=======
-    onChange,
-    onTransaction,
->>>>>>> 64fd0b28
     aiHandler,
     bubbleMenuEnabled = true,
     containerClassName,
@@ -37,6 +32,7 @@
     id,
     mentionHandler,
     onAssetChange,
+    onChange,
     onTransaction,
     placeholder,
     realtimeConfig,
@@ -68,11 +64,8 @@
     handleEditorReady,
     id,
     mentionHandler,
-<<<<<<< HEAD
     onAssetChange,
-=======
     onChange,
->>>>>>> 64fd0b28
     onTransaction,
     placeholder,
     realtimeConfig,
