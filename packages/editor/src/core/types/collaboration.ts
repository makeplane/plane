--- conflicted
+++ resolved
@@ -1,58 +1,4 @@
-<<<<<<< HEAD
-import { Extensions } from "@tiptap/core";
-import { EditorProps } from "@tiptap/pm/view";
-// plane editor types
-import { TEmbedConfig } from "@/plane-editor/types";
-// types
-import {
-  EditorReadOnlyRefApi,
-  EditorRefApi,
-  TEditorAsset,
-  TExtensions,
-  TFileHandler,
-  TMentionHandler,
-  TReadOnlyFileHandler,
-  TReadOnlyMentionHandler,
-  TRealtimeConfig,
-  TUserDetails,
-} from "@/types";
-
 export type TServerHandler = {
   onConnect?: () => void;
   onServerError?: () => void;
-};
-
-type TCollaborativeEditorHookProps = {
-  disabledExtensions: TExtensions[];
-  editable: boolean;
-  editorClassName: string;
-  editorProps?: EditorProps;
-  extensions?: Extensions;
-  handleEditorReady?: (value: boolean) => void;
-  id: string;
-  realtimeConfig: TRealtimeConfig;
-  serverHandler?: TServerHandler;
-  user: TUserDetails;
-};
-
-export type TCollaborativeEditorProps = TCollaborativeEditorHookProps & {
-  onAssetChange?: (assets: TEditorAsset[]) => void;
-  onTransaction?: () => void;
-  embedHandler?: TEmbedConfig;
-  fileHandler: TFileHandler;
-  forwardedRef?: React.MutableRefObject<EditorRefApi | null>;
-  mentionHandler: TMentionHandler;
-  placeholder?: string | ((isFocused: boolean, value: string) => string);
-  tabIndex?: number;
-};
-
-export type TReadOnlyCollaborativeEditorProps = TCollaborativeEditorHookProps & {
-  fileHandler: TReadOnlyFileHandler;
-  forwardedRef?: React.MutableRefObject<EditorReadOnlyRefApi | null>;
-  mentionHandler: TReadOnlyMentionHandler;
-=======
-export type TServerHandler = {
-  onConnect?: () => void;
-  onServerError?: () => void;
->>>>>>> 64fd0b28
 };