--- conflicted
+++ resolved
@@ -1,8 +1,5 @@
 export type TServerHandler = {
   onConnect?: () => void;
   onServerError?: () => void;
-<<<<<<< HEAD
-=======
   onServerSynced?: () => void;
->>>>>>> 28edf03a
 };