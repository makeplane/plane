import type { Content, Extensions, JSONContent } from "@tiptap/core";
import type { Selection } from "@tiptap/pm/state";
// extension types
import type { TTextAlign } from "@/extensions";
// helpers
import type { IMarking } from "@/helpers/scroll-to-node";
// types
import type {
  TAIHandler,
  TDisplayConfig,
  TDocumentEventEmitter,
  TDocumentEventsServer,
  TEditorAsset,
  TEmbedConfig,
  TExtensions,
  TFileHandler,
  TMentionHandler,
  TRealtimeConfig,
  TServerHandler,
  TUserDetails,
} from "@/types";

export type TEditorCommands =
  | "text"
  | "h1"
  | "h2"
  | "h3"
  | "h4"
  | "h5"
  | "h6"
  | "bold"
  | "italic"
  | "underline"
  | "strikethrough"
  | "bulleted-list"
  | "numbered-list"
  | "to-do-list"
  | "quote"
  | "code"
  | "table"
  | "image"
  | "divider"
  | "issue-embed"
  | "text-color"
  | "background-color"
  | "text-align"
  | "callout"
  | "attachment"
  | "emoji"
  | "external-embed";

export type TCommandExtraProps = {
  image: {
    savedSelection: Selection | null;
  };
  attachment: {
    savedSelection: Selection | null;
  };
  "text-color": {
    color: string | undefined;
  };
  "background-color": {
    color: string | undefined;
  };
  "text-align": {
    alignment: TTextAlign;
  };
};

// Create a utility type that maps a command to its extra props or an empty object if none are defined
export type TCommandWithProps<T extends TEditorCommands> = T extends keyof TCommandExtraProps
  ? TCommandExtraProps[T] // If the command has extra props, include them
  : object; // Otherwise, just return the command type with no extra props

type TCommandWithPropsWithItemKey<T extends TEditorCommands> = T extends keyof TCommandExtraProps
  ? { itemKey: T } & TCommandExtraProps[T]
  : { itemKey: T };

export type TDocumentInfo = {
  characters: number;
  paragraphs: number;
  words: number;
};

export type EditorRefApi = {
  blur: () => void;
  clearEditor: (emitUpdate?: boolean) => void;
  emitRealTimeUpdate: (action: TDocumentEventsServer) => void;
  executeMenuItemCommand: <T extends TEditorCommands>(props: TCommandWithPropsWithItemKey<T>) => void;
  getCurrentCursorPosition: () => number | undefined;
  getDocument: () => {
    binary: Uint8Array | null;
    html: string;
    json: JSONContent | null;
  };
  getDocumentInfo: () => TDocumentInfo;
  getHeadings: () => IMarking[];
  getMarkDown: () => string;
  getSelectedText: () => string | null;
  insertText: (contentHTML: string, insertOnNextLine?: boolean) => void;
  isEditorReadyToDiscard: () => boolean;
  isMenuItemActive: <T extends TEditorCommands>(props: TCommandWithPropsWithItemKey<T>) => boolean;
  listenToRealTimeUpdate: () => TDocumentEventEmitter | undefined;
  onDocumentInfoChange: (callback: (documentInfo: TDocumentInfo) => void) => () => void;
  onHeadingChange: (callback: (headings: IMarking[]) => void) => () => void;
  onStateChange: (callback: () => void) => () => void;
  scrollSummary: (marking: IMarking) => void;
  // eslint-disable-next-line no-undef
  scrollToNodeViaDOMCoordinates: (behavior?: ScrollBehavior, position?: number) => void;
  setEditorValue: (content: string, emitUpdate?: boolean) => void;
  setEditorValueAtCursorPosition: (content: string) => void;
  setFocusAtPosition: (position: number) => void;
  setProviderDocument: (value: Uint8Array) => void;
};

// editor props
export interface IEditorProps {
  autofocus?: boolean;
  bubbleMenuEnabled?: boolean;
  containerClassName?: string;
  displayConfig?: TDisplayConfig;
  disabledExtensions: TExtensions[];
  editable: boolean;
  editorClassName?: string;
  extensions?: Extensions;
  embedHandler?: TEmbedConfig;
  flaggedExtensions: TExtensions[];
  fileHandler: TFileHandler;
  forwardedRef?: React.MutableRefObject<EditorRefApi | null>;
  handleEditorReady?: (value: boolean) => void;
  id: string;
  initialValue: string;
  mentionHandler: TMentionHandler;
  onAssetChange?: (assets: TEditorAsset[]) => void;
  onChange?: (json: object, html: string) => void;
  onEnterKeyPress?: (e?: any) => void;
  onTransaction?: () => void;
  placeholder?: string | ((isFocused: boolean, value: string) => string);
  tabIndex?: number;
  value?: string | null;
}

export type ILiteTextEditorProps = IEditorProps;

export type IRichTextEditorProps = IEditorProps & {
  dragDropEnabled?: boolean;
};

export interface ICollaborativeDocumentEditorProps
  extends Omit<IEditorProps, "extensions" | "initialValue" | "onEnterKeyPress" | "value"> {
  aiHandler?: TAIHandler;
<<<<<<< HEAD
  editable: boolean;
  embedHandler?: TEmbedConfig;
=======
  embedHandler: TEmbedConfig;
>>>>>>> cc49a2ca
  realtimeConfig: TRealtimeConfig;
  serverHandler?: TServerHandler;
  user: TUserDetails;
}

<<<<<<< HEAD
// read only editor props
export interface IReadOnlyEditorProps
  extends Pick<
    IEditorProps,
    | "containerClassName"
    | "disabledExtensions"
    | "flaggedExtensions"
    | "embedHandler"
    | "displayConfig"
    | "editorClassName"
    | "extensions"
    | "handleEditorReady"
    | "id"
    | "initialValue"
  > {
  fileHandler: TReadOnlyFileHandler;
  forwardedRef?: React.MutableRefObject<EditorReadOnlyRefApi | null>;
  mentionHandler: TReadOnlyMentionHandler;
}

export type ILiteTextReadOnlyEditorProps = IReadOnlyEditorProps;

export interface IDocumentReadOnlyEditorProps extends IReadOnlyEditorProps {
=======
export interface IDocumentEditorProps extends Omit<IEditorProps, "initialValue" | "onEnterKeyPress" | "value"> {
  aiHandler?: TAIHandler;
>>>>>>> cc49a2ca
  embedHandler: TEmbedConfig;
  user?: TUserDetails;
  value: Content;
}

export interface EditorEvents {
  beforeCreate: never;
  create: never;
  update: never;
  selectionUpdate: never;
  transaction: never;
  focus: never;
  blur: never;
  destroy: never;
  ready: { height: number };
}<|MERGE_RESOLUTION|>--- conflicted
+++ resolved
@@ -149,18 +149,13 @@
 export interface ICollaborativeDocumentEditorProps
   extends Omit<IEditorProps, "extensions" | "initialValue" | "onEnterKeyPress" | "value"> {
   aiHandler?: TAIHandler;
-<<<<<<< HEAD
   editable: boolean;
-  embedHandler?: TEmbedConfig;
-=======
   embedHandler: TEmbedConfig;
->>>>>>> cc49a2ca
   realtimeConfig: TRealtimeConfig;
   serverHandler?: TServerHandler;
   user: TUserDetails;
 }
 
-<<<<<<< HEAD
 // read only editor props
 export interface IReadOnlyEditorProps
   extends Pick<
@@ -168,7 +163,6 @@
     | "containerClassName"
     | "disabledExtensions"
     | "flaggedExtensions"
-    | "embedHandler"
     | "displayConfig"
     | "editorClassName"
     | "extensions"
@@ -184,10 +178,6 @@
 export type ILiteTextReadOnlyEditorProps = IReadOnlyEditorProps;
 
 export interface IDocumentReadOnlyEditorProps extends IReadOnlyEditorProps {
-=======
-export interface IDocumentEditorProps extends Omit<IEditorProps, "initialValue" | "onEnterKeyPress" | "value"> {
-  aiHandler?: TAIHandler;
->>>>>>> cc49a2ca
   embedHandler: TEmbedConfig;
   user?: TUserDetails;
   value: Content;
