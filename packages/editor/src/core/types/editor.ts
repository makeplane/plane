import type { Content, Extensions, JSONContent, RawCommands } from "@tiptap/core";
import type { MarkType, NodeType } from "@tiptap/pm/model";
import type { Selection } from "@tiptap/pm/state";
import type { EditorProps, EditorView } from "@tiptap/pm/view";
import type { NodeViewProps as TNodeViewProps } from "@tiptap/react";
// extension types
import type { TTextAlign } from "@/extensions";
// plane editor imports
import type { IEditorPropsExtended, TExtendedEditorCommands } from "@/plane-editor/types/editor-extended";
// types
import type {
  IMarking,
  EventToPayloadMap,
  TAIHandler,
  TDisplayConfig,
  TDocumentEventEmitter,
  TDocumentEventsServer,
  TEditorAsset,
  TEmbedConfig,
  TExtensions,
  TFileHandler,
  TMentionHandler,
  TRealtimeConfig,
  TServerHandler,
  TUserDetails,
  TExtendedCommandExtraProps,
  TExtendedEditorRefApi,
} from "@/types";

export type TEditorCommands =
  | "text"
  | "h1"
  | "h2"
  | "h3"
  | "h4"
  | "h5"
  | "h6"
  | "bold"
  | "italic"
  | "underline"
  | "strikethrough"
  | "bulleted-list"
  | "numbered-list"
  | "to-do-list"
  | "toggle-list"
  | "quote"
  | "code"
  | "table"
  | "image"
  | "divider"
  | "link"
  | "issue-embed"
  | "text-color"
  | "background-color"
  | "text-align"
  | "callout"
  | "page-embed"
  | "attachment"
  | "emoji"
  | "external-embed"
<<<<<<< HEAD
=======
  | "block-equation"
  | "inline-equation"
>>>>>>> 9e11dc9c
  | TExtendedEditorCommands;

export type TCommandExtraProps = {
  image: {
    savedSelection: Selection | null;
  };
  attachment: {
    savedSelection: Selection | null;
  };
  "text-color": {
    color: string | undefined;
  };
  link: {
    url: string;
    text?: string;
  };
  "background-color": {
    color: string | undefined;
  };
  "text-align": {
    alignment: TTextAlign;
  };
} & TExtendedCommandExtraProps;

// Create a utility type that maps a command to its extra props or an empty object if none are defined
export type TCommandWithProps<T extends TEditorCommands> = T extends keyof TCommandExtraProps
  ? TCommandExtraProps[T] // If the command has extra props, include them
  : object; // Otherwise, just return the command type with no extra props

export type TCommandWithPropsWithItemKey<T extends TEditorCommands> = T extends keyof TCommandExtraProps
  ? { itemKey: T } & TCommandExtraProps[T]
  : { itemKey: T };

export type TDocumentInfo = {
  characters: number;
  paragraphs: number;
  words: number;
};
export type CoreEditorRefApi = {
  blur: () => void;
  clearEditor: (emitUpdate?: boolean) => void;
  createSelectionAtCursorPosition: () => void;
  emitRealTimeUpdate: (action: TDocumentEventsServer) => void;
  executeMenuItemCommand: <T extends TEditorCommands>(props: TCommandWithPropsWithItemKey<T>) => void;
  focus: (args: Parameters<RawCommands["focus"]>[0]) => void;
  getAttributesWithExtendedMark: (
    mark: string | MarkType,
    attribute: string | NodeType | MarkType
  ) => Record<string, any> | undefined;
  getCoordsFromPos: (pos?: number) => ReturnType<EditorView["coordsAtPos"]> | undefined;
  editorHasSynced: () => boolean;
  findAndDeleteNode: (
    {
      attribute,
      value,
    }: {
      attribute: string;
      value: string | string[];
    },
    nodeName: string
  ) => void;
  getCurrentCursorPosition: () => number | undefined;
  getDocument: () => {
    binary: Uint8Array | null;
    html: string;
    json: JSONContent | null;
  };
  getDocumentInfo: () => TDocumentInfo;
  getHeadings: () => IMarking[];
  getMarkDown: () => string;
  getSelectedText: () => string | null;
  insertText: (contentHTML: string, insertOnNextLine?: boolean) => void;
  isEditorReadyToDiscard: () => boolean;
  isMenuItemActive: <T extends TEditorCommands>(props: TCommandWithPropsWithItemKey<T>) => boolean;
  listenToRealTimeUpdate: () => TDocumentEventEmitter | undefined;
  onDocumentInfoChange: (callback: (documentInfo: TDocumentInfo) => void) => () => void;
  onHeadingChange: (callback: (headings: IMarking[]) => void) => () => void;
  onStateChange: (callback: () => void) => () => void;
  redo: () => void;
  scrollSummary: (marking: IMarking) => void;
  // eslint-disable-next-line no-undef
  scrollToNodeViaDOMCoordinates: ({ pos, behavior }: { pos?: number; behavior?: ScrollBehavior }) => void;
  setEditorValue: (content: string, emitUpdate?: boolean) => void;
  setEditorValueAtCursorPosition: (content: string) => void;
  setFocusAtPosition: (position: number) => void;
  setProviderDocument: (value: Uint8Array) => void;
  undo: () => void;
  appendText: (textContent: string) => boolean | undefined;
};

export type EditorRefApi = CoreEditorRefApi & TExtendedEditorRefApi;

export type EditorTitleRefApi = EditorRefApi;

// editor props
export type IEditorProps = {
  autofocus?: boolean;
  bubbleMenuEnabled?: boolean;
  containerClassName?: string;
  displayConfig?: TDisplayConfig;
  disabledExtensions: TExtensions[];
  editable: boolean;
  editorClassName?: string;
  editorProps?: EditorProps;
  embedHandler?: TEmbedConfig;
  extensions?: Extensions;
  flaggedExtensions: TExtensions[];
  fileHandler: TFileHandler;
  forwardedRef?: React.MutableRefObject<EditorRefApi | null>;
  handleEditorReady?: (value: boolean) => void;
  id: string;
  initialValue: Content;
  isTouchDevice?: boolean;
  mentionHandler: TMentionHandler;
  onAssetChange?: (assets: TEditorAsset[]) => void;
  onEditorFocus?: () => void;
  onChange?: (json: object, html: string) => void;
  onEnterKeyPress?: (e?: any) => void;
  onTransaction?: () => void;
  placeholder?: string | ((isFocused: boolean, value: string) => string);
  tabIndex?: number;
<<<<<<< HEAD
  value?: string | null;
=======
  value?: Content | null;
>>>>>>> 9e11dc9c
  extendedEditorProps: IEditorPropsExtended;
};

export type ILiteTextEditorProps = IEditorProps;

export type IRichTextEditorProps = IEditorProps & {
  dragDropEnabled?: boolean;
};

export type ICollaborativeDocumentEditorProps = Omit<IEditorProps, "initialValue" | "onEnterKeyPress" | "value"> & {
  aiHandler?: TAIHandler;
  documentLoaderClassName?: string;
  dragDropEnabled?: boolean;
  editable: boolean;
  embedHandler: TEmbedConfig;
  realtimeConfig: TRealtimeConfig;
  serverHandler?: TServerHandler;
  user: TUserDetails;
  updatePageProperties?: <T extends keyof EventToPayloadMap>(
    pageIds: string | string[],
    actionType: T,
    data: EventToPayloadMap[T],
    performAction?: boolean
  ) => void;
  pageRestorationInProgress?: boolean;
  titleRef?: React.MutableRefObject<EditorTitleRefApi | null>;
};

export type IDocumentEditorProps = Omit<IEditorProps, "initialValue" | "onEnterKeyPress" | "value"> & {
  aiHandler?: TAIHandler;
  embedHandler: TEmbedConfig;
  user?: TUserDetails;
  value: Content;
};

export type EditorEvents = {
  beforeCreate: never;
  create: never;
  update: never;
  selectionUpdate: never;
  transaction: never;
  focus: never;
  blur: never;
  destroy: never;
  ready: { height: number };
};

export type NodeViewProps = TNodeViewProps;<|MERGE_RESOLUTION|>--- conflicted
+++ resolved
@@ -58,11 +58,6 @@
   | "attachment"
   | "emoji"
   | "external-embed"
-<<<<<<< HEAD
-=======
-  | "block-equation"
-  | "inline-equation"
->>>>>>> 9e11dc9c
   | TExtendedEditorCommands;
 
 export type TCommandExtraProps = {
@@ -184,11 +179,7 @@
   onTransaction?: () => void;
   placeholder?: string | ((isFocused: boolean, value: string) => string);
   tabIndex?: number;
-<<<<<<< HEAD
-  value?: string | null;
-=======
   value?: Content | null;
->>>>>>> 9e11dc9c
   extendedEditorProps: IEditorPropsExtended;
 };
 
