--- conflicted
+++ resolved
@@ -144,23 +144,15 @@
   value?: string | null;
 }
 
-<<<<<<< HEAD
 export type ILiteTextEditorProps = IEditorProps & {
   embedHandler?: TEmbedConfig;
 };
 
-export interface IRichTextEditorProps extends IEditorProps {
+export type IRichTextEditorProps = IEditorProps & {
   dragDropEnabled?: boolean;
   embedHandler?: TEmbedConfig;
-}
-=======
-export type ILiteTextEditorProps = IEditorProps;
-
-export type IRichTextEditorProps = IEditorProps & {
-  dragDropEnabled?: boolean;
   editable: boolean;
 };
->>>>>>> b7be45d0
 
 export interface ICollaborativeDocumentEditorProps
   extends Omit<IEditorProps, "extensions" | "initialValue" | "onEnterKeyPress" | "value"> {
