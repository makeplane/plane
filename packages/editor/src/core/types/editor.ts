import { JSONContent } from "@tiptap/core";
// helpers
import { IMarking } from "@/helpers/scroll-to-node";
// types
import {
  IMentionHighlight,
  IMentionSuggestion,
  TAIHandler,
  TColorEditorCommands,
  TDisplayConfig,
  TEditorCommands,
  TEmbedConfig,
  TExtensions,
  TFileHandler,
  TNonColorEditorCommands,
  TServerHandler,
  TDocumentEventsServer,
} from "@/types";
<<<<<<< HEAD

import { HocuspocusProvider, HocuspocusProviderWebsocket } from "@hocuspocus/provider";

=======
>>>>>>> db919420
// editor refs
export type EditorReadOnlyRefApi = {
  getMarkDown: () => string;
  getDocument: () => {
    binary: Uint8Array | null;
    html: string;
    json: JSONContent | null;
  };
  clearEditor: (emitUpdate?: boolean) => void;
  setEditorValue: (content: string) => void;
  scrollSummary: (marking: IMarking) => void;
  getDocumentInfo: () => {
    characters: number;
    paragraphs: number;
    words: number;
  };
  emitRealTimeUpdate: (message: TDocumentEventsServer) => void;
  listenToRealTimeUpdate: () => HocuspocusProvider;
};

export interface EditorRefApi extends EditorReadOnlyRefApi {
  setEditorValueAtCursorPosition: (content: string) => void;
  executeMenuItemCommand: (
    props:
      | {
          itemKey: TNonColorEditorCommands;
        }
      | {
          itemKey: TColorEditorCommands;
          color: string | undefined;
        }
  ) => void;
  isMenuItemActive: (
    props:
      | {
          itemKey: TNonColorEditorCommands;
        }
      | {
          itemKey: TColorEditorCommands;
          color: string | undefined;
        }
  ) => boolean;
  onStateChange: (callback: () => void) => () => void;
  setFocusAtPosition: (position: number) => void;
  isEditorReadyToDiscard: () => boolean;
  getSelectedText: () => string | null;
  insertText: (contentHTML: string, insertOnNextLine?: boolean) => void;
  setProviderDocument: (value: Uint8Array) => void;
}

// editor props
export interface IEditorProps {
  containerClassName?: string;
  displayConfig?: TDisplayConfig;
  editorClassName?: string;
  fileHandler: TFileHandler;
  forwardedRef?: React.MutableRefObject<EditorRefApi | null>;
  id: string;
  initialValue: string;
  mentionHandler: {
    highlights: () => Promise<IMentionHighlight[]>;
    suggestions?: () => Promise<IMentionSuggestion[]>;
  };
  onChange?: (json: object, html: string) => void;
  onEnterKeyPress?: (e?: any) => void;
  placeholder?: string | ((isFocused: boolean, value: string) => string);
  tabIndex?: number;
  value?: string | null;
}

export type ILiteTextEditor = IEditorProps;

export interface IRichTextEditor extends IEditorProps {
  dragDropEnabled?: boolean;
}

export interface ICollaborativeDocumentEditor
  extends Omit<IEditorProps, "initialValue" | "onChange" | "onEnterKeyPress" | "value"> {
  aiHandler?: TAIHandler;
  disabledExtensions: TExtensions[];
  embedHandler: TEmbedConfig;
  handleEditorReady?: (value: boolean) => void;
  id: string;
  realtimeConfig: TRealtimeConfig;
  serverHandler?: TServerHandler;
  user: TUserDetails;
  socket: HocuspocusProviderWebsocket;
}

// read only editor props
export interface IReadOnlyEditorProps {
  containerClassName?: string;
  displayConfig?: TDisplayConfig;
  editorClassName?: string;
  fileHandler: Pick<TFileHandler, "getAssetSrc">;
  forwardedRef?: React.MutableRefObject<EditorReadOnlyRefApi | null>;
  id: string;
  initialValue: string;
  mentionHandler: {
    highlights: () => Promise<IMentionHighlight[]>;
  };
}

export type ILiteTextReadOnlyEditor = IReadOnlyEditorProps;

export type IRichTextReadOnlyEditor = IReadOnlyEditorProps;

export interface ICollaborativeDocumentReadOnlyEditor extends Omit<IReadOnlyEditorProps, "initialValue"> {
  embedHandler: TEmbedConfig;
  handleEditorReady?: (value: boolean) => void;
  id: string;
  realtimeConfig: TRealtimeConfig;
  serverHandler?: TServerHandler;
  user: TUserDetails;
}

export interface IDocumentReadOnlyEditor extends IReadOnlyEditorProps {
  embedHandler: TEmbedConfig;
  handleEditorReady?: (value: boolean) => void;
}

export type TUserDetails = {
  color: string;
  id: string;
  name: string;
};

export type TRealtimeConfig = {
  url: string;
  queryParams: {
    [key: string]: string;
  };
};<|MERGE_RESOLUTION|>--- conflicted
+++ resolved
@@ -16,12 +16,9 @@
   TServerHandler,
   TDocumentEventsServer,
 } from "@/types";
-<<<<<<< HEAD
 
 import { HocuspocusProvider, HocuspocusProviderWebsocket } from "@hocuspocus/provider";
 
-=======
->>>>>>> db919420
 // editor refs
 export type EditorReadOnlyRefApi = {
   getMarkDown: () => string;
