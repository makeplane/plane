import type { Content, Extensions, JSONContent, RawCommands } from "@tiptap/core";
import type { MarkType, NodeType } from "@tiptap/pm/model";
import type { Selection } from "@tiptap/pm/state";
import type { EditorProps, EditorView } from "@tiptap/pm/view";
// extension types
import type { TTextAlign } from "@/extensions";
// helpers
import type { IMarking } from "@/helpers/scroll-to-node";
// types
import type {
  TAIHandler,
  TDisplayConfig,
  TDocumentEventEmitter,
  TDocumentEventsServer,
  TEditorAsset,
  TEmbedConfig,
  TExtensions,
  TFileHandler,
  TMentionHandler,
  TRealtimeConfig,
  TServerHandler,
  TUserDetails,
} from "@/types";

export type TEditorCommands =
  | "text"
  | "h1"
  | "h2"
  | "h3"
  | "h4"
  | "h5"
  | "h6"
  | "bold"
  | "italic"
  | "underline"
  | "strikethrough"
  | "bulleted-list"
  | "numbered-list"
  | "to-do-list"
  | "quote"
  | "code"
  | "table"
  | "image"
  | "divider"
  | "link"
  | "issue-embed"
  | "text-color"
  | "background-color"
  | "text-align"
  | "callout"
  | "attachment"
  | "emoji";

export type TCommandExtraProps = {
  image: {
    savedSelection: Selection | null;
  };
  attachment: {
    savedSelection: Selection | null;
  };
  "text-color": {
    color: string | undefined;
  };
  link: {
    url: string;
    text?: string;
  };
  "background-color": {
    color: string | undefined;
  };
  "text-align": {
    alignment: TTextAlign;
  };
};

// Create a utility type that maps a command to its extra props or an empty object if none are defined
export type TCommandWithProps<T extends TEditorCommands> = T extends keyof TCommandExtraProps
  ? TCommandExtraProps[T] // If the command has extra props, include them
  : object; // Otherwise, just return the command type with no extra props

type TCommandWithPropsWithItemKey<T extends TEditorCommands> = T extends keyof TCommandExtraProps
  ? { itemKey: T } & TCommandExtraProps[T]
  : { itemKey: T };

export type TDocumentInfo = {
  characters: number;
  paragraphs: number;
  words: number;
};

export type EditorRefApi = {
  blur: () => void;
  clearEditor: (emitUpdate?: boolean) => void;
  emitRealTimeUpdate: (action: TDocumentEventsServer) => void;
  executeMenuItemCommand: <T extends TEditorCommands>(props: TCommandWithPropsWithItemKey<T>) => void;
  getCurrentCursorPosition: () => number | undefined;
  getDocument: () => {
    binary: Uint8Array | null;
    html: string;
    json: JSONContent | null;
  };
  getDocumentInfo: () => TDocumentInfo;
  getHeadings: () => IMarking[];
  getMarkDown: () => string;
<<<<<<< HEAD
  scrollSummary: (marking: IMarking) => void;
  setEditorValue: (content: string, emitUpdate?: boolean) => void;
};

export interface EditorRefApi extends EditorReadOnlyRefApi {
  blur: () => void;
  createSelectionAtCursorPosition: () => void;
  emitRealTimeUpdate: (action: TDocumentEventsServer) => void;
  executeMenuItemCommand: <T extends TEditorCommands>(props: TCommandWithPropsWithItemKey<T>) => void;
  focus: (args: Parameters<RawCommands["focus"]>[0]) => void;
  getAttributesWithExtendedMark: (
    mark: string | MarkType,
    attribute: string | NodeType | MarkType
  ) => Record<string, any> | undefined;
  getCoordsFromPos: (pos?: number) => ReturnType<EditorView["coordsAtPos"]> | undefined;
  getCurrentCursorPosition: () => number | undefined;
=======
>>>>>>> e0b0aafc
  getSelectedText: () => string | null;
  insertText: (contentHTML: string, insertOnNextLine?: boolean) => void;
  isEditorReadyToDiscard: () => boolean;
  isMenuItemActive: <T extends TEditorCommands>(props: TCommandWithPropsWithItemKey<T>) => boolean;
  listenToRealTimeUpdate: () => TDocumentEventEmitter | undefined;
  onDocumentInfoChange: (callback: (documentInfo: TDocumentInfo) => void) => () => void;
  onHeadingChange: (callback: (headings: IMarking[]) => void) => () => void;
  onStateChange: (callback: () => void) => () => void;
<<<<<<< HEAD
  redo: () => void;
  // eslint-disable-next-line no-undef
  scrollToNodeViaDOMCoordinates: ({ pos, behavior }: { pos?: number; behavior?: ScrollBehavior }) => void;
  setEditorValueAtCursorPosition: (content: string) => void;
  setFocusAtPosition: (position: number) => void;
  setProviderDocument: (value: Uint8Array) => void;
  undo: () => void;
}
=======
  scrollSummary: (marking: IMarking) => void;
  // eslint-disable-next-line no-undef
  scrollToNodeViaDOMCoordinates: (behavior?: ScrollBehavior, position?: number) => void;
  setEditorValue: (content: string, emitUpdate?: boolean) => void;
  setEditorValueAtCursorPosition: (content: string) => void;
  setFocusAtPosition: (position: number) => void;
  setProviderDocument: (value: Uint8Array) => void;
};
>>>>>>> e0b0aafc

// editor props
export interface IEditorProps {
  autofocus?: boolean;
  bubbleMenuEnabled?: boolean;
  containerClassName?: string;
  displayConfig?: TDisplayConfig;
  disabledExtensions: TExtensions[];
  editable: boolean;
  editorClassName?: string;
  editorProps?: EditorProps;
  extensions?: Extensions;
  flaggedExtensions: TExtensions[];
  fileHandler: TFileHandler;
  forwardedRef?: React.MutableRefObject<EditorRefApi | null>;
  handleEditorReady?: (value: boolean) => void;
  id: string;
  initialValue: string;
  isTouchDevice?: boolean;
  mentionHandler: TMentionHandler;
  onAssetChange?: (assets: TEditorAsset[]) => void;
  onEditorFocus?: () => void;
  onChange?: (json: object, html: string) => void;
  onEnterKeyPress?: (e?: any) => void;
  onTransaction?: () => void;
  placeholder?: string | ((isFocused: boolean, value: string) => string);
  tabIndex?: number;
  value?: string | null;
}

export type ILiteTextEditorProps = IEditorProps;

export type IRichTextEditorProps = IEditorProps & {
  dragDropEnabled?: boolean;
};

export interface ICollaborativeDocumentEditorProps
  extends Omit<IEditorProps, "initialValue" | "onEnterKeyPress" | "value"> {
  aiHandler?: TAIHandler;
<<<<<<< HEAD
  documentLoaderClassName?: string;
  dragDropEnabled?: boolean;
  editable: boolean;
=======
>>>>>>> e0b0aafc
  embedHandler: TEmbedConfig;
  realtimeConfig: TRealtimeConfig;
  serverHandler?: TServerHandler;
  user: TUserDetails;
}

export interface IDocumentEditorProps extends Omit<IEditorProps, "initialValue" | "onEnterKeyPress" | "value"> {
  aiHandler?: TAIHandler;
  embedHandler: TEmbedConfig;
  user?: TUserDetails;
  value: Content;
}

<<<<<<< HEAD
// read only editor props
export interface IReadOnlyEditorProps
  extends Pick<
    IEditorProps,
    | "containerClassName"
    | "disabledExtensions"
    | "flaggedExtensions"
    | "displayConfig"
    | "editorClassName"
    | "extensions"
    | "handleEditorReady"
    | "id"
    | "initialValue"
    | "isTouchDevice"
  > {
  fileHandler: TReadOnlyFileHandler;
  forwardedRef?: React.MutableRefObject<EditorReadOnlyRefApi | null>;
  mentionHandler: TReadOnlyMentionHandler;
}

export type ILiteTextReadOnlyEditorProps = IReadOnlyEditorProps;

=======
>>>>>>> e0b0aafc
export interface EditorEvents {
  beforeCreate: never;
  create: never;
  update: never;
  selectionUpdate: never;
  transaction: never;
  focus: never;
  blur: never;
  destroy: never;
  ready: { height: number };
}<|MERGE_RESOLUTION|>--- conflicted
+++ resolved
@@ -91,24 +91,6 @@
 export type EditorRefApi = {
   blur: () => void;
   clearEditor: (emitUpdate?: boolean) => void;
-  emitRealTimeUpdate: (action: TDocumentEventsServer) => void;
-  executeMenuItemCommand: <T extends TEditorCommands>(props: TCommandWithPropsWithItemKey<T>) => void;
-  getCurrentCursorPosition: () => number | undefined;
-  getDocument: () => {
-    binary: Uint8Array | null;
-    html: string;
-    json: JSONContent | null;
-  };
-  getDocumentInfo: () => TDocumentInfo;
-  getHeadings: () => IMarking[];
-  getMarkDown: () => string;
-<<<<<<< HEAD
-  scrollSummary: (marking: IMarking) => void;
-  setEditorValue: (content: string, emitUpdate?: boolean) => void;
-};
-
-export interface EditorRefApi extends EditorReadOnlyRefApi {
-  blur: () => void;
   createSelectionAtCursorPosition: () => void;
   emitRealTimeUpdate: (action: TDocumentEventsServer) => void;
   executeMenuItemCommand: <T extends TEditorCommands>(props: TCommandWithPropsWithItemKey<T>) => void;
@@ -119,8 +101,14 @@
   ) => Record<string, any> | undefined;
   getCoordsFromPos: (pos?: number) => ReturnType<EditorView["coordsAtPos"]> | undefined;
   getCurrentCursorPosition: () => number | undefined;
-=======
->>>>>>> e0b0aafc
+  getDocument: () => {
+    binary: Uint8Array | null;
+    html: string;
+    json: JSONContent | null;
+  };
+  getDocumentInfo: () => TDocumentInfo;
+  getHeadings: () => IMarking[];
+  getMarkDown: () => string;
   getSelectedText: () => string | null;
   insertText: (contentHTML: string, insertOnNextLine?: boolean) => void;
   isEditorReadyToDiscard: () => boolean;
@@ -129,25 +117,16 @@
   onDocumentInfoChange: (callback: (documentInfo: TDocumentInfo) => void) => () => void;
   onHeadingChange: (callback: (headings: IMarking[]) => void) => () => void;
   onStateChange: (callback: () => void) => () => void;
-<<<<<<< HEAD
   redo: () => void;
+  scrollSummary: (marking: IMarking) => void;
   // eslint-disable-next-line no-undef
   scrollToNodeViaDOMCoordinates: ({ pos, behavior }: { pos?: number; behavior?: ScrollBehavior }) => void;
+  setEditorValue: (content: string, emitUpdate?: boolean) => void;
   setEditorValueAtCursorPosition: (content: string) => void;
   setFocusAtPosition: (position: number) => void;
   setProviderDocument: (value: Uint8Array) => void;
   undo: () => void;
-}
-=======
-  scrollSummary: (marking: IMarking) => void;
-  // eslint-disable-next-line no-undef
-  scrollToNodeViaDOMCoordinates: (behavior?: ScrollBehavior, position?: number) => void;
-  setEditorValue: (content: string, emitUpdate?: boolean) => void;
-  setEditorValueAtCursorPosition: (content: string) => void;
-  setFocusAtPosition: (position: number) => void;
-  setProviderDocument: (value: Uint8Array) => void;
 };
->>>>>>> e0b0aafc
 
 // editor props
 export interface IEditorProps {
@@ -187,12 +166,9 @@
 export interface ICollaborativeDocumentEditorProps
   extends Omit<IEditorProps, "initialValue" | "onEnterKeyPress" | "value"> {
   aiHandler?: TAIHandler;
-<<<<<<< HEAD
   documentLoaderClassName?: string;
   dragDropEnabled?: boolean;
   editable: boolean;
-=======
->>>>>>> e0b0aafc
   embedHandler: TEmbedConfig;
   realtimeConfig: TRealtimeConfig;
   serverHandler?: TServerHandler;
@@ -206,31 +182,6 @@
   value: Content;
 }
 
-<<<<<<< HEAD
-// read only editor props
-export interface IReadOnlyEditorProps
-  extends Pick<
-    IEditorProps,
-    | "containerClassName"
-    | "disabledExtensions"
-    | "flaggedExtensions"
-    | "displayConfig"
-    | "editorClassName"
-    | "extensions"
-    | "handleEditorReady"
-    | "id"
-    | "initialValue"
-    | "isTouchDevice"
-  > {
-  fileHandler: TReadOnlyFileHandler;
-  forwardedRef?: React.MutableRefObject<EditorReadOnlyRefApi | null>;
-  mentionHandler: TReadOnlyMentionHandler;
-}
-
-export type ILiteTextReadOnlyEditorProps = IReadOnlyEditorProps;
-
-=======
->>>>>>> e0b0aafc
 export interface EditorEvents {
   beforeCreate: never;
   create: never;
