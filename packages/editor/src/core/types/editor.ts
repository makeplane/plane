// helpers
import { IMarking } from "@/helpers/scroll-to-node";
// types
<<<<<<< HEAD
import { IMentionHighlight, IMentionSuggestion, TEditorCommands, TEmbedConfig, TServerHandler } from "@/types";
=======
import { IMentionHighlight, IMentionSuggestion, TDisplayConfig, TEditorCommands, TFileHandler } from "@/types";
>>>>>>> 716300d9

// editor refs
export type EditorReadOnlyRefApi = {
  getMarkDown: () => string;
  getHTML: () => string;
  clearEditor: (emitUpdate?: boolean) => void;
  setEditorValue: (content: string) => void;
  scrollSummary: (marking: IMarking) => void;
};

export interface EditorRefApi extends EditorReadOnlyRefApi {
  setEditorValueAtCursorPosition: (content: string) => void;
  executeMenuItemCommand: (itemKey: TEditorCommands) => void;
  isMenuItemActive: (itemKey: TEditorCommands) => boolean;
  onStateChange: (callback: () => void) => () => void;
  setFocusAtPosition: (position: number) => void;
  isEditorReadyToDiscard: () => boolean;
<<<<<<< HEAD
=======
  setSynced: () => void;
  hasUnsyncedChanges: () => boolean;
  getSelectedText: () => string | null;
  insertText: (contentHTML: string, insertOnNextLine?: boolean) => void;
>>>>>>> 716300d9
}

// editor props
export interface IEditorProps {
  containerClassName?: string;
  displayConfig?: TDisplayConfig;
  editorClassName?: string;
  fileHandler: TFileHandler;
  forwardedRef?: React.MutableRefObject<EditorRefApi | null>;
  id: string;
  initialValue: string;
  mentionHandler: {
    highlights: () => Promise<IMentionHighlight[]>;
    suggestions?: () => Promise<IMentionSuggestion[]>;
  };
  onChange?: (json: object, html: string) => void;
  onEnterKeyPress?: (e?: any) => void;
  placeholder?: string | ((isFocused: boolean, value: string) => string);
  tabIndex?: number;
  value?: string | null;
}

export interface ILiteTextEditor extends IEditorProps {}

export interface IRichTextEditor extends IEditorProps {
  dragDropEnabled?: boolean;
}

export interface ICollaborativeDocumentEditor
  extends Omit<IEditorProps, "initialValue" | "onChange" | "onEnterKeyPress" | "value"> {
  embedHandler: TEmbedConfig;
  handleEditorReady?: (value: boolean) => void;
  id: string;
  realtimeConfig: TRealtimeConfig;
  serverHandler?: TServerHandler;
  user: TUserDetails;
}

// read only editor props
export interface IReadOnlyEditorProps {
  containerClassName?: string;
  displayConfig?: TDisplayConfig;
  editorClassName?: string;
  forwardedRef?: React.MutableRefObject<EditorReadOnlyRefApi | null>;
  id: string;
  initialValue: string;
  mentionHandler: {
    highlights: () => Promise<IMentionHighlight[]>;
  };
}

export interface ILiteTextReadOnlyEditor extends IReadOnlyEditorProps {}

export interface IRichTextReadOnlyEditor extends IReadOnlyEditorProps {}

export interface ICollaborativeDocumentReadOnlyEditor extends Omit<IReadOnlyEditorProps, "initialValue"> {
  embedHandler: TEmbedConfig;
  handleEditorReady?: (value: boolean) => void;
  id: string;
  realtimeConfig: TRealtimeConfig;
  serverHandler?: TServerHandler;
  user: TUserDetails;
}

export interface IDocumentReadOnlyEditor extends IReadOnlyEditorProps {
  embedHandler: TEmbedConfig;
  handleEditorReady?: (value: boolean) => void;
}

export type TUserDetails = {
  color: string;
  id: string;
  name: string;
};

export type TRealtimeConfig = {
  url: string;
  queryParams: {
    [key: string]: string;
  };
};<|MERGE_RESOLUTION|>--- conflicted
+++ resolved
@@ -1,11 +1,17 @@
 // helpers
 import { IMarking } from "@/helpers/scroll-to-node";
 // types
-<<<<<<< HEAD
-import { IMentionHighlight, IMentionSuggestion, TEditorCommands, TEmbedConfig, TServerHandler } from "@/types";
-=======
-import { IMentionHighlight, IMentionSuggestion, TDisplayConfig, TEditorCommands, TFileHandler } from "@/types";
->>>>>>> 716300d9
+import {
+  IMentionHighlight,
+  IMentionSuggestion,
+  TAIHandler,
+  TDisplayConfig,
+  TEditorCommands,
+  TEmbedConfig,
+  TExtensions,
+  TFileHandler,
+  TServerHandler,
+} from "@/types";
 
 // editor refs
 export type EditorReadOnlyRefApi = {
@@ -23,13 +29,8 @@
   onStateChange: (callback: () => void) => () => void;
   setFocusAtPosition: (position: number) => void;
   isEditorReadyToDiscard: () => boolean;
-<<<<<<< HEAD
-=======
-  setSynced: () => void;
-  hasUnsyncedChanges: () => boolean;
   getSelectedText: () => string | null;
   insertText: (contentHTML: string, insertOnNextLine?: boolean) => void;
->>>>>>> 716300d9
 }
 
 // editor props
@@ -60,6 +61,8 @@
 
 export interface ICollaborativeDocumentEditor
   extends Omit<IEditorProps, "initialValue" | "onChange" | "onEnterKeyPress" | "value"> {
+  aiHandler?: TAIHandler;
+  disabledExtensions: TExtensions[];
   embedHandler: TEmbedConfig;
   handleEditorReady?: (value: boolean) => void;
   id: string;
