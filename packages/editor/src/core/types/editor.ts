import type { Content, Extensions, JSONContent, RawCommands } from "@tiptap/core";
import type { MarkType, NodeType } from "@tiptap/pm/model";
import type { Selection } from "@tiptap/pm/state";
import type { EditorProps, EditorView } from "@tiptap/pm/view";
// extension types
import type { TTextAlign } from "@/extensions";
// types
import type {
  IMarking,
  TAIHandler,
  TDisplayConfig,
  TDocumentEventEmitter,
  TDocumentEventsServer,
  TEditorAsset,
  TEmbedConfig,
  TExtensions,
  TFileHandler,
  TMentionHandler,
  TRealtimeConfig,
  TServerHandler,
  TUserDetails,
} from "@/types";

export type TEditorCommands =
  | "text"
  | "h1"
  | "h2"
  | "h3"
  | "h4"
  | "h5"
  | "h6"
  | "bold"
  | "italic"
  | "underline"
  | "strikethrough"
  | "bulleted-list"
  | "numbered-list"
  | "to-do-list"
  | "quote"
  | "code"
  | "table"
  | "image"
  | "divider"
  | "link"
  | "issue-embed"
  | "text-color"
  | "background-color"
  | "text-align"
  | "callout"
  | "attachment"
  | "emoji";

export type TCommandExtraProps = {
  image: {
    savedSelection: Selection | null;
  };
  attachment: {
    savedSelection: Selection | null;
  };
  "text-color": {
    color: string | undefined;
  };
  link: {
    url: string;
    text?: string;
  };
  "background-color": {
    color: string | undefined;
  };
  "text-align": {
    alignment: TTextAlign;
  };
};

// Create a utility type that maps a command to its extra props or an empty object if none are defined
export type TCommandWithProps<T extends TEditorCommands> = T extends keyof TCommandExtraProps
  ? TCommandExtraProps[T] // If the command has extra props, include them
  : object; // Otherwise, just return the command type with no extra props

type TCommandWithPropsWithItemKey<T extends TEditorCommands> = T extends keyof TCommandExtraProps
  ? { itemKey: T } & TCommandExtraProps[T]
  : { itemKey: T };

export type TDocumentInfo = {
  characters: number;
  paragraphs: number;
  words: number;
};

export type EditorRefApi = {
  blur: () => void;
  clearEditor: (emitUpdate?: boolean) => void;
  createSelectionAtCursorPosition: () => void;
  emitRealTimeUpdate: (action: TDocumentEventsServer) => void;
  executeMenuItemCommand: <T extends TEditorCommands>(props: TCommandWithPropsWithItemKey<T>) => void;
  focus: (args: Parameters<RawCommands["focus"]>[0]) => void;
  getAttributesWithExtendedMark: (
    mark: string | MarkType,
    attribute: string | NodeType | MarkType
  ) => Record<string, any> | undefined;
  getCoordsFromPos: (pos?: number) => ReturnType<EditorView["coordsAtPos"]> | undefined;
  getCurrentCursorPosition: () => number | undefined;
  getDocument: () => {
    binary: Uint8Array | null;
    html: string;
    json: JSONContent | null;
  };
  getDocumentInfo: () => TDocumentInfo;
  getHeadings: () => IMarking[];
  getMarkDown: () => string;
  getSelectedText: () => string | null;
  insertText: (contentHTML: string, insertOnNextLine?: boolean) => void;
  isEditorReadyToDiscard: () => boolean;
  isMenuItemActive: <T extends TEditorCommands>(props: TCommandWithPropsWithItemKey<T>) => boolean;
  listenToRealTimeUpdate: () => TDocumentEventEmitter | undefined;
  onDocumentInfoChange: (callback: (documentInfo: TDocumentInfo) => void) => () => void;
  onHeadingChange: (callback: (headings: IMarking[]) => void) => () => void;
  onStateChange: (callback: () => void) => () => void;
  redo: () => void;
  scrollSummary: (marking: IMarking) => void;
  // eslint-disable-next-line no-undef
  scrollToNodeViaDOMCoordinates: ({ pos, behavior }: { pos?: number; behavior?: ScrollBehavior }) => void;
  setEditorValue: (content: string, emitUpdate?: boolean) => void;
  setEditorValueAtCursorPosition: (content: string) => void;
  setFocusAtPosition: (position: number) => void;
  setProviderDocument: (value: Uint8Array) => void;
  undo: () => void;
};

// editor props
export type IEditorProps = {
  autofocus?: boolean;
  bubbleMenuEnabled?: boolean;
  containerClassName?: string;
  displayConfig?: TDisplayConfig;
  disabledExtensions: TExtensions[];
  editable: boolean;
  editorClassName?: string;
  editorProps?: EditorProps;
  extensions?: Extensions;
  flaggedExtensions: TExtensions[];
  fileHandler: TFileHandler;
  forwardedRef?: React.MutableRefObject<EditorRefApi | null>;
  handleEditorReady?: (value: boolean) => void;
  id: string;
  initialValue: string;
  isTouchDevice?: boolean;
  mentionHandler: TMentionHandler;
  onAssetChange?: (assets: TEditorAsset[]) => void;
  onEditorFocus?: () => void;
  onChange?: (json: object, html: string) => void;
  onEnterKeyPress?: (e?: any) => void;
  onTransaction?: () => void;
  placeholder?: string | ((isFocused: boolean, value: string) => string);
  tabIndex?: number;
  value?: string | null;
};

export type ILiteTextEditorProps = IEditorProps;

export type IRichTextEditorProps = IEditorProps & {
  dragDropEnabled?: boolean;
};

<<<<<<< HEAD
export type ICollaborativeDocumentEditorProps = Omit<
  IEditorProps,
  "extensions" | "initialValue" | "onEnterKeyPress" | "value"
> & {
=======
export interface ICollaborativeDocumentEditorProps
  extends Omit<IEditorProps, "initialValue" | "onEnterKeyPress" | "value"> {
>>>>>>> fa150c2b
  aiHandler?: TAIHandler;
  documentLoaderClassName?: string;
  dragDropEnabled?: boolean;
  editable: boolean;
  embedHandler: TEmbedConfig;
  realtimeConfig: TRealtimeConfig;
  serverHandler?: TServerHandler;
  user: TUserDetails;
};

export type IDocumentEditorProps = Omit<IEditorProps, "initialValue" | "onEnterKeyPress" | "value"> & {
  aiHandler?: TAIHandler;
  embedHandler: TEmbedConfig;
  user?: TUserDetails;
  value: Content;
};

export type EditorEvents = {
  beforeCreate: never;
  create: never;
  update: never;
  selectionUpdate: never;
  transaction: never;
  focus: never;
  blur: never;
  destroy: never;
  ready: { height: number };
};<|MERGE_RESOLUTION|>--- conflicted
+++ resolved
@@ -162,15 +162,7 @@
   dragDropEnabled?: boolean;
 };
 
-<<<<<<< HEAD
-export type ICollaborativeDocumentEditorProps = Omit<
-  IEditorProps,
-  "extensions" | "initialValue" | "onEnterKeyPress" | "value"
-> & {
-=======
-export interface ICollaborativeDocumentEditorProps
-  extends Omit<IEditorProps, "initialValue" | "onEnterKeyPress" | "value"> {
->>>>>>> fa150c2b
+export type ICollaborativeDocumentEditorProps = Omit<IEditorProps, "initialValue" | "onEnterKeyPress" | "value"> & {
   aiHandler?: TAIHandler;
   documentLoaderClassName?: string;
   dragDropEnabled?: boolean;
