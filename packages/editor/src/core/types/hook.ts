import type { HocuspocusProvider } from "@hocuspocus/provider";
import type { Content } from "@tiptap/core";
import type { EditorProps } from "@tiptap/pm/view";
// local imports
import type { ICollaborativeDocumentEditorProps, IEditorProps } from "./editor";

type TCoreHookProps = Pick<
  IEditorProps,
  "disabledExtensions" | "editorClassName" | "extensions" | "flaggedExtensions" | "handleEditorReady"
> & {
  editorProps?: EditorProps;
};

export type TEditorHookProps = TCoreHookProps &
  Pick<
    IEditorProps,
    | "autofocus"
    | "fileHandler"
    | "forwardedRef"
    | "id"
    | "mentionHandler"
    | "onAssetChange"
    | "onChange"
    | "onTransaction"
    | "placeholder"
    | "tabIndex"
    | "value"
    | "embedHandler"
  > & {
    editable: boolean;
    enableHistory: boolean;
    initialValue?: Content;
    provider?: HocuspocusProvider;
  };

export type TCollaborativeEditorHookProps = TCoreHookProps &
  Pick<
    TEditorHookProps,
    | "editable"
    | "fileHandler"
    | "forwardedRef"
    | "id"
    | "mentionHandler"
    | "onAssetChange"
    | "onChange"
    | "onTransaction"
    | "placeholder"
    | "tabIndex"
  > &
<<<<<<< HEAD
  Pick<ICollaborativeDocumentEditorProps, "embedHandler" | "realtimeConfig" | "serverHandler" | "user">;

export type TReadOnlyEditorHookProps = TCoreHookProps &
  Pick<TEditorHookProps, "initialValue" | "provider"> &
  Pick<IReadOnlyEditorProps, "fileHandler" | "forwardedRef" | "mentionHandler" | "embedHandler">;
=======
  Pick<ICollaborativeDocumentEditorProps, "embedHandler" | "realtimeConfig" | "serverHandler" | "user">;
>>>>>>> cc49a2ca
<|MERGE_RESOLUTION|>--- conflicted
+++ resolved
@@ -47,12 +47,4 @@
     | "placeholder"
     | "tabIndex"
   > &
-<<<<<<< HEAD
-  Pick<ICollaborativeDocumentEditorProps, "embedHandler" | "realtimeConfig" | "serverHandler" | "user">;
-
-export type TReadOnlyEditorHookProps = TCoreHookProps &
-  Pick<TEditorHookProps, "initialValue" | "provider"> &
-  Pick<IReadOnlyEditorProps, "fileHandler" | "forwardedRef" | "mentionHandler" | "embedHandler">;
-=======
-  Pick<ICollaborativeDocumentEditorProps, "embedHandler" | "realtimeConfig" | "serverHandler" | "user">;
->>>>>>> cc49a2ca
+  Pick<ICollaborativeDocumentEditorProps, "embedHandler" | "realtimeConfig" | "serverHandler" | "user">;