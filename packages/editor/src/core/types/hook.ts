import type { HocuspocusProvider } from "@hocuspocus/provider";
import type { Content } from "@tiptap/core";
// local imports
import type { EditorTitleRefApi, ICollaborativeDocumentEditorProps, IEditorProps } from "./editor";

type TCoreHookProps = Pick<
  IEditorProps,
  | "disabledExtensions"
  | "editorClassName"
<<<<<<< HEAD
  | "editorProps"
  | "extensions"
  | "flaggedExtensions"
  | "handleEditorReady"
  | "isTouchDevice"
  | "onEditorFocus"
>;
=======
  | "extensions"
  | "flaggedExtensions"
  | "handleEditorReady"
  | "isSmoothCursorEnabled"
> & {
  editorProps?: EditorProps;
};
>>>>>>> 65e400f4

export type TEditorHookProps = TCoreHookProps &
  Pick<
    IEditorProps,
    | "autofocus"
    | "fileHandler"
    | "forwardedRef"
    | "id"
    | "mentionHandler"
    | "onAssetChange"
    | "onChange"
    | "onTransaction"
    | "placeholder"
    | "tabIndex"
    | "value"
  > & {
    editable: boolean;
    enableHistory: boolean;
    initialValue?: Content;
    provider?: HocuspocusProvider;
  };

export type TCollaborativeEditorHookProps = TCoreHookProps &
  Pick<
    TEditorHookProps,
    | "editable"
    | "fileHandler"
    | "forwardedRef"
    | "id"
    | "mentionHandler"
    | "onAssetChange"
    | "onChange"
    | "onTransaction"
    | "placeholder"
    | "tabIndex"
  > &
<<<<<<< HEAD
  Pick<
    ICollaborativeDocumentEditorProps,
    "dragDropEnabled" | "embedHandler" | "realtimeConfig" | "serverHandler" | "user"
  >;
=======
  Pick<ICollaborativeDocumentEditorProps, "embedHandler" | "realtimeConfig" | "serverHandler" | "user"> & {
    titleRef?: React.MutableRefObject<EditorTitleRefApi | null>;
    updatePageProperties?: (pageId: string, messageType: string, payload?: any, performAction?: boolean) => void;
  };
>>>>>>> 65e400f4
<|MERGE_RESOLUTION|>--- conflicted
+++ resolved
@@ -7,23 +7,14 @@
   IEditorProps,
   | "disabledExtensions"
   | "editorClassName"
-<<<<<<< HEAD
   | "editorProps"
   | "extensions"
   | "flaggedExtensions"
   | "handleEditorReady"
   | "isTouchDevice"
   | "onEditorFocus"
+  | "isSmoothCursorEnabled"
 >;
-=======
-  | "extensions"
-  | "flaggedExtensions"
-  | "handleEditorReady"
-  | "isSmoothCursorEnabled"
-> & {
-  editorProps?: EditorProps;
-};
->>>>>>> 65e400f4
 
 export type TEditorHookProps = TCoreHookProps &
   Pick<
@@ -60,14 +51,10 @@
     | "placeholder"
     | "tabIndex"
   > &
-<<<<<<< HEAD
   Pick<
     ICollaborativeDocumentEditorProps,
     "dragDropEnabled" | "embedHandler" | "realtimeConfig" | "serverHandler" | "user"
-  >;
-=======
-  Pick<ICollaborativeDocumentEditorProps, "embedHandler" | "realtimeConfig" | "serverHandler" | "user"> & {
+  > & {
     titleRef?: React.MutableRefObject<EditorTitleRefApi | null>;
     updatePageProperties?: (pageId: string, messageType: string, payload?: any, performAction?: boolean) => void;
-  };
->>>>>>> 65e400f4
+  };