--- conflicted
+++ resolved
@@ -51,14 +51,10 @@
     | "placeholder"
     | "tabIndex"
   > &
-<<<<<<< HEAD
   Pick<
     ICollaborativeDocumentEditorProps,
     "dragDropEnabled" | "extendedDocumentEditorProps" | "realtimeConfig" | "serverHandler" | "user"
-  >;
-=======
-  Pick<ICollaborativeDocumentEditorProps, "dragDropEnabled" | "realtimeConfig" | "serverHandler" | "user"> & {
+  > & {
     titleRef?: React.MutableRefObject<EditorTitleRefApi | null>;
     updatePageProperties?: (pageId: string, messageType: string, payload?: any, performAction?: boolean) => void;
-  };
->>>>>>> cc244b84
+  };