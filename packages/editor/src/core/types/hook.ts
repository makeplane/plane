--- conflicted
+++ resolved
@@ -2,16 +2,7 @@
 import type { Content } from "@tiptap/core";
 import type { EditorProps } from "@tiptap/pm/view";
 // local imports
-<<<<<<< HEAD
-import type { ICollaborativeDocumentEditorProps, IEditorProps } from "./editor";
-=======
-import type {
-  EditorTitleRefApi,
-  ICollaborativeDocumentEditorProps,
-  IEditorProps,
-  IReadOnlyEditorProps,
-} from "./editor";
->>>>>>> ce7d365b
+import type { EditorTitleRefApi, ICollaborativeDocumentEditorProps, IEditorProps } from "./editor";
 
 type TCoreHookProps = Pick<
   IEditorProps,
@@ -60,15 +51,7 @@
     | "placeholder"
     | "tabIndex"
   > &
-<<<<<<< HEAD
-  Pick<ICollaborativeDocumentEditorProps, "embedHandler" | "realtimeConfig" | "serverHandler" | "user">;
-=======
   Pick<ICollaborativeDocumentEditorProps, "embedHandler" | "realtimeConfig" | "serverHandler" | "user"> & {
     titleRef?: React.MutableRefObject<EditorTitleRefApi | null>;
     updatePageProperties?: (pageId: string, messageType: string, payload?: any, performAction?: boolean) => void;
-  };
-
-export type TReadOnlyEditorHookProps = Omit<TCoreHookProps, "isSmoothCursorEnabled"> &
-  Pick<TEditorHookProps, "initialValue" | "provider"> &
-  Pick<IReadOnlyEditorProps, "fileHandler" | "forwardedRef" | "mentionHandler">;
->>>>>>> ce7d365b
+  };