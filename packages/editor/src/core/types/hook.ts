--- conflicted
+++ resolved
@@ -51,11 +51,7 @@
     | "placeholder"
     | "tabIndex"
   > &
-<<<<<<< HEAD
-  Pick<ICollaborativeDocumentEditorProps, "dragDropEnabled" | "realtimeConfig" | "serverHandler" | "user">;
-=======
   Pick<ICollaborativeDocumentEditorProps, "dragDropEnabled" | "realtimeConfig" | "serverHandler" | "user"> & {
     titleRef?: React.MutableRefObject<EditorTitleRefApi | null>;
     updatePageProperties?: (pageId: string, messageType: string, payload?: any, performAction?: boolean) => void;
-  };
->>>>>>> 9e3c18a1
+  };