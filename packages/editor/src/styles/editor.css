--- conflicted
+++ resolved
@@ -84,11 +84,7 @@
 
 /* Custom gap cursor styles  */
 .ProseMirror-gapcursor::after {
-<<<<<<< HEAD
-  @apply !border-t !border-strong;
-=======
   @apply border-t! border-strong!;
->>>>>>> e4db832e
 }
 
 /* to-do list */
@@ -109,11 +105,7 @@
 }
 
 ul[data-type="taskList"] li > label input[type="checkbox"] {
-<<<<<<< HEAD
-  @apply !border !border-strong/20;
-=======
   @apply border! border-strong/20!;
->>>>>>> e4db832e
   outline: none;
   border-radius: 2px;
   transform: scale(1.05);
@@ -159,11 +151,7 @@
   width: 0.8rem;
   height: 0.8rem;
   position: relative;
-<<<<<<< HEAD
-  @apply !border-md !border-subtle-1;
-=======
   @apply border-md border-subtle-1;
->>>>>>> e4db832e
   margin-right: 0.2rem;
   margin-top: 0.15rem;
 
