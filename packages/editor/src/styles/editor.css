--- conflicted
+++ resolved
@@ -510,7 +510,6 @@
   background-color: var(--editor-colors-purple-background);
 }
 /* end background colors */
-<<<<<<< HEAD
 .ProseMirror .issue-embed img {
   margin: 0 !important;
 }
@@ -548,7 +547,7 @@
   50% {
     opacity: 0;
   }
-=======
+}
 
 /* emoji styles */
 span[data-name][data-type="emoji"] img {
@@ -558,5 +557,4 @@
   padding: 0;
   max-width: 1.25em;
   max-height: 1.25em;
->>>>>>> 5874636b
 }