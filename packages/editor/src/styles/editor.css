.editor-container {
  &.large-font {
    --font-size-h1: 1.75rem;
    --font-size-h2: 1.5rem;
    --font-size-h3: 1.375rem;
    --font-size-h4: 1.25rem;
    --font-size-h5: 1.125rem;
    --font-size-h6: 1rem;
    --font-size-regular: 1rem;
    --font-size-list: var(--font-size-regular);
    --font-size-code: var(--font-size-regular);

    --line-height-h1: 2.25rem;
    --line-height-h2: 2rem;
    --line-height-h3: 1.75rem;
    --line-height-h4: 1.5rem;
    --line-height-h5: 1.5rem;
    --line-height-h6: 1.5rem;
    --line-height-regular: 1.5rem;
    --line-height-list: var(--line-height-regular);
    --line-height-code: var(--line-height-regular);
  }

  &.small-font {
    --font-size-h1: 1.4rem;
    --font-size-h2: 1.2rem;
    --font-size-h3: 1.1rem;
    --font-size-h4: 1rem;
    --font-size-h5: 0.9rem;
    --font-size-h6: 0.8rem;
    --font-size-regular: 0.8rem;
    --font-size-list: var(--font-size-regular);
    --font-size-code: var(--font-size-regular);

    --line-height-h1: 1.8rem;
    --line-height-h2: 1.6rem;
    --line-height-h3: 1.4rem;
    --line-height-h4: 1.2rem;
    --line-height-h5: 1.2rem;
    --line-height-h6: 1.2rem;
    --line-height-regular: 1.2rem;
    --line-height-list: var(--line-height-regular);
    --line-height-code: var(--line-height-regular);
  }

  &.sans-serif {
    --font-style: sans-serif;
  }

  &.serif {
    --font-style: serif;
  }

  &.monospace {
    --font-style: monospace;
  }
}

.ProseMirror {
  position: relative;
  word-wrap: break-word;
  white-space: pre-wrap;
  -moz-tab-size: 4;
  tab-size: 4;
  -webkit-user-select: text;
  -moz-user-select: text;
  -ms-user-select: text;
  user-select: text;
  outline: none;
  cursor: text;
  font-family: var(--font-style);
  font-size: var(--font-size-regular);
  line-height: 1.2;
  color: inherit;
  -moz-box-sizing: border-box;
  box-sizing: border-box;
  appearance: textfield;
  -webkit-appearance: textfield;
  -moz-appearance: textfield;
}

/* Placeholder only for the first line in an empty editor. */
.ProseMirror p.is-editor-empty:first-child::before {
  content: attr(data-placeholder);
  float: left;
  color: rgb(var(--color-text-400));
  pointer-events: none;
  height: 0;
}

/* Display Placeholders on every new line. */
.ProseMirror p.is-empty::before {
  content: attr(data-placeholder);
  float: left;
  color: rgb(var(--color-text-400));
  pointer-events: none;
  height: 0;
}

.ProseMirror li blockquote {
  margin-top: 10px;
  padding-inline-start: 1em;
}

/* block quotes */
.ProseMirror blockquote {
  font-style: normal;
  font-weight: 400;
  border-left: 3px solid rgb(var(--color-border-300));
}

.ProseMirror blockquote p::before,
.ProseMirror blockquote p::after {
  display: none;
}
/* end block quotes */

.ProseMirror code::before,
.ProseMirror code::after {
  display: none;
}

/* Custom image styles */
.ProseMirror img {
  margin-top: 0 !important;
  margin-bottom: 0;

<<<<<<< HEAD
  &:not(.read-only-image) {
=======
  &:not(.read-only-image):not(.loading-image) {
>>>>>>> 4a6f6463
    transition: filter 0.1s ease-in-out;

    &:hover {
      cursor: pointer;
      filter: brightness(90%);
    }

    &.ProseMirror-selectednode {
      outline: 3px solid rgba(var(--color-primary-100));
      filter: brightness(90%);
    }
  }
}

/* Custom gap cursor styles  */
.ProseMirror-gapcursor::after {
  border-top: 1px solid rgb(var(--color-text-100)) !important;
}

/* to-do list */
ul[data-type="taskList"] li {
  font-size: var(--font-size-list);
  line-height: 1.5;
}

ul[data-type="taskList"] li > label {
  position: absolute;
  left: -5px;
  margin: 0.1rem 0.15rem 0 0;
  user-select: none;
}

ul[data-type="taskList"] li > div {
  margin-left: 1.15rem;
}

ul[data-type="taskList"] li > label input[type="checkbox"] {
  border: 1px solid rgba(var(--color-border-300)) !important;
  outline: none;
  border-radius: 2px;
  transform: scale(1.05);
}

ul[data-type="taskList"] li > label input[type="checkbox"]:hover {
  background-color: rgba(var(--color-background-80)) !important;
}

ul[data-type="taskList"] li > label input[type="checkbox"][checked] {
  background-color: rgba(var(--color-primary-100)) !important;
  border-color: rgba(var(--color-primary-100)) !important;
  color: white !important;
}

ul[data-type="taskList"] li > label input[type="checkbox"][checked]:hover {
  background-color: rgba(var(--color-primary-300)) !important;
  border-color: rgba(var(--color-primary-300)) !important;
}

@media screen and (max-width: 768px) {
  ul[data-type="taskList"] li > label {
    margin-right: 0.5rem;
  }
}

/* the p tag just after the ul tag */
ul[data-type="taskList"] + p {
  margin-top: 0.4rem !important;
}

ul[data-type="taskList"] li > label input[type="checkbox"] {
  position: relative;
  -webkit-appearance: none;
  appearance: none;
  background-color: rgb(var(--color-background-100));
  margin: 0;
  cursor: pointer;
  width: 0.8rem;
  height: 0.8rem;
  position: relative;
  border: 1.5px solid rgb(var(--color-text-100));
  margin-right: 0.2rem;
  margin-top: 0.15rem;

  &:hover {
    background-color: rgb(var(--color-background-80));
  }

  &:active {
    background-color: rgb(var(--color-background-90));
  }

  /* check sign */
  &::before {
    content: "";
    position: absolute;
    top: 50%;
    left: 50%;
    width: 0.5em;
    height: 0.5em;
    transform: scale(0);
    transform-origin: center;
    transition: 120ms transform ease-in-out;
    box-shadow: inset 1em 1em;
    clip-path: polygon(14% 44%, 0 65%, 50% 100%, 100% 16%, 80% 0%, 43% 62%);
  }

  &[checked]::before {
    transform: scale(1) translate(-50%, -50%);
  }
}

ul[data-type="taskList"] li > div > p {
  margin-top: 10px;
}

ul[data-type="taskList"] li[data-checked="true"] > div > p {
  color: rgb(var(--color-text-400));
  transition: color 0.2s ease;
}
/* end to-do list */

/* Overwrite tippy-box original max-width */

.tippy-box {
  max-width: 400px !important;
}

.fade-in {
  opacity: 1;
  transition: opacity 0.3s ease-in;
}

.fade-out {
  opacity: 0;
  transition: opacity 0.2s ease-out;
}

<<<<<<< HEAD

=======
>>>>>>> 4a6f6463
@keyframes spinning {
  to {
    transform: rotate(360deg);
  }
}

.resize-cursor {
  cursor: ew-resize;
  cursor: col-resize;
}

.ProseMirror table * .is-empty::before {
  opacity: 0;
}

/* code block, inline code */
.ProseMirror pre {
  font-family: JetBrainsMono, monospace;
  tab-size: 2;
}

.ProseMirror pre code {
  background: none;
  color: inherit;
  padding: 0;
}

.ProseMirror code {
  font-size: var(--font-size-code);
}
/* end code block, inline code */

div[data-type="horizontalRule"] {
  line-height: 0;
  padding: 0.25rem 0;
  margin-top: 0;
  margin-bottom: 0;

  & > div {
    border-bottom: 2px solid rgb(var(--color-border-200));
  }
}

/* image resizer */
.moveable-control-box {
  z-index: 10 !important;
}

/* Cursor styles for the inline code blocks */
@keyframes blink {
  49% {
    border-color: unset;
  }

  50% {
    border-color: transparent;
  }

  99% {
    border-color: transparent;
  }
}

.no-cursor {
  caret-color: transparent;
}

div:focus .fake-cursor,
span:focus .fake-cursor {
  margin-right: -1px;
  border-left-width: 1.5px;
  border-left-style: solid;
  animation: blink 1s;
  animation-iteration-count: infinite;
  position: relative;
  z-index: 1;
}

/* numbered, bulleted and to-do lists spacing */
.prose ol:where(.prose > :first-child):not(:where([class~="not-prose"], [class~="not-prose"] *)),
.prose
  ul:not([data-type="taskList"]):where(.prose > :first-child):not(:where([class~="not-prose"], [class~="not-prose"] *)),
.prose ul[data-type="taskList"]:where(.prose > :first-child) {
  margin-top: 0.25rem !important;
  margin-bottom: 1px !important;
}

.prose ol:not(:where(.prose > :first-child):not(:where([class~="not-prose"], [class~="not-prose"] *))),
.prose
  ul:not([data-type="taskList"]):not(
    :where(.prose > :first-child):not(:where([class~="not-prose"], [class~="not-prose"] *))
  ),
.prose ul[data-type="taskList"]:not(:where(.prose > :first-child)) {
  margin-top: calc(0.25rem + 3px) !important;
  margin-bottom: 1px !important;
}

ol ol,
ol ul:not([data-type="taskList"]),
ul:not([data-type="taskList"]) ul:not([data-type="taskList"]),
ul:not([data-type="taskList"]) ol {
  margin-top: 0.45rem !important;
}

ul[data-type="taskList"] ul[data-type="taskList"] {
  margin-top: 0.6rem;
}
/* end numbered, bulleted and to-do lists spacing */

/* tailwind typography */
.prose :where(h1):not(:where([class~="not-prose"], [class~="not-prose"] *)) {
  margin-top: 2rem;
  margin-bottom: 4px;
  font-size: var(--font-size-h1);
  line-height: var(--line-height-h1);
  font-weight: 600;
}

.prose :where(h2):not(:where([class~="not-prose"], [class~="not-prose"] *)) {
  margin-top: 1.4rem;
  margin-bottom: 1px;
  font-size: var(--font-size-h2);
  line-height: var(--line-height-h2);
  font-weight: 600;
}

.prose :where(h3):not(:where([class~="not-prose"], [class~="not-prose"] *)) {
  margin-top: 1rem;
  margin-bottom: 1px;
  font-size: var(--font-size-h3);
  line-height: var(--line-height-h3);
  font-weight: 600;
}

.prose :where(h4):not(:where([class~="not-prose"], [class~="not-prose"] *)) {
  margin-top: 1rem;
  margin-bottom: 1px;
  font-size: var(--font-size-h4);
  line-height: var(--line-height-h4);
  font-weight: 600;
}

.prose :where(h5):not(:where([class~="not-prose"], [class~="not-prose"] *)) {
  margin-top: 1rem;
  margin-bottom: 1px;
  font-size: var(--font-size-h5);
  line-height: var(--line-height-h5);
  font-weight: 600;
}

.prose :where(h6):not(:where([class~="not-prose"], [class~="not-prose"] *)) {
  margin-top: 1rem;
  margin-bottom: 1px;
  font-size: var(--font-size-h6);
  line-height: var(--line-height-h6);
  font-weight: 600;
}

.prose :where(p):not(:where([class~="not-prose"], [class~="not-prose"] *)) {
  margin-top: 0.25rem;
  margin-bottom: 1px;
  padding: 3px 0;
  font-size: var(--font-size-regular);
  line-height: var(--line-height-regular);
}

.prose :where(ol):not(:where([class~="not-prose"], [class~="not-prose"] *)) li p,
.prose :where(ul):not(:where([class~="not-prose"], [class~="not-prose"] *)) li p {
  font-size: var(--font-size-list);
  line-height: var(--line-height-list);
}

.prose :where(.prose > :first-child):not(:where([class~="not-prose"], [class~="not-prose"] *)) {
  margin-top: 0;
}
/* end tailwind typography */<|MERGE_RESOLUTION|>--- conflicted
+++ resolved
@@ -125,11 +125,7 @@
   margin-top: 0 !important;
   margin-bottom: 0;
 
-<<<<<<< HEAD
-  &:not(.read-only-image) {
-=======
   &:not(.read-only-image):not(.loading-image) {
->>>>>>> 4a6f6463
     transition: filter 0.1s ease-in-out;
 
     &:hover {
@@ -267,10 +263,6 @@
   transition: opacity 0.2s ease-out;
 }
 
-<<<<<<< HEAD
-
-=======
->>>>>>> 4a6f6463
 @keyframes spinning {
   to {
     transform: rotate(360deg);
