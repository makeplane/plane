--- conflicted
+++ resolved
@@ -35,12 +35,7 @@
 }
 /* end ai handle */
 
-<<<<<<< HEAD
-.ProseMirror:not(.dragging)
-  .ProseMirror-selectednode:not(.node-imageComponent):not(.node-image):not(.node-externalEmbedComponent) {
-=======
-.ProseMirror:not(.dragging) .ProseMirror-selectednode:not(.node-imageComponent):not(.node-image):not(.table-wrapper) {
->>>>>>> b7be45d0
+.ProseMirror:not(.dragging) .ProseMirror-selectednode:not(.node-imageComponent):not(.node-image) {
   position: relative;
   cursor: grab;
   outline: none !important;
@@ -66,12 +61,7 @@
   }
 
   &.node-imageComponent,
-  &.node-image,
-<<<<<<< HEAD
-  &.node-externalEmbedComponent {
-=======
-  &.table-wrapper {
->>>>>>> b7be45d0
+  &.node-image {
     --horizontal-offset: 0px;
 
     &::after {
