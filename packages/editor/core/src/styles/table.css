--- conflicted
+++ resolved
@@ -31,20 +31,6 @@
   }
 }
 
-<<<<<<< HEAD
-.table-wrapper table td > *,
-.table-wrapper table th > * {
-  margin: 0 !important;
-  padding: 0.25rem 0 !important;
-}
-
-.table-wrapper table td.has-focus,
-.table-wrapper table th.has-focus {
-  box-shadow: rgba(var(--color-primary-300), 0.1) 0px 0px 0px 2px inset !important;
-}
-
-=======
->>>>>>> 963d078a
 .table-wrapper table th {
   font-weight: 500;
   text-align: left;
@@ -52,11 +38,7 @@
 }
 
 .table-wrapper table .selectedCell {
-<<<<<<< HEAD
-  border-color: rgba(var(--color-primary-100));
-=======
   outline: 0.5px solid rgba(var(--color-primary-100));
->>>>>>> 963d078a
 }
 
 /* table dropdown */
