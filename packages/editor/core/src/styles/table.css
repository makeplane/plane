--- conflicted
+++ resolved
@@ -99,11 +99,7 @@
   bottom: -2px;
   width: 4px;
   z-index: 5;
-<<<<<<< HEAD
-  background-color: rgba(var(--color-primary-400));
-=======
-  background-color: #d9e4ff;
->>>>>>> ea728a38
+  background-color: #d9e4ff;
   pointer-events: none;
 }
 
