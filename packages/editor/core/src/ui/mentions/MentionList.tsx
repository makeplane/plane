import { Editor } from "@tiptap/react";
import React, {
  forwardRef,
  useCallback,
  useEffect,
  useImperativeHandle,
  useState,
} from "react";

import { IMentionSuggestion } from "../../types/mention-suggestion";

interface MentionListProps {
  items: IMentionSuggestion[];
  command: (item: {
    id: string;
    label: string;
    target: string;
    redirect_uri: string;
  }) => void;
  editor: Editor;
}

// eslint-disable-next-line react/display-name
const MentionList = forwardRef((props: MentionListProps, ref) => {
<<<<<<< HEAD
  const [selectedIndex, setSelectedIndex] = useState(0);

  const selectItem = useCallback(
    (index: number) => {
      const item = props.items[index];

      if (item) {
        props.command({
          id: item.id,
          label: item.title,
          target: "users",
          redirect_uri: item.redirect_uri,
        });
      }
    },
    [props.command, props.items],
  );
=======
  const [selectedIndex, setSelectedIndex] = useState(0)

  const selectItem = (index: number) => {
    const item = props.items[index]

    console.log(props.command)

    if (item) {
      props.command({ id: item.id, label: item.title, target: "users", redirect_uri: item.redirect_uri })
    }
  }
>>>>>>> f09dc56b

  const upHandler = () => {
    setSelectedIndex(
      (selectedIndex + props.items.length - 1) % props.items.length,
    );
  };

  const downHandler = () => {
    setSelectedIndex((selectedIndex + 1) % props.items.length);
  };

  const enterHandler = () => {
    selectItem(selectedIndex);
  };

  useEffect(() => {
    setSelectedIndex(0);
  }, [props.items]);

  useImperativeHandle(
    ref,
    () => ({
      onKeyDown: ({ event }: { event: KeyboardEvent }) => {
        if (event.key === "ArrowUp") {
          upHandler();
          return true;
        }

<<<<<<< HEAD
        if (event.key === "ArrowDown") {
          downHandler();
          return true;
        }

        if (event.key === "Enter") {
          event.preventDefault();
          event.stopPropagation();
          enterHandler();
          return false;
        }

        return false;
      },
    }),
    [props.items, selectedIndex, setSelectedIndex, selectItem],
  );

  return props.items && props.items.length !== 0 ? (
    <div className="absolute max-h-40 bg-custom-background-100 rounded-md shadow-custom-shadow-sm text-custom-text-300 text-sm overflow-y-auto w-48 p-1 space-y-0.5">
      {props.items.length ? (
        props.items.map((item, index) => (
          <div
            key={item.id}
            className={`flex items-center gap-2 rounded p-1 hover:bg-custom-background-80 cursor-pointer ${
              index === selectedIndex ? "bg-custom-background-80" : ""
            }`}
            onClick={() => selectItem(index)}
          >
            <div className="flex-shrink-0 h-4 w-4 grid place-items-center overflow-hidden">
              {item.avatar && item.avatar.trim() !== "" ? (
                <img
                  src={item.avatar}
                  className="h-full w-full object-cover rounded-sm"
                  alt={item.title}
                />
              ) : (
                <div className="h-full w-full grid place-items-center text-xs capitalize text-white rounded-sm bg-gray-700">
                  {item.title[0]}
                </div>
              )}
=======
      if (event.key === 'Enter') {
        enterHandler()
        return false
      }

      return false
    },
  }))

  return (
    props.items && props.items.length !== 0 ? <div className="items shadow-md">
      { props.items.length ? props.items.map((item, index) => (
            <div className={`item ${index === selectedIndex ? 'is-selected' : ''} w-72 flex items-center p-3 rounded`} onClick={() => selectItem(index)}>
                {item.avatar ? <div
                  className={`rounded border-[0.5px] ${index ? "border-custom-border-200 bg-custom-background-100" : "border-transparent h-6 w-6"
                    }`}
                >
                  <img
                    src={item.avatar}
                    className="h-6 w-6 object-cover rounded"
                    alt={item.title}
                  />
                </div> :
                  <div
                    className="grid place-items-center text-xs capitalize text-white rounded bg-gray-700  border-[0.5px] border-custom-border-200 h-6 w-6"
                  >
                    {item.title.charAt(0)}
                  </div>
                }
              <div className="ml-7 space-y-1">
                <p className="text-sm font-medium leading-none">{item.title}</p>
                <p className="text-xs text-gray-400">
                  {item.subtitle}
                </p>
              </div>
>>>>>>> f09dc56b
            </div>
            <div className="flex-grow space-y-1 truncate">
              <p className="text-sm font-medium truncate">{item.title}</p>
              {/* <p className="text-xs text-gray-400">{item.subtitle}</p> */}
            </div>
          </div>
        ))
      ) : (
        <div className="item">No result</div>
      )}
    </div>
  ) : (
    <></>
  );
});

MentionList.displayName = "MentionList";

export default MentionList;<|MERGE_RESOLUTION|>--- conflicted
+++ resolved
@@ -22,37 +22,22 @@
 
 // eslint-disable-next-line react/display-name
 const MentionList = forwardRef((props: MentionListProps, ref) => {
-<<<<<<< HEAD
   const [selectedIndex, setSelectedIndex] = useState(0);
 
-  const selectItem = useCallback(
-    (index: number) => {
-      const item = props.items[index];
+  const selectItem = (index: number) => {
+    const item = props.items[index];
 
-      if (item) {
-        props.command({
-          id: item.id,
-          label: item.title,
-          target: "users",
-          redirect_uri: item.redirect_uri,
-        });
-      }
-    },
-    [props.command, props.items],
-  );
-=======
-  const [selectedIndex, setSelectedIndex] = useState(0)
-
-  const selectItem = (index: number) => {
-    const item = props.items[index]
-
-    console.log(props.command)
+    console.log(props.command);
 
     if (item) {
-      props.command({ id: item.id, label: item.title, target: "users", redirect_uri: item.redirect_uri })
+      props.command({
+        id: item.id,
+        label: item.title,
+        target: "users",
+        redirect_uri: item.redirect_uri,
+      });
     }
-  }
->>>>>>> f09dc56b
+  };
 
   const upHandler = () => {
     setSelectedIndex(
@@ -72,33 +57,26 @@
     setSelectedIndex(0);
   }, [props.items]);
 
-  useImperativeHandle(
-    ref,
-    () => ({
-      onKeyDown: ({ event }: { event: KeyboardEvent }) => {
-        if (event.key === "ArrowUp") {
-          upHandler();
-          return true;
-        }
+  useImperativeHandle(ref, () => ({
+    onKeyDown: ({ event }: { event: KeyboardEvent }) => {
+      if (event.key === "ArrowUp") {
+        upHandler();
+        return true;
+      }
 
-<<<<<<< HEAD
-        if (event.key === "ArrowDown") {
-          downHandler();
-          return true;
-        }
+      if (event.key === "ArrowDown") {
+        downHandler();
+        return true;
+      }
 
-        if (event.key === "Enter") {
-          event.preventDefault();
-          event.stopPropagation();
-          enterHandler();
-          return false;
-        }
+      if (event.key === "Enter") {
+        enterHandler();
+        return false;
+      }
 
-        return false;
-      },
-    }),
-    [props.items, selectedIndex, setSelectedIndex, selectItem],
-  );
+      return false;
+    },
+  }));
 
   return props.items && props.items.length !== 0 ? (
     <div className="absolute max-h-40 bg-custom-background-100 rounded-md shadow-custom-shadow-sm text-custom-text-300 text-sm overflow-y-auto w-48 p-1 space-y-0.5">
@@ -123,43 +101,6 @@
                   {item.title[0]}
                 </div>
               )}
-=======
-      if (event.key === 'Enter') {
-        enterHandler()
-        return false
-      }
-
-      return false
-    },
-  }))
-
-  return (
-    props.items && props.items.length !== 0 ? <div className="items shadow-md">
-      { props.items.length ? props.items.map((item, index) => (
-            <div className={`item ${index === selectedIndex ? 'is-selected' : ''} w-72 flex items-center p-3 rounded`} onClick={() => selectItem(index)}>
-                {item.avatar ? <div
-                  className={`rounded border-[0.5px] ${index ? "border-custom-border-200 bg-custom-background-100" : "border-transparent h-6 w-6"
-                    }`}
-                >
-                  <img
-                    src={item.avatar}
-                    className="h-6 w-6 object-cover rounded"
-                    alt={item.title}
-                  />
-                </div> :
-                  <div
-                    className="grid place-items-center text-xs capitalize text-white rounded bg-gray-700  border-[0.5px] border-custom-border-200 h-6 w-6"
-                  >
-                    {item.title.charAt(0)}
-                  </div>
-                }
-              <div className="ml-7 space-y-1">
-                <p className="text-sm font-medium leading-none">{item.title}</p>
-                <p className="text-xs text-gray-400">
-                  {item.subtitle}
-                </p>
-              </div>
->>>>>>> f09dc56b
             </div>
             <div className="flex-grow space-y-1 truncate">
               <p className="text-sm font-medium truncate">{item.title}</p>
