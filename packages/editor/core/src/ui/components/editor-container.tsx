import { Editor } from "@tiptap/react";
import { FC, ReactNode } from "react";
import { cn } from "src/lib/utils";

interface EditorContainerProps {
  editor: Editor | null;
  editorClassNames: string;
  children: ReactNode;
  hideDragHandle?: () => void;
}

export const EditorContainer: FC<EditorContainerProps> = (props) => {
  const { editor, editorClassNames, hideDragHandle, children } = props;

  const handleContainerClick = () => {
    if (!editor) return;
    if (!editor.isEditable) return;
    if (editor.isFocused) return; // If editor is already focused, do nothing

    const { selection } = editor.state;
    const currentNode = selection.$from.node();

    editor?.chain().focus("end", { scrollIntoView: false }).run(); // Focus the editor at the end

    if (
      currentNode.content.size === 0 && // Check if the current node is empty
      !(
        editor.isActive("orderedList") ||
        editor.isActive("bulletList") ||
        editor.isActive("taskItem") ||
        editor.isActive("table") ||
        editor.isActive("blockquote") ||
        editor.isActive("codeBlock")
      ) // Check if it's an empty node within an orderedList, bulletList, taskItem, table, quote or code block
    ) {
      return;
    }

    // Insert a new paragraph at the end of the document
    const endPosition = editor?.state.doc.content.size;
    editor?.chain().insertContentAt(endPosition, { type: "paragraph" }).run();

    // Focus the newly added paragraph for immediate editing
    editor
      .chain()
      .setTextSelection(endPosition + 1)
      .run();
  };

  return (
    <div
      id="editor-container"
      onClick={handleContainerClick}
      onMouseLeave={() => {
        hideDragHandle?.();
      }}
<<<<<<< HEAD
      className={`cursor-text ${editorClassNames} ${editor?.isFocused && editor?.isEditable ? "active-editor" : ""}`}
=======
      className={cn(`cursor-text`, { "active-editor": editor?.isFocused && editor?.isEditable }, editorClassNames)}
>>>>>>> 204e4a8c
    >
      {children}
    </div>
  );
};<|MERGE_RESOLUTION|>--- conflicted
+++ resolved
@@ -54,11 +54,13 @@
       onMouseLeave={() => {
         hideDragHandle?.();
       }}
-<<<<<<< HEAD
-      className={`cursor-text ${editorClassNames} ${editor?.isFocused && editor?.isEditable ? "active-editor" : ""}`}
-=======
-      className={cn(`cursor-text`, { "active-editor": editor?.isFocused && editor?.isEditable }, editorClassNames)}
->>>>>>> 204e4a8c
+      className={cn(
+        `cursor-text`,
+        {
+          "active-editor": editor?.isFocused && editor?.isEditable,
+        },
+        editorClassNames
+      )}
     >
       {children}
     </div>
