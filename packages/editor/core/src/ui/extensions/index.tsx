--- conflicted
+++ resolved
@@ -101,11 +101,7 @@
   }),
   TaskItem.configure({
     HTMLAttributes: {
-<<<<<<< HEAD
       class: "flex items-start gap-1 my-4",
-=======
-      class: "flex items-start mt-4",
->>>>>>> 9b579a27
     },
     nested: true,
   }),
