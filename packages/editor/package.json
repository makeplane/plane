{
  "name": "@plane/editor",
  "version": "0.26.1",
  "description": "Core Editor that powers Plane",
  "license": "AGPL-3.0",
  "private": true,
  "main": "./dist/index.mjs",
  "module": "./dist/index.mjs",
  "types": "./dist/index.d.mts",
  "files": [
    "dist/**/*"
  ],
  "exports": {
    ".": {
      "types": "./dist/index.d.mts",
      "import": "./dist/index.mjs"
    },
    "./lib": {
      "require": "./dist/lib.js",
      "types": "./dist/lib.d.mts",
      "import": "./dist/lib.mjs"
    }
  },
  "scripts": {
    "build": "tsup --minify",
    "dev": "tsup --watch",
    "check-types": "tsc --noEmit",
    "lint": "eslint src --ext .ts,.tsx",
    "lint:errors": "eslint src --ext .ts,.tsx --quiet",
    "format": "prettier --write \"**/*.{ts,tsx,md}\""
  },
  "peerDependencies": {
    "react": "^18.3.1",
    "react-dom": "18.3.1"
  },
  "dependencies": {
    "@floating-ui/react": "^0.26.4",
    "@hocuspocus/provider": "^2.15.0",
    "@plane/types": "*",
    "@plane/ui": "*",
    "@plane/utils": "*",
    "@tiptap/core": "^2.22.3",
    "@tiptap/extension-blockquote": "^2.22.3",
    "@tiptap/extension-character-count": "^2.22.3",
    "@tiptap/extension-collaboration": "^2.22.3",
    "@tiptap/extension-image": "^2.22.3",
    "@tiptap/extension-list-item": "^2.22.3",
    "@tiptap/extension-mention": "^2.22.3",
    "@tiptap/extension-placeholder": "^2.22.3",
    "@tiptap/extension-task-item": "^2.22.3",
    "@tiptap/extension-task-list": "^2.22.3",
    "@tiptap/extension-text-align": "^2.22.3",
    "@tiptap/extension-text-style": "^2.22.3",
    "@tiptap/extension-underline": "^2.22.3",
    "@tiptap/html": "^2.22.3",
    "@tiptap/pm": "^2.22.3",
    "@tiptap/react": "^2.22.3",
    "@tiptap/starter-kit": "^2.22.3",
    "@tiptap/suggestion": "^2.22.3",
    "highlight.js": "^11.8.0",
    "jsx-dom-cjs": "^8.0.3",
    "linkifyjs": "^4.1.3",
    "lowlight": "^3.0.0",
    "lucide-react": "^0.469.0",
    "prosemirror-codemark": "^0.4.2",
<<<<<<< HEAD
    "prosemirror-safari-ime-span": "^1.0.2",
    "prosemirror-utils": "^1.2.2",
=======
>>>>>>> 81e2906c
    "tippy.js": "^6.3.7",
    "tiptap-markdown": "^0.8.10",
    "uuid": "^10.0.0",
    "y-indexeddb": "^9.0.12",
    "y-prosemirror": "^1.2.15",
    "y-protocols": "^1.0.6",
    "yjs": "^13.6.20"
  },
  "devDependencies": {
    "@plane/eslint-config": "*",
    "@plane/tailwind-config": "*",
    "@plane/typescript-config": "*",
    "@types/node": "18.15.3",
    "@types/react": "^18.3.11",
    "@types/react-dom": "^18.2.18",
    "postcss": "^8.4.38",
    "tsup": "8.4.0",
    "typescript": "5.8.3"
  },
  "keywords": [
    "editor",
    "rich-text",
    "markdown",
    "nextjs",
    "react"
  ]
}<|MERGE_RESOLUTION|>--- conflicted
+++ resolved
@@ -63,11 +63,7 @@
     "lowlight": "^3.0.0",
     "lucide-react": "^0.469.0",
     "prosemirror-codemark": "^0.4.2",
-<<<<<<< HEAD
     "prosemirror-safari-ime-span": "^1.0.2",
-    "prosemirror-utils": "^1.2.2",
-=======
->>>>>>> 81e2906c
     "tippy.js": "^6.3.7",
     "tiptap-markdown": "^0.8.10",
     "uuid": "^10.0.0",
