{
  "name": "@plane/editor",
  "version": "1.0.0",
  "description": "Core Editor that powers Plane",
  "license": "AGPL-3.0",
  "private": true,
  "files": [
    "dist"
  ],
  "main": "./dist/index.mjs",
  "module": "./dist/index.mjs",
  "types": "./dist/index.d.mts",
  "exports": {
    ".": {
      "types": "./dist/index.d.mts",
      "import": "./dist/index.mjs"
    },
    "./lib": {
      "require": "./dist/lib.js",
      "types": "./dist/lib.d.mts",
      "import": "./dist/lib.mjs"
    }
  },
  "scripts": {
    "build": "tsc --noEmit && tsdown",
    "dev": "tsdown --watch",
    "check:lint": "eslint . --max-warnings 30",
    "check:types": "tsc --noEmit",
    "check:format": "prettier --check \"**/*.{ts,tsx,md,json,css,scss}\"",
    "fix:lint": "eslint . --fix",
    "fix:format": "prettier --write \"**/*.{ts,tsx,md,json,css,scss}\"",
    "clean": "rm -rf .turbo && rm -rf .next && rm -rf node_modules && rm -rf dist"
  },
  "peerDependencies": {
    "react": "catalog:",
    "react-dom": "catalog:"
  },
  "dependencies": {
    "@floating-ui/dom": "^1.7.1",
    "@floating-ui/react": "^0.26.4",
    "@headlessui/react": "^1.7.3",
    "@hocuspocus/provider": "^2.15.0",
    "@plane/constants": "workspace:*",
    "@plane/hooks": "workspace:*",
    "@plane/types": "workspace:*",
    "@plane/ui": "workspace:*",
    "@plane/utils": "workspace:*",
    "@tiptap/core": "^2.22.3",
    "@tiptap/extension-blockquote": "^2.22.3",
    "@tiptap/extension-character-count": "^2.22.3",
    "@tiptap/extension-collaboration": "^2.22.3",
    "@tiptap/extension-emoji": "^2.22.3",
    "@tiptap/extension-image": "^2.22.3",
    "@tiptap/extension-list-item": "^2.22.3",
    "@tiptap/extension-mention": "^2.22.3",
    "@tiptap/extension-placeholder": "^2.22.3",
    "@tiptap/extension-task-item": "^2.22.3",
    "@tiptap/extension-task-list": "^2.22.3",
    "@tiptap/extension-text-align": "^2.22.3",
    "@tiptap/extension-text-style": "^2.22.3",
    "@tiptap/extension-underline": "^2.22.3",
    "@tiptap/html": "^2.22.3",
    "@tiptap/pm": "^2.22.3",
    "@tiptap/react": "^2.22.3",
    "@tiptap/starter-kit": "^2.22.3",
    "@tiptap/suggestion": "^2.22.3",
    "emoji-regex": "^10.3.0",
    "highlight.js": "^11.8.0",
    "is-emoji-supported": "^0.0.5",
    "jsx-dom-cjs": "^8.0.3",
    "linkifyjs": "^4.3.2",
    "lowlight": "^3.0.0",
    "lucide-react": "^0.469.0",
    "prosemirror-codemark": "^0.4.2",
    "tippy.js": "^6.3.7",
    "tiptap-markdown": "^0.8.10",
    "uuid": "^10.0.0",
    "y-indexeddb": "^9.0.12",
    "y-prosemirror": "^1.2.15",
    "y-protocols": "^1.0.6",
    "yjs": "^13.6.20"
  },
  "devDependencies": {
    "@plane/eslint-config": "workspace:*",
    "@plane/tailwind-config": "workspace:*",
    "@plane/typescript-config": "workspace:*",
    "@types/node": "18.15.3",
    "@types/react": "catalog:",
    "@types/react-dom": "catalog:",
    "postcss": "^8.4.38",
<<<<<<< HEAD
    "tsdown": "^0.14.2",
    "typescript": "5.8.3"
=======
    "tsup": "catalog:",
    "typescript": "catalog:"
>>>>>>> e679dc3d
  },
  "keywords": [
    "editor",
    "rich-text",
    "markdown",
    "nextjs",
    "react"
  ]
}<|MERGE_RESOLUTION|>--- conflicted
+++ resolved
@@ -88,13 +88,8 @@
     "@types/react": "catalog:",
     "@types/react-dom": "catalog:",
     "postcss": "^8.4.38",
-<<<<<<< HEAD
-    "tsdown": "^0.14.2",
-    "typescript": "5.8.3"
-=======
-    "tsup": "catalog:",
+    "tsdown": "catalog:",
     "typescript": "catalog:"
->>>>>>> e679dc3d
   },
   "keywords": [
     "editor",
