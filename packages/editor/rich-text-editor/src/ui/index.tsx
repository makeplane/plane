--- conflicted
+++ resolved
@@ -35,10 +35,7 @@
     highlights: () => Promise<IMentionHighlight[]>;
     suggestions: () => Promise<IMentionSuggestion[]>;
   };
-<<<<<<< HEAD
-=======
   placeholder?: string | ((isFocused: boolean) => string);
->>>>>>> 963d078a
   tabIndex?: number;
 };
 
@@ -54,10 +51,7 @@
     forwardedRef,
     // rerenderOnPropsChange,
     id = "",
-<<<<<<< HEAD
-=======
     placeholder,
->>>>>>> 963d078a
     tabIndex,
     mentionHandler,
   } = props;
@@ -82,10 +76,6 @@
     value,
     forwardedRef,
     // rerenderOnPropsChange,
-<<<<<<< HEAD
-    extensions: RichTextEditorExtensions(fileHandler.upload, dragDropEnabled, setHideDragHandleFunction),
-    mentionHandler,
-=======
     extensions: RichTextEditorExtensions({
       uploadFile: fileHandler.upload,
       dragDropEnabled,
@@ -93,7 +83,6 @@
     }),
     mentionHandler,
     placeholder,
->>>>>>> 963d078a
   });
 
   const editorContainerClassName = getEditorClassNames({
