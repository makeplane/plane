--- conflicted
+++ resolved
@@ -22,13 +22,6 @@
       gh_buildx_version: ${{ steps.set_env_variables.outputs.BUILDX_VERSION }}
       gh_buildx_platforms: ${{ steps.set_env_variables.outputs.BUILDX_PLATFORMS }}
       gh_buildx_endpoint: ${{ steps.set_env_variables.outputs.BUILDX_ENDPOINT }}
-<<<<<<< HEAD
-      build_frontend: ${{ steps.changed_files.outputs.frontend_any_changed }}
-      build_admin: ${{ steps.changed_files.outputs.admin_any_changed }}
-      build_space: ${{ steps.changed_files.outputs.space_any_changed }}
-      build_backend: ${{ steps.changed_files.outputs.backend_any_changed }}
-=======
->>>>>>> f77761b4
       build_proxy: ${{ steps.changed_files.outputs.proxy_any_changed }}
       build_apiserver: ${{ steps.changed_files.outputs.apiserver_any_changed }}
       build_admin: ${{ steps.changed_files.outputs.admin_any_changed }}
@@ -79,25 +72,13 @@
               - 'yarn.lock'
               - 'tsconfig.json'
               - 'turbo.json'
-<<<<<<< HEAD
-            admin:
-              - admin/**
-=======
             web:
               - web/**
->>>>>>> f77761b4
               - packages/**
               - 'package.json'
               - 'yarn.lock'
               - 'tsconfig.json'
               - 'turbo.json'
-<<<<<<< HEAD
-            backend:
-              - apiserver/**
-            proxy:
-              - nginx/**
-=======
->>>>>>> f77761b4
 
   branch_build_push_web:
     if: ${{ needs.branch_build_setup.outputs.build_web == 'true' || github.event_name == 'workflow_dispatch' || github.event_name == 'release' || needs.branch_build_setup.outputs.gh_branch_name == 'master' }}
