--- conflicted
+++ resolved
@@ -67,13 +67,7 @@
     steps:
       - name: Set Frontend Docker Tag 
         run: |
-<<<<<<< HEAD
-          if [[ ${{ needs.branch_build_setup.outputs.gh_branch_name }} == release-* ]]; then
-            TAG=${{ secrets.DOCKERHUB_USERNAME }}/plane-frontend${{ secrets.DOCKER_REPO_SUFFIX || '' }}-rel:${{ needs.branch_build_setup.outputs.gh_branch_name }}
-          elif [ "${{ needs.branch_build_setup.outputs.gh_branch_name }}" == "master" ] && [ "${{ github.event_name }}" == "release" ]; then
-=======
-          if [ "${{ needs.branch_build_setup.outputs.gh_branch_name }}" == "master" ] && [ "${{ github.event_name }}" == "release" ]; then
->>>>>>> e14baf17
+          if [ "${{ needs.branch_build_setup.outputs.gh_branch_name }}" == "master" ] && [ "${{ github.event_name }}" == "release" ]; then
             TAG=${{ secrets.DOCKERHUB_USERNAME }}/plane-frontend${{ secrets.DOCKER_REPO_SUFFIX || '' }}:latest,${{ secrets.DOCKERHUB_USERNAME }}/plane-frontend${{ secrets.DOCKER_REPO_SUFFIX || '' }}:${{ github.event.release.tag_name }}
           elif [ "${{ needs.branch_build_setup.outputs.gh_branch_name }}" == "master" ]; then
             TAG=${{ secrets.DOCKERHUB_USERNAME }}/plane-frontend${{ secrets.DOCKER_REPO_SUFFIX || '' }}:stable
@@ -115,10 +109,6 @@
     steps:
       - name: Set Space Docker Tag 
         run: |
-          if [[ ${{ needs.branch_build_setup.outputs.gh_branch_name }} == release-* ]]; then
-            TAG=${{ secrets.DOCKERHUB_USERNAME }}/plane-space${{ secrets.DOCKER_REPO_SUFFIX || '' }}-rel:${{ needs.branch_build_setup.outputs.gh_branch_name }}
-          elif [[ ${{ needs.branch_build_setup.outputs.gh_branch_name }} == release-* ]]; then
-            TAG=${{ secrets.DOCKERHUB_USERNAME }}/plane-space${{ secrets.DOCKER_REPO_SUFFIX || '' }}-re:${{ needs.branch_build_setup.outputs.gh_branch_name }}
           if [ "${{ needs.branch_build_setup.outputs.gh_branch_name }}" == "master" ] && [ "${{ github.event_name }}" == "release" ]; then
             TAG=${{ secrets.DOCKERHUB_USERNAME }}/plane-space${{ secrets.DOCKER_REPO_SUFFIX || '' }}:latest,${{ secrets.DOCKERHUB_USERNAME }}/plane-space${{ secrets.DOCKER_REPO_SUFFIX || '' }}:${{ github.event.release.tag_name }}
           elif [ "${{ needs.branch_build_setup.outputs.gh_branch_name }}" == "master" ]; then
@@ -161,10 +151,6 @@
     steps:
       - name: Set Backend Docker Tag 
         run: |
-          if [[ ${{ needs.branch_build_setup.outputs.gh_branch_name }} == release-* ]]; then
-            TAG=${{ secrets.DOCKERHUB_USERNAME }}/plane-backend${{ secrets.DOCKER_REPO_SUFFIX || '' }}-rel:${{ needs.branch_build_setup.outputs.gh_branch_name }}
-          elif [[ ${{ needs.branch_build_setup.outputs.gh_branch_name }} == release-* ]]; then
-            TAG=${{ secrets.DOCKERHUB_USERNAME }}/plane-backend${{ secrets.DOCKER_REPO_SUFFIX || '' }}-re:${{ needs.branch_build_setup.outputs.gh_branch_name }}
           if [ "${{ needs.branch_build_setup.outputs.gh_branch_name }}" == "master" ] && [ "${{ github.event_name }}" == "release" ]; then
             TAG=${{ secrets.DOCKERHUB_USERNAME }}/plane-backend${{ secrets.DOCKER_REPO_SUFFIX || '' }}:latest,${{ secrets.DOCKERHUB_USERNAME }}/plane-backend${{ secrets.DOCKER_REPO_SUFFIX || '' }}:${{ github.event.release.tag_name }}
           elif [ "${{ needs.branch_build_setup.outputs.gh_branch_name }}" == "master" ]; then
@@ -207,10 +193,6 @@
     steps:
       - name: Set Proxy Docker Tag 
         run: |
-          if [[ ${{ needs.branch_build_setup.outputs.gh_branch_name }} == release-* ]]; then
-            TAG=${{ secrets.DOCKERHUB_USERNAME }}/plane-proxy${{ secrets.DOCKER_REPO_SUFFIX || '' }}-rel:${{ needs.branch_build_setup.outputs.gh_branch_name }}
-          elif [[ ${{ needs.branch_build_setup.outputs.gh_branch_name }} == release-* ]]; then
-            TAG=${{ secrets.DOCKERHUB_USERNAME }}/plane-proxy${{ secrets.DOCKER_REPO_SUFFIX || '' }}-re:${{ needs.branch_build_setup.outputs.gh_branch_name }}
           if [ "${{ needs.branch_build_setup.outputs.gh_branch_name }}" == "master" ] && [ "${{ github.event_name }}" == "release" ]; then
             TAG=${{ secrets.DOCKERHUB_USERNAME }}/plane-proxy${{ secrets.DOCKER_REPO_SUFFIX || '' }}:latest,${{ secrets.DOCKERHUB_USERNAME }}/plane-proxy${{ secrets.DOCKER_REPO_SUFFIX || '' }}:${{ github.event.release.tag_name }}
           elif [ "${{ needs.branch_build_setup.outputs.gh_branch_name }}" == "master" ]; then
