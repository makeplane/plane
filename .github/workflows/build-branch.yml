name: Branch Build

on:
  pull_request:
    types:
      - closed
    branches:
      - master
      - preview
      - qa
      - develop
  release:
    types: [released, prereleased]

env:
  TARGET_BRANCH: ${{ github.event.pull_request.base.ref || github.event.release.target_commitish }}

jobs:
  branch_build_setup:
    if: ${{ (github.event_name == 'pull_request' && github.event.action =='closed' && github.event.pull_request.merged == true) || github.event_name == 'release' }}
    name: Build-Push Web/Space/API/Proxy Docker Image
    runs-on: ubuntu-20.04

    steps:
      - name: Check out the repo
        uses: actions/checkout@v3.3.0

      - name: Uploading Proxy Source
        uses: actions/upload-artifact@v3
        with:
          name: proxy-src-code
          path: ./nginx
      - name: Uploading Backend Source
        uses: actions/upload-artifact@v3
        with:
          name: backend-src-code
          path: ./apiserver
      - name: Uploading Web Source
        uses: actions/upload-artifact@v3
        with:
          name: web-src-code
          path: |
            ./
            !./apiserver
            !./nginx
            !./deploy
            !./space
      - name: Uploading Space Source
        uses: actions/upload-artifact@v3
        with:
          name: space-src-code
          path: |
            ./
            !./apiserver
            !./nginx
            !./deploy
            !./web
    outputs:
      gh_branch_name: ${{ env.TARGET_BRANCH }}

  branch_build_push_frontend:
    runs-on: ubuntu-20.04
    needs: [branch_build_setup]
    env:
<<<<<<< HEAD
      FRONTEND_TAG: ${{ secrets.DOCKERHUB_USERNAME }}/plane-frontend-ce:${{ needs.branch_build_setup.outputs.gh_branch_name }}
=======
      FRONTEND_TAG: ${{ secrets.DOCKERHUB_USERNAME }}/plane-frontend:${{ needs.branch_build_setup.outputs.gh_branch_name }}
>>>>>>> 9147b58b
    steps:
      - name: Set Frontend Docker Tag 
        run: |
          if [ "${{ needs.branch_build_setup.outputs.gh_branch_name }}" == "master" ] && [ "${{ github.event_name }}" == "release" ]; then
<<<<<<< HEAD
            TAG=${{ secrets.DOCKERHUB_USERNAME }}/plane-frontend-ce:latest,${{ secrets.DOCKERHUB_USERNAME }}/plane-frontend-ce:${{ github.event.release.tag_name }}
          elif [ "${{ needs.branch_build_setup.outputs.gh_branch_name }}" == "master" ]; then
            TAG=${{ secrets.DOCKERHUB_USERNAME }}/plane-frontend-ce:stable
=======
            TAG=${{ secrets.DOCKERHUB_USERNAME }}/plane-frontend:latest,${{ secrets.DOCKERHUB_USERNAME }}/plane-frontend:${{ github.event.release.tag_name }}
          elif [ "${{ needs.branch_build_setup.outputs.gh_branch_name }}" == "master" ]; then
            TAG=${{ secrets.DOCKERHUB_USERNAME }}/plane-frontend:stable
>>>>>>> 9147b58b
          else
            TAG=${{ env.FRONTEND_TAG }}
          fi
          echo "FRONTEND_TAG=${TAG}" >> $GITHUB_ENV
      - name: Set up Docker Buildx
        uses: docker/setup-buildx-action@v2.5.0

      - name: Login to Docker Hub
        uses: docker/login-action@v2.1.0
        with:
          username: ${{ secrets.DOCKERHUB_USERNAME }}
          password: ${{ secrets.DOCKERHUB_TOKEN }}
      - name: Downloading Web Source Code
        uses: actions/download-artifact@v3
        with:
          name: web-src-code

      - name: Build and Push Frontend to Docker Container Registry
        uses: docker/build-push-action@v4.0.0
        with:
          context: .
          file: ./web/Dockerfile.web
          platforms: linux/amd64
          tags: ${{ env.FRONTEND_TAG }}
          push: true
        env:
          DOCKER_BUILDKIT: 1
          DOCKER_USERNAME: ${{ secrets.DOCKERHUB_USERNAME }}
          DOCKER_PASSWORD: ${{ secrets.DOCKERHUB_TOKEN }}

  branch_build_push_space:
    runs-on: ubuntu-20.04
    needs: [branch_build_setup]
    env:
<<<<<<< HEAD
      SPACE_TAG: ${{ secrets.DOCKERHUB_USERNAME }}/plane-space-ce:${{ needs.branch_build_setup.outputs.gh_branch_name }}
=======
      SPACE_TAG: ${{ secrets.DOCKERHUB_USERNAME }}/plane-space:${{ needs.branch_build_setup.outputs.gh_branch_name }}
>>>>>>> 9147b58b
    steps:
      - name: Set Space Docker Tag 
        run: |
          if [ "${{ needs.branch_build_setup.outputs.gh_branch_name }}" == "master" ] && [ "${{ github.event_name }}" == "release" ]; then
<<<<<<< HEAD
            TAG=${{ secrets.DOCKERHUB_USERNAME }}/plane-space-ce:latest,${{ secrets.DOCKERHUB_USERNAME }}/plane-space-ce:${{ github.event.release.tag_name }}
          elif [ "${{ needs.branch_build_setup.outputs.gh_branch_name }}" == "master" ]; then
            TAG=${{ secrets.DOCKERHUB_USERNAME }}/plane-space-ce:stable
=======
            TAG=${{ secrets.DOCKERHUB_USERNAME }}/plane-space:latest,${{ secrets.DOCKERHUB_USERNAME }}/plane-space:${{ github.event.release.tag_name }}
          elif [ "${{ needs.branch_build_setup.outputs.gh_branch_name }}" == "master" ]; then
            TAG=${{ secrets.DOCKERHUB_USERNAME }}/plane-space:stable
>>>>>>> 9147b58b
          else
            TAG=${{ env.SPACE_TAG }}
          fi
          echo "SPACE_TAG=${TAG}" >> $GITHUB_ENV
      - name: Set up Docker Buildx
        uses: docker/setup-buildx-action@v2.5.0

      - name: Login to Docker Hub
        uses: docker/login-action@v2.1.0
        with:
          username: ${{ secrets.DOCKERHUB_USERNAME }}
          password: ${{ secrets.DOCKERHUB_TOKEN }}
      - name: Downloading Space Source Code
        uses: actions/download-artifact@v3
        with:
          name: space-src-code

      - name: Build and Push Space to Docker Hub
        uses: docker/build-push-action@v4.0.0
        with:
          context: .
          file: ./space/Dockerfile.space
          platforms: linux/amd64
          tags: ${{ env.SPACE_TAG }}
          push: true
        env:
          DOCKER_BUILDKIT: 1
          DOCKER_USERNAME: ${{ secrets.DOCKERHUB_USERNAME }}
          DOCKER_PASSWORD: ${{ secrets.DOCKERHUB_TOKEN }}

  branch_build_push_backend:
    runs-on: ubuntu-20.04
    needs: [branch_build_setup]
    env:
<<<<<<< HEAD
      BACKEND_TAG: ${{ secrets.DOCKERHUB_USERNAME }}/plane-backend-ce:${{ needs.branch_build_setup.outputs.gh_branch_name }}
=======
      BACKEND_TAG: ${{ secrets.DOCKERHUB_USERNAME }}/plane-backend:${{ needs.branch_build_setup.outputs.gh_branch_name }}
>>>>>>> 9147b58b
    steps:
      - name: Set Backend Docker Tag 
        run: |
          if [ "${{ needs.branch_build_setup.outputs.gh_branch_name }}" == "master" ] && [ "${{ github.event_name }}" == "release" ]; then
<<<<<<< HEAD
            TAG=${{ secrets.DOCKERHUB_USERNAME }}/plane-backend-ce:latest,${{ secrets.DOCKERHUB_USERNAME }}/plane-backend-ce:${{ github.event.release.tag_name }}
          elif [ "${{ needs.branch_build_setup.outputs.gh_branch_name }}" == "master" ]; then
            TAG=${{ secrets.DOCKERHUB_USERNAME }}/plane-backend-ce:stable
=======
            TAG=${{ secrets.DOCKERHUB_USERNAME }}/plane-backend:latest,${{ secrets.DOCKERHUB_USERNAME }}/plane-backend:${{ github.event.release.tag_name }}
          elif [ "${{ needs.branch_build_setup.outputs.gh_branch_name }}" == "master" ]; then
            TAG=${{ secrets.DOCKERHUB_USERNAME }}/plane-backend:stable
>>>>>>> 9147b58b
          else
            TAG=${{ env.BACKEND_TAG }}
          fi
          echo "BACKEND_TAG=${TAG}" >> $GITHUB_ENV
      - name: Set up Docker Buildx
        uses: docker/setup-buildx-action@v2.5.0

      - name: Login to Docker Hub
        uses: docker/login-action@v2.1.0
        with:
          username: ${{ secrets.DOCKERHUB_USERNAME }}
          password: ${{ secrets.DOCKERHUB_TOKEN }}
      - name: Downloading Backend Source Code
        uses: actions/download-artifact@v3
        with:
          name: backend-src-code

      - name: Build and Push Backend to Docker Hub
        uses: docker/build-push-action@v4.0.0
        with:
          context: .
          file: ./Dockerfile.api
          platforms: linux/amd64
          push: true
          tags: ${{ env.BACKEND_TAG }}
        env:
          DOCKER_BUILDKIT: 1
          DOCKER_USERNAME: ${{ secrets.DOCKERHUB_USERNAME }}
          DOCKER_PASSWORD: ${{ secrets.DOCKERHUB_TOKEN }}

  branch_build_push_proxy:
    runs-on: ubuntu-20.04
    needs: [branch_build_setup]
    env:
<<<<<<< HEAD
      PROXY_TAG: ${{ secrets.DOCKERHUB_USERNAME }}/plane-proxy-ce:${{ needs.branch_build_setup.outputs.gh_branch_name }}
=======
      PROXY_TAG: ${{ secrets.DOCKERHUB_USERNAME }}/plane-proxy:${{ needs.branch_build_setup.outputs.gh_branch_name }}
>>>>>>> 9147b58b
    steps:
      - name: Set Proxy Docker Tag 
        run: |
          if [ "${{ needs.branch_build_setup.outputs.gh_branch_name }}" == "master" ] && [ "${{ github.event_name }}" == "release" ]; then
<<<<<<< HEAD
            TAG=${{ secrets.DOCKERHUB_USERNAME }}/plane-proxy-ce:latest,${{ secrets.DOCKERHUB_USERNAME }}/plane-proxy-ce:${{ github.event.release.tag_name }}
          elif [ "${{ needs.branch_build_setup.outputs.gh_branch_name }}" == "master" ]; then
            TAG=${{ secrets.DOCKERHUB_USERNAME }}/plane-proxy-ce:stable
=======
            TAG=${{ secrets.DOCKERHUB_USERNAME }}/plane-proxy:latest,${{ secrets.DOCKERHUB_USERNAME }}/plane-proxy:${{ github.event.release.tag_name }}
          elif [ "${{ needs.branch_build_setup.outputs.gh_branch_name }}" == "master" ]; then
            TAG=${{ secrets.DOCKERHUB_USERNAME }}/plane-proxy:stable
>>>>>>> 9147b58b
          else
            TAG=${{ env.PROXY_TAG }}
          fi
          echo "PROXY_TAG=${TAG}" >> $GITHUB_ENV
      - name: Set up Docker Buildx
        uses: docker/setup-buildx-action@v2.5.0

      - name: Login to Docker Hub
        uses: docker/login-action@v2.1.0
        with:
          username: ${{ secrets.DOCKERHUB_USERNAME }}
          password: ${{ secrets.DOCKERHUB_TOKEN }}

      - name: Downloading Proxy Source Code
        uses: actions/download-artifact@v3
        with:
          name: proxy-src-code

      - name: Build and Push Plane-Proxy to Docker Hub
        uses: docker/build-push-action@v4.0.0
        with:
          context: .
          file: ./Dockerfile
          platforms: linux/amd64
          tags: ${{ env.PROXY_TAG }}
          push: true
        env:
          DOCKER_BUILDKIT: 1
          DOCKER_USERNAME: ${{ secrets.DOCKERHUB_USERNAME }}
          DOCKER_PASSWORD: ${{ secrets.DOCKERHUB_TOKEN }}<|MERGE_RESOLUTION|>--- conflicted
+++ resolved
@@ -62,24 +62,14 @@
     runs-on: ubuntu-20.04
     needs: [branch_build_setup]
     env:
-<<<<<<< HEAD
-      FRONTEND_TAG: ${{ secrets.DOCKERHUB_USERNAME }}/plane-frontend-ce:${{ needs.branch_build_setup.outputs.gh_branch_name }}
-=======
       FRONTEND_TAG: ${{ secrets.DOCKERHUB_USERNAME }}/plane-frontend:${{ needs.branch_build_setup.outputs.gh_branch_name }}
->>>>>>> 9147b58b
     steps:
       - name: Set Frontend Docker Tag 
         run: |
           if [ "${{ needs.branch_build_setup.outputs.gh_branch_name }}" == "master" ] && [ "${{ github.event_name }}" == "release" ]; then
-<<<<<<< HEAD
-            TAG=${{ secrets.DOCKERHUB_USERNAME }}/plane-frontend-ce:latest,${{ secrets.DOCKERHUB_USERNAME }}/plane-frontend-ce:${{ github.event.release.tag_name }}
-          elif [ "${{ needs.branch_build_setup.outputs.gh_branch_name }}" == "master" ]; then
-            TAG=${{ secrets.DOCKERHUB_USERNAME }}/plane-frontend-ce:stable
-=======
             TAG=${{ secrets.DOCKERHUB_USERNAME }}/plane-frontend:latest,${{ secrets.DOCKERHUB_USERNAME }}/plane-frontend:${{ github.event.release.tag_name }}
           elif [ "${{ needs.branch_build_setup.outputs.gh_branch_name }}" == "master" ]; then
             TAG=${{ secrets.DOCKERHUB_USERNAME }}/plane-frontend:stable
->>>>>>> 9147b58b
           else
             TAG=${{ env.FRONTEND_TAG }}
           fi
@@ -114,24 +104,14 @@
     runs-on: ubuntu-20.04
     needs: [branch_build_setup]
     env:
-<<<<<<< HEAD
-      SPACE_TAG: ${{ secrets.DOCKERHUB_USERNAME }}/plane-space-ce:${{ needs.branch_build_setup.outputs.gh_branch_name }}
-=======
       SPACE_TAG: ${{ secrets.DOCKERHUB_USERNAME }}/plane-space:${{ needs.branch_build_setup.outputs.gh_branch_name }}
->>>>>>> 9147b58b
     steps:
       - name: Set Space Docker Tag 
         run: |
           if [ "${{ needs.branch_build_setup.outputs.gh_branch_name }}" == "master" ] && [ "${{ github.event_name }}" == "release" ]; then
-<<<<<<< HEAD
-            TAG=${{ secrets.DOCKERHUB_USERNAME }}/plane-space-ce:latest,${{ secrets.DOCKERHUB_USERNAME }}/plane-space-ce:${{ github.event.release.tag_name }}
-          elif [ "${{ needs.branch_build_setup.outputs.gh_branch_name }}" == "master" ]; then
-            TAG=${{ secrets.DOCKERHUB_USERNAME }}/plane-space-ce:stable
-=======
             TAG=${{ secrets.DOCKERHUB_USERNAME }}/plane-space:latest,${{ secrets.DOCKERHUB_USERNAME }}/plane-space:${{ github.event.release.tag_name }}
           elif [ "${{ needs.branch_build_setup.outputs.gh_branch_name }}" == "master" ]; then
             TAG=${{ secrets.DOCKERHUB_USERNAME }}/plane-space:stable
->>>>>>> 9147b58b
           else
             TAG=${{ env.SPACE_TAG }}
           fi
@@ -166,24 +146,14 @@
     runs-on: ubuntu-20.04
     needs: [branch_build_setup]
     env:
-<<<<<<< HEAD
-      BACKEND_TAG: ${{ secrets.DOCKERHUB_USERNAME }}/plane-backend-ce:${{ needs.branch_build_setup.outputs.gh_branch_name }}
-=======
       BACKEND_TAG: ${{ secrets.DOCKERHUB_USERNAME }}/plane-backend:${{ needs.branch_build_setup.outputs.gh_branch_name }}
->>>>>>> 9147b58b
     steps:
       - name: Set Backend Docker Tag 
         run: |
           if [ "${{ needs.branch_build_setup.outputs.gh_branch_name }}" == "master" ] && [ "${{ github.event_name }}" == "release" ]; then
-<<<<<<< HEAD
-            TAG=${{ secrets.DOCKERHUB_USERNAME }}/plane-backend-ce:latest,${{ secrets.DOCKERHUB_USERNAME }}/plane-backend-ce:${{ github.event.release.tag_name }}
-          elif [ "${{ needs.branch_build_setup.outputs.gh_branch_name }}" == "master" ]; then
-            TAG=${{ secrets.DOCKERHUB_USERNAME }}/plane-backend-ce:stable
-=======
             TAG=${{ secrets.DOCKERHUB_USERNAME }}/plane-backend:latest,${{ secrets.DOCKERHUB_USERNAME }}/plane-backend:${{ github.event.release.tag_name }}
           elif [ "${{ needs.branch_build_setup.outputs.gh_branch_name }}" == "master" ]; then
             TAG=${{ secrets.DOCKERHUB_USERNAME }}/plane-backend:stable
->>>>>>> 9147b58b
           else
             TAG=${{ env.BACKEND_TAG }}
           fi
@@ -218,24 +188,14 @@
     runs-on: ubuntu-20.04
     needs: [branch_build_setup]
     env:
-<<<<<<< HEAD
-      PROXY_TAG: ${{ secrets.DOCKERHUB_USERNAME }}/plane-proxy-ce:${{ needs.branch_build_setup.outputs.gh_branch_name }}
-=======
       PROXY_TAG: ${{ secrets.DOCKERHUB_USERNAME }}/plane-proxy:${{ needs.branch_build_setup.outputs.gh_branch_name }}
->>>>>>> 9147b58b
     steps:
       - name: Set Proxy Docker Tag 
         run: |
           if [ "${{ needs.branch_build_setup.outputs.gh_branch_name }}" == "master" ] && [ "${{ github.event_name }}" == "release" ]; then
-<<<<<<< HEAD
-            TAG=${{ secrets.DOCKERHUB_USERNAME }}/plane-proxy-ce:latest,${{ secrets.DOCKERHUB_USERNAME }}/plane-proxy-ce:${{ github.event.release.tag_name }}
-          elif [ "${{ needs.branch_build_setup.outputs.gh_branch_name }}" == "master" ]; then
-            TAG=${{ secrets.DOCKERHUB_USERNAME }}/plane-proxy-ce:stable
-=======
             TAG=${{ secrets.DOCKERHUB_USERNAME }}/plane-proxy:latest,${{ secrets.DOCKERHUB_USERNAME }}/plane-proxy:${{ github.event.release.tag_name }}
           elif [ "${{ needs.branch_build_setup.outputs.gh_branch_name }}" == "master" ]; then
             TAG=${{ secrets.DOCKERHUB_USERNAME }}/plane-proxy:stable
->>>>>>> 9147b58b
           else
             TAG=${{ env.PROXY_TAG }}
           fi
