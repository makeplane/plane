name: Auto Merge or Create PR on Push

on:
  workflow_dispatch:
  push:
    branches:
      - "sync/**"

env:
  CURRENT_BRANCH: ${{ github.ref_name }}
  SOURCE_BRANCH: ${{ secrets.SYNC_SOURCE_BRANCH_NAME }} # The sync branch such as "sync/ce"
  TARGET_BRANCH: ${{ secrets.SYNC_TARGET_BRANCH_NAME }} # The target branch that you would like to merge changes like develop
  GITHUB_TOKEN: ${{ secrets.ACCESS_TOKEN }} # Personal access token required to modify contents and workflows
  REVIEWER: ${{ secrets.SYNC_PR_REVIEWER }}

jobs:
  Check_Branch:
    runs-on: ubuntu-latest
    outputs:
      BRANCH_MATCH: ${{ steps.check-branch.outputs.MATCH }}
    steps:
      - name: Check if current branch matches the secret
        id: check-branch
        run: |
          if [ "$CURRENT_BRANCH" = "$SOURCE_BRANCH" ]; then
            echo "MATCH=true" >> $GITHUB_OUTPUT
          else
            echo "MATCH=false" >> $GITHUB_OUTPUT
          fi
<<<<<<< HEAD
=======

>>>>>>> bca3e132
  Auto_Merge:
    if: ${{ needs.Check_Branch.outputs.BRANCH_MATCH == 'true' }}
    needs: [Check_Branch]
    runs-on: ubuntu-latest
    permissions:
      pull-requests: write
      contents: write
    steps:
      - name: Checkout code
        uses: actions/checkout@v4.1.1
        with:
          fetch-depth: 0 # Fetch all history for all branches and tags

      - name: Setup Git
        run: |
          git config user.name "GitHub Actions"
          git config user.email "actions@github.com"

      - name: Setup GH CLI and Git Config
        run: |
          type -p curl >/dev/null || (sudo apt update && sudo apt install curl -y)
          curl -fsSL https://cli.github.com/packages/githubcli-archive-keyring.gpg | sudo dd of=/usr/share/keyrings/githubcli-archive-keyring.gpg
          sudo chmod go+r /usr/share/keyrings/githubcli-archive-keyring.gpg
          echo "deb [arch=$(dpkg --print-architecture) signed-by=/usr/share/keyrings/githubcli-archive-keyring.gpg] https://cli.github.com/packages stable main" | sudo tee /etc/apt/sources.list.d/github-cli.list > /dev/null
          sudo apt update
          sudo apt install gh -y

      - name: Check for merge conflicts
        id: conflicts
        run: |
          git fetch origin $TARGET_BRANCH
          git checkout $TARGET_BRANCH
          # Attempt to merge the main branch into the current branch
          if $(git merge --no-commit --no-ff $SOURCE_BRANCH); then
            echo "No merge conflicts detected."
            echo "HAS_CONFLICTS=false" >> $GITHUB_ENV
          else
            echo "Merge conflicts detected."
            echo "HAS_CONFLICTS=true" >> $GITHUB_ENV
            git merge --abort
          fi

      - name: Merge Change to Target Branch
        if: env.HAS_CONFLICTS == 'false'
        run: |
          git commit -m "Merge branch '$SOURCE_BRANCH' into $TARGET_BRANCH"
          git push origin $TARGET_BRANCH

      - name: Create PR to Target Branch
        if: env.HAS_CONFLICTS == 'true'
        run: |
<<<<<<< HEAD
          # Use GitHub CLI to create PR and specify author and committer
          PR_URL=$(gh pr create --base $TARGET_BRANCH --head $SOURCE_BRANCH \
            --title "sync: merge conflicts need to be resolved" \
            --body "" \
            --reviewer $REVIEWER )
=======
          # Replace 'username' with the actual GitHub username of the reviewer.
          PR_URL=$(gh pr create --base $TARGET_BRANCH --head $SOURCE_BRANCH --title "sync: merge conflicts need to be resolved" --body "" --reviewer $REVIEWER)
>>>>>>> bca3e132
          echo "Pull Request created: $PR_URL"<|MERGE_RESOLUTION|>--- conflicted
+++ resolved
@@ -27,10 +27,6 @@
           else
             echo "MATCH=false" >> $GITHUB_OUTPUT
           fi
-<<<<<<< HEAD
-=======
-
->>>>>>> bca3e132
   Auto_Merge:
     if: ${{ needs.Check_Branch.outputs.BRANCH_MATCH == 'true' }}
     needs: [Check_Branch]
@@ -82,14 +78,6 @@
       - name: Create PR to Target Branch
         if: env.HAS_CONFLICTS == 'true'
         run: |
-<<<<<<< HEAD
-          # Use GitHub CLI to create PR and specify author and committer
-          PR_URL=$(gh pr create --base $TARGET_BRANCH --head $SOURCE_BRANCH \
-            --title "sync: merge conflicts need to be resolved" \
-            --body "" \
-            --reviewer $REVIEWER )
-=======
           # Replace 'username' with the actual GitHub username of the reviewer.
           PR_URL=$(gh pr create --base $TARGET_BRANCH --head $SOURCE_BRANCH --title "sync: merge conflicts need to be resolved" --body "" --reviewer $REVIEWER)
->>>>>>> bca3e132
           echo "Pull Request created: $PR_URL"