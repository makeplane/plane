--- conflicted
+++ resolved
@@ -16,13 +16,8 @@
 
 app.conf.beat_schedule = {
     # Executes every day at 12 AM
-<<<<<<< HEAD
-    "check-every-day-to-archive": {
-        "task": "plane.bgtasks.issue_archival_task.archive_old_issues",
-=======
     "check-every-day-to-archive-and-close": {
         "task": "plane.bgtasks.issue_automation_task.archive_and_close_old_issues",
->>>>>>> ba60ba8f
         "schedule": crontab(hour=0, minute=0),
     },
 }
