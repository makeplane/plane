# Python imports
import os
import uuid
from smtplib import (
    SMTPAuthenticationError,
    SMTPConnectError,
    SMTPRecipientsRefused,
    SMTPSenderRefused,
    SMTPServerDisconnected,
)
from urllib.parse import urlencode, urljoin

# Django imports
from django.contrib.auth.hashers import make_password
from django.contrib.auth.password_validation import validate_password
from django.core.exceptions import ValidationError
from django.core.mail import (
    BadHeaderError,
    EmailMultiAlternatives,
    get_connection,
)
from django.core.validators import validate_email
from django.http import HttpResponseRedirect
from django.utils import timezone
from django.views import View

# Third party imports
from rest_framework import status
from rest_framework.permissions import AllowAny
from rest_framework.response import Response

# Module imports
from plane.app.views import BaseAPIView
from plane.authentication.utils.login import user_login
from plane.db.models import Profile, User, Workspace
from plane.license.api.permissions import (
    InstanceAdminPermission,
)
from plane.license.api.serializers import (
    InstanceAdminSerializer,
    InstanceConfigurationSerializer,
    InstanceSerializer,
)
from plane.license.models import Instance, InstanceAdmin, InstanceConfiguration
from plane.license.utils.encryption import encrypt_data
from plane.license.utils.instance_value import (
    get_configuration_value,
    get_email_configuration,
)
from plane.utils.cache import cache_response, invalidate_cache


class InstanceEndpoint(BaseAPIView):
    def get_permissions(self):
        if self.request.method == "PATCH":
            return [
                InstanceAdminPermission(),
            ]
        return [
            AllowAny(),
        ]

    @cache_response(60 * 60 * 2, user=False)
    def get(self, request):
        instance = Instance.objects.first()
        # get the instance
        if instance is None:
            return Response(
                {"is_activated": False, "is_setup_done": False},
                status=status.HTTP_200_OK,
            )
        # Return instance
        serializer = InstanceSerializer(instance)
        data = serializer.data
        data["is_activated"] = True
        # Get all the configuration
        (
            IS_GOOGLE_ENABLED,
            IS_GITHUB_ENABLED,
            GITHUB_APP_NAME,
            EMAIL_HOST,
            EMAIL_HOST_USER,
            EMAIL_HOST_PASSWORD,
            ENABLE_MAGIC_LINK_LOGIN,
            ENABLE_EMAIL_PASSWORD,
            SLACK_CLIENT_ID,
            POSTHOG_API_KEY,
            POSTHOG_HOST,
            UNSPLASH_ACCESS_KEY,
            OPENAI_API_KEY,
        ) = get_configuration_value(
            [
                {
                    "key": "IS_GOOGLE_ENABLED",
                    "default": os.environ.get("IS_GOOGLE_ENABLED", "0"),
                },
                {
                    "key": "IS_GITHUB_ENABLED",
                    "default": os.environ.get("IS_GITHUB_ENABLED", "0"),
                },
                {
                    "key": "GITHUB_APP_NAME",
                    "default": os.environ.get("GITHUB_APP_NAME", ""),
                },
                {
                    "key": "EMAIL_HOST",
                    "default": os.environ.get("EMAIL_HOST", ""),
                },
                {
                    "key": "EMAIL_HOST_USER",
                    "default": os.environ.get("EMAIL_HOST_USER", ""),
                },
                {
                    "key": "EMAIL_HOST_PASSWORD",
                    "default": os.environ.get("EMAIL_HOST_PASSWORD", ""),
                },
                {
                    "key": "ENABLE_MAGIC_LINK_LOGIN",
                    "default": os.environ.get("ENABLE_MAGIC_LINK_LOGIN", "1"),
                },
                {
                    "key": "ENABLE_EMAIL_PASSWORD",
                    "default": os.environ.get("ENABLE_EMAIL_PASSWORD", "1"),
                },
                {
                    "key": "SLACK_CLIENT_ID",
                    "default": os.environ.get("SLACK_CLIENT_ID", None),
                },
                {
                    "key": "POSTHOG_API_KEY",
                    "default": os.environ.get("POSTHOG_API_KEY", None),
                },
                {
                    "key": "POSTHOG_HOST",
                    "default": os.environ.get("POSTHOG_HOST", None),
                },
                {
                    "key": "UNSPLASH_ACCESS_KEY",
                    "default": os.environ.get("UNSPLASH_ACCESS_KEY", ""),
                },
                {
                    "key": "OPENAI_API_KEY",
                    "default": os.environ.get("OPENAI_API_KEY", ""),
                },
            ]
        )

        data = {}
        # Authentication
        data["is_google_enabled"] = IS_GOOGLE_ENABLED == "1"
        data["is_github_enabled"] = IS_GITHUB_ENABLED == "1"
        data["is_magic_login_enabled"] = ENABLE_MAGIC_LINK_LOGIN == "1"
        data["is_email_password_enabled"] = ENABLE_EMAIL_PASSWORD == "1"

        # Github app name
        data["github_app_name"] = str(GITHUB_APP_NAME)

        # Slack client
        data["slack_client_id"] = SLACK_CLIENT_ID

        # Posthog
        data["posthog_api_key"] = POSTHOG_API_KEY
        data["posthog_host"] = POSTHOG_HOST

        # Unsplash
        data["has_unsplash_configured"] = bool(UNSPLASH_ACCESS_KEY)

        # Open AI settings
        data["has_openai_configured"] = bool(OPENAI_API_KEY)

        # File size settings
        data["file_size_limit"] = float(
            os.environ.get("FILE_SIZE_LIMIT", 5242880)
        )

        # is smtp configured
        data["is_smtp_configured"] = (
            bool(EMAIL_HOST)
            and bool(EMAIL_HOST_USER)
            and bool(EMAIL_HOST_PASSWORD)
        )
        instance_data = serializer.data
        instance_data["workspaces_exist"] = Workspace.objects.count() > 1

        response_data = {"config": data, "instance": instance_data}
        return Response(response_data, status=status.HTTP_200_OK)

    @invalidate_cache(path="/api/instances/", user=False)
    def patch(self, request):
        # Get the instance
        instance = Instance.objects.first()
        serializer = InstanceSerializer(
            instance, data=request.data, partial=True
        )
        if serializer.is_valid():
            serializer.save()
            return Response(serializer.data, status=status.HTTP_200_OK)
        return Response(serializer.errors, status=status.HTTP_400_BAD_REQUEST)


class InstanceAdminEndpoint(BaseAPIView):
    permission_classes = [
        InstanceAdminPermission,
    ]

    @invalidate_cache(path="/api/instances/", user=False)
    # Create an instance admin
    def post(self, request):
        email = request.data.get("email", False)
        role = request.data.get("role", 20)

        if not email:
            return Response(
                {"error": "Email is required"},
                status=status.HTTP_400_BAD_REQUEST,
            )

        instance = Instance.objects.first()
        if instance is None:
            return Response(
                {"error": "Instance is not registered yet"},
                status=status.HTTP_403_FORBIDDEN,
            )

        # Fetch the user
        user = User.objects.get(email=email)

        instance_admin = InstanceAdmin.objects.create(
            instance=instance,
            user=user,
            role=role,
        )
        serializer = InstanceAdminSerializer(instance_admin)
        return Response(serializer.data, status=status.HTTP_201_CREATED)

    @cache_response(60 * 60 * 2)
    def get(self, request):
        instance = Instance.objects.first()
        if instance is None:
            return Response(
                {"error": "Instance is not registered yet"},
                status=status.HTTP_403_FORBIDDEN,
            )
        instance_admins = InstanceAdmin.objects.filter(instance=instance)
        serializer = InstanceAdminSerializer(instance_admins, many=True)
        return Response(serializer.data, status=status.HTTP_200_OK)

    @invalidate_cache(path="/api/instances/", user=False)
    def delete(self, request, pk):
        instance = Instance.objects.first()
        InstanceAdmin.objects.filter(instance=instance, pk=pk).delete()
        return Response(status=status.HTTP_204_NO_CONTENT)


class InstanceConfigurationEndpoint(BaseAPIView):
    permission_classes = [
        InstanceAdminPermission,
    ]

    @cache_response(60 * 60 * 2, user=False)
    def get(self, request):
        instance_configurations = InstanceConfiguration.objects.all()
        serializer = InstanceConfigurationSerializer(
            instance_configurations, many=True
        )
        return Response(serializer.data, status=status.HTTP_200_OK)

    @invalidate_cache(path="/api/configs/", user=False)
    def patch(self, request):
        configurations = InstanceConfiguration.objects.filter(
            key__in=request.data.keys()
        )

        bulk_configurations = []
        for configuration in configurations:
            value = request.data.get(configuration.key, configuration.value)
            if configuration.is_encrypted:
                configuration.value = encrypt_data(value)
            else:
                configuration.value = value
            bulk_configurations.append(configuration)

        InstanceConfiguration.objects.bulk_update(
            bulk_configurations, ["value"], batch_size=100
        )

        serializer = InstanceConfigurationSerializer(configurations, many=True)
        return Response(serializer.data, status=status.HTTP_200_OK)


<<<<<<< HEAD
class InstanceAdminSignInEndpoint(View):
=======
class InstanceAdminSignUpEndpoint(View):
>>>>>>> b410be25
    permission_classes = [
        AllowAny,
    ]

    @invalidate_cache(path="/api/instances/", user=False)
    def post(self, request):
        referer = request.META.get("HTTP_REFERER", "/")
<<<<<<< HEAD
=======

>>>>>>> b410be25
        # Check instance first
        instance = Instance.objects.first()
        if instance is None:
            url = urljoin(
                referer,
<<<<<<< HEAD
                "?" + urlencode({"error": "Instance is not configured"}),
=======
                "?"
                + urlencode(
                    {
                        "error_code": "INSTANCE_NOT_CONFIGURED",
                        "error_message": "Instance is not configured",
                    }
                ),
>>>>>>> b410be25
            )
            return HttpResponseRedirect(url)

        # check if the instance has already an admin registered
        if InstanceAdmin.objects.first():
            url = urljoin(
                referer,
                "?"
                + urlencode(
                    {
<<<<<<< HEAD
                        "error": "Admin for the instance has been already registered"
=======
                        "error_code": "ADMIN_ALREADY_EXIST",
                        "error_message": "Admin for the instance has been already registered.",
>>>>>>> b410be25
                    }
                ),
            )
            return HttpResponseRedirect(url)
<<<<<<< HEAD
=======

>>>>>>> b410be25
        # Get the email and password from all the user
        email = request.POST.get("email", False)
        password = request.POST.get("password", False)
        first_name = request.POST.get("first_name", False)
        last_name = request.POST.get("last_name", "")
        company_name = request.POST.get("company_name", "")
        is_telemetry_enabled = request.POST.get("is_telemetry_enabled", True)

        # return error if the email and password is not present
        if not email or not password or not first_name:
            url = urljoin(
                referer,
                "?"
                + urlencode(
<<<<<<< HEAD
                    {"error": "Email, name and password are required"}
=======
                    {
                        "error_code": "REQUIRED_EMAIL_PASSWORD_FIRST_NAME",
                        "error_message": "Email, name and password are required",
                    }
>>>>>>> b410be25
                ),
            )
            return HttpResponseRedirect(url)

        # Validate the email
        email = email.strip().lower()
        try:
            validate_email(email)
        except ValidationError:
            url = urljoin(
                referer,
                "?"
                + urlencode(
<<<<<<< HEAD
                    {"error": "Please provide a valid email address."}
                ),
            )
            return HttpResponseRedirect(url)
=======
                    {
                        "error_code": "INVALID_EMAIL",
                        "error_message": "Please provide a valid email address.",
                    }
                ),
            )
            return HttpResponseRedirect(url)

>>>>>>> b410be25
        # Check if already a user exists or not
        # Existing user
<<<<<<< HEAD
        if user:
            # Check user password
            if not user.check_password(password):
                url = urljoin(
                    referer,
                    "?"
                    + urlencode(
                        {
                            "error": "Sorry, we could not find a user with the provided credentials. Please try again."
                        }
                    ),
                )
                return HttpResponseRedirect(url)
=======
        if User.objects.filter(email=email).exists():
            url = urljoin(
                referer,
                "?"
                + urlencode(
                    {
                        "error_code": "USER_ALREADY_EXISTS",
                        "error_message": "User already exists.",
                    }
                ),
            )
            return HttpResponseRedirect(url)
>>>>>>> b410be25
        else:

            try:
                validate_password(password=password)
            except ValidationError as e:
                url = urljoin(
<<<<<<< HEAD
                    referer, "?" + urlencode({"error": str(e.messages[0])})
=======
                    referer,
                    "?"
                    + urlencode(
                        {
                            "error_code": "INVALID_PASSWORD",
                            "error_message": str(e.messages[0]),
                        }
                    ),
>>>>>>> b410be25
                )
                return HttpResponseRedirect(url)

            user = User.objects.create(
                first_name=first_name,
                last_name=last_name,
                email=email,
                username=uuid.uuid4().hex,
                password=make_password(password),
                is_password_autoset=False,
            )
            _ = Profile.objects.create(user=user, company_name=company_name)
<<<<<<< HEAD
=======
            # settings last active for the user
            user.is_active = True
            user.last_active = timezone.now()
            user.last_login_time = timezone.now()
            user.last_login_ip = request.META.get("REMOTE_ADDR")
            user.last_login_uagent = request.META.get("HTTP_USER_AGENT")
            user.token_updated_at = timezone.now()
            user.save()

            # Register the user as an instance admin
            _ = InstanceAdmin.objects.create(
                user=user,
                instance=instance,
            )
            # Make the setup flag True
            instance.is_setup_done = True
            instance.is_telemetry_enabled = is_telemetry_enabled
            instance.save()

            # get tokens for user
            user_login(request=request, user=user)
            url = urljoin(referer, "god-mode")
            return HttpResponseRedirect(url)


class InstanceAdminSignInEndpoint(View):
    permission_classes = [
        AllowAny,
    ]

    @invalidate_cache(path="/api/instances/", user=False)
    def post(self, request):
        referer = request.META.get("HTTP_REFERER", "/")
        # Check instance first
        instance = Instance.objects.first()
        if instance is None:
            url = urljoin(
                referer,
                "?"
                + urlencode(
                    {
                        "error_code": "INSTANCE_NOT_CONFIGURED",
                        "error_message": "Instance is not configured",
                    }
                ),
            )
            return HttpResponseRedirect(url)

        # Get email and password
        email = request.POST.get("email", False)
        password = request.POST.get("password", False)

        # return error if the email and password is not present
        if not email or not password:
            url = urljoin(
                referer,
                "?"
                + urlencode(
                    {
                        "error_code": "REQUIRED_EMAIL_PASSWORD",
                        "error_message": "Email and password are required",
                    }
                ),
            )
            return HttpResponseRedirect(url)

        # Validate the email
        email = email.strip().lower()
        try:
            validate_email(email)
        except ValidationError:
            url = urljoin(
                referer,
                "?"
                + urlencode(
                    {
                        "error_code": "INVALID_EMAIL",
                        "error_message": "Please provide a valid email address.",
                    }
                ),
            )
            return HttpResponseRedirect(url)

        # Fetch the user
        user = User.objects.filter(email=email).first()

        # Error out if the user is not present
        if not user:
            url = urljoin(
                referer,
                "?"
                + urlencode(
                    {
                        "error_code": "USER_DOES_NOT_EXIST",
                        "error_message": "User does not exist",
                    }
                ),
            )
            return HttpResponseRedirect(url)

        # Check password of the user
        if not user.check_password(password):
            url = urljoin(
                referer,
                "?"
                + urlencode(
                    {
                        "error_code": "AUTHENTICATION_FAILED",
                        "error_message": "Sorry, we could not find an admin user with the provided credentials. Please try again.",
                    }
                ),
            )
            return HttpResponseRedirect(url)

        # Check if the user is an instance admin
        if not InstanceAdmin.objects.filter(instance=instance, user=user):
            url = urljoin(
                referer,
                "?"
                + urlencode(
                    {
                        "error_code": "AUTHENTICATION_FAILED",
                        "error_message": "Sorry, we could not find an admin user with the provided credentials. Please try again.",
                    }
                ),
            )
            return HttpResponseRedirect(url)
>>>>>>> b410be25
        # settings last active for the user
        user.is_active = True
        user.last_active = timezone.now()
        user.last_login_time = timezone.now()
        user.last_login_ip = request.META.get("REMOTE_ADDR")
        user.last_login_uagent = request.META.get("HTTP_USER_AGENT")
        user.token_updated_at = timezone.now()
        user.save()

<<<<<<< HEAD
        # Register the user as an instance admin
        _ = InstanceAdmin.objects.create(
            user=user,
            instance=instance,
        )
        # Make the setup flag True
        instance.is_setup_done = True
        instance.is_telemetry_enabled = is_telemetry_enabled
        instance.save()

=======
>>>>>>> b410be25
        # get tokens for user
        user_login(request=request, user=user)
        url = urljoin(referer, "god-mode")
        return HttpResponseRedirect(url)


class SignUpScreenVisitedEndpoint(BaseAPIView):
    permission_classes = [
        AllowAny,
    ]

    @invalidate_cache(path="/api/instances/", user=False)
    def post(self, request):
        instance = Instance.objects.first()
        if instance is None:
            return Response(
                {"error": "Instance is not configured"},
                status=status.HTTP_400_BAD_REQUEST,
            )
        instance.is_signup_screen_visited = True
        instance.save()
        return Response(status=status.HTTP_204_NO_CONTENT)


class EmailCredentialCheckEndpoint(BaseAPIView):

    def post(self, request):
        receiver_email = request.data.get("receiver_email", False)
        if not receiver_email:
            return Response(
                {"error": "Receiver email is required"},
                status=status.HTTP_400_BAD_REQUEST,
            )

        (
            EMAIL_HOST,
            EMAIL_HOST_USER,
            EMAIL_HOST_PASSWORD,
            EMAIL_PORT,
            EMAIL_USE_TLS,
            EMAIL_FROM,
        ) = get_email_configuration()

        # Configure all the connections
        connection = get_connection(
            host=EMAIL_HOST,
            port=int(EMAIL_PORT),
            username=EMAIL_HOST_USER,
            password=EMAIL_HOST_PASSWORD,
            use_tls=EMAIL_USE_TLS == "1",
        )
        # Prepare email details
        subject = "Email Notification from Plane"
        message = (
            "This is a sample email notification sent from Plane application."
        )
        # Send the email
        try:
            msg = EmailMultiAlternatives(
                subject=subject,
                body=message,
                from_email=EMAIL_FROM,
                to=[receiver_email],
                connection=connection,
            )
            msg.send(fail_silently=False)
            return Response(
                {"message": "Email successfully sent."},
                status=status.HTTP_200_OK,
            )
        except BadHeaderError:
            return Response(
                {"error": "Invalid email header."},
                status=status.HTTP_400_BAD_REQUEST,
            )
        except SMTPAuthenticationError:
            return Response(
                {"error": "Invalid credentials provided"},
                status=status.HTTP_400_BAD_REQUEST,
            )
        except SMTPConnectError:
            return Response(
                {"error": "Could not connect with the SMTP server."},
                status=status.HTTP_400_BAD_REQUEST,
            )
        except SMTPSenderRefused:
            return Response(
                {"error": "From address is invalid."},
                status=status.HTTP_400_BAD_REQUEST,
            )
        except SMTPServerDisconnected:
            return Response(
                {"error": "SMTP server disconnected unexpectedly."},
                status=status.HTTP_400_BAD_REQUEST,
            )
        except SMTPRecipientsRefused:
            return Response(
                {"error": "All recipient addresses were refused."},
                status=status.HTTP_400_BAD_REQUEST,
            )
        except TimeoutError:
            return Response(
                {
                    "error": "Timeout error while trying to connect to the SMTP server."
                },
                status=status.HTTP_400_BAD_REQUEST,
            )
        except ConnectionError:
            return Response(
                {
                    "error": "Network connection error. Please check your internet connection."
                },
                status=status.HTTP_400_BAD_REQUEST,
            )
        except Exception:
            return Response(
                {
                    "error": "Could not send email. Please check your configuration"
                },
                status=status.HTTP_400_BAD_REQUEST,
            )<|MERGE_RESOLUTION|>--- conflicted
+++ resolved
@@ -288,11 +288,7 @@
         return Response(serializer.data, status=status.HTTP_200_OK)
 
 
-<<<<<<< HEAD
-class InstanceAdminSignInEndpoint(View):
-=======
 class InstanceAdminSignUpEndpoint(View):
->>>>>>> b410be25
     permission_classes = [
         AllowAny,
     ]
@@ -300,18 +296,12 @@
     @invalidate_cache(path="/api/instances/", user=False)
     def post(self, request):
         referer = request.META.get("HTTP_REFERER", "/")
-<<<<<<< HEAD
-=======
-
->>>>>>> b410be25
+
         # Check instance first
         instance = Instance.objects.first()
         if instance is None:
             url = urljoin(
                 referer,
-<<<<<<< HEAD
-                "?" + urlencode({"error": "Instance is not configured"}),
-=======
                 "?"
                 + urlencode(
                     {
@@ -319,7 +309,6 @@
                         "error_message": "Instance is not configured",
                     }
                 ),
->>>>>>> b410be25
             )
             return HttpResponseRedirect(url)
 
@@ -330,20 +319,13 @@
                 "?"
                 + urlencode(
                     {
-<<<<<<< HEAD
-                        "error": "Admin for the instance has been already registered"
-=======
                         "error_code": "ADMIN_ALREADY_EXIST",
                         "error_message": "Admin for the instance has been already registered.",
->>>>>>> b410be25
-                    }
-                ),
-            )
-            return HttpResponseRedirect(url)
-<<<<<<< HEAD
-=======
-
->>>>>>> b410be25
+                    }
+                ),
+            )
+            return HttpResponseRedirect(url)
+
         # Get the email and password from all the user
         email = request.POST.get("email", False)
         password = request.POST.get("password", False)
@@ -358,14 +340,10 @@
                 referer,
                 "?"
                 + urlencode(
-<<<<<<< HEAD
-                    {"error": "Email, name and password are required"}
-=======
                     {
                         "error_code": "REQUIRED_EMAIL_PASSWORD_FIRST_NAME",
                         "error_message": "Email, name and password are required",
                     }
->>>>>>> b410be25
                 ),
             )
             return HttpResponseRedirect(url)
@@ -379,12 +357,6 @@
                 referer,
                 "?"
                 + urlencode(
-<<<<<<< HEAD
-                    {"error": "Please provide a valid email address."}
-                ),
-            )
-            return HttpResponseRedirect(url)
-=======
                     {
                         "error_code": "INVALID_EMAIL",
                         "error_message": "Please provide a valid email address.",
@@ -393,24 +365,8 @@
             )
             return HttpResponseRedirect(url)
 
->>>>>>> b410be25
         # Check if already a user exists or not
         # Existing user
-<<<<<<< HEAD
-        if user:
-            # Check user password
-            if not user.check_password(password):
-                url = urljoin(
-                    referer,
-                    "?"
-                    + urlencode(
-                        {
-                            "error": "Sorry, we could not find a user with the provided credentials. Please try again."
-                        }
-                    ),
-                )
-                return HttpResponseRedirect(url)
-=======
         if User.objects.filter(email=email).exists():
             url = urljoin(
                 referer,
@@ -423,16 +379,12 @@
                 ),
             )
             return HttpResponseRedirect(url)
->>>>>>> b410be25
         else:
 
             try:
                 validate_password(password=password)
             except ValidationError as e:
                 url = urljoin(
-<<<<<<< HEAD
-                    referer, "?" + urlencode({"error": str(e.messages[0])})
-=======
                     referer,
                     "?"
                     + urlencode(
@@ -441,7 +393,6 @@
                             "error_message": str(e.messages[0]),
                         }
                     ),
->>>>>>> b410be25
                 )
                 return HttpResponseRedirect(url)
 
@@ -454,8 +405,6 @@
                 is_password_autoset=False,
             )
             _ = Profile.objects.create(user=user, company_name=company_name)
-<<<<<<< HEAD
-=======
             # settings last active for the user
             user.is_active = True
             user.last_active = timezone.now()
@@ -583,7 +532,6 @@
                 ),
             )
             return HttpResponseRedirect(url)
->>>>>>> b410be25
         # settings last active for the user
         user.is_active = True
         user.last_active = timezone.now()
@@ -593,19 +541,6 @@
         user.token_updated_at = timezone.now()
         user.save()
 
-<<<<<<< HEAD
-        # Register the user as an instance admin
-        _ = InstanceAdmin.objects.create(
-            user=user,
-            instance=instance,
-        )
-        # Make the setup flag True
-        instance.is_setup_done = True
-        instance.is_telemetry_enabled = is_telemetry_enabled
-        instance.save()
-
-=======
->>>>>>> b410be25
         # get tokens for user
         user_login(request=request, user=user)
         url = urljoin(referer, "god-mode")
