--- conflicted
+++ resolved
@@ -16,8 +16,5 @@
     InstanceAdminSignUpEndpoint,
     InstanceAdminUserMeEndpoint,
     InstanceAdminSignOutEndpoint,
-<<<<<<< HEAD
-=======
     InstanceAdminUserSessionEndpoint,
->>>>>>> f77761b4
 )