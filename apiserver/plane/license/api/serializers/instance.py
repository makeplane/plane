# Module imports
from plane.license.models import Instance
from plane.app.serializers import BaseSerializer
from plane.app.serializers import UserAdminLiteSerializer


class InstanceSerializer(BaseSerializer):

    class Meta:
        model = Instance
        exclude = [
            "license_key",
            "api_key",
            "version",
<<<<<<< HEAD
=======
        ]
        read_only_fields = [
            "id",
            "instance_id",
>>>>>>> f77761b4
            "email",
            "last_checked_at",
            "is_setup_done",
        ]<|MERGE_RESOLUTION|>--- conflicted
+++ resolved
@@ -12,13 +12,10 @@
             "license_key",
             "api_key",
             "version",
-<<<<<<< HEAD
-=======
         ]
         read_only_fields = [
             "id",
             "instance_id",
->>>>>>> f77761b4
             "email",
             "last_checked_at",
             "is_setup_done",
