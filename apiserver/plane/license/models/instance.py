--- conflicted
+++ resolved
@@ -21,19 +21,12 @@
     whitelist_emails = models.TextField(blank=True, null=True)
     instance_id = models.CharField(max_length=255, unique=True)
     license_key = models.CharField(max_length=256, null=True, blank=True)
-<<<<<<< HEAD
-    api_key = models.CharField(max_length=16)
-    current_version = models.CharField(max_length=10)
-    new_version = models.CharField(max_length=10, blank=True, null=True)
-    product = models.CharField(max_length=50, blank=True, null=True)
-=======
     current_version = models.CharField(max_length=10)
     latest_version = models.CharField(max_length=10, null=True, blank=True)
     product = models.CharField(
         max_length=50, default=ProductTypes.PLANE_CE.value
     )
     domain = models.TextField(blank=True)
->>>>>>> a428bc16
     # Instance specifics
     last_checked_at = models.DateTimeField()
     namespace = models.CharField(max_length=50, blank=True, null=True)
