--- conflicted
+++ resolved
@@ -4,10 +4,7 @@
     EmailCredentialCheckEndpoint,
     InstanceAdminEndpoint,
     InstanceAdminSignInEndpoint,
-<<<<<<< HEAD
-=======
     InstanceAdminSignUpEndpoint,
->>>>>>> b410be25
     InstanceConfigurationEndpoint,
     InstanceEndpoint,
     SignUpScreenVisitedEndpoint,
