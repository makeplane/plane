--- conflicted
+++ resolved
@@ -6,13 +6,8 @@
 
 
 # Permission Mappings
-<<<<<<< HEAD
-Owner = 20
-Admin = 15
-=======
 Admin = 20
 Member = 15
->>>>>>> 19e5a875
 Guest = 5
 
 
