# Django imports
from django.utils import timezone

# Third Party imports
from rest_framework import serializers

# Module imports
from .base import BaseSerializer
from plane.db.models import (
    User,
    Issue,
    Label,
    State,
    DraftIssue,
    IssueType,
    DraftIssueAssignee,
    DraftIssueLabel,
    DraftIssueCycle,
    DraftIssueModule,
)


class DraftIssueCreateSerializer(BaseSerializer):
    # ids
    state_id = serializers.PrimaryKeyRelatedField(
        source="state", queryset=State.objects.all(), required=False, allow_null=True
    )
    parent_id = serializers.PrimaryKeyRelatedField(
        source="parent", queryset=Issue.objects.all(), required=False, allow_null=True
    )
    type_id = serializers.PrimaryKeyRelatedField(
        source="type",
        queryset=IssueType.objects.all(),
        required=False,
        allow_null=True,
    )
    label_ids = serializers.ListField(
        child=serializers.PrimaryKeyRelatedField(queryset=Label.objects.all()),
        write_only=True,
        required=False,
    )
    assignee_ids = serializers.ListField(
        child=serializers.PrimaryKeyRelatedField(queryset=User.objects.all()),
        write_only=True,
        required=False,
    )

    class Meta:
        model = DraftIssue
        fields = "__all__"
        read_only_fields = [
            "workspace",
            "created_by",
            "updated_by",
            "created_at",
            "updated_at",
        ]

    def to_representation(self, instance):
        data = super().to_representation(instance)
        assignee_ids = self.initial_data.get("assignee_ids")
        data["assignee_ids"] = assignee_ids if assignee_ids else []
        label_ids = self.initial_data.get("label_ids")
        data["label_ids"] = label_ids if label_ids else []
        return data

    def validate(self, data):
        if (
            data.get("start_date", None) is not None
            and data.get("target_date", None) is not None
            and data.get("start_date", None) > data.get("target_date", None)
        ):
            raise serializers.ValidationError("Start date cannot exceed target date")
        return data

    def create(self, validated_data):
        assignees = validated_data.pop("assignee_ids", None)
        labels = validated_data.pop("label_ids", None)
        modules = validated_data.pop("module_ids", None)
        cycle_id = self.initial_data.get("cycle_id", None)
        modules = self.initial_data.get("module_ids", None)

        workspace_id = self.context["workspace_id"]
        project_id = self.context["project_id"]

        issue_type = validated_data.pop("type", None)

        if not issue_type:
            # Get default issue type
            issue_type = IssueType.objects.filter(
                project_issue_types__project_id=project_id, is_default=True
            ).first()
            issue_type = issue_type

        # Create Issue
        issue = DraftIssue.objects.create(
<<<<<<< HEAD
            **validated_data, workspace_id=workspace_id, project_id=project_id
=======
            **validated_data,
            workspace_id=workspace_id,
            project_id=project_id,
            type=issue_type,
>>>>>>> c4c58f67
        )

        # Issue Audit Users
        created_by_id = issue.created_by_id
        updated_by_id = issue.updated_by_id

        if assignees is not None and len(assignees):
            DraftIssueAssignee.objects.bulk_create(
                [
                    DraftIssueAssignee(
                        assignee=user,
                        draft_issue=issue,
                        workspace_id=workspace_id,
                        project_id=project_id,
                        created_by_id=created_by_id,
                        updated_by_id=updated_by_id,
                    )
                    for user in assignees
                ],
                batch_size=10,
            )

        if labels is not None and len(labels):
            DraftIssueLabel.objects.bulk_create(
                [
                    DraftIssueLabel(
                        label=label,
                        draft_issue=issue,
                        project_id=project_id,
                        workspace_id=workspace_id,
                        created_by_id=created_by_id,
                        updated_by_id=updated_by_id,
                    )
                    for label in labels
                ],
                batch_size=10,
            )

        if cycle_id is not None:
            DraftIssueCycle.objects.create(
                cycle_id=cycle_id,
                draft_issue=issue,
                project_id=project_id,
                workspace_id=workspace_id,
                created_by_id=created_by_id,
                updated_by_id=updated_by_id,
            )

        if modules is not None and len(modules):
            DraftIssueModule.objects.bulk_create(
                [
                    DraftIssueModule(
                        module_id=module_id,
                        draft_issue=issue,
                        project_id=project_id,
                        workspace_id=workspace_id,
                        created_by_id=created_by_id,
                        updated_by_id=updated_by_id,
                    )
                    for module_id in modules
                ],
                batch_size=10,
            )

        return issue

    def update(self, instance, validated_data):
        assignees = validated_data.pop("assignee_ids", None)
        labels = validated_data.pop("label_ids", None)
        cycle_id = self.context.get("cycle_id", None)
        modules = self.initial_data.get("module_ids", None)

        # Related models
        workspace_id = instance.workspace_id
        project_id = instance.project_id

        created_by_id = instance.created_by_id
        updated_by_id = instance.updated_by_id

        if assignees is not None:
            DraftIssueAssignee.objects.filter(draft_issue=instance).delete()
            DraftIssueAssignee.objects.bulk_create(
                [
                    DraftIssueAssignee(
                        assignee=user,
                        draft_issue=instance,
                        workspace_id=workspace_id,
                        project_id=project_id,
                        created_by_id=created_by_id,
                        updated_by_id=updated_by_id,
                    )
                    for user in assignees
                ],
                batch_size=10,
            )

        if labels is not None:
            DraftIssueLabel.objects.filter(draft_issue=instance).delete()
            DraftIssueLabel.objects.bulk_create(
                [
                    DraftIssueLabel(
                        label=label,
                        draft_issue=instance,
                        workspace_id=workspace_id,
                        project_id=project_id,
                        created_by_id=created_by_id,
                        updated_by_id=updated_by_id,
                    )
                    for label in labels
                ],
                batch_size=10,
            )

        if cycle_id != "not_provided":
            DraftIssueCycle.objects.filter(draft_issue=instance).delete()
            if cycle_id:
                DraftIssueCycle.objects.create(
                    cycle_id=cycle_id,
                    draft_issue=instance,
                    workspace_id=workspace_id,
                    project_id=project_id,
                    created_by_id=created_by_id,
                    updated_by_id=updated_by_id,
                )

        if modules is not None:
            DraftIssueModule.objects.filter(draft_issue=instance).delete()
            DraftIssueModule.objects.bulk_create(
                [
                    DraftIssueModule(
                        module_id=module_id,
                        draft_issue=instance,
                        workspace_id=workspace_id,
                        project_id=project_id,
                        created_by_id=created_by_id,
                        updated_by_id=updated_by_id,
                    )
                    for module_id in modules
                ],
                batch_size=10,
            )

        # Time updation occurs even when other related models are updated
        instance.updated_at = timezone.now()
        return super().update(instance, validated_data)


class DraftIssueSerializer(BaseSerializer):
    # ids
    cycle_id = serializers.PrimaryKeyRelatedField(read_only=True)
    module_ids = serializers.ListField(child=serializers.UUIDField(), required=False)

    # Many to many
    label_ids = serializers.ListField(child=serializers.UUIDField(), required=False)
    assignee_ids = serializers.ListField(child=serializers.UUIDField(), required=False)

    class Meta:
        model = DraftIssue
        fields = [
            "id",
            "name",
            "state_id",
            "sort_order",
            "completed_at",
            "estimate_point",
            "priority",
            "start_date",
            "target_date",
            "project_id",
            "parent_id",
            "cycle_id",
            "module_ids",
            "label_ids",
            "assignee_ids",
            "created_at",
            "updated_at",
            "created_by",
            "updated_by",
            "type_id",
            "description_html",
        ]
        read_only_fields = fields


class DraftIssueDetailSerializer(DraftIssueSerializer):
    description_html = serializers.CharField()

    class Meta(DraftIssueSerializer.Meta):
        fields = DraftIssueSerializer.Meta.fields + ["description_html"]
        read_only_fields = fields<|MERGE_RESOLUTION|>--- conflicted
+++ resolved
@@ -29,10 +29,7 @@
         source="parent", queryset=Issue.objects.all(), required=False, allow_null=True
     )
     type_id = serializers.PrimaryKeyRelatedField(
-        source="type",
-        queryset=IssueType.objects.all(),
-        required=False,
-        allow_null=True,
+        source="type", queryset=IssueType.objects.all(), required=False, allow_null=True
     )
     label_ids = serializers.ListField(
         child=serializers.PrimaryKeyRelatedField(queryset=Label.objects.all()),
@@ -94,14 +91,10 @@
 
         # Create Issue
         issue = DraftIssue.objects.create(
-<<<<<<< HEAD
-            **validated_data, workspace_id=workspace_id, project_id=project_id
-=======
             **validated_data,
             workspace_id=workspace_id,
             project_id=project_id,
             type=issue_type,
->>>>>>> c4c58f67
         )
 
         # Issue Audit Users
