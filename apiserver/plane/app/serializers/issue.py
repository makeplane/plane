--- conflicted
+++ resolved
@@ -649,15 +649,11 @@
     is_subscribed = serializers.BooleanField(read_only=True)
 
     class Meta(IssueSerializer.Meta):
-<<<<<<< HEAD
         fields = IssueSerializer.Meta.fields + [
             "description_html",
             "is_subscribed",
             "description_binary",
         ]
-=======
-        fields = IssueSerializer.Meta.fields + ["description_html", "is_subscribed"]
->>>>>>> 378e896b
         read_only_fields = fields
 
 
