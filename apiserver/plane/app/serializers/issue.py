# Django imports
from django.utils import timezone
from django.core.validators import URLValidator
from django.core.exceptions import ValidationError
from django.db import IntegrityError

# Third Party imports
from rest_framework import serializers

# Module imports
from .base import BaseSerializer, DynamicBaseSerializer
from .user import UserLiteSerializer
from .state import StateLiteSerializer
from .project import ProjectLiteSerializer
from .workspace import WorkspaceLiteSerializer
from plane.db.models import (
    User,
    Issue,
    IssueActivity,
    IssueComment,
    IssueUserProperty,
    IssueAssignee,
    IssueSubscriber,
    IssueLabel,
    Label,
    CycleIssue,
    Cycle,
    Module,
    ModuleIssue,
    IssueLink,
    FileAsset,
    IssueReaction,
    CommentReaction,
    IssueVote,
    IssueRelation,
    State,
    IssueVersion,
    IssueDescriptionVersion,
<<<<<<< HEAD
    ProjectMember,
=======
    IssueType,
>>>>>>> 91f2fbe8
)


class IssueFlatSerializer(BaseSerializer):
    ## Contain only flat fields

    class Meta:
        model = Issue
        fields = [
            "id",
            "name",
            "description",
            "description_html",
            "priority",
            "start_date",
            "target_date",
            "sequence_id",
            "sort_order",
            "is_draft",
            "type_id",
        ]


class IssueProjectLiteSerializer(BaseSerializer):
    project_detail = ProjectLiteSerializer(source="project", read_only=True)

    class Meta:
        model = Issue
        fields = ["id", "project_detail", "name", "sequence_id"]
        read_only_fields = fields


##TODO: Find a better way to write this serializer
## Find a better approach to save manytomany?
class IssueCreateSerializer(BaseSerializer):
    # ids
    state_id = serializers.PrimaryKeyRelatedField(
        source="state", queryset=State.objects.all(), required=False, allow_null=True
    )
    type_id = serializers.PrimaryKeyRelatedField(
        source="type", queryset=IssueType.objects.all(), required=False, allow_null=True
    )
    parent_id = serializers.PrimaryKeyRelatedField(
        source="parent", queryset=Issue.objects.all(), required=False, allow_null=True
    )
    label_ids = serializers.ListField(
        child=serializers.PrimaryKeyRelatedField(queryset=Label.objects.all()),
        write_only=True,
        required=False,
    )
    assignee_ids = serializers.ListField(
        child=serializers.PrimaryKeyRelatedField(queryset=User.objects.all()),
        write_only=True,
        required=False,
    )
    project_id = serializers.UUIDField(source="project.id", read_only=True)
    workspace_id = serializers.UUIDField(source="workspace.id", read_only=True)

    class Meta:
        model = Issue
        fields = "__all__"
        read_only_fields = [
            "workspace",
            "project",
            "created_by",
            "updated_by",
            "created_at",
            "updated_at",
        ]

    def to_representation(self, instance):
        data = super().to_representation(instance)
        assignee_ids = self.initial_data.get("assignee_ids")
        data["assignee_ids"] = assignee_ids if assignee_ids else []
        label_ids = self.initial_data.get("label_ids")
        data["label_ids"] = label_ids if label_ids else []
        return data

    def validate(self, data):
        if (
            data.get("start_date", None) is not None
            and data.get("target_date", None) is not None
            and data.get("start_date", None) > data.get("target_date", None)
        ):
            raise serializers.ValidationError("Start date cannot exceed target date")
        return data

    def get_valid_assignees(self, assignees, project_id):
        if not assignees:
            return []

        return ProjectMember.objects.filter(
            project_id=project_id,
            role__gte=15,
            is_active=True,
            member_id__in=assignees
        ).values_list('member_id', flat=True)

    def create(self, validated_data):
        assignees = validated_data.pop("assignee_ids", None)
        labels = validated_data.pop("label_ids", None)

        project_id = self.context["project_id"]
        workspace_id = self.context["workspace_id"]
        default_assignee_id = self.context["default_assignee_id"]

        issue_type = validated_data.pop("type", None)

        if not issue_type:
            # Get default issue type
            issue_type = IssueType.objects.filter(
                project_issue_types__project_id=project_id,
                is_epic=False,
                is_default=True,
            ).first()
            issue_type = issue_type

        # Create Issue
        issue = Issue.objects.create(
            **validated_data, project_id=project_id, type=issue_type
        )

        # Issue Audit Users
        created_by_id = issue.created_by_id
        updated_by_id = issue.updated_by_id

        valid_assignee_ids = self.get_valid_assignees(assignees, project_id)
        if valid_assignee_ids is not None and len(valid_assignee_ids):
            try:
                IssueAssignee.objects.bulk_create(
                    [
                        IssueAssignee(
                            assignee_id=user_id,
                            issue=issue,
                            project_id=project_id,
                            workspace_id=workspace_id,
                            created_by_id=created_by_id,
                            updated_by_id=updated_by_id,
                        )
                        for user_id in valid_assignee_ids
                    ],
                    batch_size=10,
                )
            except IntegrityError:
                pass
        else:
            # Then assign it to default assignee, if it is a valid assignee
            if default_assignee_id is not None and ProjectMember.objects.filter(
                member_id=default_assignee_id,
                project_id=project_id,
                role__gte=15,
                is_active=True
            ).exists():
                try:
                    IssueAssignee.objects.create(
                        assignee_id=default_assignee_id,
                        issue=issue,
                        project_id=project_id,
                        workspace_id=workspace_id,
                        created_by_id=created_by_id,
                        updated_by_id=updated_by_id,
                    )
                except IntegrityError:
                    pass

        if labels is not None and len(labels):
            try:
                IssueLabel.objects.bulk_create(
                    [
                        IssueLabel(
                            label=label,
                            issue=issue,
                            project_id=project_id,
                            workspace_id=workspace_id,
                            created_by_id=created_by_id,
                            updated_by_id=updated_by_id,
                        )
                        for label in labels
                    ],
                    batch_size=10,
                )
            except IntegrityError:
                pass

        return issue

    def update(self, instance, validated_data):
        assignees = validated_data.pop("assignee_ids", None)
        labels = validated_data.pop("label_ids", None)

        # Related models
        project_id = instance.project_id
        workspace_id = instance.workspace_id
        created_by_id = instance.created_by_id
        updated_by_id = instance.updated_by_id

        valid_assignee_ids = self.get_valid_assignees(assignees, project_id)
        if valid_assignee_ids is not None and len(valid_assignee_ids):
            IssueAssignee.objects.filter(issue=instance).delete()
            try:
                IssueAssignee.objects.bulk_create(
                    [
                        IssueAssignee(
                            assignee_id=user_id,
                            issue=instance,
                            project_id=project_id,
                            workspace_id=workspace_id,
                            created_by_id=created_by_id,
                            updated_by_id=updated_by_id,
                        )
                        for user_id in valid_assignee_ids
                    ],
                    batch_size=10,
                    ignore_conflicts=True,
                )
            except IntegrityError:
                pass

        if labels is not None:
            IssueLabel.objects.filter(issue=instance).delete()
            try:
                IssueLabel.objects.bulk_create(
                    [
                        IssueLabel(
                            label=label,
                            issue=instance,
                            project_id=project_id,
                            workspace_id=workspace_id,
                            created_by_id=created_by_id,
                            updated_by_id=updated_by_id,
                        )
                        for label in labels
                    ],
                    batch_size=10,
                    ignore_conflicts=True,
                )
            except IntegrityError:
                pass

        # Time updation occues even when other related models are updated
        instance.updated_at = timezone.now()
        return super().update(instance, validated_data)


class IssueActivitySerializer(BaseSerializer):
    actor_detail = UserLiteSerializer(read_only=True, source="actor")
    issue_detail = IssueFlatSerializer(read_only=True, source="issue")
    project_detail = ProjectLiteSerializer(read_only=True, source="project")
    workspace_detail = WorkspaceLiteSerializer(read_only=True, source="workspace")

    class Meta:
        model = IssueActivity
        fields = "__all__"


class IssueUserPropertySerializer(BaseSerializer):
    class Meta:
        model = IssueUserProperty
        fields = "__all__"
        read_only_fields = ["user", "workspace", "project"]


class LabelSerializer(BaseSerializer):
    class Meta:
        model = Label
        fields = [
            "parent",
            "name",
            "color",
            "id",
            "project_id",
            "workspace_id",
            "sort_order",
        ]
        read_only_fields = ["workspace", "project"]


class LabelLiteSerializer(BaseSerializer):
    class Meta:
        model = Label
        fields = ["id", "name", "color"]


class IssueLabelSerializer(BaseSerializer):
    class Meta:
        model = IssueLabel
        fields = "__all__"
        read_only_fields = ["workspace", "project"]


class IssueRelationSerializer(BaseSerializer):
    id = serializers.UUIDField(source="related_issue.id", read_only=True)
    project_id = serializers.PrimaryKeyRelatedField(
        source="related_issue.project_id", read_only=True
    )
    sequence_id = serializers.IntegerField(
        source="related_issue.sequence_id", read_only=True
    )
    name = serializers.CharField(source="related_issue.name", read_only=True)
    type_id = serializers.UUIDField(source="related_issue.type.id", read_only=True)
    relation_type = serializers.CharField(read_only=True)
    is_epic = serializers.BooleanField(
        source="related_issue.type.is_epic", read_only=True
    )
    state_id = serializers.UUIDField(source="related_issue.state.id", read_only=True)
    priority = serializers.CharField(source="related_issue.priority", read_only=True)
    assignee_ids = serializers.ListField(
        child=serializers.PrimaryKeyRelatedField(queryset=User.objects.all()),
        write_only=True,
        required=False,
    )

    class Meta:
        model = IssueRelation
        fields = [
            "id",
            "project_id",
            "sequence_id",
            "relation_type",
            "name",
            "type_id",
            "is_epic",
            "state_id",
            "priority",
            "assignee_ids",
        ]
        read_only_fields = ["workspace", "project"]


class RelatedIssueSerializer(BaseSerializer):
    id = serializers.UUIDField(source="issue.id", read_only=True)
    project_id = serializers.PrimaryKeyRelatedField(
        source="issue.project_id", read_only=True
    )
    sequence_id = serializers.IntegerField(source="issue.sequence_id", read_only=True)
    name = serializers.CharField(source="issue.name", read_only=True)
    type_id = serializers.UUIDField(source="issue.type.id", read_only=True)
    relation_type = serializers.CharField(read_only=True)
    is_epic = serializers.BooleanField(source="issue.type.is_epic", read_only=True)
    state_id = serializers.UUIDField(source="issue.state.id", read_only=True)
    priority = serializers.CharField(source="issue.priority", read_only=True)
    assignee_ids = serializers.ListField(
        child=serializers.PrimaryKeyRelatedField(queryset=User.objects.all()),
        write_only=True,
        required=False,
    )

    class Meta:
        model = IssueRelation
        fields = [
            "id",
            "project_id",
            "sequence_id",
            "relation_type",
            "name",
            "type_id",
            "is_epic",
            "state_id",
            "priority",
            "assignee_ids",
        ]
        read_only_fields = ["workspace", "project"]


class IssueAssigneeSerializer(BaseSerializer):
    assignee_details = UserLiteSerializer(read_only=True, source="assignee")

    class Meta:
        model = IssueAssignee
        fields = "__all__"


class CycleBaseSerializer(BaseSerializer):
    class Meta:
        model = Cycle
        fields = "__all__"
        read_only_fields = [
            "workspace",
            "project",
            "created_by",
            "updated_by",
            "created_at",
            "updated_at",
        ]


class IssueCycleDetailSerializer(BaseSerializer):
    cycle_detail = CycleBaseSerializer(read_only=True, source="cycle")

    class Meta:
        model = CycleIssue
        fields = "__all__"
        read_only_fields = [
            "workspace",
            "project",
            "created_by",
            "updated_by",
            "created_at",
            "updated_at",
        ]


class ModuleBaseSerializer(BaseSerializer):
    class Meta:
        model = Module
        fields = "__all__"
        read_only_fields = [
            "workspace",
            "project",
            "created_by",
            "updated_by",
            "created_at",
            "updated_at",
        ]


class IssueModuleDetailSerializer(BaseSerializer):
    module_detail = ModuleBaseSerializer(read_only=True, source="module")

    class Meta:
        model = ModuleIssue
        fields = "__all__"
        read_only_fields = [
            "workspace",
            "project",
            "created_by",
            "updated_by",
            "created_at",
            "updated_at",
        ]


class IssueLinkSerializer(BaseSerializer):
    created_by_detail = UserLiteSerializer(read_only=True, source="created_by")

    class Meta:
        model = IssueLink
        fields = "__all__"
        read_only_fields = [
            "workspace",
            "project",
            "created_by",
            "updated_by",
            "created_at",
            "updated_at",
            "issue",
        ]

    def to_internal_value(self, data):
        # Modify the URL before validation by appending http:// if missing
        url = data.get("url", "")
        if url and not url.startswith(("http://", "https://")):
            data["url"] = "http://" + url

        return super().to_internal_value(data)

    def validate_url(self, value):
        # Use Django's built-in URLValidator for validation
        url_validator = URLValidator()
        try:
            url_validator(value)
        except ValidationError:
            raise serializers.ValidationError({"error": "Invalid URL format."})

        return value

    # Validation if url already exists
    def create(self, validated_data):
        if IssueLink.objects.filter(
            url=validated_data.get("url"), issue_id=validated_data.get("issue_id")
        ).exists():
            raise serializers.ValidationError(
                {"error": "URL already exists for this Issue"}
            )
        return IssueLink.objects.create(**validated_data)

    def update(self, instance, validated_data):
        if (
            IssueLink.objects.filter(
                url=validated_data.get("url"), issue_id=instance.issue_id
            )
            .exclude(pk=instance.id)
            .exists()
        ):
            raise serializers.ValidationError(
                {"error": "URL already exists for this Issue"}
            )

        return super().update(instance, validated_data)


class IssueLinkLiteSerializer(BaseSerializer):
    class Meta:
        model = IssueLink
        fields = [
            "id",
            "issue_id",
            "title",
            "url",
            "metadata",
            "created_by_id",
            "created_at",
        ]
        read_only_fields = fields


class IssueAttachmentSerializer(BaseSerializer):
    asset_url = serializers.CharField(read_only=True)

    class Meta:
        model = FileAsset
        fields = "__all__"
        read_only_fields = [
            "created_by",
            "updated_by",
            "created_at",
            "updated_at",
            "workspace",
            "project",
            "issue",
        ]


class IssueAttachmentLiteSerializer(DynamicBaseSerializer):
    class Meta:
        model = FileAsset
        fields = [
            "id",
            "asset",
            "attributes",
            # "issue_id",
            "created_by",
            "updated_at",
            "updated_by",
            "asset_url",
        ]
        read_only_fields = fields


class IssueReactionSerializer(BaseSerializer):
    actor_detail = UserLiteSerializer(read_only=True, source="actor")

    class Meta:
        model = IssueReaction
        fields = "__all__"
        read_only_fields = ["workspace", "project", "issue", "actor", "deleted_at"]


class IssueReactionLiteSerializer(DynamicBaseSerializer):
    class Meta:
        model = IssueReaction
        fields = ["id", "actor", "issue", "reaction"]


class CommentReactionSerializer(BaseSerializer):
    class Meta:
        model = CommentReaction
        fields = "__all__"
        read_only_fields = ["workspace", "project", "comment", "actor", "deleted_at"]


class IssueVoteSerializer(BaseSerializer):
    actor_detail = UserLiteSerializer(read_only=True, source="actor")

    class Meta:
        model = IssueVote
        fields = ["issue", "vote", "workspace", "project", "actor", "actor_detail"]
        read_only_fields = fields


class IssueCommentSerializer(BaseSerializer):
    actor_detail = UserLiteSerializer(read_only=True, source="actor")
    issue_detail = IssueFlatSerializer(read_only=True, source="issue")
    project_detail = ProjectLiteSerializer(read_only=True, source="project")
    workspace_detail = WorkspaceLiteSerializer(read_only=True, source="workspace")
    comment_reactions = CommentReactionSerializer(read_only=True, many=True)
    is_member = serializers.BooleanField(read_only=True)

    class Meta:
        model = IssueComment
        fields = "__all__"
        read_only_fields = [
            "workspace",
            "project",
            "issue",
            "created_by",
            "updated_by",
            "created_at",
            "updated_at",
        ]


class IssueStateFlatSerializer(BaseSerializer):
    state_detail = StateLiteSerializer(read_only=True, source="state")
    project_detail = ProjectLiteSerializer(read_only=True, source="project")

    class Meta:
        model = Issue
        fields = ["id", "sequence_id", "name", "state_detail", "project_detail"]


# Issue Serializer with state details
class IssueStateSerializer(DynamicBaseSerializer):
    label_details = LabelLiteSerializer(read_only=True, source="labels", many=True)
    state_detail = StateLiteSerializer(read_only=True, source="state")
    project_detail = ProjectLiteSerializer(read_only=True, source="project")
    assignee_details = UserLiteSerializer(read_only=True, source="assignees", many=True)
    sub_issues_count = serializers.IntegerField(read_only=True)
    attachment_count = serializers.IntegerField(read_only=True)
    link_count = serializers.IntegerField(read_only=True)

    class Meta:
        model = Issue
        fields = "__all__"


class IssueIntakeSerializer(DynamicBaseSerializer):
    label_ids = serializers.ListField(child=serializers.UUIDField(), required=False)

    class Meta:
        model = Issue
        fields = [
            "id",
            "name",
            "priority",
            "sequence_id",
            "project_id",
            "created_at",
            "label_ids",
            "created_by",
            "type_id",
        ]
        read_only_fields = fields


class IssueSerializer(DynamicBaseSerializer):
    # ids
    cycle_id = serializers.PrimaryKeyRelatedField(read_only=True)
    module_ids = serializers.ListField(child=serializers.UUIDField(), required=False)

    # Many to many
    label_ids = serializers.ListField(child=serializers.UUIDField(), required=False)
    assignee_ids = serializers.ListField(child=serializers.UUIDField(), required=False)

    # Count items
    sub_issues_count = serializers.IntegerField(read_only=True)
    attachment_count = serializers.IntegerField(read_only=True)
    link_count = serializers.IntegerField(read_only=True)

    class Meta:
        model = Issue
        fields = [
            "id",
            "name",
            "state_id",
            "sort_order",
            "completed_at",
            "estimate_point",
            "priority",
            "start_date",
            "target_date",
            "sequence_id",
            "project_id",
            "parent_id",
            "cycle_id",
            "module_ids",
            "label_ids",
            "assignee_ids",
            "sub_issues_count",
            "created_at",
            "updated_at",
            "created_by",
            "updated_by",
            "attachment_count",
            "link_count",
            "is_draft",
            "archived_at",
            "type_id",
        ]
        read_only_fields = fields


class IssueLiteSerializer(DynamicBaseSerializer):
    class Meta:
        model = Issue
        fields = ["id", "sequence_id", "project_id", "type_id"]
        read_only_fields = fields


class IssueDetailSerializer(IssueSerializer):
    description_html = serializers.CharField()
    is_subscribed = serializers.BooleanField(read_only=True)

    class Meta(IssueSerializer.Meta):
        fields = IssueSerializer.Meta.fields + ["description_html", "is_subscribed"]
        read_only_fields = fields


class IssuePublicSerializer(BaseSerializer):
    project_detail = ProjectLiteSerializer(read_only=True, source="project")
    state_detail = StateLiteSerializer(read_only=True, source="state")
    reactions = IssueReactionSerializer(
        read_only=True, many=True, source="issue_reactions"
    )
    votes = IssueVoteSerializer(read_only=True, many=True)

    class Meta:
        model = Issue
        fields = [
            "id",
            "name",
            "description_html",
            "sequence_id",
            "state",
            "state_detail",
            "project",
            "project_detail",
            "workspace",
            "priority",
            "target_date",
            "reactions",
            "votes",
        ]
        read_only_fields = fields


class IssueSubscriberSerializer(BaseSerializer):
    class Meta:
        model = IssueSubscriber
        fields = "__all__"
        read_only_fields = ["workspace", "project", "issue"]


class IssueVersionDetailSerializer(BaseSerializer):
    class Meta:
        model = IssueVersion
        fields = [
            "id",
            "workspace",
            "project",
            "issue",
            "parent",
            "state",
            "estimate_point",
            "name",
            "priority",
            "start_date",
            "target_date",
            "assignees",
            "sequence_id",
            "labels",
            "sort_order",
            "completed_at",
            "archived_at",
            "is_draft",
            "external_source",
            "external_id",
            "type",
            "cycle",
            "modules",
            "meta",
            "name",
            "last_saved_at",
            "owned_by",
            "created_at",
            "updated_at",
            "created_by",
            "updated_by",
        ]
        read_only_fields = ["workspace", "project", "issue"]


class IssueDescriptionVersionDetailSerializer(BaseSerializer):
    class Meta:
        model = IssueDescriptionVersion
        fields = [
            "id",
            "workspace",
            "project",
            "issue",
            "description_binary",
            "description_html",
            "description_stripped",
            "description_json",
            "last_saved_at",
            "owned_by",
            "created_at",
            "updated_at",
            "created_by",
            "updated_by",
        ]
        read_only_fields = ["workspace", "project", "issue"]<|MERGE_RESOLUTION|>--- conflicted
+++ resolved
@@ -36,11 +36,8 @@
     State,
     IssueVersion,
     IssueDescriptionVersion,
-<<<<<<< HEAD
     ProjectMember,
-=======
     IssueType,
->>>>>>> 91f2fbe8
 )
 
 
