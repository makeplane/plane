# Django imports
from django.utils import timezone

# Third Party imports
from rest_framework import serializers

# Module imports
from .base import BaseSerializer, DynamicBaseSerializer
from .user import UserLiteSerializer
from .state import StateSerializer, StateLiteSerializer
from .project import ProjectLiteSerializer
from .workspace import WorkspaceLiteSerializer
from plane.db.models import (
    User,
    Issue,
    IssueActivity,
    IssueComment,
    IssueProperty,
    IssueAssignee,
    IssueSubscriber,
    IssueLabel,
    Label,
    CycleIssue,
    Cycle,
    Module,
    ModuleIssue,
    IssueLink,
    IssueAttachment,
    IssueReaction,
    CommentReaction,
    IssueVote,
    IssueRelation,
    State,
    Project,
)


class IssueFlatSerializer(BaseSerializer):
    ## Contain only flat fields

    class Meta:
        model = Issue
        fields = [
            "id",
            "name",
            "description",
            "description_html",
            "priority",
            "start_date",
            "target_date",
            "sequence_id",
            "sort_order",
            "is_draft",
        ]


class IssueProjectLiteSerializer(BaseSerializer):
    project_detail = ProjectLiteSerializer(source="project", read_only=True)

    class Meta:
        model = Issue
        fields = [
            "id",
            "project_detail",
            "name",
            "sequence_id",
        ]
        read_only_fields = fields


##TODO: Find a better way to write this serializer
## Find a better approach to save manytomany?
class IssueCreateSerializer(BaseSerializer):
    # ids
    state_id = serializers.PrimaryKeyRelatedField(
        source="state",
        queryset=State.objects.all(),
        required=False,
        allow_null=True,
    )
    parent_id = serializers.PrimaryKeyRelatedField(
        source="parent",
        queryset=Issue.objects.all(),
        required=False,
        allow_null=True,
    )
    label_ids = serializers.ListField(
        child=serializers.PrimaryKeyRelatedField(queryset=Label.objects.all()),
        write_only=True,
        required=False,
    )
    assignee_ids = serializers.ListField(
        child=serializers.PrimaryKeyRelatedField(queryset=User.objects.all()),
        write_only=True,
        required=False,
    )

    class Meta:
        model = Issue
        fields = "__all__"
        read_only_fields = [
            "workspace",
            "project",
            "created_by",
            "updated_by",
            "created_at",
            "updated_at",
        ]

    def to_representation(self, instance):
        data = super().to_representation(instance)
        assignee_ids = self.initial_data.get("assignee_ids")
        data["assignee_ids"] = assignee_ids if assignee_ids else []
        label_ids = self.initial_data.get("label_ids")
        data["label_ids"] = label_ids if label_ids else []
        return data

    def validate(self, data):
        if (
            data.get("start_date", None) is not None
            and data.get("target_date", None) is not None
            and data.get("start_date", None) > data.get("target_date", None)
        ):
            raise serializers.ValidationError(
                "Start date cannot exceed target date"
            )
        return data

    def create(self, validated_data):
        assignees = validated_data.pop("assignee_ids", None)
        labels = validated_data.pop("label_ids", None)

        project_id = self.context["project_id"]
        workspace_id = self.context["workspace_id"]
        default_assignee_id = self.context["default_assignee_id"]

        issue = Issue.objects.create(**validated_data, project_id=project_id)

        # Issue Audit Users
        created_by_id = issue.created_by_id
        updated_by_id = issue.updated_by_id

        if assignees is not None and len(assignees):
            IssueAssignee.objects.bulk_create(
                [
                    IssueAssignee(
                        assignee=user,
                        issue=issue,
                        project_id=project_id,
                        workspace_id=workspace_id,
                        created_by_id=created_by_id,
                        updated_by_id=updated_by_id,
                    )
                    for user in assignees
                ],
                batch_size=10,
            )
        else:
            # Then assign it to default assignee
            if default_assignee_id is not None:
                IssueAssignee.objects.create(
                    assignee_id=default_assignee_id,
                    issue=issue,
                    project_id=project_id,
                    workspace_id=workspace_id,
                    created_by_id=created_by_id,
                    updated_by_id=updated_by_id,
                )

        if labels is not None and len(labels):
            IssueLabel.objects.bulk_create(
                [
                    IssueLabel(
                        label=label,
                        issue=issue,
                        project_id=project_id,
                        workspace_id=workspace_id,
                        created_by_id=created_by_id,
                        updated_by_id=updated_by_id,
                    )
                    for label in labels
                ],
                batch_size=10,
            )

        return issue

    def update(self, instance, validated_data):
        assignees = validated_data.pop("assignee_ids", None)
        labels = validated_data.pop("label_ids", None)

        # Related models
        project_id = instance.project_id
        workspace_id = instance.workspace_id
        created_by_id = instance.created_by_id
        updated_by_id = instance.updated_by_id

        if assignees is not None:
            IssueAssignee.objects.filter(issue=instance).delete()
            IssueAssignee.objects.bulk_create(
                [
                    IssueAssignee(
                        assignee=user,
                        issue=instance,
                        project_id=project_id,
                        workspace_id=workspace_id,
                        created_by_id=created_by_id,
                        updated_by_id=updated_by_id,
                    )
                    for user in assignees
                ],
                batch_size=10,
            )

        if labels is not None:
            IssueLabel.objects.filter(issue=instance).delete()
            IssueLabel.objects.bulk_create(
                [
                    IssueLabel(
                        label=label,
                        issue=instance,
                        project_id=project_id,
                        workspace_id=workspace_id,
                        created_by_id=created_by_id,
                        updated_by_id=updated_by_id,
                    )
                    for label in labels
                ],
                batch_size=10,
            )

        # Time updation occues even when other related models are updated
        instance.updated_at = timezone.now()
        return super().update(instance, validated_data)


class IssueActivitySerializer(BaseSerializer):
    actor_detail = UserLiteSerializer(read_only=True, source="actor")
    issue_detail = IssueFlatSerializer(read_only=True, source="issue")
    project_detail = ProjectLiteSerializer(read_only=True, source="project")
    workspace_detail = WorkspaceLiteSerializer(
        read_only=True, source="workspace"
    )

    class Meta:
        model = IssueActivity
        fields = "__all__"


class IssuePropertySerializer(BaseSerializer):
    class Meta:
        model = IssueProperty
        fields = "__all__"
        read_only_fields = [
            "user",
            "workspace",
            "project",
        ]


class LabelSerializer(BaseSerializer):
    class Meta:
        model = Label
        fields = [
            "parent",
            "name",
            "color",
            "id",
            "project_id",
            "workspace_id",
            "sort_order",
        ]
        read_only_fields = [
            "workspace",
            "project",
        ]


class LabelLiteSerializer(BaseSerializer):
    class Meta:
        model = Label
        fields = [
            "id",
            "name",
            "color",
        ]


class IssueLabelSerializer(BaseSerializer):
    class Meta:
        model = IssueLabel
        fields = "__all__"
        read_only_fields = [
            "workspace",
            "project",
        ]


class IssueRelationSerializer(BaseSerializer):
    id = serializers.UUIDField(source="related_issue.id", read_only=True)
    project_id = serializers.PrimaryKeyRelatedField(
        source="related_issue.project_id", read_only=True
    )
    sequence_id = serializers.IntegerField(
        source="related_issue.sequence_id", read_only=True
    )
    name = serializers.CharField(source="related_issue.name", read_only=True)
    relation_type = serializers.CharField(read_only=True)

    class Meta:
        model = IssueRelation
        fields = [
            "id",
            "project_id",
            "sequence_id",
            "relation_type",
            "name",
        ]
        read_only_fields = [
            "workspace",
            "project",
        ]


class RelatedIssueSerializer(BaseSerializer):
    id = serializers.UUIDField(source="issue.id", read_only=True)
    project_id = serializers.PrimaryKeyRelatedField(
        source="issue.project_id", read_only=True
    )
    sequence_id = serializers.IntegerField(
        source="issue.sequence_id", read_only=True
    )
    name = serializers.CharField(source="issue.name", read_only=True)
    relation_type = serializers.CharField(read_only=True)

    class Meta:
        model = IssueRelation
        fields = [
            "id",
            "project_id",
            "sequence_id",
            "relation_type",
            "name",
        ]
        read_only_fields = [
            "workspace",
            "project",
        ]


class IssueAssigneeSerializer(BaseSerializer):
    assignee_details = UserLiteSerializer(read_only=True, source="assignee")

    class Meta:
        model = IssueAssignee
        fields = "__all__"


class CycleBaseSerializer(BaseSerializer):
    class Meta:
        model = Cycle
        fields = "__all__"
        read_only_fields = [
            "workspace",
            "project",
            "created_by",
            "updated_by",
            "created_at",
            "updated_at",
        ]


class IssueCycleDetailSerializer(BaseSerializer):
    cycle_detail = CycleBaseSerializer(read_only=True, source="cycle")

    class Meta:
        model = CycleIssue
        fields = "__all__"
        read_only_fields = [
            "workspace",
            "project",
            "created_by",
            "updated_by",
            "created_at",
            "updated_at",
        ]


class ModuleBaseSerializer(BaseSerializer):
    class Meta:
        model = Module
        fields = "__all__"
        read_only_fields = [
            "workspace",
            "project",
            "created_by",
            "updated_by",
            "created_at",
            "updated_at",
        ]


class IssueModuleDetailSerializer(BaseSerializer):
    module_detail = ModuleBaseSerializer(read_only=True, source="module")

    class Meta:
        model = ModuleIssue
        fields = "__all__"
        read_only_fields = [
            "workspace",
            "project",
            "created_by",
            "updated_by",
            "created_at",
            "updated_at",
        ]


class IssueLinkSerializer(BaseSerializer):
    created_by_detail = UserLiteSerializer(read_only=True, source="created_by")

    class Meta:
        model = IssueLink
        fields = "__all__"
        read_only_fields = [
            "workspace",
            "project",
            "created_by",
            "updated_by",
            "created_at",
            "updated_at",
            "issue",
        ]

    # Validation if url already exists
    def create(self, validated_data):
        if IssueLink.objects.filter(
            url=validated_data.get("url"),
            issue_id=validated_data.get("issue_id"),
        ).exists():
            raise serializers.ValidationError(
                {"error": "URL already exists for this Issue"}
            )
        return IssueLink.objects.create(**validated_data)


class IssueLinkLiteSerializer(BaseSerializer):

    class Meta:
        model = IssueLink
        fields = [
            "id",
            "issue_id",
            "title",
            "url",
            "metadata",
            "created_by_id",
            "created_at",
        ]
        read_only_fields = fields


class IssueAttachmentSerializer(BaseSerializer):
    class Meta:
        model = IssueAttachment
        fields = "__all__"
        read_only_fields = [
            "created_by",
            "updated_by",
            "created_at",
            "updated_at",
            "workspace",
            "project",
            "issue",
        ]


class IssueAttachmentLiteSerializer(DynamicBaseSerializer):

    class Meta:
        model = IssueAttachment
        fields = [
            "id",
            "asset",
            "attributes",
            "issue_id",
            "updated_at",
            "updated_by_id",
        ]
        read_only_fields = fields


class IssueReactionSerializer(BaseSerializer):
    actor_detail = UserLiteSerializer(read_only=True, source="actor")

    class Meta:
        model = IssueReaction
        fields = "__all__"
        read_only_fields = [
            "workspace",
            "project",
            "issue",
            "actor",
        ]


class IssueReactionLiteSerializer(DynamicBaseSerializer):

    class Meta:
        model = IssueReaction
        fields = ["actor_id", "issue_id", "reaction"]


class CommentReactionSerializer(BaseSerializer):
    class Meta:
        model = CommentReaction
        fields = "__all__"
        read_only_fields = ["workspace", "project", "comment", "actor"]


class IssueVoteSerializer(BaseSerializer):
    actor_detail = UserLiteSerializer(read_only=True, source="actor")

    class Meta:
        model = IssueVote
        fields = [
            "issue",
            "vote",
            "workspace",
            "project",
            "actor",
            "actor_detail",
        ]
        read_only_fields = fields


class IssueCommentSerializer(BaseSerializer):
    actor_detail = UserLiteSerializer(read_only=True, source="actor")
    issue_detail = IssueFlatSerializer(read_only=True, source="issue")
    project_detail = ProjectLiteSerializer(read_only=True, source="project")
    workspace_detail = WorkspaceLiteSerializer(
        read_only=True, source="workspace"
    )
    comment_reactions = CommentReactionSerializer(read_only=True, many=True)
    is_member = serializers.BooleanField(read_only=True)

    class Meta:
        model = IssueComment
        fields = "__all__"
        read_only_fields = [
            "workspace",
            "project",
            "issue",
            "created_by",
            "updated_by",
            "created_at",
            "updated_at",
        ]


class IssueStateFlatSerializer(BaseSerializer):
    state_detail = StateLiteSerializer(read_only=True, source="state")
    project_detail = ProjectLiteSerializer(read_only=True, source="project")

    class Meta:
        model = Issue
        fields = [
            "id",
            "sequence_id",
            "name",
            "state_detail",
            "project_detail",
        ]


# Issue Serializer with state details
class IssueStateSerializer(DynamicBaseSerializer):
    label_details = LabelLiteSerializer(
        read_only=True, source="labels", many=True
    )
    state_detail = StateLiteSerializer(read_only=True, source="state")
    project_detail = ProjectLiteSerializer(read_only=True, source="project")
    assignee_details = UserLiteSerializer(
        read_only=True, source="assignees", many=True
    )
    sub_issues_count = serializers.IntegerField(read_only=True)
    attachment_count = serializers.IntegerField(read_only=True)
    link_count = serializers.IntegerField(read_only=True)

    class Meta:
        model = Issue
        fields = "__all__"


class IssueSerializer(DynamicBaseSerializer):
    # ids
    cycle_id = serializers.PrimaryKeyRelatedField(read_only=True)
    module_ids = serializers.ListField(
        child=serializers.UUIDField(), required=False, allow_null=True
    )

    # Many to many
    label_ids = serializers.ListField(
        child=serializers.UUIDField(), required=False, allow_null=True
    )
    assignee_ids = serializers.ListField(
        child=serializers.UUIDField(), required=False, allow_null=True
    )

    # Count items
    sub_issues_count = serializers.IntegerField(read_only=True)
    attachment_count = serializers.IntegerField(read_only=True)
    link_count = serializers.IntegerField(read_only=True)

    class Meta:
        model = Issue
        fields = [
            "id",
            "name",
            "state_id",
            "sort_order",
            "completed_at",
            "estimate_point",
            "priority",
            "start_date",
            "target_date",
            "sequence_id",
            "project_id",
            "parent_id",
            "cycle_id",
            "module_ids",
            "label_ids",
            "assignee_ids",
            "sub_issues_count",
            "created_at",
            "updated_at",
            "created_by",
            "updated_by",
            "attachment_count",
            "link_count",
            "is_draft",
            "archived_at",
        ]
        read_only_fields = fields

<<<<<<< HEAD
=======


class IssueDetailSerializer(IssueSerializer):
    description_html = serializers.CharField()
    is_subscribed = serializers.BooleanField(read_only=True)

    class Meta(IssueSerializer.Meta):
        fields = IssueSerializer.Meta.fields + ["description_html", "is_subscribed"]

>>>>>>> b1a5e487

class IssueLiteSerializer(DynamicBaseSerializer):

    class Meta:
        model = Issue
        fields = [
            "id",
            "sequence_id",
            "project_id",
        ]
        read_only_fields = fields


class IssueDetailSerializer(IssueSerializer):
    description_html = serializers.CharField()
    is_subscribed = serializers.BooleanField()

    class Meta(IssueSerializer.Meta):
        fields = IssueSerializer.Meta.fields + [
            "description_html",
            "is_subscribed",
        ]
        read_only_fields = fields


class IssuePublicSerializer(BaseSerializer):
    project_detail = ProjectLiteSerializer(read_only=True, source="project")
    state_detail = StateLiteSerializer(read_only=True, source="state")
    reactions = IssueReactionSerializer(
        read_only=True, many=True, source="issue_reactions"
    )
    votes = IssueVoteSerializer(read_only=True, many=True)

    class Meta:
        model = Issue
        fields = [
            "id",
            "name",
            "description_html",
            "sequence_id",
            "state",
            "state_detail",
            "project",
            "project_detail",
            "workspace",
            "priority",
            "target_date",
            "reactions",
            "votes",
        ]
        read_only_fields = fields


class IssueSubscriberSerializer(BaseSerializer):
    class Meta:
        model = IssueSubscriber
        fields = "__all__"
        read_only_fields = [
            "workspace",
            "project",
            "issue",
        ]<|MERGE_RESOLUTION|>--- conflicted
+++ resolved
@@ -643,8 +643,6 @@
         ]
         read_only_fields = fields
 
-<<<<<<< HEAD
-=======
 
 
 class IssueDetailSerializer(IssueSerializer):
@@ -654,7 +652,6 @@
     class Meta(IssueSerializer.Meta):
         fields = IssueSerializer.Meta.fields + ["description_html", "is_subscribed"]
 
->>>>>>> b1a5e487
 
 class IssueLiteSerializer(DynamicBaseSerializer):
 
