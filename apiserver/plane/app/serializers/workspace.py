--- conflicted
+++ resolved
@@ -222,11 +222,8 @@
 
 class IssueRecentVisitSerializer(serializers.ModelSerializer):
     project_identifier = serializers.SerializerMethodField()
-<<<<<<< HEAD
     assignees = serializers.SerializerMethodField()
-=======
     is_epic = serializers.SerializerMethodField()
->>>>>>> 11753e0a
 
     class Meta:
         model = Issue
@@ -247,17 +244,15 @@
         project = obj.project
         return project.identifier if project else None
 
-<<<<<<< HEAD
     def get_assignees(self, obj):
         return list(
             obj.assignees.filter(issue_assignee__deleted_at__isnull=True).values_list(
                 "id", flat=True
             )
         )
-=======
+
     def get_is_epic(self, obj):
         return obj.type.is_epic if obj.type else False
->>>>>>> 11753e0a
 
 
 class ProjectRecentVisitSerializer(serializers.ModelSerializer):
