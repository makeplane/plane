# Third party imports
from rest_framework import serializers
from rest_framework import status
from rest_framework.response import Response

# Module imports
from .base import BaseSerializer, DynamicBaseSerializer
from .user import UserLiteSerializer, UserAdminLiteSerializer


from plane.db.models import (
    Workspace,
    WorkspaceMember,
    WorkspaceMemberInvite,
    WorkspaceTheme,
    WorkspaceUserProperties,
    WorkspaceUserLink,
    UserRecentVisit,
    Issue,
    Page,
    Project,
    ProjectMember,
    WorkspaceHomePreference,
)
from plane.utils.constants import RESTRICTED_WORKSPACE_SLUGS

# Django imports
from django.core.validators import URLValidator
from django.core.exceptions import ValidationError


class WorkSpaceSerializer(DynamicBaseSerializer):
    owner = UserLiteSerializer(read_only=True)
    total_members = serializers.IntegerField(read_only=True)
    total_issues = serializers.IntegerField(read_only=True)
    logo_url = serializers.CharField(read_only=True)

    def validate_slug(self, value):
        # Check if the slug is restricted
        if value in RESTRICTED_WORKSPACE_SLUGS:
            raise serializers.ValidationError("Slug is not valid")
        return value

    class Meta:
        model = Workspace
        fields = "__all__"
        read_only_fields = [
            "id",
            "created_by",
            "updated_by",
            "created_at",
            "updated_at",
            "owner",
            "logo_url",
        ]


class WorkspaceLiteSerializer(BaseSerializer):
    class Meta:
        model = Workspace
        fields = ["name", "slug", "id"]
        read_only_fields = fields


class WorkSpaceMemberSerializer(DynamicBaseSerializer):
    member = UserLiteSerializer(read_only=True)
    workspace = WorkspaceLiteSerializer(read_only=True)

    class Meta:
        model = WorkspaceMember
        fields = "__all__"


class WorkspaceMemberMeSerializer(BaseSerializer):
    draft_issue_count = serializers.IntegerField(read_only=True)

    class Meta:
        model = WorkspaceMember
        fields = "__all__"


class WorkspaceMemberAdminSerializer(DynamicBaseSerializer):
    member = UserAdminLiteSerializer(read_only=True)
    workspace = WorkspaceLiteSerializer(read_only=True)

    class Meta:
        model = WorkspaceMember
        fields = "__all__"


class WorkSpaceMemberInviteSerializer(BaseSerializer):
    workspace = WorkSpaceSerializer(read_only=True)
    total_members = serializers.IntegerField(read_only=True)
    created_by_detail = UserLiteSerializer(read_only=True, source="created_by")

    class Meta:
        model = WorkspaceMemberInvite
        fields = "__all__"
        read_only_fields = [
            "id",
            "email",
            "token",
            "workspace",
            "message",
            "responded_at",
            "created_at",
            "updated_at",
        ]


class WorkspaceThemeSerializer(BaseSerializer):
    class Meta:
        model = WorkspaceTheme
        fields = "__all__"
        read_only_fields = ["workspace", "actor"]


class WorkspaceUserPropertiesSerializer(BaseSerializer):
    class Meta:
        model = WorkspaceUserProperties
        fields = "__all__"
        read_only_fields = ["workspace", "user"]


class WorkspaceUserLinkSerializer(BaseSerializer):
    class Meta:
        model = WorkspaceUserLink
        fields = "__all__"
        read_only_fields = ["workspace", "owner"]

    def to_internal_value(self, data):
        url = data.get("url", "")
        if url and not url.startswith(("http://", "https://")):
            data["url"] = "http://" + url

        return super().to_internal_value(data)

    def validate_url(self, value):
        url_validator = URLValidator()
        try:
            url_validator(value)
        except ValidationError:
            raise serializers.ValidationError({"error": "Invalid URL format."})

        return value


class IssueRecentVisitSerializer(serializers.ModelSerializer):
    project_identifier = serializers.SerializerMethodField()

    class Meta:
        model = Issue
<<<<<<< HEAD
        fields = ["id", "name", "state", "priority", "assignees", "type", "sequence_id", "project_id", "project_identifier", ]        
=======
        fields = [
            "name",
            "state",
            "priority",
            "assignees",
            "type",
            "sequence_id",
            "project_id",
            "project_identifier",
        ]
>>>>>>> 6321977f

    def get_project_identifier(self, obj):
        project = obj.project

        return project.identifier if project else None

<<<<<<< HEAD
=======

class ProjectMemberSerializer(BaseSerializer):
    member = UserLiteSerializer(read_only=True)

    class Meta:
        model = ProjectMember
        fields = ["member"]


>>>>>>> 6321977f
class ProjectRecentVisitSerializer(serializers.ModelSerializer):
    project_members = serializers.SerializerMethodField()

    class Meta:
        model = Project
        fields = ["id", "name", "logo_props", "project_members", "identifier"]

    def get_project_members(self, obj):
<<<<<<< HEAD
        members = ProjectMember.objects.filter(project_id=obj.id).values_list("member", flat=True)
        
        return members
  
=======
        members = ProjectMember.objects.filter(project_id=obj.id).select_related(
            "member"
        )

        serializer = ProjectMemberSerializer(members, many=True)
        return serializer.data


>>>>>>> 6321977f
class PageRecentVisitSerializer(serializers.ModelSerializer):
    project_id = serializers.SerializerMethodField()
    project_identifier = serializers.SerializerMethodField()

    class Meta:
        model = Page
        fields = [
            "id",
            "name",
            "logo_props",
            "project_id",
            "owned_by",
            "project_identifier",
        ]

    def get_project_id(self, obj):
        return (
            obj.project_id
            if hasattr(obj, "project_id")
            else obj.projects.values_list("id", flat=True).first()
        )

    def get_project_identifier(self, obj):
        project = obj.projects.first()

        return project.identifier if project else None


def get_entity_model_and_serializer(entity_type):
    entity_map = {
        "issue": (Issue, IssueRecentVisitSerializer),
        "page": (Page, PageRecentVisitSerializer),
        "project": (Project, ProjectRecentVisitSerializer),
    }
    return entity_map.get(entity_type, (None, None))


class WorkspaceRecentVisitSerializer(BaseSerializer):
    entity_data = serializers.SerializerMethodField()

    class Meta:
        model = UserRecentVisit
        fields = ["id", "entity_name", "entity_identifier", "entity_data", "visited_at"]
        read_only_fields = ["workspace", "owner", "created_by", "updated_by"]

    def get_entity_data(self, obj):
        entity_name = obj.entity_name
        entity_identifier = obj.entity_identifier

        entity_model, entity_serializer = get_entity_model_and_serializer(entity_name)

        if entity_model and entity_serializer:
            try:
                entity = entity_model.objects.get(pk=entity_identifier)

                return entity_serializer(entity).data
            except entity_model.DoesNotExist:
                return None
        return None


class WorkspaceHomePreferenceSerializer(BaseSerializer):
    class Meta:
        model = WorkspaceHomePreference
        fields = ["key", "is_enabled", "sort_order"]
        read_only_fields = ["worspace", "created_by", "update_by"]<|MERGE_RESOLUTION|>--- conflicted
+++ resolved
@@ -150,38 +150,14 @@
 
     class Meta:
         model = Issue
-<<<<<<< HEAD
         fields = ["id", "name", "state", "priority", "assignees", "type", "sequence_id", "project_id", "project_identifier", ]        
-=======
-        fields = [
-            "name",
-            "state",
-            "priority",
-            "assignees",
-            "type",
-            "sequence_id",
-            "project_id",
-            "project_identifier",
-        ]
->>>>>>> 6321977f
 
     def get_project_identifier(self, obj):
         project = obj.project
 
         return project.identifier if project else None
 
-<<<<<<< HEAD
-=======
-
-class ProjectMemberSerializer(BaseSerializer):
-    member = UserLiteSerializer(read_only=True)
-
-    class Meta:
-        model = ProjectMember
-        fields = ["member"]
-
-
->>>>>>> 6321977f
+
 class ProjectRecentVisitSerializer(serializers.ModelSerializer):
     project_members = serializers.SerializerMethodField()
 
@@ -190,21 +166,9 @@
         fields = ["id", "name", "logo_props", "project_members", "identifier"]
 
     def get_project_members(self, obj):
-<<<<<<< HEAD
         members = ProjectMember.objects.filter(project_id=obj.id).values_list("member", flat=True)
-        
         return members
   
-=======
-        members = ProjectMember.objects.filter(project_id=obj.id).select_related(
-            "member"
-        )
-
-        serializer = ProjectMemberSerializer(members, many=True)
-        return serializer.data
-
-
->>>>>>> 6321977f
 class PageRecentVisitSerializer(serializers.ModelSerializer):
     project_id = serializers.SerializerMethodField()
     project_identifier = serializers.SerializerMethodField()
