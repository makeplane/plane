# Third party imports
from rest_framework import serializers
from rest_framework import status
from rest_framework.response import Response

# Module imports
from .base import BaseSerializer, DynamicBaseSerializer
from .user import UserLiteSerializer, UserAdminLiteSerializer


from plane.db.models import (
    Workspace,
    WorkspaceMember,
    WorkspaceMemberInvite,
    WorkspaceTheme,
    WorkspaceUserProperties,
    WorkspaceUserLink,
    UserRecentVisit,
    Issue,
    Page,
    Project,
    ProjectMember,
    WorkspaceHomePreference,
)
from plane.utils.constants import RESTRICTED_WORKSPACE_SLUGS

# Django imports
from django.core.validators import URLValidator
from django.core.exceptions import ValidationError


class WorkSpaceSerializer(DynamicBaseSerializer):
    owner = UserLiteSerializer(read_only=True)
    total_members = serializers.IntegerField(read_only=True)
    total_issues = serializers.IntegerField(read_only=True)
    logo_url = serializers.CharField(read_only=True)

    def validate_slug(self, value):
        # Check if the slug is restricted
        if value in RESTRICTED_WORKSPACE_SLUGS:
            raise serializers.ValidationError("Slug is not valid")
        return value

    class Meta:
        model = Workspace
        fields = "__all__"
        read_only_fields = [
            "id",
            "created_by",
            "updated_by",
            "created_at",
            "updated_at",
            "owner",
            "logo_url",
        ]


class WorkspaceLiteSerializer(BaseSerializer):
    class Meta:
        model = Workspace
        fields = ["name", "slug", "id"]
        read_only_fields = fields


class WorkSpaceMemberSerializer(DynamicBaseSerializer):
    member = UserLiteSerializer(read_only=True)
    workspace = WorkspaceLiteSerializer(read_only=True)

    class Meta:
        model = WorkspaceMember
        fields = "__all__"


class WorkspaceMemberMeSerializer(BaseSerializer):
    draft_issue_count = serializers.IntegerField(read_only=True)

    class Meta:
        model = WorkspaceMember
        fields = "__all__"


class WorkspaceMemberAdminSerializer(DynamicBaseSerializer):
    member = UserAdminLiteSerializer(read_only=True)
    workspace = WorkspaceLiteSerializer(read_only=True)

    class Meta:
        model = WorkspaceMember
        fields = "__all__"


class WorkSpaceMemberInviteSerializer(BaseSerializer):
    workspace = WorkSpaceSerializer(read_only=True)
    total_members = serializers.IntegerField(read_only=True)
    created_by_detail = UserLiteSerializer(read_only=True, source="created_by")

    class Meta:
        model = WorkspaceMemberInvite
        fields = "__all__"
        read_only_fields = [
            "id",
            "email",
            "token",
            "workspace",
            "message",
            "responded_at",
            "created_at",
            "updated_at",
        ]


class WorkspaceThemeSerializer(BaseSerializer):
    class Meta:
        model = WorkspaceTheme
        fields = "__all__"
        read_only_fields = ["workspace", "actor"]


class WorkspaceUserPropertiesSerializer(BaseSerializer):
    class Meta:
        model = WorkspaceUserProperties
        fields = "__all__"
        read_only_fields = ["workspace", "user"]


class WorkspaceUserLinkSerializer(BaseSerializer):
    class Meta:
        model = WorkspaceUserLink
        fields = "__all__"
        read_only_fields = ["workspace", "owner"]

    def to_internal_value(self, data):
        url = data.get("url", "")
        if url and not url.startswith(("http://", "https://")):
            data["url"] = "http://" + url

        return super().to_internal_value(data)

    def validate_url(self, value):
        url_validator = URLValidator()
        try:
            url_validator(value)
        except ValidationError:
            raise serializers.ValidationError({"error": "Invalid URL format."})

        return value


class IssueRecentVisitSerializer(serializers.ModelSerializer):
    project_identifier = serializers.SerializerMethodField()

    class Meta:
        model = Issue
<<<<<<< HEAD
        fields = ["id", "name", "state", "priority", "assignees", "type", "sequence_id", "project_id", "project_identifier", ]        
=======
        fields = [
            "name",
            "state",
            "priority",
            "assignees",
            "type",
            "sequence_id",
            "project_id",
            "project_identifier",
        ]
>>>>>>> bc27bc9d

    def get_project_identifier(self, obj):
        project = obj.project

        return project.identifier if project else None

<<<<<<< HEAD
=======

class ProjectMemberSerializer(BaseSerializer):
    member = UserLiteSerializer(read_only=True)

    class Meta:
        model = ProjectMember
        fields = ["member"]


>>>>>>> bc27bc9d
class ProjectRecentVisitSerializer(serializers.ModelSerializer):
    project_members = serializers.SerializerMethodField()

    class Meta:
        model = Project
        fields = ["id", "name", "logo_props", "project_members", "identifier"]

    def get_project_members(self, obj):
<<<<<<< HEAD
        members = ProjectMember.objects.filter(project_id=obj.id).values_list("member", flat=True)
        
        return members
  
=======
        members = ProjectMember.objects.filter(project_id=obj.id).select_related(
            "member"
        )

        serializer = ProjectMemberSerializer(members, many=True)
        return serializer.data


>>>>>>> bc27bc9d
class PageRecentVisitSerializer(serializers.ModelSerializer):
    project_id = serializers.SerializerMethodField()
    project_identifier = serializers.SerializerMethodField()

    class Meta:
        model = Page
        fields = [
            "id",
            "name",
            "logo_props",
            "project_id",
            "owned_by",
            "project_identifier",
        ]

    def get_project_id(self, obj):
        return (
            obj.project_id
            if hasattr(obj, "project_id")
            else obj.projects.values_list("id", flat=True).first()
        )

    def get_project_identifier(self, obj):
        project = obj.projects.first()

        return project.identifier if project else None


def get_entity_model_and_serializer(entity_type):
    entity_map = {
        "issue": (Issue, IssueRecentVisitSerializer),
        "page": (Page, PageRecentVisitSerializer),
        "project": (Project, ProjectRecentVisitSerializer),
    }
    return entity_map.get(entity_type, (None, None))


class WorkspaceRecentVisitSerializer(BaseSerializer):
    entity_data = serializers.SerializerMethodField()

    class Meta:
        model = UserRecentVisit
        fields = ["id", "entity_name", "entity_identifier", "entity_data", "visited_at"]
        read_only_fields = ["workspace", "owner", "created_by", "updated_by"]

    def get_entity_data(self, obj):
        entity_name = obj.entity_name
        entity_identifier = obj.entity_identifier

        entity_model, entity_serializer = get_entity_model_and_serializer(entity_name)

        if entity_model and entity_serializer:
            try:
                entity = entity_model.objects.get(pk=entity_identifier)

                return entity_serializer(entity).data
            except entity_model.DoesNotExist:
                return None
        return None


class WorkspaceHomePreferenceSerializer(BaseSerializer):
    class Meta:
        model = WorkspaceHomePreference
        fields = ["key", "is_enabled", "sort_order"]
        read_only_fields = ["worspace", "created_by", "update_by"]<|MERGE_RESOLUTION|>--- conflicted
+++ resolved
@@ -150,9 +150,6 @@
 
     class Meta:
         model = Issue
-<<<<<<< HEAD
-        fields = ["id", "name", "state", "priority", "assignees", "type", "sequence_id", "project_id", "project_identifier", ]        
-=======
         fields = [
             "name",
             "state",
@@ -163,15 +160,12 @@
             "project_id",
             "project_identifier",
         ]
->>>>>>> bc27bc9d
 
     def get_project_identifier(self, obj):
         project = obj.project
 
         return project.identifier if project else None
 
-<<<<<<< HEAD
-=======
 
 class ProjectMemberSerializer(BaseSerializer):
     member = UserLiteSerializer(read_only=True)
@@ -181,7 +175,6 @@
         fields = ["member"]
 
 
->>>>>>> bc27bc9d
 class ProjectRecentVisitSerializer(serializers.ModelSerializer):
     project_members = serializers.SerializerMethodField()
 
@@ -190,12 +183,6 @@
         fields = ["id", "name", "logo_props", "project_members", "identifier"]
 
     def get_project_members(self, obj):
-<<<<<<< HEAD
-        members = ProjectMember.objects.filter(project_id=obj.id).values_list("member", flat=True)
-        
-        return members
-  
-=======
         members = ProjectMember.objects.filter(project_id=obj.id).select_related(
             "member"
         )
@@ -204,7 +191,6 @@
         return serializer.data
 
 
->>>>>>> bc27bc9d
 class PageRecentVisitSerializer(serializers.ModelSerializer):
     project_id = serializers.SerializerMethodField()
     project_identifier = serializers.SerializerMethodField()
