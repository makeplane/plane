# Third party imports
from rest_framework import serializers

# Module imports
from .base import BaseSerializer, DynamicBaseSerializer
from plane.app.serializers.workspace import WorkspaceLiteSerializer
from plane.app.serializers.user import UserLiteSerializer, UserAdminLiteSerializer
from plane.db.models import (
    Project,
    ProjectMember,
    ProjectMemberInvite,
    ProjectIdentifier,
    DeployBoard,
    ProjectPublicMember,
)


class ProjectSerializer(BaseSerializer):
    workspace_detail = WorkspaceLiteSerializer(source="workspace", read_only=True)
    inbox_view = serializers.BooleanField(read_only=True, source="intake_view")

    class Meta:
        model = Project
        fields = "__all__"
        read_only_fields = ["workspace", "deleted_at"]

    def create(self, validated_data):
        identifier = validated_data.get("identifier", "").strip().upper()
        if identifier == "":
            raise serializers.ValidationError(detail="Project Identifier is required")

        if ProjectIdentifier.objects.filter(
            name=identifier, workspace_id=self.context["workspace_id"]
        ).exists():
            raise serializers.ValidationError(detail="Project Identifier is taken")
        project = Project.objects.create(
            **validated_data, workspace_id=self.context["workspace_id"]
        )
        _ = ProjectIdentifier.objects.create(
            name=project.identifier,
            project=project,
            workspace_id=self.context["workspace_id"],
        )
        return project

    def update(self, instance, validated_data):
        identifier = validated_data.get("identifier", "").strip().upper()

        # If identifier is not passed update the project and return
        if identifier == "":
            project = super().update(instance, validated_data)
            return project

        # If no Project Identifier is found create it
        project_identifier = ProjectIdentifier.objects.filter(
            name=identifier, workspace_id=instance.workspace_id
        ).first()
        if project_identifier is None:
            project = super().update(instance, validated_data)
            project_identifier = ProjectIdentifier.objects.filter(
                project=project
            ).first()
            if project_identifier is not None:
                project_identifier.name = identifier
                project_identifier.save()
            return project
        # If found check if the project_id to be updated and identifier project id is same
        if project_identifier.project_id == instance.id:
            # If same pass update
            project = super().update(instance, validated_data)
            return project

        # If not same fail update
        raise serializers.ValidationError(detail="Project Identifier is already taken")


class ProjectLiteSerializer(BaseSerializer):
    class Meta:
        model = Project
        fields = [
            "id",
            "identifier",
            "name",
            "cover_image",
            "cover_image_url",
            "logo_props",
            "description",
        ]
        read_only_fields = fields


class ProjectListSerializer(DynamicBaseSerializer):
    is_favorite = serializers.BooleanField(read_only=True)
    sort_order = serializers.FloatField(read_only=True)
    member_role = serializers.IntegerField(read_only=True)
    anchor = serializers.CharField(read_only=True)
    members = serializers.SerializerMethodField()
    cover_image_url = serializers.CharField(read_only=True)
    inbox_view = serializers.BooleanField(read_only=True, source="intake_view")

    def get_members(self, obj):
        project_members = getattr(obj, "members_list", None)
        if project_members is not None:
            # Filter members by the project ID
            return [
                member.member_id
                for member in project_members
                if member.is_active and not member.member.is_bot
            ]
        return []

    class Meta:
        model = Project
        fields = "__all__"


class ProjectDetailSerializer(BaseSerializer):
    # workspace = WorkSpaceSerializer(read_only=True)
    default_assignee = UserLiteSerializer(read_only=True)
    project_lead = UserLiteSerializer(read_only=True)
    is_favorite = serializers.BooleanField(read_only=True)
    sort_order = serializers.FloatField(read_only=True)
    member_role = serializers.IntegerField(read_only=True)
    anchor = serializers.CharField(read_only=True)

    class Meta:
        model = Project
        fields = "__all__"


class ProjectMemberSerializer(BaseSerializer):
    workspace = WorkspaceLiteSerializer(read_only=True)
    project = ProjectLiteSerializer(read_only=True)
    member = UserLiteSerializer(read_only=True)

    class Meta:
        model = ProjectMember
        fields = "__all__"


class ProjectMemberAdminSerializer(BaseSerializer):
    workspace = WorkspaceLiteSerializer(read_only=True)
    project = ProjectLiteSerializer(read_only=True)
    member = UserAdminLiteSerializer(read_only=True)

    class Meta:
        model = ProjectMember
        fields = "__all__"


class ProjectMemberRoleSerializer(DynamicBaseSerializer): 
    original_role = serializers.IntegerField(source='role', read_only=True)

    class Meta:
        model = ProjectMember
<<<<<<< HEAD
        fields = ("id", "role", "member", "project", "original_role")
=======
        fields = ("id", "role", "member", "project", "created_at")
        read_only_fields = ["created_at"]
>>>>>>> 322af8c4


class ProjectMemberInviteSerializer(BaseSerializer):
    project = ProjectLiteSerializer(read_only=True)
    workspace = WorkspaceLiteSerializer(read_only=True)

    class Meta:
        model = ProjectMemberInvite
        fields = "__all__"


class ProjectIdentifierSerializer(BaseSerializer):
    class Meta:
        model = ProjectIdentifier
        fields = "__all__"


class ProjectMemberLiteSerializer(BaseSerializer):
    member = UserLiteSerializer(read_only=True)
    is_subscribed = serializers.BooleanField(read_only=True)

    class Meta:
        model = ProjectMember
        fields = ["member", "id", "is_subscribed"]
        read_only_fields = fields


class DeployBoardSerializer(BaseSerializer):
    project_details = ProjectLiteSerializer(read_only=True, source="project")
    workspace_detail = WorkspaceLiteSerializer(read_only=True, source="workspace")

    class Meta:
        model = DeployBoard
        fields = "__all__"
        read_only_fields = ["workspace", "project", "anchor"]


class ProjectPublicMemberSerializer(BaseSerializer):
    class Meta:
        model = ProjectPublicMember
        fields = "__all__"
        read_only_fields = ["workspace", "project", "member"]<|MERGE_RESOLUTION|>--- conflicted
+++ resolved
@@ -153,12 +153,8 @@
 
     class Meta:
         model = ProjectMember
-<<<<<<< HEAD
-        fields = ("id", "role", "member", "project", "original_role")
-=======
-        fields = ("id", "role", "member", "project", "created_at")
-        read_only_fields = ["created_at"]
->>>>>>> 322af8c4
+        fields = ("id", "role", "member", "project", "original_role", "created_at")
+        read_only_fields = ["original_role", "created_at"]
 
 
 class ProjectMemberInviteSerializer(BaseSerializer):
