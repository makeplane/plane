# Third party imports
from rest_framework import serializers

# Module imports
from .base import BaseSerializer, DynamicBaseSerializer
from plane.app.serializers.workspace import WorkspaceLiteSerializer
from plane.app.serializers.user import UserLiteSerializer, UserAdminLiteSerializer
from plane.db.models import (
    Project,
    ProjectMember,
    ProjectMemberInvite,
    ProjectIdentifier,
    ProjectPublicMember,
)


class ProjectSerializer(BaseSerializer):
    workspace_detail = WorkspaceLiteSerializer(source="workspace", read_only=True)
    inbox_view = serializers.BooleanField(read_only=True, source="intake_view")

    class Meta:
        model = Project
        fields = "__all__"
        read_only_fields = ["workspace", "deleted_at"]

    def create(self, validated_data):
        identifier = validated_data.get("identifier", "").strip().upper()
        if identifier == "":
            raise serializers.ValidationError(detail="Project Identifier is required")

        if ProjectIdentifier.objects.filter(
            name=identifier, workspace_id=self.context["workspace_id"]
        ).exists():
            raise serializers.ValidationError(detail="Project Identifier is taken")
        project = Project.objects.create(
            **validated_data, workspace_id=self.context["workspace_id"]
        )
        _ = ProjectIdentifier.objects.create(
            name=project.identifier,
            project=project,
            workspace_id=self.context["workspace_id"],
        )
        return project

    def update(self, instance, validated_data):
        identifier = validated_data.get("identifier", "").strip().upper()

        # If identifier is not passed update the project and return
        if identifier == "":
            project = super().update(instance, validated_data)
            return project

        # If no Project Identifier is found create it
        project_identifier = ProjectIdentifier.objects.filter(
            name=identifier, workspace_id=instance.workspace_id
        ).first()
        if project_identifier is None:
            project = super().update(instance, validated_data)
            project_identifier = ProjectIdentifier.objects.filter(
                project=project
            ).first()
            if project_identifier is not None:
                project_identifier.name = identifier
                project_identifier.save()
            return project
        # If found check if the project_id to be updated and identifier project id is same
        if project_identifier.project_id == instance.id:
            # If same pass update
            project = super().update(instance, validated_data)
            return project

        # If not same fail update
        raise serializers.ValidationError(detail="Project Identifier is already taken")


class ProjectLiteSerializer(BaseSerializer):
    class Meta:
        model = Project
        fields = [
            "id",
            "identifier",
            "name",
            "cover_image",
            "cover_image_url",
            "logo_props",
            "description",
        ]
        read_only_fields = fields


class ProjectListSerializer(DynamicBaseSerializer):
    total_issues = serializers.IntegerField(read_only=True)
    archived_issues = serializers.IntegerField(read_only=True)
    archived_sub_issues = serializers.IntegerField(read_only=True)
    draft_issues = serializers.IntegerField(read_only=True)
    draft_sub_issues = serializers.IntegerField(read_only=True)
    sub_issues = serializers.IntegerField(read_only=True)
    is_favorite = serializers.BooleanField(read_only=True)
    total_members = serializers.IntegerField(read_only=True)
    total_cycles = serializers.IntegerField(read_only=True)
    total_modules = serializers.IntegerField(read_only=True)
    is_member = serializers.BooleanField(read_only=True)
    sort_order = serializers.FloatField(read_only=True)
    member_role = serializers.IntegerField(read_only=True)
    anchor = serializers.CharField(read_only=True)
    members = serializers.SerializerMethodField()
    cover_image_url = serializers.CharField(read_only=True)
    # EE: project_grouping starts
    state_id = serializers.UUIDField(read_only=True)
    priority = serializers.CharField(read_only=True)
    start_date = serializers.DateTimeField(read_only=True)
    target_date = serializers.DateTimeField(read_only=True)
    # EE: project_grouping ends
    inbox_view = serializers.BooleanField(read_only=True, source="intake_view")

    def get_members(self, obj):
        project_members = getattr(obj, "members_list", None)
        if project_members is not None:
            # Filter members by the project ID
            return [
                {
                    "id": member.id,
                    "member_id": member.member_id,
                    "member__display_name": member.member.display_name,
                    "member__avatar": member.member.avatar,
                    "member__avatar_url": member.member.avatar_url,
                }
                for member in project_members
            ]
        return []

    class Meta:
        model = Project
        fields = "__all__"


class ProjectDetailSerializer(BaseSerializer):
    # workspace = WorkSpaceSerializer(read_only=True)
    default_assignee = UserLiteSerializer(read_only=True)
    project_lead = UserLiteSerializer(read_only=True)
    is_favorite = serializers.BooleanField(read_only=True)
    total_members = serializers.IntegerField(read_only=True)
    total_cycles = serializers.IntegerField(read_only=True)
    total_modules = serializers.IntegerField(read_only=True)
    is_member = serializers.BooleanField(read_only=True)
    sort_order = serializers.FloatField(read_only=True)
    member_role = serializers.IntegerField(read_only=True)
    anchor = serializers.CharField(read_only=True)

    class Meta:
        model = Project
        fields = "__all__"


class ProjectMemberSerializer(BaseSerializer):
    workspace = WorkspaceLiteSerializer(read_only=True)
    project = ProjectLiteSerializer(read_only=True)
    member = UserLiteSerializer(read_only=True)

    class Meta:
        model = ProjectMember
        fields = "__all__"


class ProjectMemberAdminSerializer(BaseSerializer):
    workspace = WorkspaceLiteSerializer(read_only=True)
    project = ProjectLiteSerializer(read_only=True)
    member = UserAdminLiteSerializer(read_only=True)

    class Meta:
        model = ProjectMember
        fields = "__all__"


class ProjectMemberRoleSerializer(DynamicBaseSerializer):
    class Meta:
        model = ProjectMember
        fields = ("id", "role", "member", "project")


class ProjectMemberInviteSerializer(BaseSerializer):
    project = ProjectLiteSerializer(read_only=True)
    workspace = WorkspaceLiteSerializer(read_only=True)

    class Meta:
        model = ProjectMemberInvite
        fields = "__all__"


class ProjectIdentifierSerializer(BaseSerializer):
    class Meta:
        model = ProjectIdentifier
        fields = "__all__"


class ProjectMemberLiteSerializer(BaseSerializer):
    member = UserLiteSerializer(read_only=True)
    is_subscribed = serializers.BooleanField(read_only=True)

    class Meta:
        model = ProjectMember
        fields = ["member", "id", "is_subscribed"]
        read_only_fields = fields


<<<<<<< HEAD
class DeployBoardSerializer(BaseSerializer):
    project_details = ProjectLiteSerializer(read_only=True, source="project")
    workspace_detail = WorkspaceLiteSerializer(read_only=True, source="workspace")

    class Meta:
        model = DeployBoard
        fields = "__all__"
        read_only_fields = ["workspace", "project", "anchor"]


=======
>>>>>>> c4c58f67
class ProjectPublicMemberSerializer(BaseSerializer):
    class Meta:
        model = ProjectPublicMember
        fields = "__all__"
        read_only_fields = ["workspace", "project", "member"]<|MERGE_RESOLUTION|>--- conflicted
+++ resolved
@@ -203,19 +203,6 @@
         read_only_fields = fields
 
 
-<<<<<<< HEAD
-class DeployBoardSerializer(BaseSerializer):
-    project_details = ProjectLiteSerializer(read_only=True, source="project")
-    workspace_detail = WorkspaceLiteSerializer(read_only=True, source="workspace")
-
-    class Meta:
-        model = DeployBoard
-        fields = "__all__"
-        read_only_fields = ["workspace", "project", "anchor"]
-
-
-=======
->>>>>>> c4c58f67
 class ProjectPublicMemberSerializer(BaseSerializer):
     class Meta:
         model = ProjectPublicMember
