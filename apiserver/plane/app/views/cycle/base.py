# Python imports
import json

# Django imports
from django.contrib.postgres.aggregates import ArrayAgg
from django.contrib.postgres.fields import ArrayField
from django.db.models import (
    Case,
    CharField,
    Count,
    Exists,
    F,
    Func,
    OuterRef,
    Prefetch,
    Q,
    UUIDField,
    Value,
    When,
    Sum,
    FloatField,
)
from django.db import models
from django.db.models.functions import Coalesce, Cast, Concat
from django.utils import timezone
from django.core.serializers.json import DjangoJSONEncoder

# Third party imports
from rest_framework import status
from rest_framework.response import Response
from plane.app.permissions import allow_permission, ROLE
from plane.app.serializers import (
    CycleSerializer,
    CycleUserPropertiesSerializer,
    CycleWriteSerializer,
)
from plane.bgtasks.issue_activities_task import issue_activity
from plane.db.models import (
    Cycle,
    CycleIssue,
    UserFavorite,
    CycleUserProperties,
    Issue,
    Label,
    User,
    Project,
    ProjectMember,
)
from plane.utils.analytics_plot import burndown_plot
from plane.bgtasks.recent_visited_task import recent_visited_task

# Module imports
from .. import BaseAPIView, BaseViewSet
from plane.bgtasks.webhook_task import model_activity


class CycleViewSet(BaseViewSet):
    serializer_class = CycleSerializer
    model = Cycle
    webhook_event = "cycle"

    def get_queryset(self):
        favorite_subquery = UserFavorite.objects.filter(
            user=self.request.user,
            entity_identifier=OuterRef("pk"),
            entity_type="cycle",
            project_id=self.kwargs.get("project_id"),
            workspace__slug=self.kwargs.get("slug"),
        )
        return self.filter_queryset(
            super()
            .get_queryset()
            .filter(workspace__slug=self.kwargs.get("slug"))
            .filter(project_id=self.kwargs.get("project_id"))
            .filter(
                project__project_projectmember__member=self.request.user,
                project__project_projectmember__is_active=True,
            )
            .filter(project__archived_at__isnull=True)
            .select_related("project", "workspace", "owned_by")
            .prefetch_related(
                Prefetch(
                    "issue_cycle__issue__assignees",
                    queryset=User.objects.only(
                        "avatar_asset", "first_name", "id"
                    ).distinct(),
                )
            )
            .prefetch_related(
                Prefetch(
                    "issue_cycle__issue__labels",
                    queryset=Label.objects.only(
                        "name", "color", "id"
                    ).distinct(),
                )
            )
            .annotate(is_favorite=Exists(favorite_subquery))
            .annotate(
                total_issues=Count(
                    "issue_cycle__issue__id",
                    distinct=True,
                    filter=Q(
                        issue_cycle__issue__archived_at__isnull=True,
                        issue_cycle__issue__is_draft=False,
                    ),
                )
            )
            .annotate(
                completed_issues=Count(
                    "issue_cycle__issue__id",
                    distinct=True,
                    filter=Q(
                        issue_cycle__issue__state__group="completed",
                        issue_cycle__issue__archived_at__isnull=True,
                        issue_cycle__issue__is_draft=False,
                    ),
                )
            )
            .annotate(
                status=Case(
                    When(
                        Q(start_date__lte=timezone.now())
                        & Q(end_date__gte=timezone.now()),
                        then=Value("CURRENT"),
                    ),
                    When(
                        start_date__gt=timezone.now(), then=Value("UPCOMING")
                    ),
                    When(end_date__lt=timezone.now(), then=Value("COMPLETED")),
                    When(
                        Q(start_date__isnull=True) & Q(end_date__isnull=True),
                        then=Value("DRAFT"),
                    ),
                    default=Value("DRAFT"),
                    output_field=CharField(),
                )
            )
            .annotate(
                assignee_ids=Coalesce(
                    ArrayAgg(
                        "issue_cycle__issue__assignees__id",
                        distinct=True,
                        filter=~Q(
                            issue_cycle__issue__assignees__id__isnull=True
                        ),
                    ),
                    Value([], output_field=ArrayField(UUIDField())),
                )
            )
            .order_by("-is_favorite", "name")
            .distinct()
        )

    @allow_permission([ROLE.ADMIN, ROLE.MEMBER, ROLE.GUEST])
    def list(self, request, slug, project_id):
        queryset = self.get_queryset().filter(archived_at__isnull=True)
        cycle_view = request.GET.get("cycle_view", "all")

        # Update the order by
        queryset = queryset.order_by("-is_favorite", "-created_at")

        # Current Cycle
        if cycle_view == "current":
            queryset = queryset.filter(
                start_date__lte=timezone.now(),
                end_date__gte=timezone.now(),
            )

            data = queryset.values(
                # necessary fields
                "id",
                "workspace_id",
                "project_id",
                # model fields
                "name",
                "description",
                "start_date",
                "end_date",
                "owned_by_id",
                "view_props",
                "sort_order",
                "external_source",
                "external_id",
                "progress_snapshot",
                "logo_props",
                "is_favorite",
                "total_issues",
                "completed_issues",
                "assignee_ids",
                "status",
                "version",
                "created_by",
            )

            if data:
                return Response(data, status=status.HTTP_200_OK)

        data = queryset.values(
            # necessary fields
            "id",
            "workspace_id",
            "project_id",
            # model fields
            "name",
            "description",
            "start_date",
            "end_date",
            "owned_by_id",
            "view_props",
            "sort_order",
            "external_source",
            "external_id",
            "progress_snapshot",
            "logo_props",
            # meta fields
            "is_favorite",
            "total_issues",
            "completed_issues",
            "assignee_ids",
            "status",
            "version",
            "created_by",
        )
        return Response(data, status=status.HTTP_200_OK)

    @allow_permission([ROLE.ADMIN, ROLE.MEMBER])
    def create(self, request, slug, project_id):
        if (
            request.data.get("start_date", None) is None
            and request.data.get("end_date", None) is None
        ) or (
            request.data.get("start_date", None) is not None
            and request.data.get("end_date", None) is not None
        ):
            serializer = CycleWriteSerializer(data=request.data)
            if serializer.is_valid():
                serializer.save(
                    project_id=project_id,
                    owned_by=request.user,
                )
                cycle = (
                    self.get_queryset()
                    .filter(pk=serializer.data["id"])
                    .values(
                        # necessary fields
                        "id",
                        "workspace_id",
                        "project_id",
                        # model fields
                        "name",
                        "description",
                        "start_date",
                        "end_date",
                        "owned_by_id",
                        "view_props",
                        "sort_order",
                        "external_source",
                        "external_id",
                        "progress_snapshot",
                        "logo_props",
                        "version",
                        # meta fields
                        "is_favorite",
                        "total_issues",
                        "completed_issues",
                        "assignee_ids",
                        "status",
                        "created_by",
                    )
                    .first()
                )

                # Send the model activity
                model_activity.delay(
                    model_name="cycle",
                    model_id=str(cycle["id"]),
                    requested_data=request.data,
                    current_instance=None,
                    actor_id=request.user.id,
                    slug=slug,
                    origin=request.META.get("HTTP_ORIGIN"),
                )
                return Response(cycle, status=status.HTTP_201_CREATED)
            return Response(
                serializer.errors, status=status.HTTP_400_BAD_REQUEST
            )
        else:
            return Response(
                {
                    "error": "Both start date and end date are either required or are to be null"
                },
                status=status.HTTP_400_BAD_REQUEST,
            )

    @allow_permission([ROLE.ADMIN, ROLE.MEMBER])
    def partial_update(self, request, slug, project_id, pk):
        queryset = self.get_queryset().filter(
            workspace__slug=slug, project_id=project_id, pk=pk
        )
        cycle = queryset.first()
        if cycle.archived_at:
            return Response(
                {"error": "Archived cycle cannot be updated"},
                status=status.HTTP_400_BAD_REQUEST,
            )

        current_instance = json.dumps(
            CycleSerializer(cycle).data, cls=DjangoJSONEncoder
        )

        request_data = request.data

<<<<<<< HEAD
        if (
            cycle.end_date is not None
            and cycle.end_date < timezone.now()
        ):
=======
        if cycle.end_date is not None and cycle.end_date < timezone.now():
>>>>>>> 1e1733f6
            if "sort_order" in request_data:
                # Can only change sort order for a completed cycle``
                request_data = {
                    "sort_order": request_data.get(
                        "sort_order", cycle.sort_order
                    )
                }
            else:
                return Response(
                    {
                        "error": "The Cycle has already been completed so it cannot be edited"
                    },
                    status=status.HTTP_400_BAD_REQUEST,
                )

        serializer = CycleWriteSerializer(
            cycle, data=request.data, partial=True
        )
        if serializer.is_valid():
            serializer.save()
            cycle = queryset.values(
                # necessary fields
                "id",
                "workspace_id",
                "project_id",
                # model fields
                "name",
                "description",
                "start_date",
                "end_date",
                "owned_by_id",
                "view_props",
                "sort_order",
                "external_source",
                "external_id",
                "progress_snapshot",
                "logo_props",
                "version",
                # meta fields
                "is_favorite",
                "total_issues",
                "completed_issues",
                "assignee_ids",
                "status",
                "created_by",
            ).first()

            # Send the model activity
            model_activity.delay(
                model_name="cycle",
                model_id=str(cycle["id"]),
                requested_data=request.data,
                current_instance=current_instance,
                actor_id=request.user.id,
                slug=slug,
                origin=request.META.get("HTTP_ORIGIN"),
            )

            return Response(cycle, status=status.HTTP_200_OK)
        return Response(serializer.errors, status=status.HTTP_400_BAD_REQUEST)

    @allow_permission(
        [
            ROLE.ADMIN,
            ROLE.MEMBER,
        ]
    )
    def retrieve(self, request, slug, project_id, pk):
        queryset = (
            self.get_queryset().filter(archived_at__isnull=True).filter(pk=pk)
        )
        data = (
            self.get_queryset()
            .filter(pk=pk)
            .filter(archived_at__isnull=True)
            .annotate(
                sub_issues=Issue.issue_objects.filter(
                    project_id=self.kwargs.get("project_id"),
                    parent__isnull=False,
                    issue_cycle__cycle_id=pk,
                )
                .order_by()
                .annotate(count=Func(F("id"), function="Count"))
                .values("count")
            )
            .values(
                # necessary fields
                "id",
                "workspace_id",
                "project_id",
                # model fields
                "name",
                "description",
                "start_date",
                "end_date",
                "owned_by_id",
                "view_props",
                "sort_order",
                "external_source",
                "external_id",
                "progress_snapshot",
                "sub_issues",
                "logo_props",
                "version",
                # meta fields
                "is_favorite",
                "total_issues",
                "completed_issues",
                "assignee_ids",
                "status",
                "created_by",
            )
            .first()
        )

        if data is None:
            return Response(
                {"error": "Cycle not found"},
                status=status.HTTP_404_NOT_FOUND,
            )

        queryset = queryset.first()

        recent_visited_task.delay(
            slug=slug,
            entity_name="cycle",
            entity_identifier=pk,
            user_id=request.user.id,
            project_id=project_id,
        )
        return Response(
            data,
            status=status.HTTP_200_OK,
        )

    @allow_permission([ROLE.ADMIN], creator=True, model=Cycle)
    def destroy(self, request, slug, project_id, pk):
        cycle = Cycle.objects.get(
            workspace__slug=slug, project_id=project_id, pk=pk
        )
        if cycle.owned_by_id != request.user.id and not (
            ProjectMember.objects.filter(
                workspace__slug=slug,
                member=request.user,
                role=20,
                project_id=project_id,
                is_active=True,
            ).exists()
        ):
            return Response(
                {"error": "Only admin or owner can delete the cycle"},
                status=status.HTTP_403_FORBIDDEN,
            )

        cycle_issues = list(
            CycleIssue.objects.filter(
                cycle_id=self.kwargs.get("pk")
            ).values_list("issue", flat=True)
        )

        issue_activity.delay(
            type="cycle.activity.deleted",
            requested_data=json.dumps(
                {
                    "cycle_id": str(pk),
                    "cycle_name": str(cycle.name),
                    "issues": [str(issue_id) for issue_id in cycle_issues],
                }
            ),
            actor_id=str(request.user.id),
            issue_id=str(pk),
            project_id=str(project_id),
            current_instance=None,
            epoch=int(timezone.now().timestamp()),
            notification=True,
            origin=request.META.get("HTTP_ORIGIN"),
        )
        # Delete the cycle
        cycle.delete()
        # Delete the cycle issues
        CycleIssue.objects.filter(
            cycle_id=self.kwargs.get("pk"),
        ).delete()
        # Delete the user favorite cycle
        UserFavorite.objects.filter(
            user=request.user,
            entity_type="cycle",
            entity_identifier=pk,
            project_id=project_id,
        ).delete()
        return Response(status=status.HTTP_204_NO_CONTENT)


class CycleDateCheckEndpoint(BaseAPIView):
    @allow_permission([ROLE.ADMIN, ROLE.MEMBER])
    def post(self, request, slug, project_id):
        start_date = request.data.get("start_date", False)
        end_date = request.data.get("end_date", False)
        cycle_id = request.data.get("cycle_id")
        if not start_date or not end_date:
            return Response(
                {"error": "Start date and end date both are required"},
                status=status.HTTP_400_BAD_REQUEST,
            )

        # Check if any cycle intersects in the given interval
        cycles = Cycle.objects.filter(
            Q(workspace__slug=slug)
            & Q(project_id=project_id)
            & (
                Q(start_date__lte=start_date, end_date__gte=start_date)
                | Q(start_date__lte=end_date, end_date__gte=end_date)
                | Q(start_date__gte=start_date, end_date__lte=end_date)
            )
        ).exclude(pk=cycle_id)
        if cycles.exists():
            return Response(
                {
                    "error": "You have a cycle already on the given dates, if you want to create a draft cycle you can do that by removing dates",
                    "status": False,
                }
            )
        else:
            return Response({"status": True}, status=status.HTTP_200_OK)


class CycleFavoriteViewSet(BaseViewSet):
    model = UserFavorite

    def get_queryset(self):
        return self.filter_queryset(
            super()
            .get_queryset()
            .filter(workspace__slug=self.kwargs.get("slug"))
            .filter(user=self.request.user)
            .select_related("cycle", "cycle__owned_by")
        )

    @allow_permission([ROLE.ADMIN, ROLE.MEMBER])
    def create(self, request, slug, project_id):
        _ = UserFavorite.objects.create(
            project_id=project_id,
            user=request.user,
            entity_type="cycle",
            entity_identifier=request.data.get("cycle"),
        )
        return Response(status=status.HTTP_204_NO_CONTENT)

    @allow_permission([ROLE.ADMIN, ROLE.MEMBER])
    def destroy(self, request, slug, project_id, cycle_id):
        cycle_favorite = UserFavorite.objects.get(
            project=project_id,
            entity_type="cycle",
            user=request.user,
            workspace__slug=slug,
            entity_identifier=cycle_id,
        )
        cycle_favorite.delete(soft=False)
        return Response(status=status.HTTP_204_NO_CONTENT)


class TransferCycleIssueEndpoint(BaseAPIView):
    @allow_permission([ROLE.ADMIN, ROLE.MEMBER])
    def post(self, request, slug, project_id, cycle_id):
        new_cycle_id = request.data.get("new_cycle_id", False)

        if not new_cycle_id:
            return Response(
                {"error": "New Cycle Id is required"},
                status=status.HTTP_400_BAD_REQUEST,
            )

        new_cycle = Cycle.objects.filter(
            workspace__slug=slug, project_id=project_id, pk=new_cycle_id
        ).first()

        old_cycle = (
            Cycle.objects.filter(
                workspace__slug=slug, project_id=project_id, pk=cycle_id
            )
            .annotate(
                total_issues=Count(
                    "issue_cycle",
                    filter=Q(
                        issue_cycle__issue__archived_at__isnull=True,
                        issue_cycle__issue__is_draft=False,
                    ),
                )
            )
            .annotate(
                completed_issues=Count(
                    "issue_cycle__issue__state__group",
                    filter=Q(
                        issue_cycle__issue__state__group="completed",
                        issue_cycle__issue__archived_at__isnull=True,
                        issue_cycle__issue__is_draft=False,
                    ),
                )
            )
            .annotate(
                cancelled_issues=Count(
                    "issue_cycle__issue__state__group",
                    filter=Q(
                        issue_cycle__issue__state__group="cancelled",
                        issue_cycle__issue__archived_at__isnull=True,
                        issue_cycle__issue__is_draft=False,
                    ),
                )
            )
            .annotate(
                started_issues=Count(
                    "issue_cycle__issue__state__group",
                    filter=Q(
                        issue_cycle__issue__state__group="started",
                        issue_cycle__issue__archived_at__isnull=True,
                        issue_cycle__issue__is_draft=False,
                    ),
                )
            )
            .annotate(
                unstarted_issues=Count(
                    "issue_cycle__issue__state__group",
                    filter=Q(
                        issue_cycle__issue__state__group="unstarted",
                        issue_cycle__issue__archived_at__isnull=True,
                        issue_cycle__issue__is_draft=False,
                    ),
                )
            )
            .annotate(
                backlog_issues=Count(
                    "issue_cycle__issue__state__group",
                    filter=Q(
                        issue_cycle__issue__state__group="backlog",
                        issue_cycle__issue__archived_at__isnull=True,
                        issue_cycle__issue__is_draft=False,
                    ),
                )
            )
        )

        estimate_type = Project.objects.filter(
            workspace__slug=slug,
            pk=project_id,
            estimate__isnull=False,
            estimate__type="points",
        ).exists()

        if estimate_type:
            assignee_estimate_data = (
                Issue.issue_objects.filter(
                    issue_cycle__cycle_id=cycle_id,
                    workspace__slug=slug,
                    project_id=project_id,
                )
                .annotate(display_name=F("assignees__display_name"))
                .annotate(assignee_id=F("assignees__id"))
                .annotate(
                    avatar_url=Case(
                        # If `avatar_asset` exists, use it to generate the asset URL
                        When(
                            assignees__avatar_asset__isnull=False,
                            then=Concat(
                                Value("/api/assets/v2/static/"),
                                "assignees__avatar_asset",  # Assuming avatar_asset has an id or relevant field
                                Value("/"),
                            ),
                        ),
                        # If `avatar_asset` is None, fall back to using `avatar` field directly
                        When(
                            assignees__avatar_asset__isnull=True,
                            then="assignees__avatar",
                        ),
                        default=Value(None),
                        output_field=models.CharField(),
                    )
                )
                .values("display_name", "assignee_id", "avatar_url")
                .annotate(
                    total_estimates=Sum(
                        Cast("estimate_point__value", FloatField())
                    )
                )
                .annotate(
                    completed_estimates=Sum(
                        Cast("estimate_point__value", FloatField()),
                        filter=Q(
                            completed_at__isnull=False,
                            archived_at__isnull=True,
                            is_draft=False,
                        ),
                    )
                )
                .annotate(
                    pending_estimates=Sum(
                        Cast("estimate_point__value", FloatField()),
                        filter=Q(
                            completed_at__isnull=True,
                            archived_at__isnull=True,
                            is_draft=False,
                        ),
                    )
                )
                .order_by("display_name")
            )
            # assignee distribution serialization
            assignee_estimate_distribution = [
                {
                    "display_name": item["display_name"],
                    "assignee_id": (
                        str(item["assignee_id"])
                        if item["assignee_id"]
                        else None
                    ),
                    "avatar": item.get("avatar"),
                    "avatar_url": item.get("avatar_url"),
                    "total_estimates": item["total_estimates"],
                    "completed_estimates": item["completed_estimates"],
                    "pending_estimates": item["pending_estimates"],
                }
                for item in assignee_estimate_data
            ]

            label_distribution_data = (
                Issue.issue_objects.filter(
                    issue_cycle__cycle_id=cycle_id,
                    workspace__slug=slug,
                    project_id=project_id,
                )
                .annotate(label_name=F("labels__name"))
                .annotate(color=F("labels__color"))
                .annotate(label_id=F("labels__id"))
                .values("label_name", "color", "label_id")
                .annotate(
                    total_estimates=Sum(
                        Cast("estimate_point__value", FloatField())
                    )
                )
                .annotate(
                    completed_estimates=Sum(
                        Cast("estimate_point__value", FloatField()),
                        filter=Q(
                            completed_at__isnull=False,
                            archived_at__isnull=True,
                            is_draft=False,
                        ),
                    )
                )
                .annotate(
                    pending_estimates=Sum(
                        Cast("estimate_point__value", FloatField()),
                        filter=Q(
                            completed_at__isnull=True,
                            archived_at__isnull=True,
                            is_draft=False,
                        ),
                    )
                )
                .order_by("label_name")
            )

            estimate_completion_chart = burndown_plot(
                queryset=old_cycle.first(),
                slug=slug,
                project_id=project_id,
                plot_type="points",
                cycle_id=cycle_id,
            )
            # Label distribution serialization
            label_estimate_distribution = [
                {
                    "label_name": item["label_name"],
                    "color": item["color"],
                    "label_id": (
                        str(item["label_id"]) if item["label_id"] else None
                    ),
                    "total_estimates": item["total_estimates"],
                    "completed_estimates": item["completed_estimates"],
                    "pending_estimates": item["pending_estimates"],
                }
                for item in label_distribution_data
            ]

        # Get the assignee distribution
        assignee_distribution = (
            Issue.issue_objects.filter(
                issue_cycle__cycle_id=cycle_id,
                workspace__slug=slug,
                project_id=project_id,
            )
            .annotate(display_name=F("assignees__display_name"))
            .annotate(assignee_id=F("assignees__id"))
            .annotate(
                avatar_url=Case(
                    # If `avatar_asset` exists, use it to generate the asset URL
                    When(
                        assignees__avatar_asset__isnull=False,
                        then=Concat(
                            Value("/api/assets/v2/static/"),
                            "assignees__avatar_asset",  # Assuming avatar_asset has an id or relevant field
                            Value("/"),
                        ),
                    ),
                    # If `avatar_asset` is None, fall back to using `avatar` field directly
                    When(
                        assignees__avatar_asset__isnull=True,
                        then="assignees__avatar",
                    ),
                    default=Value(None),
                    output_field=models.CharField(),
                )
            )
            .values("display_name", "assignee_id", "avatar_url")
            .annotate(
                total_issues=Count(
                    "id",
                    filter=Q(
                        archived_at__isnull=True,
                        is_draft=False,
                    ),
                ),
            )
            .annotate(
                completed_issues=Count(
                    "id",
                    filter=Q(
                        completed_at__isnull=False,
                        archived_at__isnull=True,
                        is_draft=False,
                    ),
                )
            )
            .annotate(
                pending_issues=Count(
                    "id",
                    filter=Q(
                        completed_at__isnull=True,
                        archived_at__isnull=True,
                        is_draft=False,
                    ),
                )
            )
            .order_by("display_name")
        )
        # assignee distribution serialized
        assignee_distribution_data = [
            {
                "display_name": item["display_name"],
                "assignee_id": (
                    str(item["assignee_id"]) if item["assignee_id"] else None
                ),
                "avatar": item.get("avatar"),
                "avatar_url": item.get("avatar_url"),
                "total_issues": item["total_issues"],
                "completed_issues": item["completed_issues"],
                "pending_issues": item["pending_issues"],
            }
            for item in assignee_distribution
        ]

        # Get the label distribution
        label_distribution = (
            Issue.issue_objects.filter(
                issue_cycle__cycle_id=cycle_id,
                workspace__slug=slug,
                project_id=project_id,
            )
            .annotate(label_name=F("labels__name"))
            .annotate(color=F("labels__color"))
            .annotate(label_id=F("labels__id"))
            .values("label_name", "color", "label_id")
            .annotate(
                total_issues=Count(
                    "id",
                    filter=Q(
                        archived_at__isnull=True,
                        is_draft=False,
                    ),
                ),
            )
            .annotate(
                completed_issues=Count(
                    "id",
                    filter=Q(
                        completed_at__isnull=False,
                        archived_at__isnull=True,
                        is_draft=False,
                    ),
                )
            )
            .annotate(
                pending_issues=Count(
                    "id",
                    filter=Q(
                        completed_at__isnull=True,
                        archived_at__isnull=True,
                        is_draft=False,
                    ),
                )
            )
            .order_by("label_name")
        )

        # Label distribution serilization
        label_distribution_data = [
            {
                "label_name": item["label_name"],
                "color": item["color"],
                "label_id": (
                    str(item["label_id"]) if item["label_id"] else None
                ),
                "total_issues": item["total_issues"],
                "completed_issues": item["completed_issues"],
                "pending_issues": item["pending_issues"],
            }
            for item in label_distribution
        ]

        # Pass the new_cycle queryset to burndown_plot
        completion_chart = burndown_plot(
            queryset=old_cycle.first(),
            slug=slug,
            project_id=project_id,
            plot_type="issues",
            cycle_id=cycle_id,
        )

        current_cycle = Cycle.objects.filter(
            workspace__slug=slug, project_id=project_id, pk=cycle_id
        ).first()

        current_cycle.progress_snapshot = {
            "total_issues": old_cycle.first().total_issues,
            "completed_issues": old_cycle.first().completed_issues,
            "cancelled_issues": old_cycle.first().cancelled_issues,
            "started_issues": old_cycle.first().started_issues,
            "unstarted_issues": old_cycle.first().unstarted_issues,
            "backlog_issues": old_cycle.first().backlog_issues,
            "distribution": {
                "labels": label_distribution_data,
                "assignees": assignee_distribution_data,
                "completion_chart": completion_chart,
            },
            "estimate_distribution": (
                {}
                if not estimate_type
                else {
                    "labels": label_estimate_distribution,
                    "assignees": assignee_estimate_distribution,
                    "completion_chart": estimate_completion_chart,
                }
            ),
        }
        current_cycle.save(update_fields=["progress_snapshot"])

        if (
            new_cycle.end_date is not None
            and new_cycle.end_date < timezone.now()
        ):
            return Response(
                {
                    "error": "The cycle where the issues are transferred is already completed"
                },
                status=status.HTTP_400_BAD_REQUEST,
            )

        cycle_issues = CycleIssue.objects.filter(
            cycle_id=cycle_id,
            project_id=project_id,
            workspace__slug=slug,
            issue__state__group__in=["backlog", "unstarted", "started"],
        )

        updated_cycles = []
        update_cycle_issue_activity = []
        for cycle_issue in cycle_issues:
            cycle_issue.cycle_id = new_cycle_id
            updated_cycles.append(cycle_issue)
            update_cycle_issue_activity.append(
                {
                    "old_cycle_id": str(cycle_id),
                    "new_cycle_id": str(new_cycle_id),
                    "issue_id": str(cycle_issue.issue_id),
                }
            )

        cycle_issues = CycleIssue.objects.bulk_update(
            updated_cycles, ["cycle_id"], batch_size=100
        )

        # Capture Issue Activity
        issue_activity.delay(
            type="cycle.activity.created",
            requested_data=json.dumps({"cycles_list": []}),
            actor_id=str(self.request.user.id),
            issue_id=None,
            project_id=str(self.kwargs.get("project_id", None)),
            current_instance=json.dumps(
                {
                    "updated_cycle_issues": update_cycle_issue_activity,
                    "created_cycle_issues": "[]",
                }
            ),
            epoch=int(timezone.now().timestamp()),
            notification=True,
            origin=request.META.get("HTTP_ORIGIN"),
        )

        return Response({"message": "Success"}, status=status.HTTP_200_OK)


class CycleUserPropertiesEndpoint(BaseAPIView):
    @allow_permission([ROLE.ADMIN, ROLE.MEMBER, ROLE.GUEST])
    def patch(self, request, slug, project_id, cycle_id):
        cycle_properties = CycleUserProperties.objects.get(
            user=request.user,
            cycle_id=cycle_id,
            project_id=project_id,
            workspace__slug=slug,
        )

        cycle_properties.filters = request.data.get(
            "filters", cycle_properties.filters
        )
        cycle_properties.display_filters = request.data.get(
            "display_filters", cycle_properties.display_filters
        )
        cycle_properties.display_properties = request.data.get(
            "display_properties", cycle_properties.display_properties
        )
        cycle_properties.save()

        serializer = CycleUserPropertiesSerializer(cycle_properties)
        return Response(serializer.data, status=status.HTTP_201_CREATED)

    @allow_permission([ROLE.ADMIN, ROLE.MEMBER, ROLE.GUEST])
    def get(self, request, slug, project_id, cycle_id):
        cycle_properties, _ = CycleUserProperties.objects.get_or_create(
            user=request.user,
            project_id=project_id,
            cycle_id=cycle_id,
            workspace__slug=slug,
        )
        serializer = CycleUserPropertiesSerializer(cycle_properties)
        return Response(serializer.data, status=status.HTTP_200_OK)


class CycleProgressEndpoint(BaseAPIView):
    @allow_permission([ROLE.ADMIN, ROLE.MEMBER, ROLE.GUEST])
    def get(self, request, slug, project_id, cycle_id):
        aggregate_estimates = (
            Issue.issue_objects.filter(
                estimate_point__estimate__type="points",
                issue_cycle__cycle_id=cycle_id,
                workspace__slug=slug,
                project_id=project_id,
            )
            .annotate(
                value_as_float=Cast("estimate_point__value", FloatField())
            )
            .aggregate(
                backlog_estimate_point=Sum(
                    Case(
                        When(state__group="backlog", then="value_as_float"),
                        default=Value(0),
                        output_field=FloatField(),
                    )
                ),
                unstarted_estimate_point=Sum(
                    Case(
                        When(state__group="unstarted", then="value_as_float"),
                        default=Value(0),
                        output_field=FloatField(),
                    )
                ),
                started_estimate_point=Sum(
                    Case(
                        When(state__group="started", then="value_as_float"),
                        default=Value(0),
                        output_field=FloatField(),
                    )
                ),
                cancelled_estimate_point=Sum(
                    Case(
                        When(state__group="cancelled", then="value_as_float"),
                        default=Value(0),
                        output_field=FloatField(),
                    )
                ),
                completed_estimate_points=Sum(
                    Case(
                        When(state__group="completed", then="value_as_float"),
                        default=Value(0),
                        output_field=FloatField(),
                    )
                ),
                total_estimate_points=Sum(
                    "value_as_float",
                    default=Value(0),
                    output_field=FloatField(),
                ),
            )
        )

        backlog_issues = Issue.issue_objects.filter(
            issue_cycle__cycle_id=cycle_id,
            workspace__slug=slug,
            project_id=project_id,
            state__group="backlog",
        ).count()

        unstarted_issues = Issue.issue_objects.filter(
            issue_cycle__cycle_id=cycle_id,
            workspace__slug=slug,
            project_id=project_id,
            state__group="unstarted",
        ).count()

        started_issues = Issue.issue_objects.filter(
            issue_cycle__cycle_id=cycle_id,
            workspace__slug=slug,
            project_id=project_id,
            state__group="started",
        ).count()

        cancelled_issues = Issue.issue_objects.filter(
            issue_cycle__cycle_id=cycle_id,
            workspace__slug=slug,
            project_id=project_id,
            state__group="cancelled",
        ).count()

        completed_issues = Issue.issue_objects.filter(
            issue_cycle__cycle_id=cycle_id,
            workspace__slug=slug,
            project_id=project_id,
            state__group="completed",
        ).count()

        total_issues = Issue.issue_objects.filter(
            issue_cycle__cycle_id=cycle_id,
            workspace__slug=slug,
            project_id=project_id,
        ).count()

        return Response(
            {
                "backlog_estimate_points": aggregate_estimates[
                    "backlog_estimate_point"
                ]
                or 0,
                "unstarted_estimate_points": aggregate_estimates[
                    "unstarted_estimate_point"
                ]
                or 0,
                "started_estimate_points": aggregate_estimates[
                    "started_estimate_point"
                ]
                or 0,
                "cancelled_estimate_points": aggregate_estimates[
                    "cancelled_estimate_point"
                ]
                or 0,
                "completed_estimate_points": aggregate_estimates[
                    "completed_estimate_points"
                ]
                or 0,
                "total_estimate_points": aggregate_estimates[
                    "total_estimate_points"
                ],
                "backlog_issues": backlog_issues,
                "total_issues": total_issues,
                "completed_issues": completed_issues,
                "cancelled_issues": cancelled_issues,
                "started_issues": started_issues,
                "unstarted_issues": unstarted_issues,
            },
            status=status.HTTP_200_OK,
        )


class CycleAnalyticsEndpoint(BaseAPIView):

    @allow_permission([ROLE.ADMIN, ROLE.MEMBER, ROLE.GUEST])
    def get(self, request, slug, project_id, cycle_id):
        analytic_type = request.GET.get("type", "issues")
        cycle = (
            Cycle.objects.filter(
                workspace__slug=slug,
                project_id=project_id,
                id=cycle_id,
            )
            .annotate(
                total_issues=Count(
                    "issue_cycle__issue__id",
                    distinct=True,
                    filter=Q(
                        issue_cycle__issue__archived_at__isnull=True,
                        issue_cycle__issue__is_draft=False,
                    ),
                )
            )
            .first()
        )

        if not cycle.start_date or not cycle.end_date:
            return Response(
                {"error": "Cycle has no start or end date"},
                status=status.HTTP_400_BAD_REQUEST,
            )

        estimate_type = Project.objects.filter(
            workspace__slug=slug,
            pk=project_id,
            estimate__isnull=False,
            estimate__type="points",
        ).exists()

        assignee_distribution = []
        label_distribution = []
        completion_chart = {}

        if analytic_type == "points" and estimate_type:
            assignee_distribution = (
                Issue.issue_objects.filter(
                    issue_cycle__cycle_id=cycle_id,
                    workspace__slug=slug,
                    project_id=project_id,
                )
                .annotate(display_name=F("assignees__display_name"))
                .annotate(assignee_id=F("assignees__id"))
                .annotate(
                    avatar_url=Case(
                        # If `avatar_asset` exists, use it to generate the asset URL
                        When(
                            assignees__avatar_asset__isnull=False,
                            then=Concat(
                                Value("/api/assets/v2/static/"),
                                "assignees__avatar_asset",  # Assuming avatar_asset has an id or relevant field
                                Value("/"),
                            ),
                        ),
                        # If `avatar_asset` is None, fall back to using `avatar` field directly
                        When(
                            assignees__avatar_asset__isnull=True,
                            then="assignees__avatar",
                        ),
                        default=Value(None),
                        output_field=models.CharField(),
                    )
                )
                .values("display_name", "assignee_id", "avatar_url")
                .annotate(
                    total_estimates=Sum(
                        Cast("estimate_point__value", FloatField())
                    )
                )
                .annotate(
                    completed_estimates=Sum(
                        Cast("estimate_point__value", FloatField()),
                        filter=Q(
                            completed_at__isnull=False,
                            archived_at__isnull=True,
                            is_draft=False,
                        ),
                    )
                )
                .annotate(
                    pending_estimates=Sum(
                        Cast("estimate_point__value", FloatField()),
                        filter=Q(
                            completed_at__isnull=True,
                            archived_at__isnull=True,
                            is_draft=False,
                        ),
                    )
                )
                .order_by("display_name")
            )

            label_distribution = (
                Issue.issue_objects.filter(
                    issue_cycle__cycle_id=cycle_id,
                    workspace__slug=slug,
                    project_id=project_id,
                )
                .annotate(label_name=F("labels__name"))
                .annotate(color=F("labels__color"))
                .annotate(label_id=F("labels__id"))
                .values("label_name", "color", "label_id")
                .annotate(
                    total_estimates=Sum(
                        Cast("estimate_point__value", FloatField())
                    )
                )
                .annotate(
                    completed_estimates=Sum(
                        Cast("estimate_point__value", FloatField()),
                        filter=Q(
                            completed_at__isnull=False,
                            archived_at__isnull=True,
                            is_draft=False,
                        ),
                    )
                )
                .annotate(
                    pending_estimates=Sum(
                        Cast("estimate_point__value", FloatField()),
                        filter=Q(
                            completed_at__isnull=True,
                            archived_at__isnull=True,
                            is_draft=False,
                        ),
                    )
                )
                .order_by("label_name")
            )
            completion_chart = burndown_plot(
                queryset=cycle,
                slug=slug,
                project_id=project_id,
                plot_type="points",
                cycle_id=cycle_id,
            )

        if analytic_type == "issues":
            assignee_distribution = (
                Issue.issue_objects.filter(
                    issue_cycle__cycle_id=cycle_id,
                    project_id=project_id,
                    workspace__slug=slug,
                )
                .annotate(display_name=F("assignees__display_name"))
                .annotate(assignee_id=F("assignees__id"))
                .annotate(
                    avatar_url=Case(
                        # If `avatar_asset` exists, use it to generate the asset URL
                        When(
                            assignees__avatar_asset__isnull=False,
                            then=Concat(
                                Value("/api/assets/v2/static/"),
                                "assignees__avatar_asset",  # Assuming avatar_asset has an id or relevant field
                                Value("/"),
                            ),
                        ),
                        # If `avatar_asset` is None, fall back to using `avatar` field directly
                        When(
                            assignees__avatar_asset__isnull=True,
                            then="assignees__avatar",
                        ),
                        default=Value(None),
                        output_field=models.CharField(),
                    )
                )
                .values("display_name", "assignee_id", "avatar_url")
                .annotate(
                    total_issues=Count(
                        "assignee_id",
                        filter=Q(archived_at__isnull=True, is_draft=False),
                    ),
                )
                .annotate(
                    completed_issues=Count(
                        "assignee_id",
                        filter=Q(
                            completed_at__isnull=False,
                            archived_at__isnull=True,
                            is_draft=False,
                        ),
                    )
                )
                .annotate(
                    pending_issues=Count(
                        "assignee_id",
                        filter=Q(
                            completed_at__isnull=True,
                            archived_at__isnull=True,
                            is_draft=False,
                        ),
                    )
                )
                .order_by("display_name")
            )

            label_distribution = (
                Issue.issue_objects.filter(
                    issue_cycle__cycle_id=cycle_id,
                    project_id=project_id,
                    workspace__slug=slug,
                )
                .annotate(label_name=F("labels__name"))
                .annotate(color=F("labels__color"))
                .annotate(label_id=F("labels__id"))
                .values("label_name", "color", "label_id")
                .annotate(
                    total_issues=Count(
                        "label_id",
                        filter=Q(archived_at__isnull=True, is_draft=False),
                    )
                )
                .annotate(
                    completed_issues=Count(
                        "label_id",
                        filter=Q(
                            completed_at__isnull=False,
                            archived_at__isnull=True,
                            is_draft=False,
                        ),
                    )
                )
                .annotate(
                    pending_issues=Count(
                        "label_id",
                        filter=Q(
                            completed_at__isnull=True,
                            archived_at__isnull=True,
                            is_draft=False,
                        ),
                    )
                )
                .order_by("label_name")
            )
            completion_chart = burndown_plot(
                queryset=cycle,
                slug=slug,
                project_id=project_id,
                cycle_id=cycle_id,
                plot_type="issues",
            )

        return Response(
            {
                "assignees": assignee_distribution,
                "labels": label_distribution,
                "completion_chart": completion_chart,
            },
            status=status.HTTP_200_OK,
        )<|MERGE_RESOLUTION|>--- conflicted
+++ resolved
@@ -310,14 +310,7 @@
 
         request_data = request.data
 
-<<<<<<< HEAD
-        if (
-            cycle.end_date is not None
-            and cycle.end_date < timezone.now()
-        ):
-=======
         if cycle.end_date is not None and cycle.end_date < timezone.now():
->>>>>>> 1e1733f6
             if "sort_order" in request_data:
                 # Can only change sort order for a completed cycle``
                 request_data = {
