# Python imports
import json

from django.contrib.postgres.aggregates import ArrayAgg
from django.contrib.postgres.fields import ArrayField

# Django imports
from django.db.models import (
    Case,
    CharField,
    Count,
    Exists,
    F,
    Func,
    OuterRef,
    Prefetch,
    Q,
    UUIDField,
    Value,
    When,
)
from django.db.models.functions import Coalesce
from django.utils import timezone
from rest_framework import status

# Third party imports
from rest_framework.response import Response

<<<<<<< HEAD
# Module imports
from .. import BaseViewSet, BaseAPIView, WebhookMixin
from plane.app.serializers import (
    CycleSerializer,
    CycleFavoriteSerializer,
    CycleWriteSerializer,
    CycleUserPropertiesSerializer,
    ActiveCycleSerializer,
)
=======
>>>>>>> ea728a38
from plane.app.permissions import (
    WorkspaceUserPermission,
    ProjectEntityPermission,
    ProjectLitePermission,
)
from plane.app.serializers import (
    CycleFavoriteSerializer,
    CycleSerializer,
    CycleUserPropertiesSerializer,
    CycleWriteSerializer,
)
from plane.bgtasks.issue_activites_task import issue_activity
from plane.db.models import (
    Cycle,
    CycleFavorite,
    CycleIssue,
    CycleUserProperties,
    Issue,
    Label,
    User,
)
from plane.utils.analytics_plot import burndown_plot

# Module imports
from .. import BaseAPIView, BaseViewSet, WebhookMixin


class CycleViewSet(WebhookMixin, BaseViewSet):
    serializer_class = CycleSerializer
    model = Cycle
    webhook_event = "cycle"
    permission_classes = [
        ProjectEntityPermission,
    ]

    def perform_create(self, serializer):
        serializer.save(
            project_id=self.kwargs.get("project_id"),
            owned_by=self.request.user,
        )

    def get_queryset(self):
        favorite_subquery = CycleFavorite.objects.filter(
            user=self.request.user,
            cycle_id=OuterRef("pk"),
            project_id=self.kwargs.get("project_id"),
            workspace__slug=self.kwargs.get("slug"),
        )
        return self.filter_queryset(
            super()
            .get_queryset()
            .filter(workspace__slug=self.kwargs.get("slug"))
            .filter(project_id=self.kwargs.get("project_id"))
            .filter(
                project__project_projectmember__member=self.request.user,
                project__project_projectmember__is_active=True,
            )
            .filter(project__archived_at__isnull=True)
            .select_related("project", "workspace", "owned_by")
            .prefetch_related(
                Prefetch(
                    "issue_cycle__issue__assignees",
                    queryset=User.objects.only(
                        "avatar", "first_name", "id"
                    ).distinct(),
                )
            )
            .prefetch_related(
                Prefetch(
                    "issue_cycle__issue__labels",
                    queryset=Label.objects.only(
                        "name", "color", "id"
                    ).distinct(),
                )
            )
            .annotate(is_favorite=Exists(favorite_subquery))
            .annotate(
                total_issues=Count(
                    "issue_cycle",
                    filter=Q(
                        issue_cycle__issue__archived_at__isnull=True,
                        issue_cycle__issue__is_draft=False,
                    ),
                )
            )
            .annotate(
                completed_issues=Count(
                    "issue_cycle__issue__state__group",
                    filter=Q(
                        issue_cycle__issue__state__group="completed",
                        issue_cycle__issue__archived_at__isnull=True,
                        issue_cycle__issue__is_draft=False,
                    ),
                )
            )
            .annotate(
                cancelled_issues=Count(
                    "issue_cycle__issue__state__group",
                    filter=Q(
                        issue_cycle__issue__state__group="cancelled",
                        issue_cycle__issue__archived_at__isnull=True,
                        issue_cycle__issue__is_draft=False,
                    ),
                )
            )
            .annotate(
                started_issues=Count(
                    "issue_cycle__issue__state__group",
                    filter=Q(
                        issue_cycle__issue__state__group="started",
                        issue_cycle__issue__archived_at__isnull=True,
                        issue_cycle__issue__is_draft=False,
                    ),
                )
            )
            .annotate(
                unstarted_issues=Count(
                    "issue_cycle__issue__state__group",
                    filter=Q(
                        issue_cycle__issue__state__group="unstarted",
                        issue_cycle__issue__archived_at__isnull=True,
                        issue_cycle__issue__is_draft=False,
                    ),
                )
            )
            .annotate(
                backlog_issues=Count(
                    "issue_cycle__issue__state__group",
                    filter=Q(
                        issue_cycle__issue__state__group="backlog",
                        issue_cycle__issue__archived_at__isnull=True,
                        issue_cycle__issue__is_draft=False,
                    ),
                )
            )
            .annotate(
                status=Case(
                    When(
                        Q(start_date__lte=timezone.now())
                        & Q(end_date__gte=timezone.now()),
                        then=Value("CURRENT"),
                    ),
                    When(
                        start_date__gt=timezone.now(), then=Value("UPCOMING")
                    ),
                    When(end_date__lt=timezone.now(), then=Value("COMPLETED")),
                    When(
                        Q(start_date__isnull=True) & Q(end_date__isnull=True),
                        then=Value("DRAFT"),
                    ),
                    default=Value("DRAFT"),
                    output_field=CharField(),
                )
            )
            .annotate(
                assignee_ids=Coalesce(
                    ArrayAgg(
                        "issue_cycle__issue__assignees__id",
                        distinct=True,
                        filter=~Q(
                            issue_cycle__issue__assignees__id__isnull=True
                        ),
                    ),
                    Value([], output_field=ArrayField(UUIDField())),
                )
            )
            .order_by("-is_favorite", "name")
            .distinct()
        )

    def list(self, request, slug, project_id):
        queryset = self.get_queryset().filter(archived_at__isnull=True)
        cycle_view = request.GET.get("cycle_view", "all")

        # Update the order by
        queryset = queryset.order_by("-is_favorite", "-created_at")

        # Current Cycle
        if cycle_view == "current":
            queryset = queryset.filter(
                start_date__lte=timezone.now(),
                end_date__gte=timezone.now(),
            )

            data = queryset.values(
                # necessary fields
                "id",
                "workspace_id",
                "project_id",
                # model fields
                "name",
                "description",
                "start_date",
                "end_date",
                "owned_by_id",
                "view_props",
                "sort_order",
                "external_source",
                "external_id",
                "progress_snapshot",
                # meta fields
                "is_favorite",
                "total_issues",
                "cancelled_issues",
                "completed_issues",
                "started_issues",
                "unstarted_issues",
                "backlog_issues",
                "assignee_ids",
                "status",
            )

            if data:
                assignee_distribution = (
                    Issue.objects.filter(
                        issue_cycle__cycle_id=data[0]["id"],
                        workspace__slug=slug,
                        project_id=project_id,
                    )
                    .annotate(display_name=F("assignees__display_name"))
                    .annotate(assignee_id=F("assignees__id"))
                    .annotate(avatar=F("assignees__avatar"))
                    .values("display_name", "assignee_id", "avatar")
                    .annotate(
                        total_issues=Count(
                            "id",
                            filter=Q(archived_at__isnull=True, is_draft=False),
                        ),
                    )
                    .annotate(
                        completed_issues=Count(
                            "id",
                            filter=Q(
                                completed_at__isnull=False,
                                archived_at__isnull=True,
                                is_draft=False,
                            ),
                        )
                    )
                    .annotate(
                        pending_issues=Count(
                            "id",
                            filter=Q(
                                completed_at__isnull=True,
                                archived_at__isnull=True,
                                is_draft=False,
                            ),
                        )
                    )
                    .order_by("display_name")
                )

                label_distribution = (
                    Issue.objects.filter(
                        issue_cycle__cycle_id=data[0]["id"],
                        workspace__slug=slug,
                        project_id=project_id,
                    )
                    .annotate(label_name=F("labels__name"))
                    .annotate(color=F("labels__color"))
                    .annotate(label_id=F("labels__id"))
                    .values("label_name", "color", "label_id")
                    .annotate(
                        total_issues=Count(
                            "id",
                            filter=Q(archived_at__isnull=True, is_draft=False),
                        )
                    )
                    .annotate(
                        completed_issues=Count(
                            "id",
                            filter=Q(
                                completed_at__isnull=False,
                                archived_at__isnull=True,
                                is_draft=False,
                            ),
                        )
                    )
                    .annotate(
                        pending_issues=Count(
                            "id",
                            filter=Q(
                                completed_at__isnull=True,
                                archived_at__isnull=True,
                                is_draft=False,
                            ),
                        )
                    )
                    .order_by("label_name")
                )
                data[0]["distribution"] = {
                    "assignees": assignee_distribution,
                    "labels": label_distribution,
                    "completion_chart": {},
                }

                if data[0]["start_date"] and data[0]["end_date"]:
                    data[0]["distribution"]["completion_chart"] = (
                        burndown_plot(
                            queryset=queryset.first(),
                            slug=slug,
                            project_id=project_id,
                            cycle_id=data[0]["id"],
                        )
                    )

            return Response(data, status=status.HTTP_200_OK)

        data = queryset.values(
            # necessary fields
            "id",
            "workspace_id",
            "project_id",
            # model fields
            "name",
            "description",
            "start_date",
            "end_date",
            "owned_by_id",
            "view_props",
            "sort_order",
            "external_source",
            "external_id",
            "progress_snapshot",
            # meta fields
            "is_favorite",
            "total_issues",
            "cancelled_issues",
            "completed_issues",
            "started_issues",
            "unstarted_issues",
            "backlog_issues",
            "assignee_ids",
            "status",
        )
        return Response(data, status=status.HTTP_200_OK)

    def create(self, request, slug, project_id):
        if (
            request.data.get("start_date", None) is None
            and request.data.get("end_date", None) is None
        ) or (
            request.data.get("start_date", None) is not None
            and request.data.get("end_date", None) is not None
        ):
            serializer = CycleWriteSerializer(data=request.data)
            if serializer.is_valid():
                serializer.save(
                    project_id=project_id,
                    owned_by=request.user,
                )
                cycle = (
                    self.get_queryset()
                    .filter(pk=serializer.data["id"])
                    .values(
                        # necessary fields
                        "id",
                        "workspace_id",
                        "project_id",
                        # model fields
                        "name",
                        "description",
                        "start_date",
                        "end_date",
                        "owned_by_id",
                        "view_props",
                        "sort_order",
                        "external_source",
                        "external_id",
                        "progress_snapshot",
                        # meta fields
                        "is_favorite",
                        "cancelled_issues",
                        "total_issues",
                        "completed_issues",
                        "started_issues",
                        "unstarted_issues",
                        "backlog_issues",
                        "assignee_ids",
                        "status",
                    )
                    .first()
                )
                return Response(cycle, status=status.HTTP_201_CREATED)
            return Response(
                serializer.errors, status=status.HTTP_400_BAD_REQUEST
            )
        else:
            return Response(
                {
                    "error": "Both start date and end date are either required or are to be null"
                },
                status=status.HTTP_400_BAD_REQUEST,
            )

    def partial_update(self, request, slug, project_id, pk):
        queryset = self.get_queryset().filter(
            workspace__slug=slug, project_id=project_id, pk=pk
        )
        cycle = queryset.first()
        if cycle.archived_at:
            return Response(
                {"error": "Archived cycle cannot be updated"},
                status=status.HTTP_400_BAD_REQUEST,
            )
        request_data = request.data

        if (
            cycle.end_date is not None
            and cycle.end_date < timezone.now().date()
        ):
            if "sort_order" in request_data:
                # Can only change sort order for a completed cycle``
                request_data = {
                    "sort_order": request_data.get(
                        "sort_order", cycle.sort_order
                    )
                }
            else:
                return Response(
                    {
                        "error": "The Cycle has already been completed so it cannot be edited"
                    },
                    status=status.HTTP_400_BAD_REQUEST,
                )

        serializer = CycleWriteSerializer(
            cycle, data=request.data, partial=True
        )
        if serializer.is_valid():
            serializer.save()
            cycle = queryset.values(
                # necessary fields
                "id",
                "workspace_id",
                "project_id",
                # model fields
                "name",
                "description",
                "start_date",
                "end_date",
                "owned_by_id",
                "view_props",
                "sort_order",
                "external_source",
                "external_id",
                "progress_snapshot",
                # meta fields
                "is_favorite",
                "total_issues",
                "cancelled_issues",
                "completed_issues",
                "started_issues",
                "unstarted_issues",
                "backlog_issues",
                "assignee_ids",
                "status",
            ).first()
            return Response(cycle, status=status.HTTP_200_OK)
        return Response(serializer.errors, status=status.HTTP_400_BAD_REQUEST)

    def retrieve(self, request, slug, project_id, pk):
        queryset = (
            self.get_queryset().filter(archived_at__isnull=True).filter(pk=pk)
        )
        data = (
            self.get_queryset()
            .filter(pk=pk)
            .annotate(
                sub_issues=Issue.issue_objects.filter(
                    project_id=self.kwargs.get("project_id"),
                    parent__isnull=False,
                    issue_cycle__cycle_id=pk,
                )
                .order_by()
                .annotate(count=Func(F("id"), function="Count"))
                .values("count")
            )
            .values(
                # necessary fields
                "id",
                "workspace_id",
                "project_id",
                # model fields
                "name",
                "description",
                "start_date",
                "end_date",
                "owned_by_id",
                "view_props",
                "sort_order",
                "external_source",
                "external_id",
                "progress_snapshot",
                "sub_issues",
                # meta fields
                "is_favorite",
                "total_issues",
                "cancelled_issues",
                "completed_issues",
                "started_issues",
                "unstarted_issues",
                "backlog_issues",
                "assignee_ids",
                "status",
            )
            .first()
        )
        queryset = queryset.first()
        # Assignee Distribution
        assignee_distribution = (
            Issue.objects.filter(
                issue_cycle__cycle_id=pk,
                workspace__slug=slug,
                project_id=project_id,
            )
            .annotate(first_name=F("assignees__first_name"))
            .annotate(last_name=F("assignees__last_name"))
            .annotate(assignee_id=F("assignees__id"))
            .annotate(avatar=F("assignees__avatar"))
            .annotate(display_name=F("assignees__display_name"))
            .values(
                "first_name",
                "last_name",
                "assignee_id",
                "avatar",
                "display_name",
            )
            .annotate(
                total_issues=Count(
                    "id",
                    filter=Q(archived_at__isnull=True, is_draft=False),
                ),
            )
            .annotate(
                completed_issues=Count(
                    "id",
                    filter=Q(
                        completed_at__isnull=False,
                        archived_at__isnull=True,
                        is_draft=False,
                    ),
                )
            )
            .annotate(
                pending_issues=Count(
                    "id",
                    filter=Q(
                        completed_at__isnull=True,
                        archived_at__isnull=True,
                        is_draft=False,
                    ),
                )
            )
            .order_by("first_name", "last_name")
        )

        # Label Distribution
        label_distribution = (
            Issue.objects.filter(
                issue_cycle__cycle_id=pk,
                workspace__slug=slug,
                project_id=project_id,
            )
            .annotate(label_name=F("labels__name"))
            .annotate(color=F("labels__color"))
            .annotate(label_id=F("labels__id"))
            .values("label_name", "color", "label_id")
            .annotate(
                total_issues=Count(
                    "id",
                    filter=Q(archived_at__isnull=True, is_draft=False),
                ),
            )
            .annotate(
                completed_issues=Count(
                    "id",
                    filter=Q(
                        completed_at__isnull=False,
                        archived_at__isnull=True,
                        is_draft=False,
                    ),
                )
            )
            .annotate(
                pending_issues=Count(
                    "id",
                    filter=Q(
                        completed_at__isnull=True,
                        archived_at__isnull=True,
                        is_draft=False,
                    ),
                )
            )
            .order_by("label_name")
        )

        data["distribution"] = {
            "assignees": assignee_distribution,
            "labels": label_distribution,
            "completion_chart": {},
        }

        if queryset.start_date and queryset.end_date:
            data["distribution"]["completion_chart"] = burndown_plot(
                queryset=queryset,
                slug=slug,
                project_id=project_id,
                cycle_id=pk,
            )

        return Response(
            data,
            status=status.HTTP_200_OK,
        )

    def destroy(self, request, slug, project_id, pk):
        cycle_issues = list(
            CycleIssue.objects.filter(
                cycle_id=self.kwargs.get("pk")
            ).values_list("issue", flat=True)
        )
        cycle = Cycle.objects.get(
            workspace__slug=slug, project_id=project_id, pk=pk
        )

        issue_activity.delay(
            type="cycle.activity.deleted",
            requested_data=json.dumps(
                {
                    "cycle_id": str(pk),
                    "cycle_name": str(cycle.name),
                    "issues": [str(issue_id) for issue_id in cycle_issues],
                }
            ),
            actor_id=str(request.user.id),
            issue_id=str(pk),
            project_id=str(project_id),
            current_instance=None,
            epoch=int(timezone.now().timestamp()),
            notification=True,
            origin=request.META.get("HTTP_ORIGIN"),
        )
        # Delete the cycle
        cycle.delete()
        return Response(status=status.HTTP_204_NO_CONTENT)


class CycleArchiveUnarchiveEndpoint(BaseAPIView):

    permission_classes = [
        ProjectEntityPermission,
    ]

    def get_queryset(self):
        favorite_subquery = CycleFavorite.objects.filter(
            user=self.request.user,
            cycle_id=OuterRef("pk"),
            project_id=self.kwargs.get("project_id"),
            workspace__slug=self.kwargs.get("slug"),
        )
        return (
            Cycle.objects.filter(workspace__slug=self.kwargs.get("slug"))
            .filter(project_id=self.kwargs.get("project_id"))
            .filter(archived_at__isnull=False)
            .filter(
                project__project_projectmember__member=self.request.user,
                project__project_projectmember__is_active=True,
            )
            .filter(project__archived_at__isnull=True)
            .select_related("project", "workspace", "owned_by")
            .prefetch_related(
                Prefetch(
                    "issue_cycle__issue__assignees",
                    queryset=User.objects.only(
                        "avatar", "first_name", "id"
                    ).distinct(),
                )
            )
            .prefetch_related(
                Prefetch(
                    "issue_cycle__issue__labels",
                    queryset=Label.objects.only(
                        "name", "color", "id"
                    ).distinct(),
                )
            )
            .annotate(is_favorite=Exists(favorite_subquery))
            .annotate(
                completed_issues=Count(
                    "issue_cycle__issue__state__group",
                    filter=Q(
                        issue_cycle__issue__state__group="completed",
                        issue_cycle__issue__archived_at__isnull=True,
                        issue_cycle__issue__is_draft=False,
                    ),
                )
            )
            .annotate(
                cancelled_issues=Count(
                    "issue_cycle__issue__state__group",
                    filter=Q(
                        issue_cycle__issue__state__group="cancelled",
                        issue_cycle__issue__archived_at__isnull=True,
                        issue_cycle__issue__is_draft=False,
                    ),
                )
            )
            .annotate(
                started_issues=Count(
                    "issue_cycle__issue__state__group",
                    filter=Q(
                        issue_cycle__issue__state__group="started",
                        issue_cycle__issue__archived_at__isnull=True,
                        issue_cycle__issue__is_draft=False,
                    ),
                )
            )
            .annotate(
                unstarted_issues=Count(
                    "issue_cycle__issue__state__group",
                    filter=Q(
                        issue_cycle__issue__state__group="unstarted",
                        issue_cycle__issue__archived_at__isnull=True,
                        issue_cycle__issue__is_draft=False,
                    ),
                )
            )
            .annotate(
                backlog_issues=Count(
                    "issue_cycle__issue__state__group",
                    filter=Q(
                        issue_cycle__issue__state__group="backlog",
                        issue_cycle__issue__archived_at__isnull=True,
                        issue_cycle__issue__is_draft=False,
                    ),
                )
            )
            .annotate(
                status=Case(
                    When(
                        Q(start_date__lte=timezone.now())
                        & Q(end_date__gte=timezone.now()),
                        then=Value("CURRENT"),
                    ),
                    When(
                        start_date__gt=timezone.now(), then=Value("UPCOMING")
                    ),
                    When(end_date__lt=timezone.now(), then=Value("COMPLETED")),
                    When(
                        Q(start_date__isnull=True) & Q(end_date__isnull=True),
                        then=Value("DRAFT"),
                    ),
                    default=Value("DRAFT"),
                    output_field=CharField(),
                )
            )
            .annotate(
                assignee_ids=Coalesce(
                    ArrayAgg(
                        "issue_cycle__issue__assignees__id",
                        distinct=True,
                        filter=~Q(
                            issue_cycle__issue__assignees__id__isnull=True
                        )
                        & Q(
                            issue_cycle__issue__assignees__member_project__is_active=True
                        ),
                    ),
                    Value([], output_field=ArrayField(UUIDField())),
                )
            )
            .order_by("-is_favorite", "name")
            .distinct()
        )

    def get(self, request, slug, project_id):
        queryset = (
            self.get_queryset()
            .annotate(
                total_issues=Count(
                    "issue_cycle",
                    filter=Q(
                        issue_cycle__issue__archived_at__isnull=True,
                        issue_cycle__issue__is_draft=False,
                    ),
                )
            )
            .values(
                # necessary fields
                "id",
                "workspace_id",
                "project_id",
                # model fields
                "name",
                "description",
                "start_date",
                "end_date",
                "owned_by_id",
                "view_props",
                "sort_order",
                "external_source",
                "external_id",
                "progress_snapshot",
                # meta fields
                "total_issues",
                "is_favorite",
                "cancelled_issues",
                "completed_issues",
                "started_issues",
                "unstarted_issues",
                "backlog_issues",
                "assignee_ids",
                "status",
                "archived_at",
            )
        ).order_by("-is_favorite", "-created_at")
        return Response(queryset, status=status.HTTP_200_OK)

    def post(self, request, slug, project_id, cycle_id):
        cycle = Cycle.objects.get(
            pk=cycle_id, project_id=project_id, workspace__slug=slug
        )
        cycle.archived_at = timezone.now()
        cycle.save()
        return Response(
            {"archived_at": str(cycle.archived_at)},
            status=status.HTTP_200_OK,
        )

    def delete(self, request, slug, project_id, cycle_id):
        cycle = Cycle.objects.get(
            pk=cycle_id, project_id=project_id, workspace__slug=slug
        )
        cycle.archived_at = None
        cycle.save()
        return Response(status=status.HTTP_204_NO_CONTENT)


class CycleDateCheckEndpoint(BaseAPIView):
    permission_classes = [
        ProjectEntityPermission,
    ]

    def post(self, request, slug, project_id):
        start_date = request.data.get("start_date", False)
        end_date = request.data.get("end_date", False)
        cycle_id = request.data.get("cycle_id")
        if not start_date or not end_date:
            return Response(
                {"error": "Start date and end date both are required"},
                status=status.HTTP_400_BAD_REQUEST,
            )

        # Check if any cycle intersects in the given interval
        cycles = Cycle.objects.filter(
            Q(workspace__slug=slug)
            & Q(project_id=project_id)
            & (
                Q(start_date__lte=start_date, end_date__gte=start_date)
                | Q(start_date__lte=end_date, end_date__gte=end_date)
                | Q(start_date__gte=start_date, end_date__lte=end_date)
            )
        ).exclude(pk=cycle_id)
        if cycles.exists():
            return Response(
                {
                    "error": "You have a cycle already on the given dates, if you want to create a draft cycle you can do that by removing dates",
                    "status": False,
                }
            )
        else:
            return Response({"status": True}, status=status.HTTP_200_OK)


class CycleFavoriteViewSet(BaseViewSet):
    serializer_class = CycleFavoriteSerializer
    model = CycleFavorite

    def get_queryset(self):
        return self.filter_queryset(
            super()
            .get_queryset()
            .filter(workspace__slug=self.kwargs.get("slug"))
            .filter(user=self.request.user)
            .select_related("cycle", "cycle__owned_by")
        )

    def create(self, request, slug, project_id):
        serializer = CycleFavoriteSerializer(data=request.data)
        if serializer.is_valid():
            serializer.save(user=request.user, project_id=project_id)
            return Response(serializer.data, status=status.HTTP_201_CREATED)
        return Response(serializer.errors, status=status.HTTP_400_BAD_REQUEST)

    def destroy(self, request, slug, project_id, cycle_id):
        cycle_favorite = CycleFavorite.objects.get(
            project=project_id,
            user=request.user,
            workspace__slug=slug,
            cycle_id=cycle_id,
        )
        cycle_favorite.delete()
        return Response(status=status.HTTP_204_NO_CONTENT)


class TransferCycleIssueEndpoint(BaseAPIView):
    permission_classes = [
        ProjectEntityPermission,
    ]

    def post(self, request, slug, project_id, cycle_id):
        new_cycle_id = request.data.get("new_cycle_id", False)

        if not new_cycle_id:
            return Response(
                {"error": "New Cycle Id is required"},
                status=status.HTTP_400_BAD_REQUEST,
            )

        new_cycle = Cycle.objects.filter(
            workspace__slug=slug, project_id=project_id, pk=new_cycle_id
        ).first()

        old_cycle = (
            Cycle.objects.filter(
                workspace__slug=slug, project_id=project_id, pk=cycle_id
            )
            .annotate(
                total_issues=Count(
                    "issue_cycle",
                    filter=Q(
                        issue_cycle__issue__archived_at__isnull=True,
                        issue_cycle__issue__is_draft=False,
                    ),
                )
            )
            .annotate(
                completed_issues=Count(
                    "issue_cycle__issue__state__group",
                    filter=Q(
                        issue_cycle__issue__state__group="completed",
                        issue_cycle__issue__archived_at__isnull=True,
                        issue_cycle__issue__is_draft=False,
                    ),
                )
            )
            .annotate(
                cancelled_issues=Count(
                    "issue_cycle__issue__state__group",
                    filter=Q(
                        issue_cycle__issue__state__group="cancelled",
                        issue_cycle__issue__archived_at__isnull=True,
                        issue_cycle__issue__is_draft=False,
                    ),
                )
            )
            .annotate(
                started_issues=Count(
                    "issue_cycle__issue__state__group",
                    filter=Q(
                        issue_cycle__issue__state__group="started",
                        issue_cycle__issue__archived_at__isnull=True,
                        issue_cycle__issue__is_draft=False,
                    ),
                )
            )
            .annotate(
                unstarted_issues=Count(
                    "issue_cycle__issue__state__group",
                    filter=Q(
                        issue_cycle__issue__state__group="unstarted",
                        issue_cycle__issue__archived_at__isnull=True,
                        issue_cycle__issue__is_draft=False,
                    ),
                )
            )
            .annotate(
                backlog_issues=Count(
                    "issue_cycle__issue__state__group",
                    filter=Q(
                        issue_cycle__issue__state__group="backlog",
                        issue_cycle__issue__archived_at__isnull=True,
                        issue_cycle__issue__is_draft=False,
                    ),
                )
            )
        )

        # Pass the new_cycle queryset to burndown_plot
        completion_chart = burndown_plot(
            queryset=old_cycle.first(),
            slug=slug,
            project_id=project_id,
            cycle_id=cycle_id,
        )

        # Get the assignee distribution
        assignee_distribution = (
            Issue.objects.filter(
                issue_cycle__cycle_id=cycle_id,
                workspace__slug=slug,
                project_id=project_id,
            )
            .annotate(display_name=F("assignees__display_name"))
            .annotate(assignee_id=F("assignees__id"))
            .annotate(avatar=F("assignees__avatar"))
            .values("display_name", "assignee_id", "avatar")
            .annotate(
                total_issues=Count(
                    "id",
                    filter=Q(archived_at__isnull=True, is_draft=False),
                ),
            )
            .annotate(
                completed_issues=Count(
                    "id",
                    filter=Q(
                        completed_at__isnull=False,
                        archived_at__isnull=True,
                        is_draft=False,
                    ),
                )
            )
            .annotate(
                pending_issues=Count(
                    "id",
                    filter=Q(
                        completed_at__isnull=True,
                        archived_at__isnull=True,
                        is_draft=False,
                    ),
                )
            )
            .order_by("display_name")
        )
        # assignee distribution serialized
        assignee_distribution_data = [
            {
                "display_name": item["display_name"],
                "assignee_id": (
                    str(item["assignee_id"]) if item["assignee_id"] else None
                ),
                "avatar": item["avatar"],
                "total_issues": item["total_issues"],
                "completed_issues": item["completed_issues"],
                "pending_issues": item["pending_issues"],
            }
            for item in assignee_distribution
        ]

        # Get the label distribution
        label_distribution = (
            Issue.objects.filter(
                issue_cycle__cycle_id=cycle_id,
                workspace__slug=slug,
                project_id=project_id,
            )
            .annotate(label_name=F("labels__name"))
            .annotate(color=F("labels__color"))
            .annotate(label_id=F("labels__id"))
            .values("label_name", "color", "label_id")
            .annotate(
                total_issues=Count(
                    "id",
                    filter=Q(archived_at__isnull=True, is_draft=False),
                )
            )
            .annotate(
                completed_issues=Count(
                    "id",
                    filter=Q(
                        completed_at__isnull=False,
                        archived_at__isnull=True,
                        is_draft=False,
                    ),
                )
            )
            .annotate(
                pending_issues=Count(
                    "id",
                    filter=Q(
                        completed_at__isnull=True,
                        archived_at__isnull=True,
                        is_draft=False,
                    ),
                )
            )
            .order_by("label_name")
        )

        assignee_distribution_data = [
            {
                "display_name": item["display_name"],
                "assignee_id": (
                    str(item["assignee_id"]) if item["assignee_id"] else None
                ),
                "avatar": item["avatar"],
                "total_issues": item["total_issues"],
                "completed_issues": item["completed_issues"],
                "pending_issues": item["pending_issues"],
            }
            for item in assignee_distribution
        ]

        # Label distribution serilization
        label_distribution_data = [
            {
                "label_name": item["label_name"],
                "color": item["color"],
                "label_id": (
                    str(item["label_id"]) if item["label_id"] else None
                ),
                "total_issues": item["total_issues"],
                "completed_issues": item["completed_issues"],
                "pending_issues": item["pending_issues"],
            }
            for item in label_distribution
        ]

        current_cycle = Cycle.objects.filter(
            workspace__slug=slug, project_id=project_id, pk=cycle_id
        ).first()

        current_cycle.progress_snapshot = {
            "total_issues": old_cycle.first().total_issues,
            "completed_issues": old_cycle.first().completed_issues,
            "cancelled_issues": old_cycle.first().cancelled_issues,
            "started_issues": old_cycle.first().started_issues,
            "unstarted_issues": old_cycle.first().unstarted_issues,
            "backlog_issues": old_cycle.first().backlog_issues,
            "distribution": {
                "labels": label_distribution_data,
                "assignees": assignee_distribution_data,
                "completion_chart": completion_chart,
            },
        }
        current_cycle.save(update_fields=["progress_snapshot"])

        if (
            new_cycle.end_date is not None
            and new_cycle.end_date < timezone.now().date()
        ):
            return Response(
                {
                    "error": "The cycle where the issues are transferred is already completed"
                },
                status=status.HTTP_400_BAD_REQUEST,
            )

        cycle_issues = CycleIssue.objects.filter(
            cycle_id=cycle_id,
            project_id=project_id,
            workspace__slug=slug,
            issue__state__group__in=["backlog", "unstarted", "started"],
        )

        updated_cycles = []
        for cycle_issue in cycle_issues:
            cycle_issue.cycle_id = new_cycle_id
            updated_cycles.append(cycle_issue)

        cycle_issues = CycleIssue.objects.bulk_update(
            updated_cycles, ["cycle_id"], batch_size=100
        )

        return Response({"message": "Success"}, status=status.HTTP_200_OK)


class CycleUserPropertiesEndpoint(BaseAPIView):
    permission_classes = [
        ProjectLitePermission,
    ]

    def patch(self, request, slug, project_id, cycle_id):
        cycle_properties = CycleUserProperties.objects.get(
            user=request.user,
            cycle_id=cycle_id,
            project_id=project_id,
            workspace__slug=slug,
        )

        cycle_properties.filters = request.data.get(
            "filters", cycle_properties.filters
        )
        cycle_properties.display_filters = request.data.get(
            "display_filters", cycle_properties.display_filters
        )
        cycle_properties.display_properties = request.data.get(
            "display_properties", cycle_properties.display_properties
        )
        cycle_properties.save()

        serializer = CycleUserPropertiesSerializer(cycle_properties)
        return Response(serializer.data, status=status.HTTP_201_CREATED)

    def get(self, request, slug, project_id, cycle_id):
        cycle_properties, _ = CycleUserProperties.objects.get_or_create(
            user=request.user,
            project_id=project_id,
            cycle_id=cycle_id,
            workspace__slug=slug,
        )
        serializer = CycleUserPropertiesSerializer(cycle_properties)
        return Response(serializer.data, status=status.HTTP_200_OK)


class ActiveCycleEndpoint(BaseAPIView):
    permission_classes = [
        WorkspaceUserPermission,
    ]

    def get_results_controller(self, results, active_cycles=None):
        for cycle in results:
            assignee_distribution = (
                Issue.issue_objects.filter(
                    issue_cycle__cycle_id=cycle["id"],
                    project_id=cycle["project_id"],
                    workspace__slug=self.kwargs.get("slug"),
                )
                .annotate(display_name=F("assignees__display_name"))
                .annotate(assignee_id=F("assignees__id"))
                .annotate(avatar=F("assignees__avatar"))
                .values("display_name", "assignee_id", "avatar")
                .annotate(
                    total_issues=Count(
                        "assignee_id",
                        filter=Q(archived_at__isnull=True, is_draft=False),
                    ),
                )
                .annotate(
                    completed_issues=Count(
                        "assignee_id",
                        filter=Q(
                            completed_at__isnull=False,
                            archived_at__isnull=True,
                            is_draft=False,
                        ),
                    )
                )
                .annotate(
                    pending_issues=Count(
                        "assignee_id",
                        filter=Q(
                            completed_at__isnull=True,
                            archived_at__isnull=True,
                            is_draft=False,
                        ),
                    )
                )
                .order_by("display_name")
            )

            label_distribution = (
                Issue.issue_objects.filter(
                    issue_cycle__cycle_id=cycle["id"],
                    project_id=cycle["project_id"],
                    workspace__slug=self.kwargs.get("slug"),
                )
                .annotate(label_name=F("labels__name"))
                .annotate(color=F("labels__color"))
                .annotate(label_id=F("labels__id"))
                .values("label_name", "color", "label_id")
                .annotate(
                    total_issues=Count(
                        "label_id",
                        filter=Q(archived_at__isnull=True, is_draft=False),
                    )
                )
                .annotate(
                    completed_issues=Count(
                        "label_id",
                        filter=Q(
                            completed_at__isnull=False,
                            archived_at__isnull=True,
                            is_draft=False,
                        ),
                    )
                )
                .annotate(
                    pending_issues=Count(
                        "label_id",
                        filter=Q(
                            completed_at__isnull=True,
                            archived_at__isnull=True,
                            is_draft=False,
                        ),
                    )
                )
                .order_by("label_name")
            )
            cycle["distribution"] = {
                "assignees": assignee_distribution,
                "labels": label_distribution,
                "completion_chart": {},
            }
            if cycle["start_date"] and cycle["end_date"]:
                cycle["distribution"]["completion_chart"] = burndown_plot(
                    queryset=active_cycles.get(pk=cycle["id"]),
                    slug=self.kwargs.get("slug"),
                    project_id=cycle["project_id"],
                    cycle_id=cycle["id"],
                )
        return results

    def get(self, request, slug):
        subquery = CycleFavorite.objects.filter(
            user=self.request.user,
            cycle_id=OuterRef("pk"),
            project_id=self.kwargs.get("project_id"),
            workspace__slug=self.kwargs.get("slug"),
        )
        active_cycles = (
            Cycle.objects.filter(
                workspace__slug=slug,
                project__project_projectmember__member=self.request.user,
                project__project_projectmember__is_active=True,
                start_date__lte=timezone.now(),
                end_date__gte=timezone.now(),
            )
            .select_related("project")
            .select_related("workspace")
            .select_related("owned_by")
            .annotate(is_favorite=Exists(subquery))
            .annotate(
                total_issues=Count(
                    "issue_cycle",
                    filter=Q(
                        issue_cycle__issue__archived_at__isnull=True,
                        issue_cycle__issue__is_draft=False,
                    ),
                )
            )
            .annotate(
                completed_issues=Count(
                    "issue_cycle__issue__state__group",
                    filter=Q(
                        issue_cycle__issue__state__group="completed",
                        issue_cycle__issue__archived_at__isnull=True,
                        issue_cycle__issue__is_draft=False,
                    ),
                )
            )
            .annotate(
                cancelled_issues=Count(
                    "issue_cycle__issue__state__group",
                    filter=Q(
                        issue_cycle__issue__state__group="cancelled",
                        issue_cycle__issue__archived_at__isnull=True,
                        issue_cycle__issue__is_draft=False,
                    ),
                )
            )
            .annotate(
                started_issues=Count(
                    "issue_cycle__issue__state__group",
                    filter=Q(
                        issue_cycle__issue__state__group="started",
                        issue_cycle__issue__archived_at__isnull=True,
                        issue_cycle__issue__is_draft=False,
                    ),
                )
            )
            .annotate(
                unstarted_issues=Count(
                    "issue_cycle__issue__state__group",
                    filter=Q(
                        issue_cycle__issue__state__group="unstarted",
                        issue_cycle__issue__archived_at__isnull=True,
                        issue_cycle__issue__is_draft=False,
                    ),
                )
            )
            .annotate(
                backlog_issues=Count(
                    "issue_cycle__issue__state__group",
                    filter=Q(
                        issue_cycle__issue__state__group="backlog",
                        issue_cycle__issue__archived_at__isnull=True,
                        issue_cycle__issue__is_draft=False,
                    ),
                )
            )
            .annotate(
                status=Case(
                    When(
                        Q(start_date__lte=timezone.now())
                        & Q(end_date__gte=timezone.now()),
                        then=Value("CURRENT"),
                    ),
                    When(
                        start_date__gt=timezone.now(), then=Value("UPCOMING")
                    ),
                    When(end_date__lt=timezone.now(), then=Value("COMPLETED")),
                    When(
                        Q(start_date__isnull=True) & Q(end_date__isnull=True),
                        then=Value("DRAFT"),
                    ),
                    default=Value("DRAFT"),
                    output_field=CharField(),
                )
            )
            .prefetch_related(
                Prefetch(
                    "issue_cycle__issue__assignees",
                    queryset=User.objects.only(
                        "avatar", "first_name", "id"
                    ).distinct(),
                )
            )
            .prefetch_related(
                Prefetch(
                    "issue_cycle__issue__labels",
                    queryset=Label.objects.only(
                        "name", "color", "id"
                    ).distinct(),
                )
            )
            .order_by("-created_at")
        )

        return self.paginate(
            request=request,
            queryset=active_cycles,
            on_results=lambda active_cycles: ActiveCycleSerializer(
                active_cycles, many=True
            ).data,
            controller=lambda results: self.get_results_controller(
                results, active_cycles
            ),
            default_per_page=int(request.GET.get("per_page", 3)),
        )<|MERGE_RESOLUTION|>--- conflicted
+++ resolved
@@ -26,18 +26,6 @@
 # Third party imports
 from rest_framework.response import Response
 
-<<<<<<< HEAD
-# Module imports
-from .. import BaseViewSet, BaseAPIView, WebhookMixin
-from plane.app.serializers import (
-    CycleSerializer,
-    CycleFavoriteSerializer,
-    CycleWriteSerializer,
-    CycleUserPropertiesSerializer,
-    ActiveCycleSerializer,
-)
-=======
->>>>>>> ea728a38
 from plane.app.permissions import (
     WorkspaceUserPermission,
     ProjectEntityPermission,
