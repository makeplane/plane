# Python imports
import json

from django.contrib.postgres.aggregates import ArrayAgg
from django.contrib.postgres.fields import ArrayField

# Django imports
from django.contrib.postgres.aggregates import ArrayAgg
from django.contrib.postgres.fields import ArrayField
from django.db.models import (
    Case,
    CharField,
    Count,
    Exists,
    F,
    Func,
    OuterRef,
    Prefetch,
    Q,
    UUIDField,
    Value,
    When,
)
from django.db.models.functions import Coalesce
from django.utils import timezone
<<<<<<< HEAD

# Third party imports
from rest_framework import status
=======
from rest_framework import status

# Third party imports
>>>>>>> 204e4a8c
from rest_framework.response import Response

from plane.app.permissions import (
    ProjectEntityPermission,
    ProjectLitePermission,
)
from plane.app.serializers import (
    CycleFavoriteSerializer,
    CycleSerializer,
    CycleUserPropertiesSerializer,
    CycleWriteSerializer,
)
from plane.bgtasks.issue_activites_task import issue_activity
from plane.db.models import (
    Cycle,
    CycleFavorite,
    CycleIssue,
    CycleUserProperties,
    Issue,
    Label,
    User,
)
from plane.utils.analytics_plot import burndown_plot

# Module imports
from .. import BaseAPIView, BaseViewSet, WebhookMixin


class CycleViewSet(WebhookMixin, BaseViewSet):
    serializer_class = CycleSerializer
    model = Cycle
    webhook_event = "cycle"
    permission_classes = [
        ProjectEntityPermission,
    ]

    def perform_create(self, serializer):
        serializer.save(
            project_id=self.kwargs.get("project_id"),
            owned_by=self.request.user,
        )

    def get_queryset(self):
        favorite_subquery = CycleFavorite.objects.filter(
            user=self.request.user,
            cycle_id=OuterRef("pk"),
            project_id=self.kwargs.get("project_id"),
            workspace__slug=self.kwargs.get("slug"),
        )
        return self.filter_queryset(
            super()
            .get_queryset()
            .filter(workspace__slug=self.kwargs.get("slug"))
            .filter(project_id=self.kwargs.get("project_id"))
            .filter(
                project__project_projectmember__member=self.request.user,
                project__project_projectmember__is_active=True,
            )
            .filter(project__archived_at__isnull=True)
            .select_related("project", "workspace", "owned_by")
            .prefetch_related(
                Prefetch(
                    "issue_cycle__issue__assignees",
                    queryset=User.objects.only(
                        "avatar", "first_name", "id"
                    ).distinct(),
                )
            )
            .prefetch_related(
                Prefetch(
                    "issue_cycle__issue__labels",
                    queryset=Label.objects.only(
                        "name", "color", "id"
                    ).distinct(),
                )
            )
            .annotate(is_favorite=Exists(favorite_subquery))
            .annotate(
                total_issues=Count(
                    "issue_cycle__issue__id",
                    distinct=True,
                    filter=Q(
                        issue_cycle__issue__archived_at__isnull=True,
                        issue_cycle__issue__is_draft=False,
                    ),
                )
            )
            .annotate(
                completed_issues=Count(
                    "issue_cycle__issue__id",
                    distinct=True,
                    filter=Q(
                        issue_cycle__issue__state__group="completed",
                        issue_cycle__issue__archived_at__isnull=True,
                        issue_cycle__issue__is_draft=False,
                    ),
                )
            )
            .annotate(
                cancelled_issues=Count(
                    "issue_cycle__issue__id",
                    distinct=True,
                    filter=Q(
                        issue_cycle__issue__state__group="cancelled",
                        issue_cycle__issue__archived_at__isnull=True,
                        issue_cycle__issue__is_draft=False,
                    ),
                )
            )
            .annotate(
                started_issues=Count(
                    "issue_cycle__issue__id",
                    distinct=True,
                    filter=Q(
                        issue_cycle__issue__state__group="started",
                        issue_cycle__issue__archived_at__isnull=True,
                        issue_cycle__issue__is_draft=False,
                    ),
                )
            )
            .annotate(
                unstarted_issues=Count(
                    "issue_cycle__issue__id",
                    distinct=True,
                    filter=Q(
                        issue_cycle__issue__state__group="unstarted",
                        issue_cycle__issue__archived_at__isnull=True,
                        issue_cycle__issue__is_draft=False,
                    ),
                )
            )
            .annotate(
                backlog_issues=Count(
                    "issue_cycle__issue__id",
                    distinct=True,
                    filter=Q(
                        issue_cycle__issue__state__group="backlog",
                        issue_cycle__issue__archived_at__isnull=True,
                        issue_cycle__issue__is_draft=False,
                    ),
                )
            )
            .annotate(
                status=Case(
                    When(
                        Q(start_date__lte=timezone.now())
                        & Q(end_date__gte=timezone.now()),
                        then=Value("CURRENT"),
                    ),
                    When(
                        start_date__gt=timezone.now(), then=Value("UPCOMING")
                    ),
                    When(end_date__lt=timezone.now(), then=Value("COMPLETED")),
                    When(
                        Q(start_date__isnull=True) & Q(end_date__isnull=True),
                        then=Value("DRAFT"),
                    ),
                    default=Value("DRAFT"),
                    output_field=CharField(),
                )
            )
            .annotate(
                assignee_ids=Coalesce(
                    ArrayAgg(
                        "issue_cycle__issue__assignees__id",
                        distinct=True,
                        filter=~Q(
                            issue_cycle__issue__assignees__id__isnull=True
                        ),
                    ),
                    Value([], output_field=ArrayField(UUIDField())),
                )
            )
            .order_by("-is_favorite", "name")
            .distinct()
        )

    def list(self, request, slug, project_id):
        queryset = self.get_queryset().filter(archived_at__isnull=True)
        cycle_view = request.GET.get("cycle_view", "all")

        # Update the order by
        queryset = queryset.order_by("-is_favorite", "-created_at")

        # Current Cycle
        if cycle_view == "current":
            queryset = queryset.filter(
                start_date__lte=timezone.now(),
                end_date__gte=timezone.now(),
            )

            data = queryset.values(
                # necessary fields
                "id",
                "workspace_id",
                "project_id",
                # model fields
                "name",
                "description",
                "start_date",
                "end_date",
                "owned_by_id",
                "view_props",
                "sort_order",
                "external_source",
                "external_id",
                "progress_snapshot",
                # meta fields
                "is_favorite",
                "total_issues",
                "cancelled_issues",
                "completed_issues",
                "started_issues",
                "unstarted_issues",
                "backlog_issues",
                "assignee_ids",
                "status",
            )

            if data:
                assignee_distribution = (
                    Issue.objects.filter(
                        issue_cycle__cycle_id=data[0]["id"],
                        workspace__slug=slug,
                        project_id=project_id,
                    )
                    .annotate(display_name=F("assignees__display_name"))
                    .annotate(assignee_id=F("assignees__id"))
                    .annotate(avatar=F("assignees__avatar"))
                    .values("display_name", "assignee_id", "avatar")
                    .annotate(
                        total_issues=Count(
                            "id",
                            filter=Q(archived_at__isnull=True, is_draft=False),
                        ),
                    )
                    .annotate(
                        completed_issues=Count(
                            "id",
                            filter=Q(
                                completed_at__isnull=False,
                                archived_at__isnull=True,
                                is_draft=False,
                            ),
                        )
                    )
                    .annotate(
                        pending_issues=Count(
                            "id",
                            filter=Q(
                                completed_at__isnull=True,
                                archived_at__isnull=True,
                                is_draft=False,
                            ),
                        )
                    )
                    .order_by("display_name")
                )

                label_distribution = (
                    Issue.objects.filter(
                        issue_cycle__cycle_id=data[0]["id"],
                        workspace__slug=slug,
                        project_id=project_id,
                    )
                    .annotate(label_name=F("labels__name"))
                    .annotate(color=F("labels__color"))
                    .annotate(label_id=F("labels__id"))
                    .values("label_name", "color", "label_id")
                    .annotate(
                        total_issues=Count(
                            "id",
                            filter=Q(archived_at__isnull=True, is_draft=False),
                        )
                    )
                    .annotate(
                        completed_issues=Count(
                            "id",
                            filter=Q(
                                completed_at__isnull=False,
                                archived_at__isnull=True,
                                is_draft=False,
                            ),
                        )
                    )
                    .annotate(
                        pending_issues=Count(
                            "id",
                            filter=Q(
                                completed_at__isnull=True,
                                archived_at__isnull=True,
                                is_draft=False,
                            ),
                        )
                    )
                    .order_by("label_name")
                )
                data[0]["distribution"] = {
                    "assignees": assignee_distribution,
                    "labels": label_distribution,
                    "completion_chart": {},
                }

                if data[0]["start_date"] and data[0]["end_date"]:
                    data[0]["distribution"]["completion_chart"] = (
                        burndown_plot(
                            queryset=queryset.first(),
                            slug=slug,
                            project_id=project_id,
                            cycle_id=data[0]["id"],
                        )
                    )

            return Response(data, status=status.HTTP_200_OK)

        data = queryset.values(
            # necessary fields
            "id",
            "workspace_id",
            "project_id",
            # model fields
            "name",
            "description",
            "start_date",
            "end_date",
            "owned_by_id",
            "view_props",
            "sort_order",
            "external_source",
            "external_id",
            "progress_snapshot",
            # meta fields
            "is_favorite",
            "total_issues",
            "cancelled_issues",
            "completed_issues",
            "started_issues",
            "unstarted_issues",
            "backlog_issues",
            "assignee_ids",
            "status",
        )
        return Response(data, status=status.HTTP_200_OK)

    def create(self, request, slug, project_id):
        if (
            request.data.get("start_date", None) is None
            and request.data.get("end_date", None) is None
        ) or (
            request.data.get("start_date", None) is not None
            and request.data.get("end_date", None) is not None
        ):
            serializer = CycleWriteSerializer(data=request.data)
            if serializer.is_valid():
                serializer.save(
                    project_id=project_id,
                    owned_by=request.user,
                )
                cycle = (
                    self.get_queryset()
                    .filter(pk=serializer.data["id"])
                    .values(
                        # necessary fields
                        "id",
                        "workspace_id",
                        "project_id",
                        # model fields
                        "name",
                        "description",
                        "start_date",
                        "end_date",
                        "owned_by_id",
                        "view_props",
                        "sort_order",
                        "external_source",
                        "external_id",
                        "progress_snapshot",
                        # meta fields
                        "is_favorite",
                        "cancelled_issues",
                        "total_issues",
                        "completed_issues",
                        "started_issues",
                        "unstarted_issues",
                        "backlog_issues",
                        "assignee_ids",
                        "status",
                    )
                    .first()
                )
                return Response(cycle, status=status.HTTP_201_CREATED)
            return Response(
                serializer.errors, status=status.HTTP_400_BAD_REQUEST
            )
        else:
            return Response(
                {
                    "error": "Both start date and end date are either required or are to be null"
                },
                status=status.HTTP_400_BAD_REQUEST,
            )

    def partial_update(self, request, slug, project_id, pk):
        queryset = self.get_queryset().filter(
            workspace__slug=slug, project_id=project_id, pk=pk
        )
        cycle = queryset.first()
        if cycle.archived_at:
            return Response(
                {"error": "Archived cycle cannot be updated"},
                status=status.HTTP_400_BAD_REQUEST,
            )
        request_data = request.data

        if (
            cycle.end_date is not None
            and cycle.end_date < timezone.now().date()
        ):
            if "sort_order" in request_data:
                # Can only change sort order for a completed cycle``
                request_data = {
                    "sort_order": request_data.get(
                        "sort_order", cycle.sort_order
                    )
                }
            else:
                return Response(
                    {
                        "error": "The Cycle has already been completed so it cannot be edited"
                    },
                    status=status.HTTP_400_BAD_REQUEST,
                )

        serializer = CycleWriteSerializer(
            cycle, data=request.data, partial=True
        )
        if serializer.is_valid():
            serializer.save()
            cycle = queryset.values(
                # necessary fields
                "id",
                "workspace_id",
                "project_id",
                # model fields
                "name",
                "description",
                "start_date",
                "end_date",
                "owned_by_id",
                "view_props",
                "sort_order",
                "external_source",
                "external_id",
                "progress_snapshot",
                # meta fields
                "is_favorite",
                "total_issues",
                "cancelled_issues",
                "completed_issues",
                "started_issues",
                "unstarted_issues",
                "backlog_issues",
                "assignee_ids",
                "status",
            ).first()
            return Response(cycle, status=status.HTTP_200_OK)
        return Response(serializer.errors, status=status.HTTP_400_BAD_REQUEST)

    def retrieve(self, request, slug, project_id, pk):
        queryset = (
            self.get_queryset().filter(archived_at__isnull=True).filter(pk=pk)
        )
        data = (
            self.get_queryset()
            .filter(pk=pk)
            .annotate(
                sub_issues=Issue.issue_objects.filter(
                    project_id=self.kwargs.get("project_id"),
                    parent__isnull=False,
                    issue_cycle__cycle_id=pk,
                )
                .order_by()
                .annotate(count=Func(F("id"), function="Count"))
                .values("count")
            )
            .values(
                # necessary fields
                "id",
                "workspace_id",
                "project_id",
                # model fields
                "name",
                "description",
                "start_date",
                "end_date",
                "owned_by_id",
                "view_props",
                "sort_order",
                "external_source",
                "external_id",
                "progress_snapshot",
                "sub_issues",
                # meta fields
                "is_favorite",
                "total_issues",
                "cancelled_issues",
                "completed_issues",
                "started_issues",
                "unstarted_issues",
                "backlog_issues",
                "assignee_ids",
                "status",
            )
            .first()
        )
        queryset = queryset.first()
        # Assignee Distribution
        assignee_distribution = (
            Issue.objects.filter(
                issue_cycle__cycle_id=pk,
                workspace__slug=slug,
                project_id=project_id,
            )
            .annotate(first_name=F("assignees__first_name"))
            .annotate(last_name=F("assignees__last_name"))
            .annotate(assignee_id=F("assignees__id"))
            .annotate(avatar=F("assignees__avatar"))
            .annotate(display_name=F("assignees__display_name"))
            .values(
                "first_name",
                "last_name",
                "assignee_id",
                "avatar",
                "display_name",
            )
            .annotate(
                total_issues=Count(
                    "id",
                    filter=Q(archived_at__isnull=True, is_draft=False),
                ),
            )
            .annotate(
                completed_issues=Count(
                    "id",
                    filter=Q(
                        completed_at__isnull=False,
                        archived_at__isnull=True,
                        is_draft=False,
                    ),
                )
            )
            .annotate(
                pending_issues=Count(
                    "id",
                    filter=Q(
                        completed_at__isnull=True,
                        archived_at__isnull=True,
                        is_draft=False,
                    ),
                )
            )
            .order_by("first_name", "last_name")
        )

        # Label Distribution
        label_distribution = (
            Issue.objects.filter(
                issue_cycle__cycle_id=pk,
                workspace__slug=slug,
                project_id=project_id,
            )
            .annotate(label_name=F("labels__name"))
            .annotate(color=F("labels__color"))
            .annotate(label_id=F("labels__id"))
            .values("label_name", "color", "label_id")
            .annotate(
                total_issues=Count(
                    "id",
                    filter=Q(archived_at__isnull=True, is_draft=False),
                ),
            )
            .annotate(
                completed_issues=Count(
                    "id",
                    filter=Q(
                        completed_at__isnull=False,
                        archived_at__isnull=True,
                        is_draft=False,
                    ),
                )
            )
            .annotate(
                pending_issues=Count(
                    "id",
                    filter=Q(
                        completed_at__isnull=True,
                        archived_at__isnull=True,
                        is_draft=False,
                    ),
                )
            )
            .order_by("label_name")
        )

        data["distribution"] = {
            "assignees": assignee_distribution,
            "labels": label_distribution,
            "completion_chart": {},
        }

        if queryset.start_date and queryset.end_date:
            data["distribution"]["completion_chart"] = burndown_plot(
                queryset=queryset,
                slug=slug,
                project_id=project_id,
                cycle_id=pk,
            )

        return Response(
            data,
            status=status.HTTP_200_OK,
        )

    def destroy(self, request, slug, project_id, pk):
        cycle_issues = list(
            CycleIssue.objects.filter(
                cycle_id=self.kwargs.get("pk")
            ).values_list("issue", flat=True)
        )
        cycle = Cycle.objects.get(
            workspace__slug=slug, project_id=project_id, pk=pk
        )

        issue_activity.delay(
            type="cycle.activity.deleted",
            requested_data=json.dumps(
                {
                    "cycle_id": str(pk),
                    "cycle_name": str(cycle.name),
                    "issues": [str(issue_id) for issue_id in cycle_issues],
                }
            ),
            actor_id=str(request.user.id),
            issue_id=str(pk),
            project_id=str(project_id),
            current_instance=None,
            epoch=int(timezone.now().timestamp()),
            notification=True,
            origin=request.META.get("HTTP_ORIGIN"),
        )
        # Delete the cycle
        cycle.delete()
        return Response(status=status.HTTP_204_NO_CONTENT)


class CycleArchiveUnarchiveEndpoint(BaseAPIView):

    permission_classes = [
        ProjectEntityPermission,
    ]

    def get_queryset(self):
        favorite_subquery = CycleFavorite.objects.filter(
            user=self.request.user,
            cycle_id=OuterRef("pk"),
            project_id=self.kwargs.get("project_id"),
            workspace__slug=self.kwargs.get("slug"),
        )
        return (
            Cycle.objects.filter(workspace__slug=self.kwargs.get("slug"))
            .filter(project_id=self.kwargs.get("project_id"))
            .filter(archived_at__isnull=False)
            .filter(
                project__project_projectmember__member=self.request.user,
                project__project_projectmember__is_active=True,
            )
            .filter(project__archived_at__isnull=True)
            .select_related("project", "workspace", "owned_by")
            .prefetch_related(
                Prefetch(
                    "issue_cycle__issue__assignees",
                    queryset=User.objects.only(
                        "avatar", "first_name", "id"
                    ).distinct(),
                )
            )
            .prefetch_related(
                Prefetch(
                    "issue_cycle__issue__labels",
                    queryset=Label.objects.only(
                        "name", "color", "id"
                    ).distinct(),
                )
            )
            .annotate(is_favorite=Exists(favorite_subquery))
            .annotate(
                completed_issues=Count(
                    "issue_cycle__issue__state__group",
                    filter=Q(
                        issue_cycle__issue__state__group="completed",
                        issue_cycle__issue__archived_at__isnull=True,
                        issue_cycle__issue__is_draft=False,
                    ),
                )
            )
            .annotate(
                cancelled_issues=Count(
                    "issue_cycle__issue__state__group",
                    filter=Q(
                        issue_cycle__issue__state__group="cancelled",
                        issue_cycle__issue__archived_at__isnull=True,
                        issue_cycle__issue__is_draft=False,
                    ),
                )
            )
            .annotate(
                started_issues=Count(
                    "issue_cycle__issue__state__group",
                    filter=Q(
                        issue_cycle__issue__state__group="started",
                        issue_cycle__issue__archived_at__isnull=True,
                        issue_cycle__issue__is_draft=False,
                    ),
                )
            )
            .annotate(
                unstarted_issues=Count(
                    "issue_cycle__issue__state__group",
                    filter=Q(
                        issue_cycle__issue__state__group="unstarted",
                        issue_cycle__issue__archived_at__isnull=True,
                        issue_cycle__issue__is_draft=False,
                    ),
                )
            )
            .annotate(
                backlog_issues=Count(
                    "issue_cycle__issue__state__group",
                    filter=Q(
                        issue_cycle__issue__state__group="backlog",
                        issue_cycle__issue__archived_at__isnull=True,
                        issue_cycle__issue__is_draft=False,
                    ),
                )
            )
            .annotate(
                status=Case(
                    When(
                        Q(start_date__lte=timezone.now())
                        & Q(end_date__gte=timezone.now()),
                        then=Value("CURRENT"),
                    ),
                    When(
                        start_date__gt=timezone.now(), then=Value("UPCOMING")
                    ),
                    When(end_date__lt=timezone.now(), then=Value("COMPLETED")),
                    When(
                        Q(start_date__isnull=True) & Q(end_date__isnull=True),
                        then=Value("DRAFT"),
                    ),
                    default=Value("DRAFT"),
                    output_field=CharField(),
                )
            )
            .annotate(
                assignee_ids=Coalesce(
                    ArrayAgg(
                        "issue_cycle__issue__assignees__id",
                        distinct=True,
                        filter=~Q(
                            issue_cycle__issue__assignees__id__isnull=True
                        )
                        & Q(
                            issue_cycle__issue__assignees__member_project__is_active=True
                        ),
                    ),
                    Value([], output_field=ArrayField(UUIDField())),
                )
            )
            .order_by("-is_favorite", "name")
            .distinct()
        )

    def get(self, request, slug, project_id):
        queryset = (
            self.get_queryset()
            .annotate(
                total_issues=Count(
                    "issue_cycle",
                    filter=Q(
                        issue_cycle__issue__archived_at__isnull=True,
                        issue_cycle__issue__is_draft=False,
                    ),
                )
            )
            .values(
                # necessary fields
                "id",
                "workspace_id",
                "project_id",
                # model fields
                "name",
                "description",
                "start_date",
                "end_date",
                "owned_by_id",
                "view_props",
                "sort_order",
                "external_source",
                "external_id",
                "progress_snapshot",
                # meta fields
                "total_issues",
                "is_favorite",
                "cancelled_issues",
                "completed_issues",
                "started_issues",
                "unstarted_issues",
                "backlog_issues",
                "assignee_ids",
                "status",
                "archived_at",
            )
        ).order_by("-is_favorite", "-created_at")
        return Response(queryset, status=status.HTTP_200_OK)

    def post(self, request, slug, project_id, cycle_id):
        cycle = Cycle.objects.get(
            pk=cycle_id, project_id=project_id, workspace__slug=slug
        )
        cycle.archived_at = timezone.now()
        cycle.save()
        return Response(
            {"archived_at": str(cycle.archived_at)},
            status=status.HTTP_200_OK,
        )

    def delete(self, request, slug, project_id, cycle_id):
        cycle = Cycle.objects.get(
            pk=cycle_id, project_id=project_id, workspace__slug=slug
        )
        cycle.archived_at = None
        cycle.save()
        return Response(status=status.HTTP_204_NO_CONTENT)


class CycleDateCheckEndpoint(BaseAPIView):
    permission_classes = [
        ProjectEntityPermission,
    ]

    def post(self, request, slug, project_id):
        start_date = request.data.get("start_date", False)
        end_date = request.data.get("end_date", False)
        cycle_id = request.data.get("cycle_id")
        if not start_date or not end_date:
            return Response(
                {"error": "Start date and end date both are required"},
                status=status.HTTP_400_BAD_REQUEST,
            )

        # Check if any cycle intersects in the given interval
        cycles = Cycle.objects.filter(
            Q(workspace__slug=slug)
            & Q(project_id=project_id)
            & (
                Q(start_date__lte=start_date, end_date__gte=start_date)
                | Q(start_date__lte=end_date, end_date__gte=end_date)
                | Q(start_date__gte=start_date, end_date__lte=end_date)
            )
        ).exclude(pk=cycle_id)
        if cycles.exists():
            return Response(
                {
                    "error": "You have a cycle already on the given dates, if you want to create a draft cycle you can do that by removing dates",
                    "status": False,
                }
            )
        else:
            return Response({"status": True}, status=status.HTTP_200_OK)


class CycleFavoriteViewSet(BaseViewSet):
    serializer_class = CycleFavoriteSerializer
    model = CycleFavorite

    def get_queryset(self):
        return self.filter_queryset(
            super()
            .get_queryset()
            .filter(workspace__slug=self.kwargs.get("slug"))
            .filter(user=self.request.user)
            .select_related("cycle", "cycle__owned_by")
        )

    def create(self, request, slug, project_id):
        serializer = CycleFavoriteSerializer(data=request.data)
        if serializer.is_valid():
            serializer.save(user=request.user, project_id=project_id)
            return Response(serializer.data, status=status.HTTP_201_CREATED)
        return Response(serializer.errors, status=status.HTTP_400_BAD_REQUEST)

    def destroy(self, request, slug, project_id, cycle_id):
        cycle_favorite = CycleFavorite.objects.get(
            project=project_id,
            user=request.user,
            workspace__slug=slug,
            cycle_id=cycle_id,
        )
        cycle_favorite.delete()
        return Response(status=status.HTTP_204_NO_CONTENT)


class TransferCycleIssueEndpoint(BaseAPIView):
    permission_classes = [
        ProjectEntityPermission,
    ]

    def post(self, request, slug, project_id, cycle_id):
        new_cycle_id = request.data.get("new_cycle_id", False)

        if not new_cycle_id:
            return Response(
                {"error": "New Cycle Id is required"},
                status=status.HTTP_400_BAD_REQUEST,
            )

        new_cycle = Cycle.objects.filter(
            workspace__slug=slug, project_id=project_id, pk=new_cycle_id
        ).first()

        old_cycle = (
            Cycle.objects.filter(
                workspace__slug=slug, project_id=project_id, pk=cycle_id
            )
            .annotate(
                total_issues=Count(
                    "issue_cycle",
                    filter=Q(
                        issue_cycle__issue__archived_at__isnull=True,
                        issue_cycle__issue__is_draft=False,
                    ),
                )
            )
            .annotate(
                completed_issues=Count(
                    "issue_cycle__issue__state__group",
                    filter=Q(
                        issue_cycle__issue__state__group="completed",
                        issue_cycle__issue__archived_at__isnull=True,
                        issue_cycle__issue__is_draft=False,
                    ),
                )
            )
            .annotate(
                cancelled_issues=Count(
                    "issue_cycle__issue__state__group",
                    filter=Q(
                        issue_cycle__issue__state__group="cancelled",
                        issue_cycle__issue__archived_at__isnull=True,
                        issue_cycle__issue__is_draft=False,
                    ),
                )
            )
            .annotate(
                started_issues=Count(
                    "issue_cycle__issue__state__group",
                    filter=Q(
                        issue_cycle__issue__state__group="started",
                        issue_cycle__issue__archived_at__isnull=True,
                        issue_cycle__issue__is_draft=False,
                    ),
                )
            )
            .annotate(
                unstarted_issues=Count(
                    "issue_cycle__issue__state__group",
                    filter=Q(
                        issue_cycle__issue__state__group="unstarted",
                        issue_cycle__issue__archived_at__isnull=True,
                        issue_cycle__issue__is_draft=False,
                    ),
                )
            )
            .annotate(
                backlog_issues=Count(
                    "issue_cycle__issue__state__group",
                    filter=Q(
                        issue_cycle__issue__state__group="backlog",
                        issue_cycle__issue__archived_at__isnull=True,
                        issue_cycle__issue__is_draft=False,
                    ),
                )
            )
        )

        # Pass the new_cycle queryset to burndown_plot
        completion_chart = burndown_plot(
            queryset=old_cycle.first(),
            slug=slug,
            project_id=project_id,
            cycle_id=cycle_id,
        )

        # Get the assignee distribution
        assignee_distribution = (
            Issue.objects.filter(
                issue_cycle__cycle_id=cycle_id,
                workspace__slug=slug,
                project_id=project_id,
            )
            .annotate(display_name=F("assignees__display_name"))
            .annotate(assignee_id=F("assignees__id"))
            .annotate(avatar=F("assignees__avatar"))
            .values("display_name", "assignee_id", "avatar")
            .annotate(
                total_issues=Count(
                    "id",
                    filter=Q(archived_at__isnull=True, is_draft=False),
                ),
            )
            .annotate(
                completed_issues=Count(
                    "id",
                    filter=Q(
                        completed_at__isnull=False,
                        archived_at__isnull=True,
                        is_draft=False,
                    ),
                )
            )
            .annotate(
                pending_issues=Count(
                    "id",
                    filter=Q(
                        completed_at__isnull=True,
                        archived_at__isnull=True,
                        is_draft=False,
                    ),
                )
            )
            .order_by("display_name")
        )
        # assignee distribution serialized
        assignee_distribution_data = [
            {
                "display_name": item["display_name"],
                "assignee_id": (
                    str(item["assignee_id"]) if item["assignee_id"] else None
                ),
                "avatar": item["avatar"],
                "total_issues": item["total_issues"],
                "completed_issues": item["completed_issues"],
                "pending_issues": item["pending_issues"],
            }
            for item in assignee_distribution
        ]

        # Get the label distribution
        label_distribution = (
            Issue.objects.filter(
                issue_cycle__cycle_id=cycle_id,
                workspace__slug=slug,
                project_id=project_id,
            )
            .annotate(label_name=F("labels__name"))
            .annotate(color=F("labels__color"))
            .annotate(label_id=F("labels__id"))
            .values("label_name", "color", "label_id")
            .annotate(
                total_issues=Count(
                    "id",
                    filter=Q(archived_at__isnull=True, is_draft=False),
                )
            )
            .annotate(
                completed_issues=Count(
                    "id",
                    filter=Q(
                        completed_at__isnull=False,
                        archived_at__isnull=True,
                        is_draft=False,
                    ),
                )
            )
            .annotate(
                pending_issues=Count(
                    "id",
                    filter=Q(
                        completed_at__isnull=True,
                        archived_at__isnull=True,
                        is_draft=False,
                    ),
                )
            )
            .order_by("label_name")
        )

        assignee_distribution_data = [
            {
                "display_name": item["display_name"],
                "assignee_id": (
                    str(item["assignee_id"]) if item["assignee_id"] else None
                ),
                "avatar": item["avatar"],
                "total_issues": item["total_issues"],
                "completed_issues": item["completed_issues"],
                "pending_issues": item["pending_issues"],
            }
            for item in assignee_distribution
        ]

        # Label distribution serilization
        label_distribution_data = [
            {
                "label_name": item["label_name"],
                "color": item["color"],
                "label_id": (
                    str(item["label_id"]) if item["label_id"] else None
                ),
                "total_issues": item["total_issues"],
                "completed_issues": item["completed_issues"],
                "pending_issues": item["pending_issues"],
            }
            for item in label_distribution
        ]

        current_cycle = Cycle.objects.filter(
            workspace__slug=slug, project_id=project_id, pk=cycle_id
        ).first()

        current_cycle.progress_snapshot = {
            "total_issues": old_cycle.first().total_issues,
            "completed_issues": old_cycle.first().completed_issues,
            "cancelled_issues": old_cycle.first().cancelled_issues,
            "started_issues": old_cycle.first().started_issues,
            "unstarted_issues": old_cycle.first().unstarted_issues,
            "backlog_issues": old_cycle.first().backlog_issues,
            "distribution": {
                "labels": label_distribution_data,
                "assignees": assignee_distribution_data,
                "completion_chart": completion_chart,
            },
        }
        current_cycle.save(update_fields=["progress_snapshot"])

        if (
            new_cycle.end_date is not None
            and new_cycle.end_date < timezone.now().date()
        ):
            return Response(
                {
                    "error": "The cycle where the issues are transferred is already completed"
                },
                status=status.HTTP_400_BAD_REQUEST,
            )

        cycle_issues = CycleIssue.objects.filter(
            cycle_id=cycle_id,
            project_id=project_id,
            workspace__slug=slug,
            issue__state__group__in=["backlog", "unstarted", "started"],
        )

        updated_cycles = []
        for cycle_issue in cycle_issues:
            cycle_issue.cycle_id = new_cycle_id
            updated_cycles.append(cycle_issue)

        cycle_issues = CycleIssue.objects.bulk_update(
            updated_cycles, ["cycle_id"], batch_size=100
        )

        return Response({"message": "Success"}, status=status.HTTP_200_OK)


class CycleUserPropertiesEndpoint(BaseAPIView):
    permission_classes = [
        ProjectLitePermission,
    ]

    def patch(self, request, slug, project_id, cycle_id):
        cycle_properties = CycleUserProperties.objects.get(
            user=request.user,
            cycle_id=cycle_id,
            project_id=project_id,
            workspace__slug=slug,
        )

        cycle_properties.filters = request.data.get(
            "filters", cycle_properties.filters
        )
        cycle_properties.display_filters = request.data.get(
            "display_filters", cycle_properties.display_filters
        )
        cycle_properties.display_properties = request.data.get(
            "display_properties", cycle_properties.display_properties
        )
        cycle_properties.save()

        serializer = CycleUserPropertiesSerializer(cycle_properties)
        return Response(serializer.data, status=status.HTTP_201_CREATED)

    def get(self, request, slug, project_id, cycle_id):
        cycle_properties, _ = CycleUserProperties.objects.get_or_create(
            user=request.user,
            project_id=project_id,
            cycle_id=cycle_id,
            workspace__slug=slug,
        )
        serializer = CycleUserPropertiesSerializer(cycle_properties)
        return Response(serializer.data, status=status.HTTP_200_OK)<|MERGE_RESOLUTION|>--- conflicted
+++ resolved
@@ -5,8 +5,6 @@
 from django.contrib.postgres.fields import ArrayField
 
 # Django imports
-from django.contrib.postgres.aggregates import ArrayAgg
-from django.contrib.postgres.fields import ArrayField
 from django.db.models import (
     Case,
     CharField,
@@ -23,15 +21,9 @@
 )
 from django.db.models.functions import Coalesce
 from django.utils import timezone
-<<<<<<< HEAD
 
 # Third party imports
 from rest_framework import status
-=======
-from rest_framework import status
-
-# Third party imports
->>>>>>> 204e4a8c
 from rest_framework.response import Response
 
 from plane.app.permissions import (
