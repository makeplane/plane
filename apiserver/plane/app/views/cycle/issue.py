--- conflicted
+++ resolved
@@ -20,12 +20,8 @@
 from plane.db.models import (
     Cycle,
     Issue,
-<<<<<<< HEAD
     FileAsset,
-=======
     CycleIssue,
-    IssueAttachment,
->>>>>>> f571f162
     IssueLink,
     Project,
 )
@@ -253,10 +249,7 @@
             workspace__slug=slug, project_id=project_id, pk=cycle_id
         )
 
-        if (
-            cycle.end_date is not None
-            and cycle.end_date < timezone.now()
-        ):
+        if cycle.end_date is not None and cycle.end_date < timezone.now():
             return Response(
                 {
                     "error": "The Cycle has already been completed so no new issues can be added"
