--- conflicted
+++ resolved
@@ -212,22 +212,11 @@
                         if order_by_param in ["priority", "-priority"]
                         else order_by_param
                     ),
-<<<<<<< HEAD
                     queryset=issue_queryset,
                     on_results=lambda issues: issue_on_results(
                         group_by=group_by,
                         issues=issues,
                         sub_group_by=sub_group_by,
-=======
-                    Value([], output_field=ArrayField(UUIDField())),
-                ),
-                assignee_ids=Coalesce(
-                    ArrayAgg(
-                        "assignees__id",
-                        distinct=True,
-                        filter=~Q(assignees__id__isnull=True)
-                        & Q(assignees__member_project__is_active=True),
->>>>>>> 1c3619a4
                     ),
                     paginator_cls=GroupedOffsetPaginator,
                     group_by_fields=issue_group_values(
