# Python imports
import json

# Django imports
from django.core import serializers
from django.db.models import F, Func, OuterRef, Q, Subquery
from django.utils import timezone
from django.utils.decorators import method_decorator
from django.views.decorators.gzip import gzip_page

# Third party imports
from rest_framework import status
from rest_framework.response import Response

<<<<<<< HEAD
from plane.app.permissions import (
    ProjectEntityPermission,
)

=======
>>>>>>> 56755b0e
# Module imports
from .. import BaseViewSet
from plane.app.serializers import (
    CycleIssueSerializer,
)
from plane.bgtasks.issue_activities_task import issue_activity
from plane.db.models import (
    Cycle,
    CycleIssue,
    Issue,
    FileAsset,
    IssueLink,
)
from plane.utils.grouper import (
    issue_group_values,
    issue_on_results,
    issue_queryset_grouper,
)
from plane.utils.issue_filters import issue_filters
from plane.utils.order_queryset import order_issue_queryset
from plane.utils.paginator import (
    GroupedOffsetPaginator,
    SubGroupedOffsetPaginator,
)
from plane.app.permissions import allow_permission, ROLE



class CycleIssueViewSet(BaseViewSet):
    serializer_class = CycleIssueSerializer
    model = CycleIssue

    webhook_event = "cycle_issue"
    bulk = True

    filterset_fields = [
        "issue__labels__id",
        "issue__assignees__id",
    ]

    def get_queryset(self):
        return self.filter_queryset(
            super()
            .get_queryset()
            .annotate(
                sub_issues_count=Issue.issue_objects.filter(
                    parent=OuterRef("issue_id")
                )
                .order_by()
                .annotate(count=Func(F("id"), function="Count"))
                .values("count")
            )
            .filter(workspace__slug=self.kwargs.get("slug"))
            .filter(project_id=self.kwargs.get("project_id"))
            .filter(
                project__project_projectmember__member=self.request.user,
                project__project_projectmember__is_active=True,
            )
            .filter(project__archived_at__isnull=True)
            .filter(cycle_id=self.kwargs.get("cycle_id"))
            .select_related("project")
            .select_related("workspace")
            .select_related("cycle")
            .select_related("issue", "issue__state", "issue__project")
            .prefetch_related("issue__assignees", "issue__labels")
            .distinct()
        )

    @method_decorator(gzip_page)
    @allow_permission(
        [
            ROLE.ADMIN,
            ROLE.MEMBER,
        ]
    )
    def list(self, request, slug, project_id, cycle_id):
        order_by_param = request.GET.get("order_by", "created_at")
        filters = issue_filters(request.query_params, "GET")
        issue_queryset = (
            Issue.issue_objects.filter(
                issue_cycle__cycle_id=cycle_id,
                issue_cycle__deleted_at__isnull=True,
            )
            .filter(project_id=project_id)
            .filter(workspace__slug=slug)
            .filter(**filters)
            .select_related("workspace", "project", "state", "parent")
            .prefetch_related(
                "assignees",
                "labels",
                "issue_module__module",
                "issue_cycle__cycle",
            )
            .filter(**filters)
            .annotate(
                cycle_id=Subquery(
                    CycleIssue.objects.filter(
                        issue=OuterRef("id"), deleted_at__isnull=True
                    ).values("cycle_id")[:1]
                )
            )
            .annotate(
                link_count=IssueLink.objects.filter(issue=OuterRef("id"))
                .order_by()
                .annotate(count=Func(F("id"), function="Count"))
                .values("count")
            )
            .annotate(
                attachment_count=FileAsset.objects.filter(
                    issue_id=OuterRef("id"),
                    entity_type=FileAsset.EntityTypeContext.ISSUE_ATTACHMENT,
                )
                .order_by()
                .annotate(count=Func(F("id"), function="Count"))
                .values("count")
            )
            .annotate(
                sub_issues_count=Issue.issue_objects.filter(
                    parent=OuterRef("id")
                )
                .order_by()
                .annotate(count=Func(F("id"), function="Count"))
                .values("count")
            )
        )
        filters = issue_filters(request.query_params, "GET")

        order_by_param = request.GET.get("order_by", "-created_at")
        issue_queryset = issue_queryset.filter(**filters)
        # Issue queryset
        issue_queryset, order_by_param = order_issue_queryset(
            issue_queryset=issue_queryset,
            order_by_param=order_by_param,
        )

        # Group by
        group_by = request.GET.get("group_by", False)
        sub_group_by = request.GET.get("sub_group_by", False)

        # issue queryset
        issue_queryset = issue_queryset_grouper(
            queryset=issue_queryset,
            group_by=group_by,
            sub_group_by=sub_group_by,
        )

        if group_by:
            # Check group and sub group value paginate
            if sub_group_by:
                if group_by == sub_group_by:
                    return Response(
                        {
                            "error": "Group by and sub group by cannot have same parameters"
                        },
                        status=status.HTTP_400_BAD_REQUEST,
                    )
                else:
                    # group and sub group pagination
                    return self.paginate(
                        request=request,
                        order_by=order_by_param,
                        queryset=issue_queryset,
                        on_results=lambda issues: issue_on_results(
                            group_by=group_by,
                            issues=issues,
                            sub_group_by=sub_group_by,
                        ),
                        paginator_cls=SubGroupedOffsetPaginator,
                        group_by_fields=issue_group_values(
                            field=group_by,
                            slug=slug,
                            project_id=project_id,
                            filters=filters,
                        ),
                        sub_group_by_fields=issue_group_values(
                            field=sub_group_by,
                            slug=slug,
                            project_id=project_id,
                            filters=filters,
                        ),
                        group_by_field_name=group_by,
                        sub_group_by_field_name=sub_group_by,
                        count_filter=Q(
                            Q(issue_intake__status=1)
                            | Q(issue_intake__status=-1)
                            | Q(issue_intake__status=2)
                            | Q(issue_intake__isnull=True),
                            archived_at__isnull=True,
                            is_draft=False,
                        ),
                    )
            # Group Paginate
            else:
                # Group paginate
                return self.paginate(
                    request=request,
                    order_by=order_by_param,
                    queryset=issue_queryset,
                    on_results=lambda issues: issue_on_results(
                        group_by=group_by,
                        issues=issues,
                        sub_group_by=sub_group_by,
                    ),
                    paginator_cls=GroupedOffsetPaginator,
                    group_by_fields=issue_group_values(
                        field=group_by,
                        slug=slug,
                        project_id=project_id,
                        filters=filters,
                    ),
                    group_by_field_name=group_by,
                    count_filter=Q(
                        Q(issue_intake__status=1)
                        | Q(issue_intake__status=-1)
                        | Q(issue_intake__status=2)
                        | Q(issue_intake__isnull=True),
                        archived_at__isnull=True,
                        is_draft=False,
                    ),
                )
        else:
            # List Paginate
            return self.paginate(
                order_by=order_by_param,
                request=request,
                queryset=issue_queryset,
                on_results=lambda issues: issue_on_results(
                    group_by=group_by, issues=issues, sub_group_by=sub_group_by
                ),
            )

    @allow_permission([ROLE.ADMIN, ROLE.MEMBER])
    def create(self, request, slug, project_id, cycle_id):
        issues = request.data.get("issues", [])

        if not issues:
            return Response(
                {"error": "Issues are required"},
                status=status.HTTP_400_BAD_REQUEST,
            )

        cycle = Cycle.objects.get(
            workspace__slug=slug, project_id=project_id, pk=cycle_id
        )

        if cycle.end_date is not None and cycle.end_date < timezone.now():
            return Response(
                {
                    "error": "The Cycle has already been completed so no new issues can be added"
                },
                status=status.HTTP_400_BAD_REQUEST,
            )

        # Get all CycleIssues already created
        cycle_issues = list(
            CycleIssue.objects.filter(
                ~Q(cycle_id=cycle_id), issue_id__in=issues
            )
        )
        existing_issues = [
            str(cycle_issue.issue_id) for cycle_issue in cycle_issues
        ]
        new_issues = list(set(issues) - set(existing_issues))

        # New issues to create
        created_records = CycleIssue.objects.bulk_create(
            [
                CycleIssue(
                    project_id=project_id,
                    workspace_id=cycle.workspace_id,
                    created_by_id=request.user.id,
                    updated_by_id=request.user.id,
                    cycle_id=cycle_id,
                    issue_id=issue,
                )
                for issue in new_issues
            ],
            batch_size=10,
        )

        # Updated Issues
        updated_records = []
        update_cycle_issue_activity = []
        # Iterate over each cycle_issue in cycle_issues
        for cycle_issue in cycle_issues:
            old_cycle_id = cycle_issue.cycle_id
            # Update the cycle_issue's cycle_id
            cycle_issue.cycle_id = cycle_id
            # Add the modified cycle_issue to the records_to_update list
            updated_records.append(cycle_issue)
            # Record the update activity
            update_cycle_issue_activity.append(
                {
                    "old_cycle_id": str(old_cycle_id),
                    "new_cycle_id": str(cycle_id),
                    "issue_id": str(cycle_issue.issue_id),
                }
            )

        # Update the cycle issues
        CycleIssue.objects.bulk_update(
            updated_records, ["cycle_id"], batch_size=100
        )
        # Capture Issue Activity
        issue_activity.delay(
            type="cycle.activity.created",
            requested_data=json.dumps({"cycles_list": issues}),
            actor_id=str(self.request.user.id),
            issue_id=None,
            project_id=str(self.kwargs.get("project_id", None)),
            current_instance=json.dumps(
                {
                    "updated_cycle_issues": update_cycle_issue_activity,
                    "created_cycle_issues": serializers.serialize(
                        "json", created_records
                    ),
                }
            ),
            epoch=int(timezone.now().timestamp()),
            notification=True,
            origin=request.META.get("HTTP_ORIGIN"),
        )
        return Response({"message": "success"}, status=status.HTTP_201_CREATED)

    @allow_permission([ROLE.ADMIN, ROLE.MEMBER])
    def destroy(self, request, slug, project_id, cycle_id, issue_id):
        cycle_issue = CycleIssue.objects.filter(
            issue_id=issue_id,
            workspace__slug=slug,
            project_id=project_id,
            cycle_id=cycle_id,
        )
        issue_activity.delay(
            type="cycle.activity.deleted",
            requested_data=json.dumps(
                {
                    "cycle_id": str(self.kwargs.get("cycle_id")),
                    "issues": [str(issue_id)],
                }
            ),
            actor_id=str(self.request.user.id),
            issue_id=str(issue_id),
            project_id=str(self.kwargs.get("project_id", None)),
            current_instance=None,
            epoch=int(timezone.now().timestamp()),
            notification=True,
            origin=request.META.get("HTTP_ORIGIN"),
        )
        cycle_issue.delete()
        return Response(status=status.HTTP_204_NO_CONTENT)<|MERGE_RESOLUTION|>--- conflicted
+++ resolved
@@ -12,13 +12,7 @@
 from rest_framework import status
 from rest_framework.response import Response
 
-<<<<<<< HEAD
-from plane.app.permissions import (
-    ProjectEntityPermission,
-)
-
-=======
->>>>>>> 56755b0e
+
 # Module imports
 from .. import BaseViewSet
 from plane.app.serializers import (
