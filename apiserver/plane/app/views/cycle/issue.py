--- conflicted
+++ resolved
@@ -17,14 +17,11 @@
 from rest_framework import status
 from rest_framework.response import Response
 
-<<<<<<< HEAD
 from plane.app.permissions import (
     ProjectEntityPermission,
 )
-=======
 # Module imports
 from .. import BaseViewSet
->>>>>>> 90d5dd5a
 from plane.app.serializers import (
     CycleIssueSerializer,
 )
@@ -42,7 +39,6 @@
     issue_queryset_grouper,
 )
 from plane.utils.issue_filters import issue_filters
-<<<<<<< HEAD
 from plane.utils.order_queryset import order_issue_queryset
 from plane.utils.paginator import (
     GroupedOffsetPaginator,
@@ -50,10 +46,8 @@
 )
 
 # Module imports
-from .. import BaseViewSet, WebhookMixin
-=======
+from .. import BaseViewSet
 from plane.utils.user_timezone_converter import user_timezone_converter
->>>>>>> 90d5dd5a
 
 class CycleIssueViewSet(BaseViewSet):
     serializer_class = CycleIssueSerializer
@@ -245,15 +239,12 @@
                     group_by=group_by, issues=issues, sub_group_by=sub_group_by
                 ),
             )
-<<<<<<< HEAD
-=======
             datetime_fields = ["created_at", "updated_at"]
             issues = user_timezone_converter(
                 issues, datetime_fields, request.user.user_timezone
             )
 
         return Response(issues, status=status.HTTP_200_OK)
->>>>>>> 90d5dd5a
 
     def create(self, request, slug, project_id, cycle_id):
         issues = request.data.get("issues", [])
