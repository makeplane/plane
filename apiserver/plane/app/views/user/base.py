--- conflicted
+++ resolved
@@ -25,10 +25,7 @@
     ProjectMember,
     User,
     WorkspaceMember,
-<<<<<<< HEAD
-=======
     WorkspaceMemberInvite,
->>>>>>> f77761b4
 )
 from plane.license.models import Instance, InstanceAdmin
 from plane.utils.cache import cache_response, invalidate_cache
@@ -179,13 +176,10 @@
             "workspace_invite": False,
         }
         profile.save()
-<<<<<<< HEAD
-=======
 
         # User log out
         user.last_logout_ip = user_ip(request=request)
         user.last_logout_time = timezone.now()
->>>>>>> f77761b4
         user.save()
 
         # Logout the user
@@ -281,10 +275,7 @@
         serializer = ProfileSerializer(profile)
         return Response(serializer.data, status=status.HTTP_200_OK)
 
-<<<<<<< HEAD
-=======
     @invalidate_cache("/api/users/me/settings/")
->>>>>>> f77761b4
     def patch(self, request):
         profile = Profile.objects.get(user=request.user)
         serializer = ProfileSerializer(
