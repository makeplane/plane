# Django imports
from django.db.models import Exists, OuterRef, Q, Case, When, BooleanField
from django.utils import timezone

# Third party imports
from rest_framework import status
from rest_framework.response import Response

from plane.app.serializers import (
    NotificationSerializer,
    UserNotificationPreferenceSerializer,
)
from plane.db.models import (
    Issue,
    IssueAssignee,
    IssueSubscriber,
    Notification,
    UserNotificationPreference,
    WorkspaceMember,
)
from plane.utils.paginator import BasePaginator
from plane.app.permissions import allow_permission, ROLE

# Module imports
from ..base import BaseAPIView, BaseViewSet


class NotificationViewSet(BaseViewSet, BasePaginator):
    model = Notification
    serializer_class = NotificationSerializer

    def get_queryset(self):
        return (
            super()
            .get_queryset()
            .filter(
                workspace__slug=self.kwargs.get("slug"),
                receiver_id=self.request.user.id,
            )
            .select_related("workspace", "project," "triggered_by", "receiver")
        )

    @allow_permission(
        allowed_roles=[ROLE.ADMIN, ROLE.MEMBER, ROLE.GUEST],
        level="WORKSPACE",
    )
    def list(self, request, slug):
        # Get query parameters
        snoozed = request.GET.get("snoozed", "false")
        archived = request.GET.get("archived", "false")
        read = request.GET.get("read", None)
        type = request.GET.get("type", "all")
        mentioned = request.GET.get("mentioned", False)
        q_filters = Q()

        inbox_issue = Issue.objects.filter(
            pk=OuterRef("entity_identifier"),
            issue_inbox__status__in=[0, 2, -2],
            workspace__slug=self.kwargs.get("slug"),
        )

        notifications = (
            Notification.objects.filter(
                workspace__slug=slug, receiver_id=request.user.id
            )
            .filter(entity_name="issue")
            .annotate(is_inbox_issue=Exists(inbox_issue))
            .annotate(
                is_mentioned_notification=Case(
                    When(sender__icontains="mentioned", then=True),
                    default=False,
                    output_field=BooleanField(),
                )
            )
            .select_related("workspace", "project", "triggered_by", "receiver")
            .order_by("snoozed_till", "-created_at")
        )

        # Filters based on query parameters
        snoozed_filters = {
            "true": Q(snoozed_till__lt=timezone.now())
            | Q(snoozed_till__isnull=False),
            "false": Q(snoozed_till__gte=timezone.now())
            | Q(snoozed_till__isnull=True),
        }

        notifications = notifications.filter(snoozed_filters[snoozed])

        archived_filters = {
            "true": Q(archived_at__isnull=False),
            "false": Q(archived_at__isnull=True),
        }

        notifications = notifications.filter(archived_filters[archived])

        if read == "false":
            notifications = notifications.filter(read_at__isnull=True)

        if read == "true":
            notifications = notifications.filter(read_at__isnull=False)

        if mentioned:
            notifications = notifications.filter(sender__icontains="mentioned")
        else:
            notifications = notifications.exclude(
                sender__icontains="mentioned"
            )

        type = type.split(",")
        # Subscribed issues
        if "subscribed" in type:
            issue_ids = (
                IssueSubscriber.objects.filter(
                    workspace__slug=slug, subscriber_id=request.user.id
                )
                .annotate(
                    created=Exists(
                        Issue.objects.filter(
                            created_by=request.user, pk=OuterRef("issue_id")
                        )
                    )
                )
                .annotate(
                    assigned=Exists(
                        IssueAssignee.objects.filter(
                            pk=OuterRef("issue_id"), assignee=request.user
                        )
                    )
                )
                .filter(created=False, assigned=False)
                .values_list("issue_id", flat=True)
            )
            q_filters |= Q(entity_identifier__in=issue_ids)

        # Assigned Issues
        if "assigned" in type:
            issue_ids = IssueAssignee.objects.filter(
                workspace__slug=slug, assignee_id=request.user.id
            ).values_list("issue_id", flat=True)
            q_filters |= Q(entity_identifier__in=issue_ids)

        # Created issues
        if "created" in type:
            if WorkspaceMember.objects.filter(
                workspace__slug=slug,
                member=request.user,
                role__lt=15,
                is_active=True,
            ).exists():
                notifications = notifications.none()
            else:
                issue_ids = Issue.objects.filter(
                    workspace__slug=slug, created_by=request.user
                ).values_list("pk", flat=True)
                q_filters |= Q(entity_identifier__in=issue_ids)

        # Apply the combined Q object filters
        notifications = notifications.filter(q_filters)

        # Pagination
        if request.GET.get("per_page", False) and request.GET.get(
            "cursor", False
        ):
            return self.paginate(
                order_by=request.GET.get("order_by", "-created_at"),
                request=request,
                queryset=(notifications),
                on_results=lambda notifications: NotificationSerializer(
                    notifications, many=True
                ).data,
            )

        serializer = NotificationSerializer(notifications, many=True)
        return Response(serializer.data, status=status.HTTP_200_OK)

    @allow_permission(
        allowed_roles=[ROLE.ADMIN, ROLE.MEMBER, ROLE.GUEST],
        level="WORKSPACE",
    )
    def partial_update(self, request, slug, pk):
        notification = Notification.objects.get(
            workspace__slug=slug, pk=pk, receiver=request.user
        )
        # Only read_at and snoozed_till can be updated
        notification_data = {
            "snoozed_till": request.data.get("snoozed_till", None),
        }
        serializer = NotificationSerializer(
            notification, data=notification_data, partial=True
        )

        if serializer.is_valid():
            serializer.save()
            return Response(serializer.data, status=status.HTTP_200_OK)
        return Response(serializer.errors, status=status.HTTP_400_BAD_REQUEST)

    @allow_permission(
<<<<<<< HEAD
        allowed_roles=[ROLE.ADMIN, ROLE.MEMBER, ROLE.GUEST], level="WORKSPACE"
=======
        allowed_roles=[ROLE.ADMIN, ROLE.MEMBER, ROLE.VIEWER, ROLE.GUEST],
        level="WORKSPACE",
>>>>>>> 6d8ba9df
    )
    def mark_read(self, request, slug, pk):
        notification = Notification.objects.get(
            receiver=request.user, workspace__slug=slug, pk=pk
        )
        notification.read_at = timezone.now()
        notification.save()
        serializer = NotificationSerializer(notification)
        return Response(serializer.data, status=status.HTTP_200_OK)

    @allow_permission(
        allowed_roles=[ROLE.ADMIN, ROLE.MEMBER], level="WORKSPACE"
    )
    def mark_unread(self, request, slug, pk):
        notification = Notification.objects.get(
            receiver=request.user, workspace__slug=slug, pk=pk
        )
        notification.read_at = None
        notification.save()
        serializer = NotificationSerializer(notification)
        return Response(serializer.data, status=status.HTTP_200_OK)

    @allow_permission(
        allowed_roles=[ROLE.ADMIN, ROLE.MEMBER], level="WORKSPACE"
    )
    def archive(self, request, slug, pk):
        notification = Notification.objects.get(
            receiver=request.user, workspace__slug=slug, pk=pk
        )
        notification.archived_at = timezone.now()
        notification.save()
        serializer = NotificationSerializer(notification)
        return Response(serializer.data, status=status.HTTP_200_OK)

    @allow_permission(
        allowed_roles=[ROLE.ADMIN, ROLE.MEMBER], level="WORKSPACE"
    )
    def unarchive(self, request, slug, pk):
        notification = Notification.objects.get(
            receiver=request.user, workspace__slug=slug, pk=pk
        )
        notification.archived_at = None
        notification.save()
        serializer = NotificationSerializer(notification)
        return Response(serializer.data, status=status.HTTP_200_OK)


class UnreadNotificationEndpoint(BaseAPIView):
    @allow_permission(
        allowed_roles=[ROLE.ADMIN, ROLE.MEMBER, ROLE.GUEST],
        level="WORKSPACE",
    )
    def get(self, request, slug):
        # Watching Issues Count
        unread_notifications_count = (
            Notification.objects.filter(
                workspace__slug=slug,
                receiver_id=request.user.id,
                read_at__isnull=True,
                archived_at__isnull=True,
                snoozed_till__isnull=True,
            )
            .exclude(sender__icontains="mentioned")
            .count()
        )

        mention_notifications_count = Notification.objects.filter(
            workspace__slug=slug,
            receiver_id=request.user.id,
            read_at__isnull=True,
            archived_at__isnull=True,
            snoozed_till__isnull=True,
            sender__icontains="mentioned",
        ).count()

        return Response(
            {
                "total_unread_notifications_count": int(
                    unread_notifications_count
                ),
                "mention_unread_notifications_count": int(
                    mention_notifications_count
                ),
            },
            status=status.HTTP_200_OK,
        )


class MarkAllReadNotificationViewSet(BaseViewSet):
    @allow_permission(
        allowed_roles=[ROLE.ADMIN, ROLE.MEMBER], level="WORKSPACE"
    )
    def create(self, request, slug):
        snoozed = request.data.get("snoozed", False)
        archived = request.data.get("archived", False)
        type = request.data.get("type", "all")

        notifications = (
            Notification.objects.filter(
                workspace__slug=slug,
                receiver_id=request.user.id,
                read_at__isnull=True,
            )
            .select_related("workspace", "project", "triggered_by", "receiver")
            .order_by("snoozed_till", "-created_at")
        )

        # Filter for snoozed notifications
        if snoozed:
            notifications = notifications.filter(
                Q(snoozed_till__lt=timezone.now())
                | Q(snoozed_till__isnull=False)
            )
        else:
            notifications = notifications.filter(
                Q(snoozed_till__gte=timezone.now())
                | Q(snoozed_till__isnull=True),
            )

        # Filter for archived or unarchive
        if archived:
            notifications = notifications.filter(archived_at__isnull=False)
        else:
            notifications = notifications.filter(archived_at__isnull=True)

        # Subscribed issues
        if type == "watching":
            issue_ids = IssueSubscriber.objects.filter(
                workspace__slug=slug, subscriber_id=request.user.id
            ).values_list("issue_id", flat=True)
            notifications = notifications.filter(
                entity_identifier__in=issue_ids
            )

        # Assigned Issues
        if type == "assigned":
            issue_ids = IssueAssignee.objects.filter(
                workspace__slug=slug, assignee_id=request.user.id
            ).values_list("issue_id", flat=True)
            notifications = notifications.filter(
                entity_identifier__in=issue_ids
            )

        # Created issues
        if type == "created":
            if WorkspaceMember.objects.filter(
                workspace__slug=slug,
                member=request.user,
                role__lt=15,
                is_active=True,
            ).exists():
                notifications = Notification.objects.none()
            else:
                issue_ids = Issue.objects.filter(
                    workspace__slug=slug, created_by=request.user
                ).values_list("pk", flat=True)
                notifications = notifications.filter(
                    entity_identifier__in=issue_ids
                )

        updated_notifications = []
        for notification in notifications:
            notification.read_at = timezone.now()
            updated_notifications.append(notification)
        Notification.objects.bulk_update(
            updated_notifications, ["read_at"], batch_size=100
        )
        return Response({"message": "Successful"}, status=status.HTTP_200_OK)


class UserNotificationPreferenceEndpoint(BaseAPIView):
    model = UserNotificationPreference
    serializer_class = UserNotificationPreferenceSerializer

    # request the object
    def get(self, request):
        user_notification_preference = UserNotificationPreference.objects.get(
            user=request.user
        )
        serializer = UserNotificationPreferenceSerializer(
            user_notification_preference
        )
        return Response(serializer.data, status=status.HTTP_200_OK)

    # update the object
    def patch(self, request):
        user_notification_preference = UserNotificationPreference.objects.get(
            user=request.user
        )
        serializer = UserNotificationPreferenceSerializer(
            user_notification_preference, data=request.data, partial=True
        )
        if serializer.is_valid():
            serializer.save()
            return Response(serializer.data, status=status.HTTP_200_OK)
        return Response(serializer.errors, status=status.HTTP_400_BAD_REQUEST)<|MERGE_RESOLUTION|>--- conflicted
+++ resolved
@@ -195,12 +195,7 @@
         return Response(serializer.errors, status=status.HTTP_400_BAD_REQUEST)
 
     @allow_permission(
-<<<<<<< HEAD
         allowed_roles=[ROLE.ADMIN, ROLE.MEMBER, ROLE.GUEST], level="WORKSPACE"
-=======
-        allowed_roles=[ROLE.ADMIN, ROLE.MEMBER, ROLE.VIEWER, ROLE.GUEST],
-        level="WORKSPACE",
->>>>>>> 6d8ba9df
     )
     def mark_read(self, request, slug, pk):
         notification = Notification.objects.get(
