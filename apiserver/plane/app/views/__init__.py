--- conflicted
+++ resolved
@@ -217,10 +217,6 @@
     AuthConfigurationEndpoint,
     MobileConfigurationEndpoint,
 )
-<<<<<<< HEAD
-from .exporter import ExportIssuesEndpoint
-=======
 from .exporter.base import ExportIssuesEndpoint
 from .notification.base import MarkAllReadNotificationViewSet
-from .user.base import AccountEndpoint, ProfileEndpoint
->>>>>>> 12be83a7
+from .user.base import AccountEndpoint, ProfileEndpoint