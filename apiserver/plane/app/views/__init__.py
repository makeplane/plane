--- conflicted
+++ resolved
@@ -112,11 +112,8 @@
     IssueViewSet,
     IssueUserDisplayPropertyEndpoint,
     BulkDeleteIssuesEndpoint,
-<<<<<<< HEAD
     DeletedIssuesListViewSet,
-=======
     IssuePaginatedViewSet,
->>>>>>> 23dcdd64
 )
 
 from .issue.activity import (
