--- conflicted
+++ resolved
@@ -139,13 +139,11 @@
 
 from .issue.relation import (
     IssueRelationViewSet,
-<<<<<<< HEAD
-    IssueDraftViewSet,
+)
+
+from .issue.bulk_operations import (
     BulkIssueOperationsEndpoint,
-=======
->>>>>>> c389c6b4
-)
-
+)
 from .issue.reaction import (
     IssueReactionViewSet,
 )
