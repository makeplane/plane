--- conflicted
+++ resolved
@@ -49,12 +49,9 @@
     WorkspaceUserPropertiesEndpoint,
     WorkspaceStatesEndpoint,
     WorkspaceEstimatesEndpoint,
-<<<<<<< HEAD
     ExportWorkspaceUserActivityEndpoint,
-=======
     WorkspaceModulesEndpoint,
     WorkspaceCyclesEndpoint,
->>>>>>> 03f8bfae
 )
 from .state import StateViewSet
 from .view import (
