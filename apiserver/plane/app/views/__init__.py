--- conflicted
+++ resolved
@@ -37,6 +37,7 @@
     WorkSpaceAvailabilityCheckEndpoint,
     UserWorkspaceDashboardEndpoint,
     WorkspaceThemeViewSet,
+    ExportWorkspaceUserActivityEndpoint
 )
 
 from .workspace.member import (
@@ -69,12 +70,8 @@
 )
 from .workspace.estimate import (
     WorkspaceEstimatesEndpoint,
-<<<<<<< HEAD
 )
 from .workspace.module import (
-=======
-    ExportWorkspaceUserActivityEndpoint,
->>>>>>> 1fa47a6c
     WorkspaceModulesEndpoint,
 )
 from .workspace.cycle import (
@@ -180,30 +177,8 @@
 
 from .api import ApiTokenEndpoint
 
-<<<<<<< HEAD
-from .integration import (
-    WorkspaceIntegrationViewSet,
-    IntegrationViewSet,
-    GithubIssueSyncViewSet,
-    GithubRepositorySyncViewSet,
-    GithubCommentSyncViewSet,
-    GithubRepositoriesEndpoint,
-    BulkCreateGithubIssueSyncEndpoint,
-    SlackProjectSyncViewSet,
-)
-
-from .importer.base import (
-    ServiceIssueImportSummaryEndpoint,
-    ImportServiceEndpoint,
-    UpdateServiceImportStatusEndpoint,
-    BulkImportIssuesEndpoint,
-    BulkImportModulesEndpoint,
-)
 
 from .page.base import (
-=======
-from .page import (
->>>>>>> 1fa47a6c
     PageViewSet,
     PageFavoriteViewSet,
     PageLogEndpoint,
@@ -250,10 +225,6 @@
     WebhookSecretRegenerateEndpoint,
 )
 
-<<<<<<< HEAD
 from .dashboard.base import DashboardEndpoint, WidgetsEndpoint
-=======
-from .dashboard import DashboardEndpoint, WidgetsEndpoint
-
-from .error_404 import custom_404_view
->>>>>>> 1fa47a6c
+
+from .error_404 import custom_404_view