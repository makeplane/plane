# Python imports
import json

# Django Imports
from django.utils import timezone
from django.db.models import Prefetch, F, OuterRef, Func, Exists, Count, Q
from django.utils.decorators import method_decorator
from django.views.decorators.gzip import gzip_page
from django.contrib.postgres.aggregates import ArrayAgg
from django.contrib.postgres.fields import ArrayField
from django.db.models import Value, UUIDField
from django.db.models.functions import Coalesce

# Third party imports
from rest_framework.response import Response
from rest_framework import status

# Module imports
from . import BaseViewSet, BaseAPIView, WebhookMixin
from plane.app.serializers import (
    ModuleWriteSerializer,
    ModuleSerializer,
    ModuleIssueSerializer,
    ModuleLinkSerializer,
    ModuleFavoriteSerializer,
    IssueSerializer,
    ModuleUserPropertiesSerializer,
    ModuleDetailSerializer,
)
from plane.app.permissions import (
    ProjectEntityPermission,
    ProjectLitePermission,
)
from plane.db.models import (
    Module,
    ModuleIssue,
    Project,
    Issue,
    ModuleLink,
    ModuleFavorite,
    IssueLink,
    IssueAttachment,
    ModuleUserProperties,
)
from plane.bgtasks.issue_activites_task import issue_activity
from plane.utils.issue_filters import issue_filters
from plane.utils.analytics_plot import burndown_plot


class ModuleViewSet(WebhookMixin, BaseViewSet):
    model = Module
    permission_classes = [
        ProjectEntityPermission,
    ]
    webhook_event = "module"

    def get_serializer_class(self):
        return (
            ModuleWriteSerializer
            if self.action in ["create", "update", "partial_update"]
            else ModuleSerializer
        )

    def get_queryset(self):
        favorite_subquery = ModuleFavorite.objects.filter(
            user=self.request.user,
            module_id=OuterRef("pk"),
            project_id=self.kwargs.get("project_id"),
            workspace__slug=self.kwargs.get("slug"),
        )
        return (
            super()
            .get_queryset()
            .filter(project_id=self.kwargs.get("project_id"))
            .filter(workspace__slug=self.kwargs.get("slug"))
            .annotate(is_favorite=Exists(favorite_subquery))
            .select_related("project")
            .select_related("workspace")
            .select_related("lead")
            .prefetch_related("members")
            .prefetch_related(
                Prefetch(
                    "link_module",
                    queryset=ModuleLink.objects.select_related(
                        "module", "created_by"
                    ),
                )
            )
            .annotate(
                total_issues=Count(
                    "issue_module",
                    filter=Q(
                        issue_module__issue__archived_at__isnull=True,
                        issue_module__issue__is_draft=False,
                    ),
                ),
            )
            .annotate(
                completed_issues=Count(
                    "issue_module__issue__state__group",
                    filter=Q(
                        issue_module__issue__state__group="completed",
                        issue_module__issue__archived_at__isnull=True,
                        issue_module__issue__is_draft=False,
                    ),
                )
            )
            .annotate(
                cancelled_issues=Count(
                    "issue_module__issue__state__group",
                    filter=Q(
                        issue_module__issue__state__group="cancelled",
                        issue_module__issue__archived_at__isnull=True,
                        issue_module__issue__is_draft=False,
                    ),
                )
            )
            .annotate(
                started_issues=Count(
                    "issue_module__issue__state__group",
                    filter=Q(
                        issue_module__issue__state__group="started",
                        issue_module__issue__archived_at__isnull=True,
                        issue_module__issue__is_draft=False,
                    ),
                )
            )
            .annotate(
                unstarted_issues=Count(
                    "issue_module__issue__state__group",
                    filter=Q(
                        issue_module__issue__state__group="unstarted",
                        issue_module__issue__archived_at__isnull=True,
                        issue_module__issue__is_draft=False,
                    ),
                )
            )
            .annotate(
                backlog_issues=Count(
                    "issue_module__issue__state__group",
                    filter=Q(
                        issue_module__issue__state__group="backlog",
                        issue_module__issue__archived_at__isnull=True,
                        issue_module__issue__is_draft=False,
                    ),
                )
            )
            .annotate(
                member_ids=Coalesce(
                    ArrayAgg(
                        "members__id",
                        distinct=True,
                        filter=~Q(members__id__isnull=True),
                    ),
                    Value([], output_field=ArrayField(UUIDField())),
                )
            )
            .order_by("-is_favorite", "-created_at")
        )

    def create(self, request, slug, project_id):
        project = Project.objects.get(workspace__slug=slug, pk=project_id)
        serializer = ModuleWriteSerializer(
            data=request.data, context={"project": project}
        )

        if serializer.is_valid():
            serializer.save()

            module = (
                self.get_queryset()
                .filter(pk=serializer.data["id"])
                .values(  # Required fields
                    "id",
                    "workspace_id",
                    "project_id",
                    # Model fields
                    "name",
                    "description",
                    "description_text",
                    "description_html",
                    "start_date",
                    "target_date",
                    "status",
                    "lead_id",
                    "member_ids",
                    "view_props",
                    "sort_order",
                    "external_source",
                    "external_id",
                    # computed fields
                    "is_favorite",
                    "total_issues",
                    "cancelled_issues",
                    "completed_issues",
                    "started_issues",
                    "unstarted_issues",
                    "backlog_issues",
                    "created_at",
                    "updated_at",
                )
            ).first()
            return Response(module, status=status.HTTP_201_CREATED)
        return Response(serializer.errors, status=status.HTTP_400_BAD_REQUEST)

    def list(self, request, slug, project_id):
        queryset = self.get_queryset()
        if self.fields:
            modules = ModuleSerializer(
                queryset,
                many=True,
                fields=self.fields,
            ).data
        else:
            modules = queryset.values(  # Required fields
                "id",
                "workspace_id",
                "project_id",
                # Model fields
                "name",
                "description",
                "description_text",
                "description_html",
                "start_date",
                "target_date",
                "status",
                "lead_id",
                "member_ids",
                "view_props",
                "sort_order",
                "external_source",
                "external_id",
                # computed fields
                "is_favorite",
                "total_issues",
                "cancelled_issues",
                "completed_issues",
                "started_issues",
                "unstarted_issues",
                "backlog_issues",
                "created_at",
                "updated_at",
            )
        return Response(modules, status=status.HTTP_200_OK)

    def retrieve(self, request, slug, project_id, pk):
        queryset = self.get_queryset().filter(pk=pk)

        assignee_distribution = (
            Issue.objects.filter(
                issue_module__module_id=pk,
                workspace__slug=slug,
                project_id=project_id,
            )
            .annotate(first_name=F("assignees__first_name"))
            .annotate(last_name=F("assignees__last_name"))
            .annotate(assignee_id=F("assignees__id"))
            .annotate(display_name=F("assignees__display_name"))
            .annotate(avatar=F("assignees__avatar"))
            .values(
                "first_name",
                "last_name",
                "assignee_id",
                "avatar",
                "display_name",
            )
            .annotate(
                total_issues=Count(
                    "id",
                    filter=Q(
                        archived_at__isnull=True,
                        is_draft=False,
                    ),
                )
            )
            .annotate(
                completed_issues=Count(
                    "id",
                    filter=Q(
                        completed_at__isnull=False,
                        archived_at__isnull=True,
                        is_draft=False,
                    ),
                )
            )
            .annotate(
                pending_issues=Count(
                    "id",
                    filter=Q(
                        completed_at__isnull=True,
                        archived_at__isnull=True,
                        is_draft=False,
                    ),
                )
            )
            .order_by("first_name", "last_name")
        )

        label_distribution = (
            Issue.objects.filter(
                issue_module__module_id=pk,
                workspace__slug=slug,
                project_id=project_id,
            )
            .annotate(label_name=F("labels__name"))
            .annotate(color=F("labels__color"))
            .annotate(label_id=F("labels__id"))
            .values("label_name", "color", "label_id")
            .annotate(
                total_issues=Count(
                    "id",
                    filter=Q(
                        archived_at__isnull=True,
                        is_draft=False,
                    ),
                ),
            )
            .annotate(
                completed_issues=Count(
                    "id",
                    filter=Q(
                        completed_at__isnull=False,
                        archived_at__isnull=True,
                        is_draft=False,
                    ),
                )
            )
            .annotate(
                pending_issues=Count(
                    "id",
                    filter=Q(
                        completed_at__isnull=True,
                        archived_at__isnull=True,
                        is_draft=False,
                    ),
                )
            )
            .order_by("label_name")
        )

        data = ModuleDetailSerializer(queryset.first()).data
        data["distribution"] = {
            "assignees": assignee_distribution,
            "labels": label_distribution,
            "completion_chart": {},
        }

        if queryset.first().start_date and queryset.first().target_date:
            data["distribution"]["completion_chart"] = burndown_plot(
                queryset=queryset.first(),
                slug=slug,
                project_id=project_id,
                module_id=pk,
            )

        return Response(
            data,
            status=status.HTTP_200_OK,
        )

    def partial_update(self, request, slug, project_id, pk):
        queryset = self.get_queryset().filter(pk=pk)
        serializer = ModuleWriteSerializer(
            queryset.first(), data=request.data, partial=True
        )

        if serializer.is_valid():
            serializer.save()
            module = queryset.values(  
                # Required fields
                "id",
                "workspace_id",
                "project_id",
                # Model fields
                "name",
                "description",
                "description_text",
                "description_html",
                "start_date",
                "target_date",
                "status",
                "lead_id",
                "member_ids",
                "view_props",
                "sort_order",
                "external_source",
                "external_id",
                # computed fields
                "is_favorite",
                "total_issues",
                "cancelled_issues",
                "completed_issues",
                "started_issues",
                "unstarted_issues",
                "backlog_issues",
                "created_at",
                "updated_at",
            ).first()
            return Response(module, status=status.HTTP_200_OK)
        return Response(serializer.errors, status=status.HTTP_400_BAD_REQUEST)

    def destroy(self, request, slug, project_id, pk):
        module = Module.objects.get(
            workspace__slug=slug, project_id=project_id, pk=pk
        )
        module_issues = list(
            ModuleIssue.objects.filter(module_id=pk).values_list(
                "issue", flat=True
            )
        )
        _ = [
            issue_activity.delay(
                type="module.activity.deleted",
                requested_data=json.dumps({"module_id": str(pk)}),
                actor_id=str(request.user.id),
                issue_id=str(issue),
                project_id=project_id,
                current_instance=json.dumps({"module_name": str(module.name)}),
                epoch=int(timezone.now().timestamp()),
                notification=True,
                origin=request.META.get("HTTP_ORIGIN"),
            )
            for issue in module_issues
        ]
        module.delete()
        return Response(status=status.HTTP_204_NO_CONTENT)


class ModuleIssueViewSet(WebhookMixin, BaseViewSet):
    serializer_class = ModuleIssueSerializer
    model = ModuleIssue
    webhook_event = "module_issue"
    bulk = True

    filterset_fields = [
        "issue__labels__id",
        "issue__assignees__id",
    ]

    permission_classes = [
        ProjectEntityPermission,
    ]

    def get_queryset(self):
        return (
            Issue.issue_objects.filter(
                project_id=self.kwargs.get("project_id"),
                workspace__slug=self.kwargs.get("slug"),
                issue_module__module_id=self.kwargs.get("module_id"),
            )
            .select_related("workspace", "project", "state", "parent")
<<<<<<< HEAD
            .prefetch_related("assignees", "labels", "issue_module__module")
=======
            .prefetch_related("labels", "assignees")
            .prefetch_related("issue_module__module")
>>>>>>> 487e961d
            .annotate(cycle_id=F("issue_cycle__cycle_id"))
            .annotate(
                link_count=IssueLink.objects.filter(issue=OuterRef("id"))
                .order_by()
                .annotate(count=Func(F("id"), function="Count"))
                .values("count")
            )
            .annotate(
                attachment_count=IssueAttachment.objects.filter(
                    issue=OuterRef("id")
                )
                .order_by()
                .annotate(count=Func(F("id"), function="Count"))
                .values("count")
            )
            .annotate(
                sub_issues_count=Issue.issue_objects.filter(
                    parent=OuterRef("id")
                )
                .order_by()
                .annotate(count=Func(F("id"), function="Count"))
                .values("count")
            )
            .annotate(
                label_ids=Coalesce(
                    ArrayAgg(
                        "labels__id",
                        distinct=True,
                        filter=~Q(labels__id__isnull=True),
                    ),
                    Value([], output_field=ArrayField(UUIDField())),
                ),
                assignee_ids=Coalesce(
                    ArrayAgg(
                        "assignees__id",
                        distinct=True,
                        filter=~Q(assignees__id__isnull=True),
                    ),
                    Value([], output_field=ArrayField(UUIDField())),
                ),
                module_ids=Coalesce(
                    ArrayAgg(
                        "issue_module__module_id",
                        distinct=True,
                        filter=~Q(issue_module__module_id__isnull=True),
                    ),
                    Value([], output_field=ArrayField(UUIDField())),
                ),
            )
        ).distinct()

    @method_decorator(gzip_page)
    def list(self, request, slug, project_id, module_id):
        fields = [
            field
            for field in request.GET.get("fields", "").split(",")
            if field
        ]
        filters = issue_filters(request.query_params, "GET")
        issue_queryset = self.get_queryset().filter(**filters)
        if self.fields or self.expand:
            issues = IssueSerializer(
                issue_queryset, many=True, fields=fields if fields else None
            ).data
        else:
            issues = issue_queryset.values(
                "id",
                "name",
                "state_id",
                "sort_order",
                "completed_at",
                "estimate_point",
                "priority",
                "start_date",
                "target_date",
                "sequence_id",
                "project_id",
                "parent_id",
                "cycle_id",
                "module_ids",
                "label_ids",
                "assignee_ids",
                "sub_issues_count",
                "created_at",
                "updated_at",
                "created_by",
                "updated_by",
                "attachment_count",
                "link_count",
                "is_draft",
                "archived_at",
            )
        return Response(issues, status=status.HTTP_200_OK)

    # create multiple issues inside a module
    def create_module_issues(self, request, slug, project_id, module_id):
        issues = request.data.get("issues", [])
        if not issues:
            return Response(
                {"error": "Issues are required"},
                status=status.HTTP_400_BAD_REQUEST,
            )
        project = Project.objects.get(pk=project_id)
        _ = ModuleIssue.objects.bulk_create(
            [
                ModuleIssue(
                    issue_id=str(issue),
                    module_id=module_id,
                    project_id=project_id,
                    workspace_id=project.workspace_id,
                    created_by=request.user,
                    updated_by=request.user,
                )
                for issue in issues
            ],
            batch_size=10,
            ignore_conflicts=True,
        )
        # Bulk Update the activity
        _ = [
            issue_activity.delay(
                type="module.activity.created",
                requested_data=json.dumps({"module_id": str(module_id)}),
                actor_id=str(request.user.id),
                issue_id=str(issue),
                project_id=project_id,
                current_instance=None,
                epoch=int(timezone.now().timestamp()),
                notification=True,
                origin=request.META.get("HTTP_ORIGIN"),
            )
            for issue in issues
        ]
<<<<<<< HEAD
        issues = self.get_queryset().filter(pk__in=issues)
        serializer = IssueSerializer(issues, many=True)
        return Response(serializer.data, status=status.HTTP_201_CREATED)
=======
        return Response({"message": "success"}, status=status.HTTP_201_CREATED)
>>>>>>> 487e961d

    # create multiple module inside an issue
    def create_issue_modules(self, request, slug, project_id, issue_id):
        modules = request.data.get("modules", [])
        if not modules:
            return Response(
                {"error": "Modules are required"},
                status=status.HTTP_400_BAD_REQUEST,
            )

        project = Project.objects.get(pk=project_id)
        _ = ModuleIssue.objects.bulk_create(
            [
                ModuleIssue(
                    issue_id=issue_id,
                    module_id=module,
                    project_id=project_id,
                    workspace_id=project.workspace_id,
                    created_by=request.user,
                    updated_by=request.user,
                )
                for module in modules
            ],
            batch_size=10,
            ignore_conflicts=True,
        )
        # Bulk Update the activity
        _ = [
            issue_activity.delay(
                type="module.activity.created",
                requested_data=json.dumps({"module_id": module}),
                actor_id=str(request.user.id),
                issue_id=issue_id,
                project_id=project_id,
                current_instance=None,
                epoch=int(timezone.now().timestamp()),
                notification=True,
                origin=request.META.get("HTTP_ORIGIN"),
            )
            for module in modules
        ]

<<<<<<< HEAD
        issue = self.get_queryset().filter(pk=issue_id).first()
        serializer = IssueSerializer(issue)
        return Response(serializer.data, status=status.HTTP_201_CREATED)
=======
        return Response({"message": "success"}, status=status.HTTP_201_CREATED)
>>>>>>> 487e961d

    def destroy(self, request, slug, project_id, module_id, issue_id):
        module_issue = ModuleIssue.objects.get(
            workspace__slug=slug,
            project_id=project_id,
            module_id=module_id,
            issue_id=issue_id,
        )
        issue_activity.delay(
            type="module.activity.deleted",
            requested_data=json.dumps({"module_id": str(module_id)}),
            actor_id=str(request.user.id),
            issue_id=str(issue_id),
            project_id=str(project_id),
            current_instance=json.dumps(
                {"module_name": module_issue.module.name}
            ),
            epoch=int(timezone.now().timestamp()),
            notification=True,
            origin=request.META.get("HTTP_ORIGIN"),
        )
        module_issue.delete()
        return Response(status=status.HTTP_204_NO_CONTENT)


class ModuleLinkViewSet(BaseViewSet):
    permission_classes = [
        ProjectEntityPermission,
    ]

    model = ModuleLink
    serializer_class = ModuleLinkSerializer

    def perform_create(self, serializer):
        serializer.save(
            project_id=self.kwargs.get("project_id"),
            module_id=self.kwargs.get("module_id"),
        )

    def get_queryset(self):
        return (
            super()
            .get_queryset()
            .filter(workspace__slug=self.kwargs.get("slug"))
            .filter(project_id=self.kwargs.get("project_id"))
            .filter(module_id=self.kwargs.get("module_id"))
            .filter(project__project_projectmember__member=self.request.user)
            .order_by("-created_at")
            .distinct()
        )


class ModuleFavoriteViewSet(BaseViewSet):
    serializer_class = ModuleFavoriteSerializer
    model = ModuleFavorite

    def get_queryset(self):
        return self.filter_queryset(
            super()
            .get_queryset()
            .filter(workspace__slug=self.kwargs.get("slug"))
            .filter(user=self.request.user)
            .select_related("module")
        )

    def create(self, request, slug, project_id):
        serializer = ModuleFavoriteSerializer(data=request.data)
        if serializer.is_valid():
            serializer.save(user=request.user, project_id=project_id)
            return Response(serializer.data, status=status.HTTP_201_CREATED)
        return Response(serializer.errors, status=status.HTTP_400_BAD_REQUEST)

    def destroy(self, request, slug, project_id, module_id):
        module_favorite = ModuleFavorite.objects.get(
            project=project_id,
            user=request.user,
            workspace__slug=slug,
            module_id=module_id,
        )
        module_favorite.delete()
        return Response(status=status.HTTP_204_NO_CONTENT)


class ModuleUserPropertiesEndpoint(BaseAPIView):
    permission_classes = [
        ProjectLitePermission,
    ]

    def patch(self, request, slug, project_id, module_id):
        module_properties = ModuleUserProperties.objects.get(
            user=request.user,
            module_id=module_id,
            project_id=project_id,
            workspace__slug=slug,
        )

        module_properties.filters = request.data.get(
            "filters", module_properties.filters
        )
        module_properties.display_filters = request.data.get(
            "display_filters", module_properties.display_filters
        )
        module_properties.display_properties = request.data.get(
            "display_properties", module_properties.display_properties
        )
        module_properties.save()

        serializer = ModuleUserPropertiesSerializer(module_properties)
        return Response(serializer.data, status=status.HTTP_201_CREATED)

    def get(self, request, slug, project_id, module_id):
        module_properties, _ = ModuleUserProperties.objects.get_or_create(
            user=request.user,
            project_id=project_id,
            module_id=module_id,
            workspace__slug=slug,
        )
        serializer = ModuleUserPropertiesSerializer(module_properties)
        return Response(serializer.data, status=status.HTTP_200_OK)<|MERGE_RESOLUTION|>--- conflicted
+++ resolved
@@ -449,12 +449,7 @@
                 issue_module__module_id=self.kwargs.get("module_id"),
             )
             .select_related("workspace", "project", "state", "parent")
-<<<<<<< HEAD
             .prefetch_related("assignees", "labels", "issue_module__module")
-=======
-            .prefetch_related("labels", "assignees")
-            .prefetch_related("issue_module__module")
->>>>>>> 487e961d
             .annotate(cycle_id=F("issue_cycle__cycle_id"))
             .annotate(
                 link_count=IssueLink.objects.filter(issue=OuterRef("id"))
@@ -588,13 +583,7 @@
             )
             for issue in issues
         ]
-<<<<<<< HEAD
-        issues = self.get_queryset().filter(pk__in=issues)
-        serializer = IssueSerializer(issues, many=True)
-        return Response(serializer.data, status=status.HTTP_201_CREATED)
-=======
         return Response({"message": "success"}, status=status.HTTP_201_CREATED)
->>>>>>> 487e961d
 
     # create multiple module inside an issue
     def create_issue_modules(self, request, slug, project_id, issue_id):
@@ -637,13 +626,7 @@
             for module in modules
         ]
 
-<<<<<<< HEAD
-        issue = self.get_queryset().filter(pk=issue_id).first()
-        serializer = IssueSerializer(issue)
-        return Response(serializer.data, status=status.HTTP_201_CREATED)
-=======
         return Response({"message": "success"}, status=status.HTTP_201_CREATED)
->>>>>>> 487e961d
 
     def destroy(self, request, slug, project_id, module_id, issue_id):
         module_issue = ModuleIssue.objects.get(
