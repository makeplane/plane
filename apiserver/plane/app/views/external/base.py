# Python import
import os

# Third party import
import litellm
import requests

from rest_framework import status
from rest_framework.response import Response

# Module import
from plane.app.permissions import ROLE, allow_permission
from plane.app.serializers import (ProjectLiteSerializer,
                                   WorkspaceLiteSerializer)
from plane.db.models import Project, Workspace
from plane.license.utils.instance_value import get_configuration_value

from ..base import BaseAPIView
<<<<<<< HEAD


def get_gpt_config():
    """Helper to get GPT configuration values"""
    OPENAI_API_KEY, GPT_ENGINE = get_configuration_value([
        {
            "key": "OPENAI_API_KEY",
            "default": os.environ.get("OPENAI_API_KEY", None),
        },
        {
            "key": "GPT_ENGINE", 
            "default": os.environ.get("GPT_ENGINE", "gpt-4o-mini"),
        },
    ])
    
    if not OPENAI_API_KEY or not GPT_ENGINE:
        return None, None
    return OPENAI_API_KEY, GPT_ENGINE


def get_gpt_response(task, prompt, api_key, engine):
    """Helper to get GPT completion response"""
    final_text = task + "\n" + prompt
    try:
        response = litellm.completion(
            model=engine,
            messages=[{"role": "user", "content": final_text}],
            api_key=api_key,
        )
        text = response.choices[0].message.content.strip()
        return text, None
    except Exception as e:
        return None, str(e)
=======
from plane.app.permissions import allow_permission, ROLE
from plane.db.models import Workspace, Project
from plane.app.serializers import ProjectLiteSerializer, WorkspaceLiteSerializer
from plane.license.utils.instance_value import get_configuration_value
>>>>>>> d0f3987a


class GPTIntegrationEndpoint(BaseAPIView):
    @allow_permission([ROLE.ADMIN, ROLE.MEMBER])
    def post(self, request, slug, project_id):
        OPENAI_API_KEY, GPT_ENGINE = get_gpt_config()
        
        supported_models = ["gpt-4o-mini", "gpt-4o"]
        if GPT_ENGINE not in supported_models:
            return Response(
                {"error": f"Unsupported model. Please use one of: {', '.join(supported_models)}"},
                status=status.HTTP_400_BAD_REQUEST,
            )

        if not OPENAI_API_KEY or not GPT_ENGINE:
            return Response(
                {"error": "OpenAI API key and engine is required"},
                status=status.HTTP_400_BAD_REQUEST,
            )

        task = request.data.get("task", False)
        if not task:
            return Response(
                {"error": "Task is required"}, status=status.HTTP_400_BAD_REQUEST
            )

<<<<<<< HEAD
        text, error = get_gpt_response(task, request.data.get("prompt", False), OPENAI_API_KEY, GPT_ENGINE)
        if error:
            return Response(
                {"error": "An internal error has occurred."},
                status=status.HTTP_500_INTERNAL_SERVER_ERROR,
            )
=======
        final_text = task + "\n" + prompt

        client = OpenAI(api_key=OPENAI_API_KEY)

        response = client.chat.completions.create(
            model=GPT_ENGINE, messages=[{"role": "user", "content": final_text}]
        )
>>>>>>> d0f3987a

        workspace = Workspace.objects.get(slug=slug)
        project = Project.objects.get(pk=project_id)

        return Response(
            {
                "response": text,
                "response_html": text.replace("\n", "<br/>"),
                "project_detail": ProjectLiteSerializer(project).data,
                "workspace_detail": WorkspaceLiteSerializer(workspace).data,
            },
            status=status.HTTP_200_OK,
        )


class WorkspaceGPTIntegrationEndpoint(BaseAPIView):
    @allow_permission(allowed_roles=[ROLE.ADMIN, ROLE.MEMBER], level="WORKSPACE")
    def post(self, request, slug):
        OPENAI_API_KEY, GPT_ENGINE = get_gpt_config()
        
        if not OPENAI_API_KEY or not GPT_ENGINE:
            return Response(
                {"error": "OpenAI API key and engine is required"},
                status=status.HTTP_400_BAD_REQUEST,
            )

        task = request.data.get("task", False)
        if not task:
            return Response(
                {"error": "Task is required"}, status=status.HTTP_400_BAD_REQUEST
            )

<<<<<<< HEAD
        text, error = get_gpt_response(task, request.data.get("prompt", False), OPENAI_API_KEY, GPT_ENGINE)
        if error:
            return Response(
                {"error": "An internal error has occurred."},
                status=status.HTTP_500_INTERNAL_SERVER_ERROR,
            )
=======
        final_text = task + "\n" + prompt

        client = OpenAI(api_key=OPENAI_API_KEY)

        response = client.chat.completions.create(
            model=GPT_ENGINE, messages=[{"role": "user", "content": final_text}]
        )
>>>>>>> d0f3987a

        return Response(
<<<<<<< HEAD
            {
                "response": text,
                "response_html": text.replace("\n", "<br/>"),
            },
            status=status.HTTP_200_OK,
=======
            {"response": text, "response_html": text_html}, status=status.HTTP_200_OK
>>>>>>> d0f3987a
        )


class UnsplashEndpoint(BaseAPIView):
    def get(self, request):
        (UNSPLASH_ACCESS_KEY,) = get_configuration_value(
            [
                {
                    "key": "UNSPLASH_ACCESS_KEY",
                    "default": os.environ.get("UNSPLASH_ACCESS_KEY"),
                }
            ]
        )
        # Check unsplash access key
        if not UNSPLASH_ACCESS_KEY:
            return Response([], status=status.HTTP_200_OK)

        # Query parameters
        query = request.GET.get("query", False)
        page = request.GET.get("page", 1)
        per_page = request.GET.get("per_page", 20)

        url = (
            f"https://api.unsplash.com/search/photos/?client_id={UNSPLASH_ACCESS_KEY}&query={query}&page=${page}&per_page={per_page}"
            if query
            else f"https://api.unsplash.com/photos/?client_id={UNSPLASH_ACCESS_KEY}&page={page}&per_page={per_page}"
        )

        headers = {"Content-Type": "application/json"}

        resp = requests.get(url=url, headers=headers)
        return Response(resp.json(), status=resp.status_code)<|MERGE_RESOLUTION|>--- conflicted
+++ resolved
@@ -16,7 +16,6 @@
 from plane.license.utils.instance_value import get_configuration_value
 
 from ..base import BaseAPIView
-<<<<<<< HEAD
 
 
 def get_gpt_config():
@@ -50,12 +49,6 @@
         return text, None
     except Exception as e:
         return None, str(e)
-=======
-from plane.app.permissions import allow_permission, ROLE
-from plane.db.models import Workspace, Project
-from plane.app.serializers import ProjectLiteSerializer, WorkspaceLiteSerializer
-from plane.license.utils.instance_value import get_configuration_value
->>>>>>> d0f3987a
 
 
 class GPTIntegrationEndpoint(BaseAPIView):
@@ -82,22 +75,12 @@
                 {"error": "Task is required"}, status=status.HTTP_400_BAD_REQUEST
             )
 
-<<<<<<< HEAD
         text, error = get_gpt_response(task, request.data.get("prompt", False), OPENAI_API_KEY, GPT_ENGINE)
         if error:
             return Response(
                 {"error": "An internal error has occurred."},
                 status=status.HTTP_500_INTERNAL_SERVER_ERROR,
             )
-=======
-        final_text = task + "\n" + prompt
-
-        client = OpenAI(api_key=OPENAI_API_KEY)
-
-        response = client.chat.completions.create(
-            model=GPT_ENGINE, messages=[{"role": "user", "content": final_text}]
-        )
->>>>>>> d0f3987a
 
         workspace = Workspace.objects.get(slug=slug)
         project = Project.objects.get(pk=project_id)
@@ -130,33 +113,19 @@
                 {"error": "Task is required"}, status=status.HTTP_400_BAD_REQUEST
             )
 
-<<<<<<< HEAD
         text, error = get_gpt_response(task, request.data.get("prompt", False), OPENAI_API_KEY, GPT_ENGINE)
         if error:
             return Response(
                 {"error": "An internal error has occurred."},
                 status=status.HTTP_500_INTERNAL_SERVER_ERROR,
             )
-=======
-        final_text = task + "\n" + prompt
-
-        client = OpenAI(api_key=OPENAI_API_KEY)
-
-        response = client.chat.completions.create(
-            model=GPT_ENGINE, messages=[{"role": "user", "content": final_text}]
-        )
->>>>>>> d0f3987a
 
         return Response(
-<<<<<<< HEAD
             {
                 "response": text,
                 "response_html": text.replace("\n", "<br/>"),
             },
             status=status.HTTP_200_OK,
-=======
-            {"response": text, "response_html": text_html}, status=status.HTTP_200_OK
->>>>>>> d0f3987a
         )
 
 
