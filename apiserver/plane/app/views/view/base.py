# Django imports
from django.contrib.postgres.aggregates import ArrayAgg
from django.contrib.postgres.fields import ArrayField
from django.db.models import (
    Exists,
    F,
    Func,
    OuterRef,
    Q,
    UUIDField,
    Value,
)
from django.db.models.functions import Coalesce
from django.utils.decorators import method_decorator
from django.views.decorators.gzip import gzip_page
from django.db import transaction

# Third party imports
from rest_framework import status
from rest_framework.response import Response

# Module imports
from plane.app.permissions import (
    allow_permission,
    ROLE,
)
from plane.app.serializers import (
    IssueViewSerializer,
)
from plane.db.models import (
    Issue,
    IssueAttachment,
    IssueLink,
    IssueView,
    Workspace,
    WorkspaceMember,
    ProjectMember,
<<<<<<< HEAD
    Project,
=======
    DeployBoard,
>>>>>>> c0625499
)
from plane.utils.grouper import (
    issue_group_values,
    issue_on_results,
    issue_queryset_grouper,
)
from plane.utils.issue_filters import issue_filters
from plane.utils.order_queryset import order_issue_queryset
from plane.utils.paginator import (
    GroupedOffsetPaginator,
    SubGroupedOffsetPaginator,
)
from plane.bgtasks.recent_visited_task import recent_visited_task
from .. import BaseViewSet
from plane.db.models import (
    UserFavorite,
)


class WorkspaceViewViewSet(BaseViewSet):
    serializer_class = IssueViewSerializer
    model = IssueView

    def perform_create(self, serializer):
        workspace = Workspace.objects.get(slug=self.kwargs.get("slug"))
        serializer.save(workspace_id=workspace.id, owned_by=self.request.user)

    def get_queryset(self):
        return self.filter_queryset(
            super()
            .get_queryset()
            .filter(workspace__slug=self.kwargs.get("slug"))
            .filter(project__isnull=True)
            .filter(Q(owned_by=self.request.user) | Q(access=1))
            .select_related("workspace")
            .order_by(self.request.GET.get("order_by", "-created_at"))
            .distinct()
        )

    @allow_permission(
        allowed_roles=[ROLE.ADMIN, ROLE.MEMBER, ROLE.GUEST],
        level="WORKSPACE",
    )
    def list(self, request, slug):
        queryset = self.get_queryset()
        fields = [
            field
            for field in request.GET.get("fields", "").split(",")
            if field
        ]
        if WorkspaceMember.objects.filter(
            workspace__slug=slug,
            member=request.user,
            role=5,
            is_active=True,
        ).exists():
            queryset = queryset.filter(owned_by=request.user)
        views = IssueViewSerializer(
            queryset, many=True, fields=fields if fields else None
        ).data
        return Response(views, status=status.HTTP_200_OK)

    @allow_permission(
        allowed_roles=[], level="WORKSPACE", creator=True, model=IssueView
    )
    def partial_update(self, request, slug, pk):
        with transaction.atomic():
            workspace_view = IssueView.objects.select_for_update().get(
                pk=pk,
                workspace__slug=slug,
            )

            if workspace_view.is_locked:
                return Response(
                    {"error": "view is locked"},
                    status=status.HTTP_400_BAD_REQUEST,
                )

            # Only update the view if owner is updating
            if workspace_view.owned_by_id != request.user.id:
                return Response(
                    {
                        "error": "Only the owner of the view can update the view"
                    },
                    status=status.HTTP_400_BAD_REQUEST,
                )

            serializer = IssueViewSerializer(
                workspace_view, data=request.data, partial=True
            )

            if serializer.is_valid():
                serializer.save()
                return Response(serializer.data, status=status.HTTP_200_OK)
            return Response(
                serializer.errors, status=status.HTTP_400_BAD_REQUEST
            )

    def retrieve(self, request, slug, pk):
        issue_view = self.get_queryset().filter(pk=pk).first()
        serializer = IssueViewSerializer(issue_view)
        recent_visited_task.delay(
            slug=slug,
            project_id=None,
            entity_name="view",
            entity_identifier=pk,
            user_id=request.user.id,
        )
        return Response(
            serializer.data,
            status=status.HTTP_200_OK,
        )

    @allow_permission(
        allowed_roles=[],
        level="WORKSPACE",
        creator=True,
        model=IssueView,
    )
    def destroy(self, request, slug, pk):
        workspace_view = IssueView.objects.get(
            pk=pk,
            workspace__slug=slug,
        )

        workspace_member = WorkspaceMember.objects.filter(
            workspace__slug=slug,
            member=request.user,
            role=20,
            is_active=True,
        )
        if (
            workspace_member.exists()
            or workspace_view.owned_by == request.user
        ):
            workspace_view.delete()
            # Delete the user favorite view
            UserFavorite.objects.filter(
                workspace__slug=slug,
                entity_identifier=pk,
                project__isnull=True,
                entity_type="view",
            ).delete()
        else:
            return Response(
                {"error": "Only admin or owner can delete the view"},
                status=status.HTTP_400_BAD_REQUEST,
            )
        return Response(status=status.HTTP_204_NO_CONTENT)


class WorkspaceViewIssuesViewSet(BaseViewSet):
    def get_queryset(self):
        return (
            Issue.issue_objects.annotate(
                sub_issues_count=Issue.issue_objects.filter(
                    parent=OuterRef("id")
                )
                .order_by()
                .annotate(count=Func(F("id"), function="Count"))
                .values("count")
            )
            .filter(workspace__slug=self.kwargs.get("slug"))
            .filter(
                project__project_projectmember__member=self.request.user,
                project__project_projectmember__is_active=True,
            )
            .select_related("workspace", "project", "state", "parent")
            .prefetch_related("assignees", "labels", "issue_module__module")
            .annotate(cycle_id=F("issue_cycle__cycle_id"))
            .annotate(
                link_count=IssueLink.objects.filter(issue=OuterRef("id"))
                .order_by()
                .annotate(count=Func(F("id"), function="Count"))
                .values("count")
            )
            .annotate(
                attachment_count=IssueAttachment.objects.filter(
                    issue=OuterRef("id")
                )
                .order_by()
                .annotate(count=Func(F("id"), function="Count"))
                .values("count")
            )
            .annotate(
                sub_issues_count=Issue.issue_objects.filter(
                    parent=OuterRef("id")
                )
                .order_by()
                .annotate(count=Func(F("id"), function="Count"))
                .values("count")
            )
            .annotate(
                label_ids=Coalesce(
                    ArrayAgg(
                        "labels__id",
                        distinct=True,
                        filter=~Q(labels__id__isnull=True),
                    ),
                    Value([], output_field=ArrayField(UUIDField())),
                ),
                assignee_ids=Coalesce(
                    ArrayAgg(
                        "assignees__id",
                        distinct=True,
                        filter=~Q(assignees__id__isnull=True)
                        & Q(assignees__member_project__is_active=True),
                    ),
                    Value([], output_field=ArrayField(UUIDField())),
                ),
                module_ids=Coalesce(
                    ArrayAgg(
                        "issue_module__module_id",
                        distinct=True,
                        filter=~Q(issue_module__module_id__isnull=True)
                        & Q(issue_module__module__archived_at__isnull=True),
                    ),
                    Value([], output_field=ArrayField(UUIDField())),
                ),
            )
        )

    @method_decorator(gzip_page)
    @allow_permission(
        allowed_roles=[ROLE.ADMIN, ROLE.MEMBER, ROLE.GUEST],
        level="WORKSPACE",
    )
    def list(self, request, slug):
        filters = issue_filters(request.query_params, "GET")
        order_by_param = request.GET.get("order_by", "-created_at")

        issue_queryset = (
            self.get_queryset()
            .filter(**filters)
            .annotate(cycle_id=F("issue_cycle__cycle_id"))
        )

        # check for the project member role, if the role is 5 then check for the guest_view_all_features if it is true then show all the issues else show only the issues created by the user

        issue_queryset = issue_queryset.filter(
            Q(
                project__project_projectmember__role=5,
                project__guest_view_all_features=True,
            )
            | Q(
                project__project_projectmember__role=5,
                project__guest_view_all_features=False,
                created_by=self.request.user,
            )
            |
            # For other roles (role < 5), show all issues
            Q(project__project_projectmember__role__gt=5),
            project__project_projectmember__member=self.request.user,
            project__project_projectmember__is_active=True,
        )

        # Issue queryset
        issue_queryset, order_by_param = order_issue_queryset(
            issue_queryset=issue_queryset,
            order_by_param=order_by_param,
        )

        # Group by
        group_by = request.GET.get("group_by", False)
        sub_group_by = request.GET.get("sub_group_by", False)

        # issue queryset
        issue_queryset = issue_queryset_grouper(
            queryset=issue_queryset,
            group_by=group_by,
            sub_group_by=sub_group_by,
        )

        if group_by:
            # Check group and sub group value paginate
            if sub_group_by:
                if group_by == sub_group_by:
                    return Response(
                        {
                            "error": "Group by and sub group by cannot have same parameters"
                        },
                        status=status.HTTP_400_BAD_REQUEST,
                    )
                else:
                    # group and sub group pagination
                    return self.paginate(
                        request=request,
                        order_by=order_by_param,
                        queryset=issue_queryset,
                        on_results=lambda issues: issue_on_results(
                            group_by=group_by,
                            issues=issues,
                            sub_group_by=sub_group_by,
                        ),
                        paginator_cls=SubGroupedOffsetPaginator,
                        group_by_fields=issue_group_values(
                            field=group_by,
                            slug=slug,
                            project_id=None,
                            filters=filters,
                        ),
                        sub_group_by_fields=issue_group_values(
                            field=sub_group_by,
                            slug=slug,
                            project_id=None,
                            filters=filters,
                        ),
                        group_by_field_name=group_by,
                        sub_group_by_field_name=sub_group_by,
                        count_filter=Q(
                            Q(issue_inbox__status=1)
                            | Q(issue_inbox__status=-1)
                            | Q(issue_inbox__status=2)
                            | Q(issue_inbox__isnull=True),
                            archived_at__isnull=True,
                            is_draft=False,
                        ),
                    )
            # Group Paginate
            else:
                # Group paginate
                return self.paginate(
                    request=request,
                    order_by=order_by_param,
                    queryset=issue_queryset,
                    on_results=lambda issues: issue_on_results(
                        group_by=group_by,
                        issues=issues,
                        sub_group_by=sub_group_by,
                    ),
                    paginator_cls=GroupedOffsetPaginator,
                    group_by_fields=issue_group_values(
                        field=group_by,
                        slug=slug,
                        project_id=None,
                        filters=filters,
                    ),
                    group_by_field_name=group_by,
                    count_filter=Q(
                        Q(issue_inbox__status=1)
                        | Q(issue_inbox__status=-1)
                        | Q(issue_inbox__status=2)
                        | Q(issue_inbox__isnull=True),
                        archived_at__isnull=True,
                        is_draft=False,
                    ),
                )
        else:
            # List Paginate
            return self.paginate(
                order_by=order_by_param,
                request=request,
                queryset=issue_queryset,
                on_results=lambda issues: issue_on_results(
                    group_by=group_by, issues=issues, sub_group_by=sub_group_by
                ),
            )


class IssueViewViewSet(BaseViewSet):
    serializer_class = IssueViewSerializer
    model = IssueView

    def perform_create(self, serializer):
        serializer.save(
            project_id=self.kwargs.get("project_id"),
            owned_by=self.request.user,
        )

    def get_queryset(self):
        subquery = UserFavorite.objects.filter(
            user=self.request.user,
            entity_identifier=OuterRef("pk"),
            entity_type="view",
            project_id=self.kwargs.get("project_id"),
            workspace__slug=self.kwargs.get("slug"),
        )
        return self.filter_queryset(
            super()
            .get_queryset()
            .filter(workspace__slug=self.kwargs.get("slug"))
            .filter(project_id=self.kwargs.get("project_id"))
            .filter(
                project__project_projectmember__member=self.request.user,
                project__project_projectmember__is_active=True,
                project__archived_at__isnull=True,
            )
            .filter(Q(owned_by=self.request.user) | Q(access=1))
            .select_related("project")
            .select_related("workspace")
            .annotate(is_favorite=Exists(subquery))
            .annotate(
                anchor=DeployBoard.objects.filter(
                    entity_name="view",
                    entity_identifier=OuterRef("pk"),
                    project_id=self.kwargs.get("project_id"),
                    workspace__slug=self.kwargs.get("slug"),
                ).values("anchor")
            )
            .order_by("-is_favorite", "name")
            .distinct()
        )

    allow_permission(allowed_roles=[ROLE.ADMIN, ROLE.MEMBER, ROLE.GUEST])

    def list(self, request, slug, project_id):
        queryset = self.get_queryset()
        project = Project.objects.get(id=project_id)
        if (
            ProjectMember.objects.filter(
                workspace__slug=slug,
                project_id=project_id,
                member=request.user,
                role=5,
                is_active=True,
            ).exists()
            and not project.guest_view_all_features
        ):
            queryset = queryset.filter(owned_by=request.user)
        fields = [
            field
            for field in request.GET.get("fields", "").split(",")
            if field
        ]
        views = IssueViewSerializer(
            queryset, many=True, fields=fields if fields else None
        ).data
        return Response(views, status=status.HTTP_200_OK)

    allow_permission(allowed_roles=[ROLE.ADMIN, ROLE.MEMBER, ROLE.GUEST])

    def retrieve(self, request, slug, project_id, pk):
        issue_view = (
            self.get_queryset().filter(pk=pk, project_id=project_id).first()
        )
        project = Project.objects.get(id=project_id)
        """
        if the role is guest and guest_view_all_features is false and owned by is not 
        the requesting user then dont show the view
        """

        if (
            ProjectMember.objects.filter(
                workspace__slug=slug,
                project_id=project_id,
                member=request.user,
                role=5,
                is_active=True,
            ).exists()
            and not project.guest_view_all_features
            and not issue_view.owned_by == request.user
        ):
            return Response(
                {"error": "You are not allowed to view this issue"},
                status=status.HTTP_400_BAD_REQUEST,
            )

        serializer = IssueViewSerializer(issue_view)
        recent_visited_task.delay(
            slug=slug,
            project_id=project_id,
            entity_name="view",
            entity_identifier=pk,
            user_id=request.user.id,
        )
        return Response(
            serializer.data,
            status=status.HTTP_200_OK,
        )

    allow_permission(allowed_roles=[], creator=True, model=IssueView)

    def partial_update(self, request, slug, project_id, pk):
        with transaction.atomic():
            issue_view = IssueView.objects.select_for_update().get(
                pk=pk, workspace__slug=slug, project_id=project_id
            )

            if issue_view.is_locked:
                return Response(
                    {"error": "view is locked"},
                    status=status.HTTP_400_BAD_REQUEST,
                )

            # Only update the view if owner is updating
            if issue_view.owned_by_id != request.user.id:
                return Response(
                    {
                        "error": "Only the owner of the view can update the view"
                    },
                    status=status.HTTP_400_BAD_REQUEST,
                )

            serializer = IssueViewSerializer(
                issue_view, data=request.data, partial=True
            )

            if serializer.is_valid():
                serializer.save()
                return Response(serializer.data, status=status.HTTP_200_OK)
            return Response(
                serializer.errors, status=status.HTTP_400_BAD_REQUEST
            )

    allow_permission(allowed_roles=[ROLE.ADMIN], creator=True, model=IssueView)

    def destroy(self, request, slug, project_id, pk):
        project_view = IssueView.objects.get(
            pk=pk,
            project_id=project_id,
            workspace__slug=slug,
        )
        if (
            ProjectMember.objects.filter(
                workspace__slug=slug,
                project_id=project_id,
                member=request.user,
                role=20,
                is_active=True,
            ).exists()
            or project_view.owned_by_id == request.user.id
        ):
            project_view.delete()
            # Delete the user favorite view
            UserFavorite.objects.filter(
                project_id=project_id,
                workspace__slug=slug,
                entity_identifier=pk,
                entity_type="view",
            ).delete()
            # Delete the view from the deploy board
            DeployBoard.objects.filter(
                entity_name="view",
                entity_identifier=pk,
                project_id=project_id,
                workspace__slug=slug,
            ).delete()
        else:
            return Response(
                {"error": "Only admin or owner can delete the view"},
                status=status.HTTP_400_BAD_REQUEST,
            )
        return Response(status=status.HTTP_204_NO_CONTENT)


class IssueViewFavoriteViewSet(BaseViewSet):
    model = UserFavorite

    def get_queryset(self):
        return self.filter_queryset(
            super()
            .get_queryset()
            .filter(workspace__slug=self.kwargs.get("slug"))
            .filter(user=self.request.user)
            .select_related("view")
        )

    allow_permission([ROLE.ADMIN, ROLE.MEMBER])

    def create(self, request, slug, project_id):
        _ = UserFavorite.objects.create(
            user=request.user,
            entity_identifier=request.data.get("view"),
            entity_type="view",
            project_id=project_id,
        )
        return Response(status=status.HTTP_204_NO_CONTENT)

    allow_permission([ROLE.ADMIN, ROLE.MEMBER])

    def destroy(self, request, slug, project_id, view_id):
        view_favorite = UserFavorite.objects.get(
            project=project_id,
            user=request.user,
            workspace__slug=slug,
            entity_type="view",
            entity_identifier=view_id,
        )
        view_favorite.delete(soft=False)
        return Response(status=status.HTTP_204_NO_CONTENT)<|MERGE_RESOLUTION|>--- conflicted
+++ resolved
@@ -35,11 +35,8 @@
     Workspace,
     WorkspaceMember,
     ProjectMember,
-<<<<<<< HEAD
     Project,
-=======
     DeployBoard,
->>>>>>> c0625499
 )
 from plane.utils.grouper import (
     issue_group_values,
