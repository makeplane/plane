# Python imports
import boto3
from django.conf import settings
from django.utils import timezone
import json

# Django imports
from django.db import IntegrityError
from django.db.models import (
    Exists,
    F,
    Func,
    OuterRef,
    Prefetch,
    Q,
    Subquery,
)
from django.core.serializers.json import DjangoJSONEncoder

# Third Party imports
from rest_framework.response import Response
from rest_framework import serializers, status
from rest_framework.permissions import AllowAny

# Module imports
from plane.app.views.base import BaseViewSet, BaseAPIView
from plane.app.serializers import (
    ProjectSerializer,
    ProjectListSerializer,
    DeployBoardSerializer,
)

from plane.app.permissions import (
    ProjectMemberPermission,
    allow_permission,
    ROLE,
)
from plane.db.models import (
    UserFavorite,
    Cycle,
    Intake,
    DeployBoard,
    IssueUserProperty,
    Issue,
    Module,
    Project,
    ProjectIdentifier,
    ProjectMember,
    State,
    Workspace,
    WorkspaceMember,
)
from plane.utils.cache import cache_response
from plane.bgtasks.webhook_task import model_activity
from plane.bgtasks.recent_visited_task import recent_visited_task
from plane.utils.exception_logger import log_exception


class ProjectViewSet(BaseViewSet):
    serializer_class = ProjectListSerializer
    model = Project
    webhook_event = "project"

    def get_queryset(self):
        sort_order = ProjectMember.objects.filter(
            member=self.request.user,
            project_id=OuterRef("pk"),
            workspace__slug=self.kwargs.get("slug"),
            is_active=True,
        ).values("sort_order")
        return self.filter_queryset(
            super()
            .get_queryset()
            .filter(workspace__slug=self.kwargs.get("slug"))
            .select_related(
                "workspace",
                "workspace__owner",
                "default_assignee",
                "project_lead",
            )
            .annotate(
                is_favorite=Exists(
                    UserFavorite.objects.filter(
                        user=self.request.user,
                        entity_identifier=OuterRef("pk"),
                        entity_type="project",
                        project_id=OuterRef("pk"),
                    )
                )
            )
            .annotate(
                is_member=Exists(
                    ProjectMember.objects.filter(
                        member=self.request.user,
                        project_id=OuterRef("pk"),
                        workspace__slug=self.kwargs.get("slug"),
                        is_active=True,
                    )
                )
            )
            .annotate(
                total_members=ProjectMember.objects.filter(
                    project_id=OuterRef("id"),
                    member__is_bot=False,
                    is_active=True,
                )
                .order_by()
                .annotate(count=Func(F("id"), function="Count"))
                .values("count")
            )
            .annotate(
                total_cycles=Cycle.objects.filter(project_id=OuterRef("id"))
                .order_by()
                .annotate(count=Func(F("id"), function="Count"))
                .values("count")
            )
            .annotate(
                total_modules=Module.objects.filter(project_id=OuterRef("id"))
                .order_by()
                .annotate(count=Func(F("id"), function="Count"))
                .values("count")
            )
            .annotate(
                member_role=ProjectMember.objects.filter(
                    project_id=OuterRef("pk"),
                    member_id=self.request.user.id,
                    is_active=True,
                ).values("role")
            )
            .annotate(
                anchor=DeployBoard.objects.filter(
                    entity_name="project",
                    entity_identifier=OuterRef("pk"),
                    workspace__slug=self.kwargs.get("slug"),
                ).values("anchor")
            )
            .annotate(sort_order=Subquery(sort_order))
            .prefetch_related(
                Prefetch(
                    "project_projectmember",
                    queryset=ProjectMember.objects.filter(
                        workspace__slug=self.kwargs.get("slug"),
                        is_active=True,
                    ).select_related("member"),
                    to_attr="members_list",
                )
            )
            .distinct()
        )

    @allow_permission(
        allowed_roles=[ROLE.ADMIN, ROLE.MEMBER, ROLE.GUEST],
        level="WORKSPACE",
    )
    def list(self, request, slug):
        fields = [
            field
            for field in request.GET.get("fields", "").split(",")
            if field
        ]
        projects = self.get_queryset().order_by("sort_order", "name")
        if WorkspaceMember.objects.filter(
            member=request.user,
            workspace__slug=slug,
            is_active=True,
            role=5,
        ).exists():
            projects = projects.filter(
                project_projectmember__member=self.request.user,
                project_projectmember__is_active=True,
            )

        if WorkspaceMember.objects.filter(
            member=request.user,
            workspace__slug=slug,
            is_active=True,
            role=15,
        ).exists():
            projects = projects.filter(
                Q(
                    project_projectmember__member=self.request.user,
                    project_projectmember__is_active=True,
                )
                | Q(network=2)
            )

        if request.GET.get("per_page", False) and request.GET.get(
            "cursor", False
        ):
            return self.paginate(
                order_by=request.GET.get("order_by", "-created_at"),
                request=request,
                queryset=(projects),
                on_results=lambda projects: ProjectListSerializer(
                    projects, many=True
                ).data,
            )

        projects = ProjectListSerializer(
            projects, many=True, fields=fields if fields else None
        ).data
        return Response(projects, status=status.HTTP_200_OK)

    @allow_permission(
        allowed_roles=[ROLE.ADMIN, ROLE.MEMBER, ROLE.GUEST],
        level="WORKSPACE",
    )
    def retrieve(self, request, slug, pk):
        project = (
            self.get_queryset()
            .filter(archived_at__isnull=True)
            .filter(pk=pk)
            .annotate(
                total_issues=Issue.issue_objects.filter(
                    project_id=self.kwargs.get("pk"),
                )
                .order_by()
                .annotate(count=Func(F("id"), function="Count"))
                .values("count")
            )
            .annotate(
                sub_issues=Issue.issue_objects.filter(
                    project_id=self.kwargs.get("pk"),
                    parent__isnull=False,
                )
                .order_by()
                .annotate(count=Func(F("id"), function="Count"))
                .values("count")
            )
            .annotate(
                archived_issues=Issue.objects.filter(
                    project_id=self.kwargs.get("pk"),
                    archived_at__isnull=False,
                )
                .order_by()
                .annotate(count=Func(F("id"), function="Count"))
                .values("count")
            )
            .annotate(
                archived_sub_issues=Issue.objects.filter(
                    project_id=self.kwargs.get("pk"),
                    archived_at__isnull=False,
                    parent__isnull=False,
                )
                .order_by()
                .annotate(count=Func(F("id"), function="Count"))
                .values("count")
            )
            .annotate(
                draft_issues=Issue.objects.filter(
                    project_id=self.kwargs.get("pk"),
                    is_draft=True,
                )
                .order_by()
                .annotate(count=Func(F("id"), function="Count"))
                .values("count")
            )
            .annotate(
                draft_sub_issues=Issue.objects.filter(
                    project_id=self.kwargs.get("pk"),
                    is_draft=True,
                    parent__isnull=False,
                )
                .order_by()
                .annotate(count=Func(F("id"), function="Count"))
                .values("count")
            )
        ).first()

        if project is None:
            return Response(
                {"error": "Project does not exist"},
                status=status.HTTP_404_NOT_FOUND,
            )

        recent_visited_task.delay(
            slug=slug,
            project_id=pk,
            entity_name="project",
            entity_identifier=pk,
            user_id=request.user.id,
        )

        serializer = ProjectListSerializer(project)
        return Response(serializer.data, status=status.HTTP_200_OK)

    @allow_permission([ROLE.ADMIN, ROLE.MEMBER], level="WORKSPACE")
    def create(self, request, slug):
        try:
            workspace = Workspace.objects.get(slug=slug)

            serializer = ProjectSerializer(
                data={**request.data}, context={"workspace_id": workspace.id}
            )
            if serializer.is_valid():
                serializer.save()

                # Add the user as Administrator to the project
                _ = ProjectMember.objects.create(
                    project_id=serializer.data["id"],
                    member=request.user,
                    role=20,
                )
                # Also create the issue property for the user
                _ = IssueUserProperty.objects.create(
                    project_id=serializer.data["id"],
                    user=request.user,
                )

                if serializer.data["project_lead"] is not None and str(
                    serializer.data["project_lead"]
                ) != str(request.user.id):
                    ProjectMember.objects.create(
                        project_id=serializer.data["id"],
                        member_id=serializer.data["project_lead"],
                        role=20,
                    )
                    # Also create the issue property for the user
                    IssueUserProperty.objects.create(
                        project_id=serializer.data["id"],
                        user_id=serializer.data["project_lead"],
                    )

                # Default states
                states = [
                    {
                        "name": "Backlog",
                        "color": "#A3A3A3",
                        "sequence": 15000,
                        "group": "backlog",
                        "default": True,
                    },
                    {
                        "name": "Todo",
                        "color": "#3A3A3A",
                        "sequence": 25000,
                        "group": "unstarted",
                    },
                    {
                        "name": "In Progress",
                        "color": "#F59E0B",
                        "sequence": 35000,
                        "group": "started",
                    },
                    {
                        "name": "Done",
                        "color": "#16A34A",
                        "sequence": 45000,
                        "group": "completed",
                    },
                    {
                        "name": "Cancelled",
                        "color": "#EF4444",
                        "sequence": 55000,
                        "group": "cancelled",
                    },
                ]

                State.objects.bulk_create(
                    [
                        State(
                            name=state["name"],
                            color=state["color"],
                            project=serializer.instance,
                            sequence=state["sequence"],
                            workspace=serializer.instance.workspace,
                            group=state["group"],
                            default=state.get("default", False),
                            created_by=request.user,
                        )
                        for state in states
                    ]
                )

                project = (
                    self.get_queryset()
                    .filter(pk=serializer.data["id"])
                    .first()
                )

                # Create the model activity
                model_activity.delay(
                    model_name="project",
                    model_id=str(project.id),
                    requested_data=request.data,
                    current_instance=None,
                    actor_id=request.user.id,
                    slug=slug,
                    origin=request.META.get("HTTP_ORIGIN"),
                )

                serializer = ProjectListSerializer(project)
                return Response(
                    serializer.data, status=status.HTTP_201_CREATED
                )
            return Response(
                serializer.errors,
                status=status.HTTP_400_BAD_REQUEST,
            )
        except IntegrityError as e:
            if "already exists" in str(e):
                return Response(
                    {"name": "The project name is already taken"},
                    status=status.HTTP_410_GONE,
                )
        except Workspace.DoesNotExist:
            return Response(
                {"error": "Workspace does not exist"},
                status=status.HTTP_404_NOT_FOUND,
            )
        except serializers.ValidationError:
            return Response(
                {"identifier": "The project identifier is already taken"},
                status=status.HTTP_410_GONE,
            )

    def partial_update(self, request, slug, pk=None):
        try:
            if not ProjectMember.objects.filter(
                member=request.user,
                workspace__slug=slug,
                project_id=pk,
                role=20,
                is_active=True,
            ).exists():
                return Response(
                    {"error": "You don't have the required permissions."},
                    status=status.HTTP_403_FORBIDDEN,
                )

            workspace = Workspace.objects.get(slug=slug)

            project = Project.objects.get(pk=pk)
            current_instance = json.dumps(
                ProjectSerializer(project).data, cls=DjangoJSONEncoder
            )
            if project.archived_at:
                return Response(
                    {"error": "Archived projects cannot be updated"},
                    status=status.HTTP_400_BAD_REQUEST,
                )

            serializer = ProjectSerializer(
                project,
                data={**request.data},
                context={"workspace_id": workspace.id},
                partial=True,
            )

            if serializer.is_valid():
                serializer.save()
<<<<<<< HEAD
                if serializer.data["intake_view"]:
                    Intake.objects.get_or_create(
                        name=f"{project.name} Intake",
=======
                if serializer.data["inbox_view"]:
                    inbox = Inbox.objects.filter(
>>>>>>> 56755b0e
                        project=project,
                        is_default=True,
                    ).first()
                    if not inbox:
                        Inbox.objects.create(
                            name=f"{project.name} Inbox",
                            project=project,
                            is_default=True,
                        )

                    # Create the triage state in Backlog group
                    State.objects.get_or_create(
                        name="Triage",
                        group="triage",
                        description="Default state for managing all Intake Issues",
                        project_id=pk,
                        color="#ff7700",
                        is_triage=True,
                    )

                project = (
                    self.get_queryset()
                    .filter(pk=serializer.data["id"])
                    .first()
                )

                model_activity.delay(
                    model_name="project",
                    model_id=str(project.id),
                    requested_data=request.data,
                    current_instance=current_instance,
                    actor_id=request.user.id,
                    slug=slug,
                    origin=request.META.get("HTTP_ORIGIN"),
                )
                serializer = ProjectListSerializer(project)
                return Response(serializer.data, status=status.HTTP_200_OK)
            return Response(
                serializer.errors, status=status.HTTP_400_BAD_REQUEST
            )

        except IntegrityError as e:
            if "already exists" in str(e):
                return Response(
                    {"name": "The project name is already taken"},
                    status=status.HTTP_410_GONE,
                )
        except (Project.DoesNotExist, Workspace.DoesNotExist):
            return Response(
                {"error": "Project does not exist"},
                status=status.HTTP_404_NOT_FOUND,
            )
        except serializers.ValidationError:
            return Response(
                {"identifier": "The project identifier is already taken"},
                status=status.HTTP_410_GONE,
            )

    def destroy(self, request, slug, pk):
        if (
            WorkspaceMember.objects.filter(
                member=request.user,
                workspace__slug=slug,
                is_active=True,
                role=20,
            ).exists()
            or ProjectMember.objects.filter(
                member=request.user,
                workspace__slug=slug,
                project_id=pk,
                role=20,
                is_active=True,
            ).exists()
        ):
            project = Project.objects.get(pk=pk)
            project.delete()

            # Delete the project members
            DeployBoard.objects.filter(
                project_id=pk,
                workspace__slug=slug,
            ).delete()

            # Delete the user favorite
            UserFavorite.objects.filter(
                project_id=pk,
                workspace__slug=slug,
            ).delete()

            return Response(status=status.HTTP_204_NO_CONTENT)
        else:
            return Response(
                {"error": "You don't have the required permissions."},
                status=status.HTTP_403_FORBIDDEN,
            )


class ProjectArchiveUnarchiveEndpoint(BaseAPIView):

    @allow_permission([ROLE.ADMIN, ROLE.MEMBER])
    def post(self, request, slug, project_id):
        project = Project.objects.get(pk=project_id, workspace__slug=slug)
        project.archived_at = timezone.now()
        project.save()
        UserFavorite.objects.filter(
            workspace__slug=slug,
            project=project_id,
        ).delete()
        return Response(
            {"archived_at": str(project.archived_at)},
            status=status.HTTP_200_OK,
        )

    @allow_permission([ROLE.ADMIN, ROLE.MEMBER])
    def delete(self, request, slug, project_id):
        project = Project.objects.get(pk=project_id, workspace__slug=slug)
        project.archived_at = None
        project.save()
        return Response(status=status.HTTP_204_NO_CONTENT)


class ProjectIdentifierEndpoint(BaseAPIView):
    @allow_permission([ROLE.ADMIN, ROLE.MEMBER], level="WORKSPACE")
    def get(self, request, slug):
        name = request.GET.get("name", "").strip().upper()

        if name == "":
            return Response(
                {"error": "Name is required"},
                status=status.HTTP_400_BAD_REQUEST,
            )

        exists = ProjectIdentifier.objects.filter(
            name=name, workspace__slug=slug
        ).values("id", "name", "project")

        return Response(
            {"exists": len(exists), "identifiers": exists},
            status=status.HTTP_200_OK,
        )

    @allow_permission([ROLE.ADMIN, ROLE.MEMBER], level="WORKSPACE")
    def delete(self, request, slug):
        name = request.data.get("name", "").strip().upper()

        if name == "":
            return Response(
                {"error": "Name is required"},
                status=status.HTTP_400_BAD_REQUEST,
            )

        if Project.objects.filter(
            identifier=name, workspace__slug=slug
        ).exists():
            return Response(
                {
                    "error": "Cannot delete an identifier of an existing project"
                },
                status=status.HTTP_400_BAD_REQUEST,
            )

        ProjectIdentifier.objects.filter(
            name=name, workspace__slug=slug
        ).delete()

        return Response(
            status=status.HTTP_204_NO_CONTENT,
        )


class ProjectUserViewsEndpoint(BaseAPIView):
    def post(self, request, slug, project_id):
        project = Project.objects.get(pk=project_id, workspace__slug=slug)

        project_member = ProjectMember.objects.filter(
            member=request.user,
            project=project,
            is_active=True,
        ).first()

        if project_member is None:
            return Response(
                {"error": "Forbidden"}, status=status.HTTP_403_FORBIDDEN
            )

        view_props = project_member.view_props
        default_props = project_member.default_props
        preferences = project_member.preferences
        sort_order = project_member.sort_order

        project_member.view_props = request.data.get("view_props", view_props)
        project_member.default_props = request.data.get(
            "default_props", default_props
        )
        project_member.preferences = request.data.get(
            "preferences", preferences
        )
        project_member.sort_order = request.data.get("sort_order", sort_order)

        project_member.save()

        return Response(status=status.HTTP_204_NO_CONTENT)


class ProjectFavoritesViewSet(BaseViewSet):
    model = UserFavorite

    def get_queryset(self):
        return self.filter_queryset(
            super()
            .get_queryset()
            .filter(workspace__slug=self.kwargs.get("slug"))
            .filter(user=self.request.user)
            .select_related(
                "project", "project__project_lead", "project__default_assignee"
            )
            .select_related("workspace", "workspace__owner")
        )

    def perform_create(self, serializer):
        serializer.save(user=self.request.user)

    def create(self, request, slug):
        _ = UserFavorite.objects.create(
            user=request.user,
            entity_type="project",
            entity_identifier=request.data.get("project"),
            project_id=request.data.get("project"),
        )
        return Response(status=status.HTTP_204_NO_CONTENT)

    def destroy(self, request, slug, project_id):
        project_favorite = UserFavorite.objects.get(
            entity_identifier=project_id,
            entity_type="project",
            project=project_id,
            user=request.user,
            workspace__slug=slug,
        )
        project_favorite.delete(soft=False)
        return Response(status=status.HTTP_204_NO_CONTENT)


class ProjectPublicCoverImagesEndpoint(BaseAPIView):
    permission_classes = [
        AllowAny,
    ]

    # Cache the below api for 24 hours
    @cache_response(60 * 60 * 24, user=False)
    def get(self, request):
        files = []
        if settings.USE_MINIO:
            s3 = boto3.client(
                "s3",
                endpoint_url=settings.AWS_S3_ENDPOINT_URL,
                aws_access_key_id=settings.AWS_ACCESS_KEY_ID,
                aws_secret_access_key=settings.AWS_SECRET_ACCESS_KEY,
            )
        else:
            s3 = boto3.client(
                "s3",
                aws_access_key_id=settings.AWS_ACCESS_KEY_ID,
                aws_secret_access_key=settings.AWS_SECRET_ACCESS_KEY,
            )
        params = {
            "Bucket": settings.AWS_STORAGE_BUCKET_NAME,
            "Prefix": "static/project-cover/",
        }

        try:
            response = s3.list_objects_v2(**params)
            # Extracting file keys from the response
            if "Contents" in response:
                for content in response["Contents"]:
                    if not content["Key"].endswith(
                        "/"
                    ):  # This line ensures we're only getting files, not "sub-folders"
                        files.append(
                            f"https://{settings.AWS_STORAGE_BUCKET_NAME}.s3.{settings.AWS_REGION}.amazonaws.com/{content['Key']}"
                        )

            return Response(files, status=status.HTTP_200_OK)
        except Exception as e:
            log_exception(e)
            return Response([], status=status.HTTP_200_OK)


class DeployBoardViewSet(BaseViewSet):
    permission_classes = [
        ProjectMemberPermission,
    ]
    serializer_class = DeployBoardSerializer
    model = DeployBoard

    def list(self, request, slug, project_id):
        project_deploy_board = DeployBoard.objects.filter(
            entity_name="project",
            entity_identifier=project_id,
            workspace__slug=slug,
        ).first()

        serializer = DeployBoardSerializer(project_deploy_board)
        return Response(serializer.data, status=status.HTTP_200_OK)

    def create(self, request, slug, project_id):
        comments = request.data.get("is_comments_enabled", False)
        reactions = request.data.get("is_reactions_enabled", False)
        intake = request.data.get("intake", None)
        votes = request.data.get("is_votes_enabled", False)
        views = request.data.get(
            "views",
            {
                "list": True,
                "kanban": True,
                "calendar": True,
                "gantt": True,
                "spreadsheet": True,
            },
        )

        project_deploy_board, _ = DeployBoard.objects.get_or_create(
            entity_name="project",
            entity_identifier=project_id,
            project_id=project_id,
        )
        project_deploy_board.intake = intake
        project_deploy_board.view_props = views
        project_deploy_board.is_votes_enabled = votes
        project_deploy_board.is_comments_enabled = comments
        project_deploy_board.is_reactions_enabled = reactions

        project_deploy_board.save()

        serializer = DeployBoardSerializer(project_deploy_board)
        return Response(serializer.data, status=status.HTTP_200_OK)<|MERGE_RESOLUTION|>--- conflicted
+++ resolved
@@ -449,20 +449,14 @@
 
             if serializer.is_valid():
                 serializer.save()
-<<<<<<< HEAD
                 if serializer.data["intake_view"]:
-                    Intake.objects.get_or_create(
-                        name=f"{project.name} Intake",
-=======
-                if serializer.data["inbox_view"]:
-                    inbox = Inbox.objects.filter(
->>>>>>> 56755b0e
+                    intake = Intake.objects.filter(
                         project=project,
                         is_default=True,
                     ).first()
-                    if not inbox:
-                        Inbox.objects.create(
-                            name=f"{project.name} Inbox",
+                    if not intake:
+                        Intake.objects.create(
+                            name=f"{project.name} Intake",
                             project=project,
                             is_default=True,
                         )
