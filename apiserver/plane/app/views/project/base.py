--- conflicted
+++ resolved
@@ -228,8 +228,6 @@
             )
             .annotate(inbox_view=F("intake_view"))
             .annotate(sort_order=Subquery(sort_order))
-<<<<<<< HEAD
-=======
             .annotate(
                 is_epic_enabled=Exists(
                     ProjectFeature.objects.filter(
@@ -239,7 +237,6 @@
                     )
                 )
             )
->>>>>>> f5f97456
             .distinct()
         ).values(
             "id",
@@ -255,10 +252,7 @@
             "module_view",
             "page_view",
             "inbox_view",
-<<<<<<< HEAD
-=======
             "is_epic_enabled",
->>>>>>> f5f97456
             "project_lead",
             "created_at",
             "updated_at",
