--- conflicted
+++ resolved
@@ -36,11 +36,6 @@
     ProjectBasePermission,
     ProjectMemberPermission,
 )
-from plane.app.serializers import (
-    ProjectDeployBoardSerializer,
-    ProjectListSerializer,
-    ProjectSerializer,
-)
 from plane.app.views.base import BaseAPIView, BaseViewSet
 from plane.db.models import (
     Project,
@@ -52,16 +47,11 @@
     Module,
     Cycle,
     Inbox,
-<<<<<<< HEAD
-=======
     DeployBoard,
     IssueProperty,
->>>>>>> 17f83d64
     Issue,
-    IssueProperty,
     Module,
     Project,
-    ProjectDeployBoard,
     ProjectFavorite,
     ProjectIdentifier,
     ProjectMember,
