--- conflicted
+++ resolved
@@ -1023,13 +1023,7 @@
         assignee_distribution_data = [
             {
                 "display_name": item["display_name"],
-<<<<<<< HEAD
-                "first_name": item["first_name"],
-                "last_name": item["last_name"],
                 "assignee_id": str(item["assignee_id"]) if item["assignee_id"] else None,
-=======
-                "assignee_id": str(item["assignee_id"]),
->>>>>>> 511c8367
                 "avatar": item["avatar"],
                 "total_issues": item["total_issues"],
                 "completed_issues": item["completed_issues"],
