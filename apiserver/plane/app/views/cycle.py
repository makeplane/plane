# Python imports
import json

# Django imports
from django.db.models import (
    Func,
    F,
    Q,
    Exists,
    OuterRef,
    Count,
    Prefetch,
    Sum,
    Case,
    When,
    Value,
    CharField,
)
from django.core import serializers
from django.utils import timezone
from django.utils.decorators import method_decorator
from django.views.decorators.gzip import gzip_page
from django.contrib.postgres.aggregates import ArrayAgg
from django.contrib.postgres.fields import ArrayField
from django.db.models import Value, UUIDField
from django.db.models.functions import Coalesce

# Third party imports
from rest_framework.response import Response
from rest_framework import status

# Module imports
from . import BaseViewSet, BaseAPIView, WebhookMixin
from plane.app.serializers import (
    CycleSerializer,
    CycleIssueSerializer,
    CycleFavoriteSerializer,
    IssueSerializer,
    CycleWriteSerializer,
    CycleUserPropertiesSerializer,
)
from plane.app.permissions import (
    ProjectEntityPermission,
    ProjectLitePermission,
)
from plane.db.models import (
    User,
    Cycle,
    CycleIssue,
    Issue,
    CycleFavorite,
    IssueLink,
    IssueAttachment,
    Label,
    CycleUserProperties,
)
from plane.bgtasks.issue_activites_task import issue_activity
from plane.utils.issue_filters import issue_filters
from plane.utils.analytics_plot import burndown_plot


class CycleViewSet(WebhookMixin, BaseViewSet):
    serializer_class = CycleSerializer
    model = Cycle
    webhook_event = "cycle"
    permission_classes = [
        ProjectEntityPermission,
    ]

    def perform_create(self, serializer):
        serializer.save(
            project_id=self.kwargs.get("project_id"),
            owned_by=self.request.user,
        )

    def get_queryset(self):
        favorite_subquery = CycleFavorite.objects.filter(
            user=self.request.user,
            cycle_id=OuterRef("pk"),
            project_id=self.kwargs.get("project_id"),
            workspace__slug=self.kwargs.get("slug"),
        )
        return self.filter_queryset(
            super()
            .get_queryset()
            .filter(workspace__slug=self.kwargs.get("slug"))
            .filter(project_id=self.kwargs.get("project_id"))
            .filter(project__project_projectmember__member=self.request.user)
            .select_related("project", "workspace", "owned_by")
            .prefetch_related(
                Prefetch(
                    "issue_cycle__issue__assignees",
                    queryset=User.objects.only(
                        "avatar", "first_name", "id"
                    ).distinct(),
                )
            )
            .prefetch_related(
                Prefetch(
                    "issue_cycle__issue__labels",
                    queryset=Label.objects.only(
                        "name", "color", "id"
                    ).distinct(),
                )
            )
            .annotate(is_favorite=Exists(favorite_subquery))
            .annotate(
                total_issues=Count(
                    "issue_cycle",
                    filter=Q(
                        issue_cycle__issue__archived_at__isnull=True,
                        issue_cycle__issue__is_draft=False,
                    ),
                )
            )
            .annotate(
                completed_issues=Count(
                    "issue_cycle__issue__state__group",
                    filter=Q(
                        issue_cycle__issue__state__group="completed",
                        issue_cycle__issue__archived_at__isnull=True,
                        issue_cycle__issue__is_draft=False,
                    ),
                )
            )
            .annotate(
                cancelled_issues=Count(
                    "issue_cycle__issue__state__group",
                    filter=Q(
                        issue_cycle__issue__state__group="cancelled",
                        issue_cycle__issue__archived_at__isnull=True,
                        issue_cycle__issue__is_draft=False,
                    ),
                )
            )
            .annotate(
                started_issues=Count(
                    "issue_cycle__issue__state__group",
                    filter=Q(
                        issue_cycle__issue__state__group="started",
                        issue_cycle__issue__archived_at__isnull=True,
                        issue_cycle__issue__is_draft=False,
                    ),
                )
            )
            .annotate(
                unstarted_issues=Count(
                    "issue_cycle__issue__state__group",
                    filter=Q(
                        issue_cycle__issue__state__group="unstarted",
                        issue_cycle__issue__archived_at__isnull=True,
                        issue_cycle__issue__is_draft=False,
                    ),
                )
            )
            .annotate(
                backlog_issues=Count(
                    "issue_cycle__issue__state__group",
                    filter=Q(
                        issue_cycle__issue__state__group="backlog",
                        issue_cycle__issue__archived_at__isnull=True,
                        issue_cycle__issue__is_draft=False,
                    ),
                )
            )
            .annotate(
                status=Case(
                    When(
                        Q(start_date__lte=timezone.now())
                        & Q(end_date__gte=timezone.now()),
                        then=Value("CURRENT"),
                    ),
                    When(
                        start_date__gt=timezone.now(), then=Value("UPCOMING")
                    ),
                    When(end_date__lt=timezone.now(), then=Value("COMPLETED")),
                    When(
                        Q(start_date__isnull=True) & Q(end_date__isnull=True),
                        then=Value("DRAFT"),
                    ),
                    default=Value("DRAFT"),
                    output_field=CharField(),
                )
            )
            .annotate(
                assignee_ids=Coalesce(
                    ArrayAgg(
                        "issue_cycle__issue__assignees__id",
                        distinct=True,
                        filter=~Q(
                            issue_cycle__issue__assignees__id__isnull=True
                        ),
                    ),
                    Value([], output_field=ArrayField(UUIDField())),
                )
            )
            .order_by("-is_favorite", "name")
            .distinct()
        )

    def list(self, request, slug, project_id):
        queryset = self.get_queryset()
        cycle_view = request.GET.get("cycle_view", "all")

        # Update the order by
        queryset = queryset.order_by("-is_favorite", "-created_at")

        # Current Cycle
        if cycle_view == "current":
            queryset = queryset.filter(
                start_date__lte=timezone.now(),
                end_date__gte=timezone.now(),
            )

            data = queryset.values(
                # necessary fields
                "id",
                "workspace_id",
                "project_id",
                # model fields
                "name",
                "description",
                "start_date",
                "end_date",
                "owned_by_id",
                "view_props",
                "sort_order",
                "external_source",
                "external_id",
                "progress_snapshot",
                # meta fields
                "is_favorite",
                "total_issues",
                "cancelled_issues",
                "completed_issues",
                "started_issues",
                "unstarted_issues",
                "backlog_issues",
                "assignee_ids",
                "status",
            )

            if data:
                assignee_distribution = (
                    Issue.objects.filter(
                        issue_cycle__cycle_id=data[0]["id"],
                        workspace__slug=slug,
                        project_id=project_id,
                    )
                    .annotate(display_name=F("assignees__display_name"))
                    .annotate(assignee_id=F("assignees__id"))
                    .annotate(avatar=F("assignees__avatar"))
                    .values("display_name", "assignee_id", "avatar")
                    .annotate(
                        total_issues=Count(
                            "id",
                            filter=Q(archived_at__isnull=True, is_draft=False),
                        ),
                    )
                    .annotate(
                        completed_issues=Count(
                            "id",
                            filter=Q(
                                completed_at__isnull=False,
                                archived_at__isnull=True,
                                is_draft=False,
                            ),
                        )
                    )
                    .annotate(
                        pending_issues=Count(
                            "id",
                            filter=Q(
                                completed_at__isnull=True,
                                archived_at__isnull=True,
                                is_draft=False,
                            ),
                        )
                    )
                    .order_by("display_name")
                )

                label_distribution = (
                    Issue.objects.filter(
                        issue_cycle__cycle_id=data[0]["id"],
                        workspace__slug=slug,
                        project_id=project_id,
                    )
                    .annotate(label_name=F("labels__name"))
                    .annotate(color=F("labels__color"))
                    .annotate(label_id=F("labels__id"))
                    .values("label_name", "color", "label_id")
                    .annotate(
                        total_issues=Count(
                            "id",
                            filter=Q(archived_at__isnull=True, is_draft=False),
                        )
                    )
                    .annotate(
                        completed_issues=Count(
                            "id",
                            filter=Q(
                                completed_at__isnull=False,
                                archived_at__isnull=True,
                                is_draft=False,
                            ),
                        )
                    )
                    .annotate(
                        pending_issues=Count(
                            "id",
                            filter=Q(
                                completed_at__isnull=True,
                                archived_at__isnull=True,
                                is_draft=False,
                            ),
                        )
                    )
                    .order_by("label_name")
                )
                data[0]["distribution"] = {
                    "assignees": assignee_distribution,
                    "labels": label_distribution,
                    "completion_chart": {},
                }

                if data[0]["start_date"] and data[0]["end_date"]:
                    data[0]["distribution"]["completion_chart"] = (
                        burndown_plot(
                            queryset=queryset.first(),
                            slug=slug,
                            project_id=project_id,
                            cycle_id=data[0]["id"],
                        )
                    )

            return Response(data, status=status.HTTP_200_OK)

        data = queryset.values(
            # necessary fields
            "id",
            "workspace_id",
            "project_id",
            # model fields
            "name",
            "description",
            "start_date",
            "end_date",
            "owned_by_id",
            "view_props",
            "sort_order",
            "external_source",
            "external_id",
            "progress_snapshot",
            # meta fields
            "is_favorite",
            "total_issues",
            "cancelled_issues",
            "completed_issues",
            "started_issues",
            "unstarted_issues",
            "backlog_issues",
            "assignee_ids",
            "status",
        )
        return Response(data, status=status.HTTP_200_OK)

    def create(self, request, slug, project_id):
        if (
            request.data.get("start_date", None) is None
            and request.data.get("end_date", None) is None
        ) or (
            request.data.get("start_date", None) is not None
            and request.data.get("end_date", None) is not None
        ):
            serializer = CycleWriteSerializer(data=request.data)
            if serializer.is_valid():
                serializer.save(
                    project_id=project_id,
                    owned_by=request.user,
                )
                cycle = (
                    self.get_queryset()
                    .filter(pk=serializer.data["id"])
                    .values(
                        # necessary fields
                        "id",
                        "workspace_id",
                        "project_id",
                        # model fields
                        "name",
                        "description",
                        "start_date",
                        "end_date",
                        "owned_by_id",
                        "view_props",
                        "sort_order",
                        "external_source",
                        "external_id",
                        "progress_snapshot",
                        # meta fields
                        "is_favorite",
                        "total_issues",
                        "cancelled_issues",
                        "completed_issues",
                        "started_issues",
                        "unstarted_issues",
                        "backlog_issues",
                        "assignee_ids",
                        "status",
                    )
                    .first()
                )
                return Response(cycle, status=status.HTTP_201_CREATED)
            return Response(
                serializer.errors, status=status.HTTP_400_BAD_REQUEST
            )
        else:
            return Response(
                {
                    "error": "Both start date and end date are either required or are to be null"
                },
                status=status.HTTP_400_BAD_REQUEST,
            )

    def partial_update(self, request, slug, project_id, pk):
        queryset = (
            self.get_queryset()
            .filter(workspace__slug=slug, project_id=project_id, pk=pk)
        )
        cycle = queryset.first()
        request_data = request.data

        if (
            cycle.end_date is not None
            and cycle.end_date < timezone.now().date()
        ):
            if "sort_order" in request_data:
                # Can only change sort order for a completed cycle``
                request_data = {
                    "sort_order": request_data.get(
                        "sort_order", cycle.sort_order
                    )
                }
            else:
                return Response(
                    {
                        "error": "The Cycle has already been completed so it cannot be edited"
                    },
                    status=status.HTTP_400_BAD_REQUEST,
                )

        serializer = CycleWriteSerializer(
            cycle, data=request.data, partial=True
        )
        if serializer.is_valid():
            serializer.save()
            cycle = queryset.values(
                # necessary fields
                "id",
                "workspace_id",
                "project_id",
                # model fields
                "name",
                "description",
                "start_date",
                "end_date",
                "owned_by_id",
                "view_props",
                "sort_order",
                "external_source",
                "external_id",
                "progress_snapshot",
                # meta fields
                "is_favorite",
                "total_issues",
                "cancelled_issues",
                "completed_issues",
                "started_issues",
                "unstarted_issues",
                "backlog_issues",
                "assignee_ids",
                "status",
            ).first()
            return Response(cycle, status=status.HTTP_200_OK)
        return Response(serializer.errors, status=status.HTTP_400_BAD_REQUEST)

    def retrieve(self, request, slug, project_id, pk):
        queryset = self.get_queryset().filter(pk=pk)
        data = (
            self.get_queryset()
            .filter(pk=pk)
            .values(
                # necessary fields
                "id",
                "workspace_id",
                "project_id",
                # model fields
                "name",
                "description",
                "start_date",
                "end_date",
                "owned_by_id",
                "view_props",
                "sort_order",
                "external_source",
                "external_id",
                "progress_snapshot",
                # meta fields
                "is_favorite",
                "total_issues",
                "cancelled_issues",
                "completed_issues",
                "started_issues",
                "unstarted_issues",
                "backlog_issues",
                "assignee_ids",
                "status",
            )
            .first()
        )
        queryset = queryset.first()
        # Assignee Distribution
        assignee_distribution = (
            Issue.objects.filter(
                issue_cycle__cycle_id=pk,
                workspace__slug=slug,
                project_id=project_id,
            )
            .annotate(first_name=F("assignees__first_name"))
            .annotate(last_name=F("assignees__last_name"))
            .annotate(assignee_id=F("assignees__id"))
            .annotate(avatar=F("assignees__avatar"))
            .annotate(display_name=F("assignees__display_name"))
            .values(
                "first_name",
                "last_name",
                "assignee_id",
                "avatar",
                "display_name",
            )
            .annotate(
                total_issues=Count(
                    "id",
                    filter=Q(archived_at__isnull=True, is_draft=False),
                ),
            )
            .annotate(
                completed_issues=Count(
                    "id",
                    filter=Q(
                        completed_at__isnull=False,
                        archived_at__isnull=True,
                        is_draft=False,
                    ),
                )
            )
            .annotate(
                pending_issues=Count(
                    "id",
                    filter=Q(
                        completed_at__isnull=True,
                        archived_at__isnull=True,
                        is_draft=False,
                    ),
                )
            )
            .order_by("first_name", "last_name")
        )

        # Label Distribution
        label_distribution = (
            Issue.objects.filter(
                issue_cycle__cycle_id=pk,
                workspace__slug=slug,
                project_id=project_id,
            )
            .annotate(label_name=F("labels__name"))
            .annotate(color=F("labels__color"))
            .annotate(label_id=F("labels__id"))
            .values("label_name", "color", "label_id")
            .annotate(
                total_issues=Count(
                    "id",
                    filter=Q(archived_at__isnull=True, is_draft=False),
                ),
            )
            .annotate(
                completed_issues=Count(
                    "id",
                    filter=Q(
                        completed_at__isnull=False,
                        archived_at__isnull=True,
                        is_draft=False,
                    ),
                )
            )
            .annotate(
                pending_issues=Count(
                    "id",
                    filter=Q(
                        completed_at__isnull=True,
                        archived_at__isnull=True,
                        is_draft=False,
                    ),
                )
            )
            .order_by("label_name")
        )

        data["distribution"] = {
            "assignees": assignee_distribution,
            "labels": label_distribution,
            "completion_chart": {},
        }

        if queryset.start_date and queryset.end_date:
            data["distribution"]["completion_chart"] = burndown_plot(
                queryset=queryset,
                slug=slug,
                project_id=project_id,
                cycle_id=pk,
            )

        return Response(
            data,
            status=status.HTTP_200_OK,
        )

    def destroy(self, request, slug, project_id, pk):
        cycle_issues = list(
            CycleIssue.objects.filter(
                cycle_id=self.kwargs.get("pk")
            ).values_list("issue", flat=True)
        )
        cycle = Cycle.objects.get(
            workspace__slug=slug, project_id=project_id, pk=pk
        )

        issue_activity.delay(
            type="cycle.activity.deleted",
            requested_data=json.dumps(
                {
                    "cycle_id": str(pk),
                    "cycle_name": str(cycle.name),
                    "issues": [str(issue_id) for issue_id in cycle_issues],
                }
            ),
            actor_id=str(request.user.id),
            issue_id=str(pk),
            project_id=str(project_id),
            current_instance=None,
            epoch=int(timezone.now().timestamp()),
            notification=True,
            origin=request.META.get("HTTP_ORIGIN"),
        )
        # Delete the cycle
        cycle.delete()
        return Response(status=status.HTTP_204_NO_CONTENT)


class CycleIssueViewSet(WebhookMixin, BaseViewSet):
    serializer_class = CycleIssueSerializer
    model = CycleIssue

    webhook_event = "cycle_issue"
    bulk = True

    permission_classes = [
        ProjectEntityPermission,
    ]

    filterset_fields = [
        "issue__labels__id",
        "issue__assignees__id",
    ]

    def get_queryset(self):
        return self.filter_queryset(
            super()
            .get_queryset()
            .annotate(
                sub_issues_count=Issue.issue_objects.filter(
                    parent=OuterRef("issue_id")
                )
                .order_by()
                .annotate(count=Func(F("id"), function="Count"))
                .values("count")
            )
            .filter(workspace__slug=self.kwargs.get("slug"))
            .filter(project_id=self.kwargs.get("project_id"))
            .filter(project__project_projectmember__member=self.request.user)
            .filter(cycle_id=self.kwargs.get("cycle_id"))
            .select_related("project")
            .select_related("workspace")
            .select_related("cycle")
            .select_related("issue", "issue__state", "issue__project")
            .prefetch_related("issue__assignees", "issue__labels")
            .distinct()
        )

    @method_decorator(gzip_page)
    def list(self, request, slug, project_id, cycle_id):
        fields = [
            field
            for field in request.GET.get("fields", "").split(",")
            if field
        ]
        order_by = request.GET.get("order_by", "created_at")
        filters = issue_filters(request.query_params, "GET")
        queryset = (
            Issue.issue_objects.filter(issue_cycle__cycle_id=cycle_id)
            .filter(project_id=project_id)
            .filter(workspace__slug=slug)
            .filter(**filters)
            .select_related("workspace", "project", "state", "parent")
<<<<<<< HEAD
            .prefetch_related("assignees", "labels", "issue_module__module")
=======
            .prefetch_related(
                "assignees",
                "labels",
                "issue_module__module",
                "issue_cycle__cycle",
            )
            .order_by(order_by)
            .filter(**filters)
            .annotate(module_ids=F("issue_module__module_id"))
>>>>>>> 487e961d
            .annotate(cycle_id=F("issue_cycle__cycle_id"))
            .annotate(
                link_count=IssueLink.objects.filter(issue=OuterRef("id"))
                .order_by()
                .annotate(count=Func(F("id"), function="Count"))
                .values("count")
            )
            .annotate(
                attachment_count=IssueAttachment.objects.filter(
                    issue=OuterRef("id")
                )
                .order_by()
                .annotate(count=Func(F("id"), function="Count"))
                .values("count")
            )
            .annotate(
                sub_issues_count=Issue.issue_objects.filter(
                    parent=OuterRef("id")
                )
                .order_by()
                .annotate(count=Func(F("id"), function="Count"))
                .values("count")
            )
            .annotate(
                label_ids=Coalesce(
                    ArrayAgg(
                        "labels__id",
                        distinct=True,
                        filter=~Q(labels__id__isnull=True),
                    ),
                    Value([], output_field=ArrayField(UUIDField())),
                ),
                assignee_ids=Coalesce(
                    ArrayAgg(
                        "assignees__id",
                        distinct=True,
                        filter=~Q(assignees__id__isnull=True),
                    ),
                    Value([], output_field=ArrayField(UUIDField())),
                ),
                module_ids=Coalesce(
                    ArrayAgg(
                        "issue_module__module_id",
                        distinct=True,
                        filter=~Q(issue_module__module_id__isnull=True),
                    ),
                    Value([], output_field=ArrayField(UUIDField())),
                ),
            )
            .order_by(order_by)
        )
        if self.fields:
            issues = IssueSerializer(
                queryset, many=True, fields=fields if fields else None
            ).data
        else:
            issues = queryset.values(
                "id",
                "name",
                "state_id",
                "sort_order",
                "completed_at",
                "estimate_point",
                "priority",
                "start_date",
                "target_date",
                "sequence_id",
                "project_id",
                "parent_id",
                "cycle_id",
                "module_ids",
                "label_ids",
                "assignee_ids",
                "sub_issues_count",
                "created_at",
                "updated_at",
                "created_by",
                "updated_by",
                "attachment_count",
                "link_count",
                "is_draft",
                "archived_at",
            )
        return Response(issues, status=status.HTTP_200_OK)

    def create(self, request, slug, project_id, cycle_id):
        issues = request.data.get("issues", [])

        if not issues:
            return Response(
                {"error": "Issues are required"},
                status=status.HTTP_400_BAD_REQUEST,
            )

        cycle = Cycle.objects.get(
            workspace__slug=slug, project_id=project_id, pk=cycle_id
        )

        if (
            cycle.end_date is not None
            and cycle.end_date < timezone.now().date()
        ):
            return Response(
                {
                    "error": "The Cycle has already been completed so no new issues can be added"
                },
                status=status.HTTP_400_BAD_REQUEST,
            )

        # Get all CycleIssues already created
        cycle_issues = list(
            CycleIssue.objects.filter(
                ~Q(cycle_id=cycle_id), issue_id__in=issues
            )
        )
        existing_issues = [
            str(cycle_issue.issue_id) for cycle_issue in cycle_issues
        ]
        new_issues = list(set(issues) - set(existing_issues))

        # New issues to create
        created_records = CycleIssue.objects.bulk_create(
            [
                CycleIssue(
                    project_id=project_id,
                    workspace_id=cycle.workspace_id,
                    created_by_id=request.user.id,
                    updated_by_id=request.user.id,
                    cycle_id=cycle_id,
                    issue_id=issue,
                )
                for issue in new_issues
            ],
            batch_size=10,
        )

        # Updated Issues
        updated_records = []
        update_cycle_issue_activity = []
        # Iterate over each cycle_issue in cycle_issues
        for cycle_issue in cycle_issues:
            # Update the cycle_issue's cycle_id
            cycle_issue.cycle_id = cycle_id
            # Add the modified cycle_issue to the records_to_update list
            updated_records.append(cycle_issue)
            # Record the update activity
            update_cycle_issue_activity.append(
                {
                    "old_cycle_id": str(cycle_issue.cycle_id),
                    "new_cycle_id": str(cycle_id),
                    "issue_id": str(cycle_issue.issue_id),
                }
            )

        # Update the cycle issues
        CycleIssue.objects.bulk_update(updated_records, ["cycle_id"], batch_size=100)
        # Capture Issue Activity
        issue_activity.delay(
            type="cycle.activity.created",
            requested_data=json.dumps({"cycles_list": issues}),
            actor_id=str(self.request.user.id),
            issue_id=None,
            project_id=str(self.kwargs.get("project_id", None)),
            current_instance=json.dumps(
                {
                    "updated_cycle_issues": update_cycle_issue_activity,
                    "created_cycle_issues": serializers.serialize(
                        "json", created_records
                    ),
                }
            ),
            epoch=int(timezone.now().timestamp()),
            notification=True,
            origin=request.META.get("HTTP_ORIGIN"),
        )
        return Response({"message": "success"}, status=status.HTTP_201_CREATED)

    def destroy(self, request, slug, project_id, cycle_id, issue_id):
        cycle_issue = CycleIssue.objects.get(
            issue_id=issue_id,
            workspace__slug=slug,
            project_id=project_id,
            cycle_id=cycle_id,
        )
        issue_activity.delay(
            type="cycle.activity.deleted",
            requested_data=json.dumps(
                {
                    "cycle_id": str(self.kwargs.get("cycle_id")),
                    "issues": [str(issue_id)],
                }
            ),
            actor_id=str(self.request.user.id),
            issue_id=str(issue_id),
            project_id=str(self.kwargs.get("project_id", None)),
            current_instance=None,
            epoch=int(timezone.now().timestamp()),
            notification=True,
            origin=request.META.get("HTTP_ORIGIN"),
        )
        cycle_issue.delete()
        return Response(status=status.HTTP_204_NO_CONTENT)


class CycleDateCheckEndpoint(BaseAPIView):
    permission_classes = [
        ProjectEntityPermission,
    ]

    def post(self, request, slug, project_id):
        start_date = request.data.get("start_date", False)
        end_date = request.data.get("end_date", False)
        cycle_id = request.data.get("cycle_id")
        if not start_date or not end_date:
            return Response(
                {"error": "Start date and end date both are required"},
                status=status.HTTP_400_BAD_REQUEST,
            )

        # Check if any cycle intersects in the given interval
        cycles = Cycle.objects.filter(
            Q(workspace__slug=slug)
            & Q(project_id=project_id)
            & (
                Q(start_date__lte=start_date, end_date__gte=start_date)
                | Q(start_date__lte=end_date, end_date__gte=end_date)
                | Q(start_date__gte=start_date, end_date__lte=end_date)
            )
        ).exclude(pk=cycle_id)
        if cycles.exists():
            return Response(
                {
                    "error": "You have a cycle already on the given dates, if you want to create a draft cycle you can do that by removing dates",
                    "status": False,
                }
            )
        else:
            return Response({"status": True}, status=status.HTTP_200_OK)


class CycleFavoriteViewSet(BaseViewSet):
    serializer_class = CycleFavoriteSerializer
    model = CycleFavorite

    def get_queryset(self):
        return self.filter_queryset(
            super()
            .get_queryset()
            .filter(workspace__slug=self.kwargs.get("slug"))
            .filter(user=self.request.user)
            .select_related("cycle", "cycle__owned_by")
        )

    def create(self, request, slug, project_id):
        serializer = CycleFavoriteSerializer(data=request.data)
        if serializer.is_valid():
            serializer.save(user=request.user, project_id=project_id)
            return Response(serializer.data, status=status.HTTP_201_CREATED)
        return Response(serializer.errors, status=status.HTTP_400_BAD_REQUEST)

    def destroy(self, request, slug, project_id, cycle_id):
        cycle_favorite = CycleFavorite.objects.get(
            project=project_id,
            user=request.user,
            workspace__slug=slug,
            cycle_id=cycle_id,
        )
        cycle_favorite.delete()
        return Response(status=status.HTTP_204_NO_CONTENT)


class TransferCycleIssueEndpoint(BaseAPIView):
    permission_classes = [
        ProjectEntityPermission,
    ]

    def post(self, request, slug, project_id, cycle_id):
        new_cycle_id = request.data.get("new_cycle_id", False)

        if not new_cycle_id:
            return Response(
                {"error": "New Cycle Id is required"},
                status=status.HTTP_400_BAD_REQUEST,
            )

        new_cycle = Cycle.objects.filter(
            workspace__slug=slug, project_id=project_id, pk=new_cycle_id
        ).first()

        old_cycle = (
            Cycle.objects.filter(
                workspace__slug=slug, project_id=project_id, pk=cycle_id
            )
            .annotate(
                total_issues=Count(
                    "issue_cycle",
                    filter=Q(
                        issue_cycle__issue__archived_at__isnull=True,
                        issue_cycle__issue__is_draft=False,
                    ),
                )
            )
            .annotate(
                completed_issues=Count(
                    "issue_cycle__issue__state__group",
                    filter=Q(
                        issue_cycle__issue__state__group="completed",
                        issue_cycle__issue__archived_at__isnull=True,
                        issue_cycle__issue__is_draft=False,
                    ),
                )
            )
            .annotate(
                cancelled_issues=Count(
                    "issue_cycle__issue__state__group",
                    filter=Q(
                        issue_cycle__issue__state__group="cancelled",
                        issue_cycle__issue__archived_at__isnull=True,
                        issue_cycle__issue__is_draft=False,
                    ),
                )
            )
            .annotate(
                started_issues=Count(
                    "issue_cycle__issue__state__group",
                    filter=Q(
                        issue_cycle__issue__state__group="started",
                        issue_cycle__issue__archived_at__isnull=True,
                        issue_cycle__issue__is_draft=False,
                    ),
                )
            )
            .annotate(
                unstarted_issues=Count(
                    "issue_cycle__issue__state__group",
                    filter=Q(
                        issue_cycle__issue__state__group="unstarted",
                        issue_cycle__issue__archived_at__isnull=True,
                        issue_cycle__issue__is_draft=False,
                    ),
                )
            )
            .annotate(
                backlog_issues=Count(
                    "issue_cycle__issue__state__group",
                    filter=Q(
                        issue_cycle__issue__state__group="backlog",
                        issue_cycle__issue__archived_at__isnull=True,
                        issue_cycle__issue__is_draft=False,
                    ),
                )
            )
        )

        # Pass the new_cycle queryset to burndown_plot
        completion_chart = burndown_plot(
            queryset=old_cycle.first(),
            slug=slug,
            project_id=project_id,
            cycle_id=cycle_id,
        )

        # Get the assignee distribution
        assignee_distribution = (
            Issue.objects.filter(
                issue_cycle__cycle_id=cycle_id,
                workspace__slug=slug,
                project_id=project_id,
            )
            .annotate(display_name=F("assignees__display_name"))
            .annotate(assignee_id=F("assignees__id"))
            .annotate(avatar=F("assignees__avatar"))
            .values("display_name", "assignee_id", "avatar")
            .annotate(
                total_issues=Count(
                    "id",
                    filter=Q(archived_at__isnull=True, is_draft=False),
                ),
            )
            .annotate(
                completed_issues=Count(
                    "id",
                    filter=Q(
                        completed_at__isnull=False,
                        archived_at__isnull=True,
                        is_draft=False,
                    ),
                )
            )
            .annotate(
                pending_issues=Count(
                    "id",
                    filter=Q(
                        completed_at__isnull=True,
                        archived_at__isnull=True,
                        is_draft=False,
                    ),
                )
            )
            .order_by("display_name")
        )
        # assignee distribution serialized
        assignee_distribution_data = [
            {
                "display_name": item["display_name"],
                "assignee_id": (
                    str(item["assignee_id"]) if item["assignee_id"] else None
                ),
                "avatar": item["avatar"],
                "total_issues": item["total_issues"],
                "completed_issues": item["completed_issues"],
                "pending_issues": item["pending_issues"],
            }
            for item in assignee_distribution
        ]

        # Get the label distribution
        label_distribution = (
            Issue.objects.filter(
                issue_cycle__cycle_id=cycle_id,
                workspace__slug=slug,
                project_id=project_id,
            )
            .annotate(label_name=F("labels__name"))
            .annotate(color=F("labels__color"))
            .annotate(label_id=F("labels__id"))
            .values("label_name", "color", "label_id")
            .annotate(
                total_issues=Count(
                    "id",
                    filter=Q(archived_at__isnull=True, is_draft=False),
                )
            )
            .annotate(
                completed_issues=Count(
                    "id",
                    filter=Q(
                        completed_at__isnull=False,
                        archived_at__isnull=True,
                        is_draft=False,
                    ),
                )
            )
            .annotate(
                pending_issues=Count(
                    "id",
                    filter=Q(
                        completed_at__isnull=True,
                        archived_at__isnull=True,
                        is_draft=False,
                    ),
                )
            )
            .order_by("label_name")
        )
<<<<<<< HEAD

        assignee_distribution_data = [
            {
                "display_name": item["display_name"],
                "assignee_id": (
                    str(item["assignee_id"]) if item["assignee_id"] else None
                ),
                "avatar": item["avatar"],
                "total_issues": item["total_issues"],
                "completed_issues": item["completed_issues"],
                "pending_issues": item["pending_issues"],
            }
            for item in assignee_distribution
        ]

=======
        # Label distribution serilization
>>>>>>> 487e961d
        label_distribution_data = [
            {
                "label_name": item["label_name"],
                "color": item["color"],
                "label_id": (
                    str(item["label_id"]) if item["label_id"] else None
                ),
                "total_issues": item["total_issues"],
                "completed_issues": item["completed_issues"],
                "pending_issues": item["pending_issues"],
            }
            for item in label_distribution
        ]

        current_cycle = Cycle.objects.filter(
            workspace__slug=slug, project_id=project_id, pk=cycle_id
        ).first()

        current_cycle.progress_snapshot = {
            "total_issues": old_cycle.first().total_issues,
            "completed_issues": old_cycle.first().completed_issues,
            "cancelled_issues": old_cycle.first().cancelled_issues,
            "started_issues": old_cycle.first().started_issues,
            "unstarted_issues": old_cycle.first().unstarted_issues,
            "backlog_issues": old_cycle.first().backlog_issues,
            "total_estimates": old_cycle.first().total_estimates,
            "completed_estimates": old_cycle.first().completed_estimates,
            "started_estimates": old_cycle.first().started_estimates,
            "distribution": {
                "labels": label_distribution_data,
                "assignees": assignee_distribution_data,
                "completion_chart": completion_chart,
            },
        }
        current_cycle.save(update_fields=["progress_snapshot"])

        if (
            new_cycle.end_date is not None
            and new_cycle.end_date < timezone.now().date()
        ):
            return Response(
                {
                    "error": "The cycle where the issues are transferred is already completed"
                },
                status=status.HTTP_400_BAD_REQUEST,
            )

        cycle_issues = CycleIssue.objects.filter(
            cycle_id=cycle_id,
            project_id=project_id,
            workspace__slug=slug,
            issue__state__group__in=["backlog", "unstarted", "started"],
        )

        updated_cycles = []
        for cycle_issue in cycle_issues:
            cycle_issue.cycle_id = new_cycle_id
            updated_cycles.append(cycle_issue)

        cycle_issues = CycleIssue.objects.bulk_update(
            updated_cycles, ["cycle_id"], batch_size=100
        )

        return Response({"message": "Success"}, status=status.HTTP_200_OK)


class CycleUserPropertiesEndpoint(BaseAPIView):
    permission_classes = [
        ProjectLitePermission,
    ]

    def patch(self, request, slug, project_id, cycle_id):
        cycle_properties = CycleUserProperties.objects.get(
            user=request.user,
            cycle_id=cycle_id,
            project_id=project_id,
            workspace__slug=slug,
        )

        cycle_properties.filters = request.data.get(
            "filters", cycle_properties.filters
        )
        cycle_properties.display_filters = request.data.get(
            "display_filters", cycle_properties.display_filters
        )
        cycle_properties.display_properties = request.data.get(
            "display_properties", cycle_properties.display_properties
        )
        cycle_properties.save()

        serializer = CycleUserPropertiesSerializer(cycle_properties)
        return Response(serializer.data, status=status.HTTP_201_CREATED)

    def get(self, request, slug, project_id, cycle_id):
        cycle_properties, _ = CycleUserProperties.objects.get_or_create(
            user=request.user,
            project_id=project_id,
            cycle_id=cycle_id,
            workspace__slug=slug,
        )
        serializer = CycleUserPropertiesSerializer(cycle_properties)
        return Response(serializer.data, status=status.HTTP_200_OK)<|MERGE_RESOLUTION|>--- conflicted
+++ resolved
@@ -714,9 +714,6 @@
             .filter(workspace__slug=slug)
             .filter(**filters)
             .select_related("workspace", "project", "state", "parent")
-<<<<<<< HEAD
-            .prefetch_related("assignees", "labels", "issue_module__module")
-=======
             .prefetch_related(
                 "assignees",
                 "labels",
@@ -725,8 +722,6 @@
             )
             .order_by(order_by)
             .filter(**filters)
-            .annotate(module_ids=F("issue_module__module_id"))
->>>>>>> 487e961d
             .annotate(cycle_id=F("issue_cycle__cycle_id"))
             .annotate(
                 link_count=IssueLink.objects.filter(issue=OuterRef("id"))
@@ -1182,7 +1177,6 @@
             )
             .order_by("label_name")
         )
-<<<<<<< HEAD
 
         assignee_distribution_data = [
             {
@@ -1198,9 +1192,7 @@
             for item in assignee_distribution
         ]
 
-=======
         # Label distribution serilization
->>>>>>> 487e961d
         label_distribution_data = [
             {
                 "label_name": item["label_name"],
