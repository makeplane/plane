--- conflicted
+++ resolved
@@ -346,11 +346,7 @@
 class AdvanceAnalyticsExportEndpoint(AdvanceAnalyticsBaseView):
     @allow_permission([ROLE.ADMIN, ROLE.MEMBER], level="WORKSPACE")
     def post(self, request, slug):
-<<<<<<< HEAD
-        self.initialize_workspace(slug)
-=======
         self.initialize_workspace(slug, type="chart")
->>>>>>> bdc9eb0c
         data = (
             Issue.issue_objects.filter(**self.filters["base_filters"])
             .values("project_id", "project__name")
