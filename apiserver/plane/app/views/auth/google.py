--- conflicted
+++ resolved
@@ -14,13 +14,6 @@
 class GoogleOauthInitiateEndpoint(View):
     def get(self, request):
         referer = request.META.get("HTTP_REFERER")
-<<<<<<< HEAD
-        print(referer)
-        if not referer:
-            return JsonResponse({"error": "Not a valid referer"}, status=400)
-
-=======
->>>>>>> 55fa2b34
         request.session["referer"] = referer
         try:
             provider = GoogleOAuthProvider(request=request)
@@ -54,12 +47,7 @@
             )
             user = provider.authenticate()
             login(request=request, user=user)
-<<<<<<< HEAD
-            print(request.session.get("referer"))
-            return redirect(request.session.get("referer"))
-=======
             return HttpResponseRedirect(request.session.get("referer"))
->>>>>>> 55fa2b34
         except ImproperlyConfigured as e:
             url = referer + "?" + urlencode({"error": str(e)})
             return HttpResponseRedirect(url)