# Python imports
import uuid

# Django imports
from django.conf import settings
from django.http import HttpResponseRedirect
from django.utils import timezone

# Third party imports
from rest_framework import status
from rest_framework.response import Response
from rest_framework.permissions import AllowAny
from rest_framework_simplejwt.authentication import JWTAuthentication

# Module imports
from ..base import BaseAPIView
from plane.db.models import (
    FileAsset,
    Workspace,
    Project,
    User,
)
from plane.settings.storage import S3Storage
from plane.app.permissions import allow_permission, ROLE
from plane.utils.cache import invalidate_cache_directly
from plane.bgtasks.storage_metadata_task import get_asset_object_metadata
from plane.payment.flags.flag_decorator import check_workspace_feature_flag
from plane.payment.flags.flag import FeatureFlag
from plane.authentication.session import BaseSessionAuthentication


class UserAssetsV2Endpoint(BaseAPIView):
    """This endpoint is used to upload user profile images."""

    def asset_delete(self, asset_id):
        asset = FileAsset.objects.filter(id=asset_id).first()
        if asset is None:
            return
        asset.is_deleted = True
        asset.deleted_at = timezone.now()
        asset.save(update_fields=["is_deleted", "deleted_at"])
        return

    def entity_asset_save(self, asset_id, entity_type, asset, request):
        # User Avatar
        if entity_type == FileAsset.EntityTypeContext.USER_AVATAR:
            user = User.objects.get(id=asset.user_id)
            user.avatar = ""
            # Delete the previous avatar
            if user.avatar_asset_id:
                self.asset_delete(user.avatar_asset_id)
            # Save the new avatar
            user.avatar_asset_id = asset_id
            user.save()
            invalidate_cache_directly(
                path="/api/users/me/",
                url_params=False,
                user=True,
                request=request,
            )
            invalidate_cache_directly(
                path="/api/users/me/settings/",
                url_params=False,
                user=True,
                request=request,
            )
            return
        # User Cover
        if entity_type == FileAsset.EntityTypeContext.USER_COVER:
            user = User.objects.get(id=asset.user_id)
            user.cover_image = None
            # Delete the previous cover image
            if user.cover_image_asset_id:
                self.asset_delete(user.cover_image_asset_id)
            # Save the new cover image
            user.cover_image_asset_id = asset_id
            user.save()
            invalidate_cache_directly(
                path="/api/users/me/",
                url_params=False,
                user=True,
                request=request,
            )
            invalidate_cache_directly(
                path="/api/users/me/settings/",
                url_params=False,
                user=True,
                request=request,
            )
            return
        return

    def entity_asset_delete(self, entity_type, asset, request):
        # User Avatar
        if entity_type == FileAsset.EntityTypeContext.USER_AVATAR:
            user = User.objects.get(id=asset.user_id)
            user.avatar_asset_id = None
            user.save()
            invalidate_cache_directly(
                path="/api/users/me/",
                url_params=False,
                user=True,
                request=request,
            )
            invalidate_cache_directly(
                path="/api/users/me/settings/",
                url_params=False,
                user=True,
                request=request,
            )
            return
        # User Cover
        if entity_type == FileAsset.EntityTypeContext.USER_COVER:
            user = User.objects.get(id=asset.user_id)
            user.cover_image_asset_id = None
            user.save()
            invalidate_cache_directly(
                path="/api/users/me/",
                url_params=False,
                user=True,
                request=request,
            )
            invalidate_cache_directly(
                path="/api/users/me/settings/",
                url_params=False,
                user=True,
                request=request,
            )
            return
        return

    def post(self, request):
        # get the asset key
        name = request.data.get("name")
        type = request.data.get("type", "image/jpeg")
        size = int(request.data.get("size", settings.FILE_SIZE_LIMIT))
        entity_type = request.data.get("entity_type", False)

        # Check if the file size is within the limit
        size_limit = min(size, settings.FILE_SIZE_LIMIT)

        #  Check if the entity type is allowed
        if not entity_type or entity_type not in ["USER_AVATAR", "USER_COVER"]:
            return Response(
                {
                    "error": "Invalid entity type.",
                    "status": False,
                },
                status=status.HTTP_400_BAD_REQUEST,
            )

        # Check if the file type is allowed
        allowed_types = [
            "image/jpeg",
            "image/png",
            "image/webp",
            "image/jpg",
<<<<<<< HEAD
=======
            "image/gif",
>>>>>>> 6fe95c24
        ]
        if type not in allowed_types:
            return Response(
                {
                    "error": "Invalid file type. Only JPEG and PNG files are allowed.",
                    "status": False,
                },
                status=status.HTTP_400_BAD_REQUEST,
            )

        # asset key
        asset_key = f"{uuid.uuid4().hex}-{name}"

        # Create a File Asset
        asset = FileAsset.objects.create(
            attributes={
                "name": name,
                "type": type,
                "size": size_limit,
            },
            asset=asset_key,
            size=size_limit,
            user=request.user,
            created_by=request.user,
            entity_type=entity_type,
        )

        # Get the presigned URL
        storage = S3Storage(request=request)
        # Generate a presigned URL to share an S3 object
        presigned_url = storage.generate_presigned_post(
            object_name=asset_key,
            file_type=type,
            file_size=size_limit,
        )
        # Return the presigned URL
        return Response(
            {
                "upload_data": presigned_url,
                "asset_id": str(asset.id),
                "asset_url": asset.asset_url,
            },
            status=status.HTTP_200_OK,
        )

    def patch(self, request, asset_id):
        # get the asset id
        asset = FileAsset.objects.get(id=asset_id, user_id=request.user.id)
        # get the storage metadata
        asset.is_uploaded = True
        # get the storage metadata
        if not asset.storage_metadata:
            get_asset_object_metadata.delay(asset_id=str(asset_id))
        # get the entity and save the asset id for the request field
        self.entity_asset_save(
            asset_id=asset_id,
            entity_type=asset.entity_type,
            asset=asset,
            request=request,
        )
        # update the attributes
        asset.attributes = request.data.get("attributes", asset.attributes)
        # save the asset
        asset.save(update_fields=["is_uploaded", "attributes"])
        return Response(status=status.HTTP_204_NO_CONTENT)

    def delete(self, request, asset_id):
        asset = FileAsset.objects.get(id=asset_id, user_id=request.user.id)
        asset.is_deleted = True
        asset.deleted_at = timezone.now()
        # get the entity and save the asset id for the request field
        self.entity_asset_delete(
            entity_type=asset.entity_type, asset=asset, request=request
        )
        asset.save(update_fields=["is_deleted", "deleted_at"])
        return Response(status=status.HTTP_204_NO_CONTENT)


class WorkspaceFileAssetEndpoint(BaseAPIView):
    """This endpoint is used to upload cover images/logos etc for workspace, projects and users."""

    def get_entity_id_field(self, entity_type, entity_id):
        # Workspace Logo
        if entity_type == FileAsset.EntityTypeContext.WORKSPACE_LOGO:
            return {
                "workspace_id": entity_id,
            }

        # Project Cover
        if entity_type == FileAsset.EntityTypeContext.PROJECT_COVER:
            return {
                "project_id": entity_id,
            }

        # User Avatar and Cover
        if entity_type in [
            FileAsset.EntityTypeContext.USER_AVATAR,
            FileAsset.EntityTypeContext.USER_COVER,
        ]:
            return {
                "user_id": entity_id,
            }

        # Issue Attachment and Description
        if entity_type in [
            FileAsset.EntityTypeContext.ISSUE_ATTACHMENT,
            FileAsset.EntityTypeContext.ISSUE_DESCRIPTION,
        ]:
            return {
                "issue_id": entity_id,
            }

        # Page Description
        if entity_type == FileAsset.EntityTypeContext.PAGE_DESCRIPTION:
            return {
                "page_id": entity_id,
            }

        # Comment Description
        if entity_type == FileAsset.EntityTypeContext.COMMENT_DESCRIPTION:
            return {
                "comment_id": entity_id,
            }
        return {}

    def asset_delete(self, asset_id):
        asset = FileAsset.objects.filter(id=asset_id).first()
        # Check if the asset exists
        if asset is None:
            return
        # Mark the asset as deleted
        asset.is_deleted = True
        asset.deleted_at = timezone.now()
        asset.save(update_fields=["is_deleted", "deleted_at"])
        return

    def entity_asset_save(self, asset_id, entity_type, asset, request):
        # Workspace Logo
        if entity_type == FileAsset.EntityTypeContext.WORKSPACE_LOGO:
            workspace = Workspace.objects.filter(id=asset.workspace_id).first()
            if workspace is None:
                return
            # Delete the previous logo
            if workspace.logo_asset_id:
                self.asset_delete(workspace.logo_asset_id)
            # Save the new logo
            workspace.logo = ""
            workspace.logo_asset_id = asset_id
            workspace.save()
            invalidate_cache_directly(
                path="/api/workspaces/",
                url_params=False,
                user=False,
                request=request,
            )
            invalidate_cache_directly(
                path="/api/users/me/workspaces/",
                url_params=False,
                user=True,
                request=request,
            )
            invalidate_cache_directly(
                path="/api/instances/",
                url_params=False,
                user=False,
                request=request,
            )
            return

        # Project Cover
        elif entity_type == FileAsset.EntityTypeContext.PROJECT_COVER:
            project = Project.objects.filter(id=asset.project_id).first()
            if project is None:
                return
            # Delete the previous cover image
            if project.cover_image_asset_id:
                self.asset_delete(project.cover_image_asset_id)
            # Save the new cover image
            project.cover_image = ""
            project.cover_image_asset_id = asset_id
            project.save()
            return
        else:
            return

    def entity_asset_delete(self, entity_type, asset, request):
        # Workspace Logo
        if entity_type == FileAsset.EntityTypeContext.WORKSPACE_LOGO:
            workspace = Workspace.objects.get(id=asset.workspace_id)
            if workspace is None:
                return
            workspace.logo_asset_id = None
            workspace.save()
            invalidate_cache_directly(
                path="/api/workspaces/",
                url_params=False,
                user=False,
                request=request,
            )
            invalidate_cache_directly(
                path="/api/users/me/workspaces/",
                url_params=False,
                user=True,
                request=request,
            )
            invalidate_cache_directly(
                path="/api/instances/",
                url_params=False,
                user=False,
                request=request,
            )
            return
        # Project Cover
        elif entity_type == FileAsset.EntityTypeContext.PROJECT_COVER:
            project = Project.objects.filter(id=asset.project_id).first()
            if project is None:
                return
            project.cover_image_asset_id = None
            project.save()
            return
        else:
            return

    def post(self, request, slug):
        name = request.data.get("name")
        type = request.data.get("type", "image/jpeg")
        size = int(request.data.get("size", settings.FILE_SIZE_LIMIT))
        entity_type = request.data.get("entity_type")
        entity_identifier = request.data.get("entity_identifier", False)

        # Check if the entity type is allowed
        if entity_type not in FileAsset.EntityTypeContext.values:
            return Response(
                {
                    "error": "Invalid entity type.",
                    "status": False,
                },
                status=status.HTTP_400_BAD_REQUEST,
            )

        # Check if the file type is allowed
        allowed_types = [
            "image/jpeg",
            "image/png",
            "image/webp",
            "image/jpg",
            "image/gif",
        ]
        if type not in allowed_types:
            return Response(
                {
                    "error": "Invalid file type. Only JPEG and PNG files are allowed.",
                    "status": False,
                },
                status=status.HTTP_400_BAD_REQUEST,
            )

        if entity_type in [
            FileAsset.EntityTypeContext.WORKSPACE_LOGO,
            FileAsset.EntityTypeContext.PROJECT_COVER,
        ]:
            size_limit = min(size, settings.FILE_SIZE_LIMIT)
        else:
            if settings.IS_MULTI_TENANT and check_workspace_feature_flag(
                feature_key=FeatureFlag.FILE_SIZE_LIMIT_PRO,
                slug=slug,
                user_id=str(request.user.id),
            ):
                size_limit = min(size, settings.PRO_FILE_SIZE_LIMIT)
            else:
                size_limit = min(size, settings.FILE_SIZE_LIMIT)

        # Get the workspace
        workspace = Workspace.objects.get(slug=slug)

        # asset key
        asset_key = f"{workspace.id}/{uuid.uuid4().hex}-{name}"

        # Create a File Asset
        asset = FileAsset.objects.create(
            attributes={
                "name": name,
                "type": type,
                "size": size_limit,
            },
            asset=asset_key,
            size=size_limit,
            workspace=workspace,
            created_by=request.user,
            entity_type=entity_type,
            **self.get_entity_id_field(
                entity_type=entity_type, entity_id=entity_identifier
            ),
        )

        # Get the presigned URL
        storage = S3Storage(request=request)
        # Generate a presigned URL to share an S3 object
        presigned_url = storage.generate_presigned_post(
            object_name=asset_key,
            file_type=type,
            file_size=size_limit,
        )
        # Return the presigned URL
        return Response(
            {
                "upload_data": presigned_url,
                "asset_id": str(asset.id),
                "asset_url": asset.asset_url,
            },
            status=status.HTTP_200_OK,
        )

    def patch(self, request, slug, asset_id):
        # get the asset id
        asset = FileAsset.objects.get(id=asset_id, workspace__slug=slug)
        # get the storage metadata
        asset.is_uploaded = True
        # get the storage metadata
        if not asset.storage_metadata:
            get_asset_object_metadata.delay(asset_id=str(asset_id))
        # get the entity and save the asset id for the request field
        self.entity_asset_save(
            asset_id=asset_id,
            entity_type=asset.entity_type,
            asset=asset,
            request=request,
        )
        # update the attributes
        asset.attributes = request.data.get("attributes", asset.attributes)
        # save the asset
        asset.save(update_fields=["is_uploaded", "attributes"])
        return Response(status=status.HTTP_204_NO_CONTENT)

    def delete(self, request, slug, asset_id):
        asset = FileAsset.objects.get(id=asset_id, workspace__slug=slug)
        asset.is_deleted = True
        asset.deleted_at = timezone.now()
        # get the entity and save the asset id for the request field
        self.entity_asset_delete(
            entity_type=asset.entity_type, asset=asset, request=request
        )
        asset.save(update_fields=["is_deleted", "deleted_at"])
        return Response(status=status.HTTP_204_NO_CONTENT)

    def get(self, request, slug, asset_id):
        # get the asset id
        asset = FileAsset.objects.get(id=asset_id, workspace__slug=slug)

        # Check if the asset is uploaded
        if not asset.is_uploaded:
            return Response(
                {
                    "error": "The requested asset could not be found.",
                },
                status=status.HTTP_404_NOT_FOUND,
            )

        # Get the presigned URL
        storage = S3Storage(request=request)
        # Generate a presigned URL to share an S3 object
        signed_url = storage.generate_presigned_url(
            object_name=asset.asset.name,
        )
        # Redirect to the signed URL
        return HttpResponseRedirect(signed_url)


class StaticFileAssetEndpoint(BaseAPIView):
    """This endpoint is used to get the signed URL for a static asset."""

    permission_classes = [
        AllowAny,
    ]

    def get(self, request, asset_id):
        # get the asset id
        asset = FileAsset.objects.get(id=asset_id)

        # Check if the asset is uploaded
        if not asset.is_uploaded:
            return Response(
                {
                    "error": "The requested asset could not be found.",
                },
                status=status.HTTP_404_NOT_FOUND,
            )

        # Check if the entity type is allowed
        if asset.entity_type not in [
            FileAsset.EntityTypeContext.USER_AVATAR,
            FileAsset.EntityTypeContext.USER_COVER,
            FileAsset.EntityTypeContext.WORKSPACE_LOGO,
            FileAsset.EntityTypeContext.PROJECT_COVER,
        ]:
            return Response(
                {
                    "error": "Invalid entity type.",
                    "status": False,
                },
                status=status.HTTP_400_BAD_REQUEST,
            )

        # Get the presigned URL
        storage = S3Storage(request=request)
        # Generate a presigned URL to share an S3 object
        signed_url = storage.generate_presigned_url(
            object_name=asset.asset.name,
        )
        # Redirect to the signed URL
        return HttpResponseRedirect(signed_url)


class AssetRestoreEndpoint(BaseAPIView):
    """Endpoint to restore a deleted assets."""

    authentication_classes = [JWTAuthentication, BaseSessionAuthentication]

    @allow_permission([ROLE.ADMIN, ROLE.MEMBER, ROLE.GUEST], level="WORKSPACE")
    def post(self, request, slug, asset_id):
        asset = FileAsset.all_objects.get(id=asset_id, workspace__slug=slug)
        asset.is_deleted = False
        asset.deleted_at = None
        asset.save(update_fields=["is_deleted", "deleted_at"])
        return Response(status=status.HTTP_204_NO_CONTENT)


class ProjectAssetEndpoint(BaseAPIView):
    """This endpoint is used to upload cover images/logos etc for workspace, projects and users."""

    authentication_classes = [JWTAuthentication, BaseSessionAuthentication]

    def get_entity_id_field(self, entity_type, entity_id):
        if entity_type == FileAsset.EntityTypeContext.WORKSPACE_LOGO:
            return {
                "workspace_id": entity_id,
            }

        if entity_type == FileAsset.EntityTypeContext.PROJECT_COVER:
            return {
                "project_id": entity_id,
            }

        if entity_type in [
            FileAsset.EntityTypeContext.USER_AVATAR,
            FileAsset.EntityTypeContext.USER_COVER,
        ]:
            return {
                "user_id": entity_id,
            }

        if entity_type in [
            FileAsset.EntityTypeContext.ISSUE_ATTACHMENT,
            FileAsset.EntityTypeContext.ISSUE_DESCRIPTION,
        ]:
            return {
                "issue_id": entity_id,
            }

        if entity_type == FileAsset.EntityTypeContext.PAGE_DESCRIPTION:
            return {
                "page_id": entity_id,
            }

        if entity_type == FileAsset.EntityTypeContext.COMMENT_DESCRIPTION:
            return {
                "comment_id": entity_id,
            }

        if entity_type == FileAsset.EntityTypeContext.DRAFT_ISSUE_DESCRIPTION:
            return {
                "draft_issue_id": entity_id,
            }
        return {}

    @allow_permission(
        [ROLE.ADMIN, ROLE.MEMBER, ROLE.GUEST],
    )
    def post(self, request, slug, project_id):
        name = request.data.get("name")
        type = request.data.get("type", "image/jpeg")
        size = int(request.data.get("size", settings.FILE_SIZE_LIMIT))
        entity_type = request.data.get("entity_type", "")
        entity_identifier = request.data.get("entity_identifier")

        # Check if the entity type is allowed
        if entity_type not in FileAsset.EntityTypeContext.values:
            return Response(
                {
                    "error": "Invalid entity type.",
                    "status": False,
                },
                status=status.HTTP_400_BAD_REQUEST,
            )

        # Check if the file type is allowed
        allowed_types = [
            "image/jpeg",
            "image/png",
            "image/webp",
            "image/jpg",
            "image/gif",
        ]
        if type not in allowed_types:
            return Response(
                {
                    "error": "Invalid file type. Only JPEG and PNG files are allowed.",
                    "status": False,
                },
                status=status.HTTP_400_BAD_REQUEST,
            )

        if entity_type in [
            FileAsset.EntityTypeContext.WORKSPACE_LOGO,
            FileAsset.EntityTypeContext.PROJECT_COVER,
        ]:
            size_limit = min(size, settings.FILE_SIZE_LIMIT)
        else:
            if check_workspace_feature_flag(
                feature_key=FeatureFlag.FILE_SIZE_LIMIT_PRO,
                slug=slug,
                user_id=str(request.user.id),
            ):
                size_limit = min(size, settings.PRO_FILE_SIZE_LIMIT)
            else:
                size_limit = min(size, settings.FILE_SIZE_LIMIT)

        # Get the workspace
        workspace = Workspace.objects.get(slug=slug)

        # asset key
        asset_key = f"{workspace.id}/{uuid.uuid4().hex}-{name}"

        # Create a File Asset
        asset = FileAsset.objects.create(
            attributes={
                "name": name,
                "type": type,
                "size": size_limit,
            },
            asset=asset_key,
            size=size_limit,
            workspace=workspace,
            created_by=request.user,
            entity_type=entity_type,
            project_id=project_id,
            **self.get_entity_id_field(entity_type, entity_identifier),
        )

        # Get the presigned URL
        storage = S3Storage(request=request)
        # Generate a presigned URL to share an S3 object
        presigned_url = storage.generate_presigned_post(
            object_name=asset_key,
            file_type=type,
            file_size=size_limit,
        )
        # Return the presigned URL
        return Response(
            {
                "upload_data": presigned_url,
                "asset_id": str(asset.id),
                "asset_url": asset.asset_url,
            },
            status=status.HTTP_200_OK,
        )

    @allow_permission(
        [ROLE.ADMIN, ROLE.MEMBER, ROLE.GUEST],
    )
    def patch(self, request, slug, project_id, pk):
        # get the asset id
        asset = FileAsset.objects.get(
            id=pk,
        )
        # get the storage metadata
        asset.is_uploaded = True
        # get the storage metadata
        if not asset.storage_metadata:
            get_asset_object_metadata.delay(asset_id=str(pk))

        # update the attributes
        asset.attributes = request.data.get("attributes", asset.attributes)
        # save the asset
        asset.save(update_fields=["is_uploaded", "attributes"])
        return Response(status=status.HTTP_204_NO_CONTENT)

    @allow_permission([ROLE.ADMIN, ROLE.MEMBER, ROLE.GUEST])
    def delete(self, request, slug, project_id, pk):
        # Get the asset
        asset = FileAsset.objects.get(
            id=pk,
            workspace__slug=slug,
            project_id=project_id,
        )
        # Check deleted assets
        asset.is_deleted = True
        asset.deleted_at = timezone.now()
        # Save the asset
        asset.save(update_fields=["is_deleted", "deleted_at"])
        return Response(status=status.HTTP_204_NO_CONTENT)

    @allow_permission([ROLE.ADMIN, ROLE.MEMBER, ROLE.GUEST])
    def get(self, request, slug, project_id, pk):
        # get the asset id
        asset = FileAsset.objects.get(
            workspace__slug=slug,
            project_id=project_id,
            pk=pk,
        )

        # Check if the asset is uploaded
        if not asset.is_uploaded:
            return Response(
                {
                    "error": "The requested asset could not be found.",
                },
                status=status.HTTP_404_NOT_FOUND,
            )

        # Get the presigned URL
        storage = S3Storage(request=request)
        # Generate a presigned URL to share an S3 object
        signed_url = storage.generate_presigned_url(
            object_name=asset.asset.name,
        )
        # Redirect to the signed URL
        return HttpResponseRedirect(signed_url)


class ProjectBulkAssetEndpoint(BaseAPIView):
<<<<<<< HEAD

    def save_project_cover(self, asset, project_id):
        project = Project.objects.get(id=project_id)
        project.cover_image_asset_id = asset.id
        project.save()

=======
>>>>>>> 6fe95c24
    @allow_permission([ROLE.ADMIN, ROLE.MEMBER, ROLE.GUEST])
    def post(self, request, slug, project_id, entity_id):
        asset_ids = request.data.get("asset_ids", [])

        # Check if the asset ids are provided
        if not asset_ids:
            return Response(
                {
                    "error": "No asset ids provided.",
                },
                status=status.HTTP_400_BAD_REQUEST,
            )

        # get the asset id
        assets = FileAsset.objects.filter(
            id__in=asset_ids,
            workspace__slug=slug,
        )

        # Get the first asset
        asset = assets.first()

        if not asset:
            return Response(
                {
                    "error": "The requested asset could not be found.",
                },
                status=status.HTTP_404_NOT_FOUND,
            )

        # Check if the asset is uploaded
        if asset.entity_type == FileAsset.EntityTypeContext.PROJECT_COVER:
            assets.update(
                project_id=project_id,
            )
            [self.save_project_cover(asset, project_id) for asset in assets]

        if asset.entity_type == FileAsset.EntityTypeContext.ISSUE_DESCRIPTION:
            assets.update(
                issue_id=entity_id,
            )

        if (
            asset.entity_type
            == FileAsset.EntityTypeContext.COMMENT_DESCRIPTION
        ):
            assets.update(
                comment_id=entity_id,
            )

        if asset.entity_type == FileAsset.EntityTypeContext.PAGE_DESCRIPTION:
            assets.update(
                page_id=entity_id,
            )

        if (
            asset.entity_type
            == FileAsset.EntityTypeContext.DRAFT_ISSUE_DESCRIPTION
        ):
            assets.update(
                draft_issue_id=entity_id,
            )

        return Response(status=status.HTTP_204_NO_CONTENT)<|MERGE_RESOLUTION|>--- conflicted
+++ resolved
@@ -155,10 +155,7 @@
             "image/png",
             "image/webp",
             "image/jpg",
-<<<<<<< HEAD
-=======
             "image/gif",
->>>>>>> 6fe95c24
         ]
         if type not in allowed_types:
             return Response(
@@ -790,15 +787,12 @@
 
 
 class ProjectBulkAssetEndpoint(BaseAPIView):
-<<<<<<< HEAD
 
     def save_project_cover(self, asset, project_id):
         project = Project.objects.get(id=project_id)
         project.cover_image_asset_id = asset.id
         project.save()
 
-=======
->>>>>>> 6fe95c24
     @allow_permission([ROLE.ADMIN, ROLE.MEMBER, ROLE.GUEST])
     def post(self, request, slug, project_id, entity_id):
         asset_ids = request.data.get("asset_ids", [])
