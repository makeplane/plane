--- conflicted
+++ resolved
@@ -311,19 +311,6 @@
         return Response(status=status.HTTP_204_NO_CONTENT)
 
 
-<<<<<<< HEAD
-class PageAssetEndpoint(BaseAPIView):
-    @allow_permission([ROLE.ADMIN, ROLE.MEMBER, ROLE.GUEST])
-    def get(self, request, slug, project_id, page_id, pk):
-        # get the asset id
-        asset = FileAsset.objects.get(
-            workspace__slug=slug,
-            project_id=project_id,
-            entity_identifier=page_id,
-            pk=pk,
-            entity_type=FileAsset.EntityTypeContext.PAGE_DESCRIPTION,
-        )
-=======
 class ProjectAssetEndpoint(BaseAPIView):
     """This endpoint is used to upload cover images/logos etc for workspace, projects and users."""
 
@@ -336,7 +323,6 @@
         size = int(request.data.get("size", settings.FILE_SIZE_LIMIT))
         entity_type = request.data.get("entity_type", "")
         entity_identifier = request.data.get("entity_identifier")
->>>>>>> 4332a537
 
         # Check if the entity type is allowed
         if entity_type not in FileAsset.EntityTypeContext.values:
@@ -401,50 +387,6 @@
             status=status.HTTP_200_OK,
         )
 
-<<<<<<< HEAD
-    @allow_permission([ROLE.ADMIN, ROLE.MEMBER, ROLE.GUEST])
-    def patch(self, request, slug, project_id, page_id, pk):
-        # get the asset id
-        asset = FileAsset.objects.get(
-            id=pk,
-            entity_identifier=page_id,
-            entity_type=FileAsset.EntityTypeContext.PAGE_DESCRIPTION,
-        )
-        storage = S3Storage(request=request)
-        # get the storage metadata
-        asset.is_uploaded = True
-        # get the storage metadata
-        if asset.storage_metadata is None:
-            asset.storage_metadata = storage.get_object_metadata(
-                object_name=asset.asset.name
-            )
-        # update the attributes
-        asset.attributes = request.data.get("attributes", asset.attributes)
-        # save the asset
-        asset.save()
-        return Response(status=status.HTTP_204_NO_CONTENT)
-
-    @allow_permission([ROLE.ADMIN, ROLE.MEMBER, ROLE.GUEST])
-    def delete(self, request, slug, project_id, page_id, pk):
-        # Get the asset
-        asset = FileAsset.objects.get(
-            id=pk,
-            workspace__slug=slug,
-            project_id=project_id,
-            entity_identifier=page_id,
-            entity_type=FileAsset.EntityTypeContext.PAGE_DESCRIPTION,
-        )
-        # Check deleted assets
-        asset.is_deleted = True
-        asset.deleted_at = timezone.now()
-        # Save the asset
-        asset.save()
-        return Response(status=status.HTTP_204_NO_CONTENT)
-
-
-class IssueAssetEndpoint(BaseAPIView):
-=======
->>>>>>> 4332a537
     @allow_permission(
         [ROLE.ADMIN, ROLE.MEMBER, ROLE.GUEST],
     )
@@ -489,23 +431,8 @@
         asset.save()
         return Response(status=status.HTTP_204_NO_CONTENT)
 
-<<<<<<< HEAD
-
-class CommentAssetEndpoint(BaseAPIView):
-    @allow_permission(
-        allowed_roles=[
-            ROLE.ADMIN,
-            ROLE.MEMBER,
-            ROLE.GUEST,
-        ],
-        creator=True,
-        model=Issue,
-    )
-    def get(self, request, slug, project_id, comment_id, pk):
-=======
     @allow_permission([ROLE.ADMIN, ROLE.MEMBER, ROLE.GUEST])
     def get(self, request, slug, project_id, pk):
->>>>>>> 4332a537
         # get the asset id
         asset = FileAsset.objects.get(
             workspace__slug=slug,
