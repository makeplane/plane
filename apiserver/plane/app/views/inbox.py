# Python imports
import json

# Django import
from django.utils import timezone
from django.db.models import Q, Count, OuterRef, Func, F, Prefetch, Exists
from django.core.serializers.json import DjangoJSONEncoder
from django.contrib.postgres.aggregates import ArrayAgg
from django.contrib.postgres.fields import ArrayField
from django.db.models import Value, UUIDField
from django.db.models.functions import Coalesce

# Third party imports
from rest_framework import status
from rest_framework.response import Response

# Module imports
from .base import BaseViewSet
from plane.app.permissions import ProjectBasePermission, ProjectLitePermission
from plane.db.models import (
    Inbox,
    InboxIssue,
    Issue,
    State,
    IssueLink,
    IssueAttachment,
    ProjectMember,
    IssueReaction,
    IssueSubscriber,
)
from plane.app.serializers import (
    IssueCreateSerializer,
    IssueSerializer,
    InboxSerializer,
    InboxIssueSerializer,
    IssueDetailSerializer,
)
from plane.utils.issue_filters import issue_filters
from plane.bgtasks.issue_activites_task import issue_activity


class InboxViewSet(BaseViewSet):
    permission_classes = [
        ProjectBasePermission,
    ]

    serializer_class = InboxSerializer
    model = Inbox

    def get_queryset(self):
        return (
            super()
            .get_queryset()
            .filter(
                workspace__slug=self.kwargs.get("slug"),
                project_id=self.kwargs.get("project_id"),
            )
            .annotate(
                pending_issue_count=Count(
                    "issue_inbox",
                    filter=Q(issue_inbox__status=-2),
                )
            )
            .select_related("workspace", "project")
        )

    def perform_create(self, serializer):
        serializer.save(project_id=self.kwargs.get("project_id"))

    def destroy(self, request, slug, project_id, pk):
        inbox = Inbox.objects.get(
            workspace__slug=slug, project_id=project_id, pk=pk
        )
        # Handle default inbox delete
        if inbox.is_default:
            return Response(
                {"error": "You cannot delete the default inbox"},
                status=status.HTTP_400_BAD_REQUEST,
            )
        inbox.delete()
        return Response(status=status.HTTP_204_NO_CONTENT)


class InboxIssueViewSet(BaseViewSet):
    permission_classes = [
        ProjectLitePermission,
    ]

    serializer_class = InboxIssueSerializer
    model = InboxIssue

    filterset_fields = [
        "status",
    ]

    def get_queryset(self):
        return (
            Issue.objects.filter(
                project_id=self.kwargs.get("project_id"),
                workspace__slug=self.kwargs.get("slug"),
                issue_inbox__inbox_id=self.kwargs.get("inbox_id"),
            )
            .select_related("workspace", "project", "state", "parent")
            .prefetch_related("assignees", "labels", "issue_module__module")
            .prefetch_related(
                Prefetch(
                    "issue_inbox",
                    queryset=InboxIssue.objects.only(
                        "status", "duplicate_to", "snoozed_till", "source"
                    ),
                )
            )
            .annotate(cycle_id=F("issue_cycle__cycle_id"))
            .annotate(
                link_count=IssueLink.objects.filter(issue=OuterRef("id"))
                .order_by()
                .annotate(count=Func(F("id"), function="Count"))
                .values("count")
            )
            .annotate(
                attachment_count=IssueAttachment.objects.filter(
                    issue=OuterRef("id")
                )
                .order_by()
                .annotate(count=Func(F("id"), function="Count"))
                .values("count")
            )
            .annotate(
                sub_issues_count=Issue.issue_objects.filter(
                    parent=OuterRef("id")
                )
                .order_by()
                .annotate(count=Func(F("id"), function="Count"))
                .values("count")
            )
            .annotate(
                label_ids=Coalesce(
                    ArrayAgg(
                        "labels__id",
                        distinct=True,
                        filter=~Q(labels__id__isnull=True),
                    ),
                    Value([], output_field=ArrayField(UUIDField())),
                ),
                assignee_ids=Coalesce(
                    ArrayAgg(
                        "assignees__id",
                        distinct=True,
                        filter=~Q(assignees__id__isnull=True),
                    ),
                    Value([], output_field=ArrayField(UUIDField())),
                ),
                module_ids=Coalesce(
                    ArrayAgg(
                        "issue_module__module_id",
                        distinct=True,
                        filter=~Q(issue_module__module_id__isnull=True),
                    ),
                    Value([], output_field=ArrayField(UUIDField())),
                ),
            )
        ).distinct()

    def list(self, request, slug, project_id, inbox_id):
        filters = issue_filters(request.query_params, "GET")
        issue_queryset = (
            self.get_queryset()
            .filter(**filters)
            .order_by("issue_inbox__snoozed_till", "issue_inbox__status")
        )
        if self.expand:
            issues = IssueSerializer(
                issue_queryset, expand=self.expand, many=True
            ).data
        else:
            issues = issue_queryset.values(
                "id",
                "name",
                "state_id",
                "sort_order",
                "completed_at",
                "estimate_point",
                "priority",
                "start_date",
                "target_date",
                "sequence_id",
                "project_id",
                "parent_id",
                "cycle_id",
                "module_ids",
                "label_ids",
                "assignee_ids",
                "sub_issues_count",
                "created_at",
                "updated_at",
                "created_by",
                "updated_by",
                "attachment_count",
                "link_count",
                "is_draft",
                "archived_at",
            )
        return Response(
            issues,
            status=status.HTTP_200_OK,
        )

    def create(self, request, slug, project_id, inbox_id):
        if not request.data.get("issue", {}).get("name", False):
            return Response(
                {"error": "Name is required"},
                status=status.HTTP_400_BAD_REQUEST,
            )

        # Check for valid priority
        if not request.data.get("issue", {}).get("priority", "none") in [
            "low",
            "medium",
            "high",
            "urgent",
            "none",
        ]:
            return Response(
                {"error": "Invalid priority"},
                status=status.HTTP_400_BAD_REQUEST,
            )

        # Create or get state
        state, _ = State.objects.get_or_create(
            name="Triage",
            group="backlog",
            description="Default state for managing all Inbox Issues",
            project_id=project_id,
            color="#ff7700",
        )

        # create an issue
        issue = Issue.objects.create(
            name=request.data.get("issue", {}).get("name"),
            description=request.data.get("issue", {}).get("description", {}),
            description_html=request.data.get("issue", {}).get(
                "description_html", "<p></p>"
            ),
            priority=request.data.get("issue", {}).get("priority", "low"),
            project_id=project_id,
            state=state,
        )

        # Create an Issue Activity
        issue_activity.delay(
            type="issue.activity.created",
            requested_data=json.dumps(request.data, cls=DjangoJSONEncoder),
            actor_id=str(request.user.id),
            issue_id=str(issue.id),
            project_id=str(project_id),
            current_instance=None,
            epoch=int(timezone.now().timestamp()),
            notification=True,
            origin=request.META.get("HTTP_ORIGIN"),
        )
        # create an inbox issue
        InboxIssue.objects.create(
            inbox_id=inbox_id,
            project_id=project_id,
            issue=issue,
            source=request.data.get("source", "in-app"),
        )

        issue = self.get_queryset().filter(pk=issue.id).first()
        serializer = IssueSerializer(issue, expand=self.expand)
        return Response(serializer.data, status=status.HTTP_200_OK)

    def partial_update(self, request, slug, project_id, inbox_id, issue_id):
        inbox_issue = InboxIssue.objects.get(
            issue_id=issue_id,
            workspace__slug=slug,
            project_id=project_id,
            inbox_id=inbox_id,
        )
        # Get the project member
        project_member = ProjectMember.objects.get(
            workspace__slug=slug,
            project_id=project_id,
            member=request.user,
            is_active=True,
        )
        # Only project members admins and created_by users can access this endpoint
        if project_member.role <= 10 and str(inbox_issue.created_by_id) != str(
            request.user.id
        ):
            return Response(
                {"error": "You cannot edit inbox issues"},
                status=status.HTTP_400_BAD_REQUEST,
            )

        # Get issue data
        issue_data = request.data.pop("issue", False)

        if bool(issue_data):
            issue = self.get_queryset().filter(pk=inbox_issue.issue_id).first()
            # Only allow guests and viewers to edit name and description
            if project_member.role <= 10:
                # viewers and guests since only viewers and guests
                issue_data = {
                    "name": issue_data.get("name", issue.name),
                    "description_html": issue_data.get(
                        "description_html", issue.description_html
                    ),
                    "description": issue_data.get(
                        "description", issue.description
                    ),
                }

            issue_serializer = IssueCreateSerializer(
                issue, data=issue_data, partial=True
            )

            if issue_serializer.is_valid():
                current_instance = issue
                # Log all the updates
                requested_data = json.dumps(issue_data, cls=DjangoJSONEncoder)
                if issue is not None:
                    issue_activity.delay(
                        type="issue.activity.updated",
                        requested_data=requested_data,
                        actor_id=str(request.user.id),
                        issue_id=str(issue.id),
                        project_id=str(project_id),
                        current_instance=json.dumps(
                            IssueSerializer(current_instance).data,
                            cls=DjangoJSONEncoder,
                        ),
                        epoch=int(timezone.now().timestamp()),
                        notification=True,
                        origin=request.META.get("HTTP_ORIGIN"),
                    )
                issue_serializer.save()
            else:
                return Response(
                    issue_serializer.errors, status=status.HTTP_400_BAD_REQUEST
                )

        # Only project admins and members can edit inbox issue attributes
        if project_member.role > 10:
            serializer = InboxIssueSerializer(
                inbox_issue, data=request.data, partial=True
            )

            if serializer.is_valid():
                serializer.save()
                # Update the issue state if the issue is rejected or marked as duplicate
                if serializer.data["status"] in [-1, 2]:
                    issue = Issue.objects.get(
                        pk=inbox_issue.issue_id,
                        workspace__slug=slug,
                        project_id=project_id,
                    )
                    state = State.objects.filter(
                        group="cancelled",
                        workspace__slug=slug,
                        project_id=project_id,
                    ).first()
                    if state is not None:
                        issue.state = state
                        issue.save()

                # Update the issue state if it is accepted
                if serializer.data["status"] in [1]:
                    issue = Issue.objects.get(
                        pk=inbox_issue.issue_id,
                        workspace__slug=slug,
                        project_id=project_id,
                    )

                    # Update the issue state only if it is in triage state
                    if issue.state.name == "Triage":
                        # Move to default state
                        state = State.objects.filter(
                            workspace__slug=slug,
                            project_id=project_id,
                            default=True,
                        ).first()
                        if state is not None:
                            issue.state = state
                            issue.save()
                return Response(status=status.HTTP_204_NO_CONTENT)
            return Response(
                serializer.errors, status=status.HTTP_400_BAD_REQUEST
            )
        else:
            issue = self.get_queryset().filter(pk=issue_id).first()
            serializer = IssueSerializer(issue, expand=self.expand)
            return Response(serializer.data, status=status.HTTP_200_OK)

    def retrieve(self, request, slug, project_id, inbox_id, issue_id):
        issue = (
            self.get_queryset()
            .filter(pk=issue_id)
            .prefetch_related(
                Prefetch(
                    "issue_reactions",
                    queryset=IssueReaction.objects.select_related(
                        "issue", "actor"
                    ),
                )
            )
            .prefetch_related(
                Prefetch(
                    "issue_attachment",
                    queryset=IssueAttachment.objects.select_related("issue"),
                )
            )
            .prefetch_related(
                Prefetch(
                    "issue_link",
                    queryset=IssueLink.objects.select_related("created_by"),
                )
            )
            .annotate(
                is_subscribed=Exists(
                    IssueSubscriber.objects.filter(
                        workspace__slug=slug,
                        project_id=project_id,
                        issue_id=OuterRef("pk"),
                        subscriber=request.user,
                    )
                )
            )
        ).first()
        if issue is None:
<<<<<<< HEAD
            return Response(
                {"error": "Requested object was not found"},
                status=status.HTTP_404_NOT_FOUND,
            )

        serializer = IssueSerializer(issue)
=======
            return Response({"error": "Requested object was not found"}, status=status.HTTP_404_NOT_FOUND)
        
        serializer = IssueDetailSerializer(issue)
>>>>>>> 56805203
        return Response(serializer.data, status=status.HTTP_200_OK)

    def destroy(self, request, slug, project_id, inbox_id, issue_id):
        inbox_issue = InboxIssue.objects.get(
            issue_id=issue_id,
            workspace__slug=slug,
            project_id=project_id,
            inbox_id=inbox_id,
        )
        # Get the project member
        project_member = ProjectMember.objects.get(
            workspace__slug=slug,
            project_id=project_id,
            member=request.user,
            is_active=True,
        )

        if project_member.role <= 10 and str(inbox_issue.created_by_id) != str(
            request.user.id
        ):
            return Response(
                {"error": "You cannot delete inbox issue"},
                status=status.HTTP_400_BAD_REQUEST,
            )

        # Check the issue status
        if inbox_issue.status in [-2, -1, 0, 2]:
            # Delete the issue also
            Issue.objects.filter(
                workspace__slug=slug, project_id=project_id, pk=issue_id
            ).delete()

        inbox_issue.delete()
        return Response(status=status.HTTP_204_NO_CONTENT)<|MERGE_RESOLUTION|>--- conflicted
+++ resolved
@@ -428,18 +428,12 @@
             )
         ).first()
         if issue is None:
-<<<<<<< HEAD
             return Response(
                 {"error": "Requested object was not found"},
                 status=status.HTTP_404_NOT_FOUND,
             )
 
-        serializer = IssueSerializer(issue)
-=======
-            return Response({"error": "Requested object was not found"}, status=status.HTTP_404_NOT_FOUND)
-        
         serializer = IssueDetailSerializer(issue)
->>>>>>> 56805203
         return Response(serializer.data, status=status.HTTP_200_OK)
 
     def destroy(self, request, slug, project_id, inbox_id, issue_id):
