--- conflicted
+++ resolved
@@ -120,10 +120,6 @@
     @method_decorator(gzip_page)
     def list(self, request, slug, project_id):
         filters = issue_filters(request.query_params, "GET")
-<<<<<<< HEAD
-=======
-
->>>>>>> 204e4a8c
         # Custom ordering for priority and state
         priority_order = ["urgent", "high", "medium", "low", "none"]
         state_order = [
