# Python imports
import json

# Django imports
from django.contrib.postgres.aggregates import ArrayAgg
from django.contrib.postgres.fields import ArrayField
from django.core.serializers.json import DjangoJSONEncoder
from django.db.models import (
    Exists,
    F,
    Func,
    OuterRef,
    Prefetch,
    Q,
    UUIDField,
    Value,
)
from django.db.models.functions import Coalesce
from django.utils import timezone
from django.utils.decorators import method_decorator
from django.views.decorators.gzip import gzip_page

# Third Party imports
from rest_framework import status
from rest_framework.response import Response

from plane.app.permissions import ProjectEntityPermission
from plane.app.serializers import (
    IssueCreateSerializer,
    IssueDetailSerializer,
    IssueFlatSerializer,
    IssueSerializer,
)
from plane.bgtasks.issue_activites_task import issue_activity
from plane.db.models import (
    Issue,
    IssueAttachment,
    IssueLink,
    IssueReaction,
    IssueSubscriber,
    Project,
)
from plane.utils.grouper import (
    issue_group_values,
    issue_on_results,
    issue_queryset_grouper,
)
from plane.utils.issue_filters import issue_filters
<<<<<<< HEAD
from plane.utils.order_queryset import order_issue_queryset
from plane.utils.paginator import (
    GroupedOffsetPaginator,
    SubGroupedOffsetPaginator,
)
=======
from plane.utils.user_timezone_converter import user_timezone_converter
>>>>>>> 90d5dd5a

# Module imports
from .. import BaseViewSet


class IssueDraftViewSet(BaseViewSet):
    permission_classes = [
        ProjectEntityPermission,
    ]
    serializer_class = IssueFlatSerializer
    model = Issue

    def get_queryset(self):
        return (
            Issue.objects.filter(project_id=self.kwargs.get("project_id"))
            .filter(workspace__slug=self.kwargs.get("slug"))
            .filter(is_draft=True)
            .select_related("workspace", "project", "state", "parent")
            .prefetch_related("assignees", "labels", "issue_module__module")
            .annotate(cycle_id=F("issue_cycle__cycle_id"))
            .annotate(
                link_count=IssueLink.objects.filter(issue=OuterRef("id"))
                .order_by()
                .annotate(count=Func(F("id"), function="Count"))
                .values("count")
            )
            .annotate(
                attachment_count=IssueAttachment.objects.filter(
                    issue=OuterRef("id")
                )
                .order_by()
                .annotate(count=Func(F("id"), function="Count"))
                .values("count")
            )
            .annotate(
                sub_issues_count=Issue.issue_objects.filter(
                    parent=OuterRef("id")
                )
                .order_by()
                .annotate(count=Func(F("id"), function="Count"))
                .values("count")
            )
        ).distinct()

    @method_decorator(gzip_page)
    def list(self, request, slug, project_id):
        filters = issue_filters(request.query_params, "GET")

        order_by_param = request.GET.get("order_by", "-created_at")

        issue_queryset = self.get_queryset().filter(**filters)
        # Issue queryset
        issue_queryset, order_by_param = order_issue_queryset(
            issue_queryset=issue_queryset,
            order_by_param=order_by_param,
        )

        # Group by
        group_by = request.GET.get("group_by", False)
        sub_group_by = request.GET.get("sub_group_by", False)

        # issue queryset
        issue_queryset = issue_queryset_grouper(
            queryset=issue_queryset,
            group_by=group_by,
            sub_group_by=sub_group_by,
        )

        if group_by:
            # Check group and sub group value paginate
            if sub_group_by:
                if group_by == sub_group_by:
                    return Response(
                        {
                            "error": "Group by and sub group by cannot have same parameters"
                        },
                        status=status.HTTP_400_BAD_REQUEST,
                    )
                else:
                    # group and sub group pagination
                    return self.paginate(
                        request=request,
                        order_by=order_by_param,
                        queryset=issue_queryset,
                        on_results=lambda issues: issue_on_results(
                            group_by=group_by,
                            issues=issues,
                            sub_group_by=sub_group_by,
                        ),
                        paginator_cls=SubGroupedOffsetPaginator,
                        group_by_fields=issue_group_values(
                            field=group_by,
                            slug=slug,
                            project_id=project_id,
                            filters=filters,
                        ),
                        sub_group_by_fields=issue_group_values(
                            field=sub_group_by,
                            slug=slug,
                            project_id=project_id,
                            filters=filters,
                        ),
                        group_by_field_name=group_by,
                        sub_group_by_field_name=sub_group_by,
                        count_filter=Q(
                            Q(issue_inbox__status=1)
                            | Q(issue_inbox__status=-1)
                            | Q(issue_inbox__status=2)
                            | Q(issue_inbox__isnull=True),
                            archived_at__isnull=True,
                            is_draft=False,
                        ),
                    )
            # Group Paginate
            else:
                # Group paginate
                return self.paginate(
                    request=request,
                    order_by=order_by_param,
                    queryset=issue_queryset,
                    on_results=lambda issues: issue_on_results(
                        group_by=group_by,
                        issues=issues,
                        sub_group_by=sub_group_by,
                    ),
                    paginator_cls=GroupedOffsetPaginator,
                    group_by_fields=issue_group_values(
                        field=group_by,
                        slug=slug,
                        project_id=project_id,
                        filters=filters,
                    ),
                    group_by_field_name=group_by,
                    count_filter=Q(
                        Q(issue_inbox__status=1)
                        | Q(issue_inbox__status=-1)
                        | Q(issue_inbox__status=2)
                        | Q(issue_inbox__isnull=True),
                        archived_at__isnull=True,
                        is_draft=False,
                    ),
                )
        else:
            # List Paginate
            return self.paginate(
                order_by=order_by_param,
                request=request,
                queryset=issue_queryset,
                on_results=lambda issues: issue_on_results(
                    group_by=group_by, issues=issues, sub_group_by=sub_group_by
                ),
            )
<<<<<<< HEAD
=======
            datetime_fields = ["created_at", "updated_at"]
            issues = user_timezone_converter(
                issues, datetime_fields, request.user.user_timezone
            )
        return Response(issues, status=status.HTTP_200_OK)
>>>>>>> 90d5dd5a

    def create(self, request, slug, project_id):
        project = Project.objects.get(pk=project_id)

        serializer = IssueCreateSerializer(
            data=request.data,
            context={
                "project_id": project_id,
                "workspace_id": project.workspace_id,
                "default_assignee_id": project.default_assignee_id,
            },
        )

        if serializer.is_valid():
            serializer.save(is_draft=True)

            # Track the issue
            issue_activity.delay(
                type="issue_draft.activity.created",
                requested_data=json.dumps(
                    self.request.data, cls=DjangoJSONEncoder
                ),
                actor_id=str(request.user.id),
                issue_id=str(serializer.data.get("id", None)),
                project_id=str(project_id),
                current_instance=None,
                epoch=int(timezone.now().timestamp()),
                notification=True,
                origin=request.META.get("HTTP_ORIGIN"),
            )

            issue = (
                issue_queryset_grouper(
                    queryset=self.get_queryset().filter(
                        pk=serializer.data["id"]
                    ),
                    group_by=None,
                    sub_group_by=None,
                )
                .values(
                    "id",
                    "name",
                    "state_id",
                    "sort_order",
                    "completed_at",
                    "estimate_point",
                    "priority",
                    "start_date",
                    "target_date",
                    "sequence_id",
                    "project_id",
                    "parent_id",
                    "cycle_id",
                    "module_ids",
                    "label_ids",
                    "assignee_ids",
                    "sub_issues_count",
                    "created_at",
                    "updated_at",
                    "created_by",
                    "updated_by",
                    "attachment_count",
                    "link_count",
                    "is_draft",
                    "archived_at",
                )
                .first()
            )
            return Response(issue, status=status.HTTP_201_CREATED)
        return Response(serializer.errors, status=status.HTTP_400_BAD_REQUEST)

    def partial_update(self, request, slug, project_id, pk):
        issue = self.get_queryset().filter(pk=pk).first()

        if not issue:
            return Response(
                {"error": "Issue does not exist"},
                status=status.HTTP_404_NOT_FOUND,
            )

        serializer = IssueCreateSerializer(
            issue, data=request.data, partial=True
        )

        if serializer.is_valid():
            serializer.save()
            issue_activity.delay(
                type="issue_draft.activity.updated",
                requested_data=json.dumps(request.data, cls=DjangoJSONEncoder),
                actor_id=str(self.request.user.id),
                issue_id=str(self.kwargs.get("pk", None)),
                project_id=str(self.kwargs.get("project_id", None)),
                current_instance=json.dumps(
                    IssueSerializer(issue).data,
                    cls=DjangoJSONEncoder,
                ),
                epoch=int(timezone.now().timestamp()),
                notification=True,
                origin=request.META.get("HTTP_ORIGIN"),
            )
            return Response(status=status.HTTP_204_NO_CONTENT)
        return Response(serializer.errors, status=status.HTTP_400_BAD_REQUEST)

    def retrieve(self, request, slug, project_id, pk=None):
        issue = (
            self.get_queryset()
            .filter(pk=pk)
            .annotate(
                label_ids=Coalesce(
                    ArrayAgg(
                        "labels__id",
                        distinct=True,
                        filter=~Q(labels__id__isnull=True),
                    ),
                    Value([], output_field=ArrayField(UUIDField())),
                ),
                assignee_ids=Coalesce(
                    ArrayAgg(
                        "assignees__id",
                        distinct=True,
                        filter=~Q(assignees__id__isnull=True)
                        & Q(assignees__member_project__is_active=True),
                    ),
                    Value([], output_field=ArrayField(UUIDField())),
                ),
                module_ids=Coalesce(
                    ArrayAgg(
                        "issue_module__module_id",
                        distinct=True,
                        filter=~Q(issue_module__module_id__isnull=True),
                    ),
                    Value([], output_field=ArrayField(UUIDField())),
                ),
            )
            .prefetch_related(
                Prefetch(
                    "issue_reactions",
                    queryset=IssueReaction.objects.select_related(
                        "issue", "actor"
                    ),
                )
            )
            .prefetch_related(
                Prefetch(
                    "issue_attachment",
                    queryset=IssueAttachment.objects.select_related("issue"),
                )
            )
            .prefetch_related(
                Prefetch(
                    "issue_link",
                    queryset=IssueLink.objects.select_related("created_by"),
                )
            )
            .annotate(
                is_subscribed=Exists(
                    IssueSubscriber.objects.filter(
                        workspace__slug=slug,
                        project_id=project_id,
                        issue_id=OuterRef("pk"),
                        subscriber=request.user,
                    )
                )
            )
        ).first()

        if not issue:
            return Response(
                {"error": "The required object does not exist."},
                status=status.HTTP_404_NOT_FOUND,
            )
        serializer = IssueDetailSerializer(issue, expand=self.expand)
        return Response(serializer.data, status=status.HTTP_200_OK)

    def destroy(self, request, slug, project_id, pk=None):
        issue = Issue.objects.get(
            workspace__slug=slug, project_id=project_id, pk=pk
        )
        issue.delete()
        issue_activity.delay(
            type="issue_draft.activity.deleted",
            requested_data=json.dumps({"issue_id": str(pk)}),
            actor_id=str(request.user.id),
            issue_id=str(pk),
            project_id=str(project_id),
            current_instance={},
            epoch=int(timezone.now().timestamp()),
            notification=True,
            origin=request.META.get("HTTP_ORIGIN"),
        )
        return Response(status=status.HTTP_204_NO_CONTENT)<|MERGE_RESOLUTION|>--- conflicted
+++ resolved
@@ -24,6 +24,7 @@
 from rest_framework import status
 from rest_framework.response import Response
 
+# Module imports
 from plane.app.permissions import ProjectEntityPermission
 from plane.app.serializers import (
     IssueCreateSerializer,
@@ -46,17 +47,12 @@
     issue_queryset_grouper,
 )
 from plane.utils.issue_filters import issue_filters
-<<<<<<< HEAD
 from plane.utils.order_queryset import order_issue_queryset
 from plane.utils.paginator import (
     GroupedOffsetPaginator,
     SubGroupedOffsetPaginator,
 )
-=======
 from plane.utils.user_timezone_converter import user_timezone_converter
->>>>>>> 90d5dd5a
-
-# Module imports
 from .. import BaseViewSet
 
 
@@ -207,14 +203,11 @@
                     group_by=group_by, issues=issues, sub_group_by=sub_group_by
                 ),
             )
-<<<<<<< HEAD
-=======
             datetime_fields = ["created_at", "updated_at"]
             issues = user_timezone_converter(
                 issues, datetime_fields, request.user.user_timezone
             )
         return Response(issues, status=status.HTTP_200_OK)
->>>>>>> 90d5dd5a
 
     def create(self, request, slug, project_id):
         project = Project.objects.get(pk=project_id)
