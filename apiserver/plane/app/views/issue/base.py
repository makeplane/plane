# Python imports
import json

<<<<<<< HEAD
# Django imports
=======
>>>>>>> 69901701
from django.contrib.postgres.aggregates import ArrayAgg
from django.contrib.postgres.fields import ArrayField
from django.core.serializers.json import DjangoJSONEncoder
from django.db.models import (
<<<<<<< HEAD
    Exists,
    F,
    Func,
=======
    Case,
    CharField,
    Exists,
    F,
    Func,
    Max,
>>>>>>> 69901701
    OuterRef,
    Prefetch,
    Q,
    UUIDField,
    Value,
<<<<<<< HEAD
)
from django.db.models.functions import Coalesce
from django.utils import timezone
from django.utils.decorators import method_decorator
from django.views.decorators.gzip import gzip_page

# Third Party imports
from rest_framework import status
=======
    When,
)
from django.db.models.functions import Coalesce

# Django imports
from django.utils import timezone
from django.utils.decorators import method_decorator
from django.views.decorators.gzip import gzip_page
from rest_framework import status

# Third Party imports
>>>>>>> 69901701
from rest_framework.response import Response

from plane.app.permissions import (
    ProjectEntityPermission,
    ProjectLitePermission,
)
from plane.app.serializers import (
    IssueCreateSerializer,
    IssueDetailSerializer,
    IssuePropertySerializer,
    IssueSerializer,
)
from plane.bgtasks.issue_activites_task import issue_activity
from plane.db.models import (
    Issue,
    IssueAttachment,
    IssueLink,
    IssueProperty,
    IssueReaction,
    IssueSubscriber,
    Project,
<<<<<<< HEAD
)
from plane.utils.grouper import (
    issue_group_values,
    issue_on_results,
    issue_queryset_grouper,
=======
>>>>>>> 69901701
)
from plane.utils.issue_filters import issue_filters
from plane.utils.order_queryset import order_issue_queryset
from plane.utils.paginator import (
    GroupedOffsetPaginator,
    SubGroupedOffsetPaginator,
)

# Module imports
from .. import BaseAPIView, BaseViewSet, WebhookMixin

# Module imports
from .. import BaseAPIView, BaseViewSet, WebhookMixin


class IssueListEndpoint(BaseAPIView):

    permission_classes = [
        ProjectEntityPermission,
    ]

    def get(self, request, slug, project_id):
        issue_ids = request.GET.get("issues", False)

        if not issue_ids:
            return Response(
                {"error": "Issues are required"},
                status=status.HTTP_400_BAD_REQUEST,
            )

        issue_ids = [
            issue_id for issue_id in issue_ids.split(",") if issue_id != ""
        ]

        queryset = (
            Issue.issue_objects.filter(
                workspace__slug=slug, project_id=project_id, pk__in=issue_ids
            )
            .filter(workspace__slug=self.kwargs.get("slug"))
            .select_related("workspace", "project", "state", "parent")
            .prefetch_related("assignees", "labels", "issue_module__module")
            .annotate(cycle_id=F("issue_cycle__cycle_id"))
            .annotate(
                link_count=IssueLink.objects.filter(issue=OuterRef("id"))
                .order_by()
                .annotate(count=Func(F("id"), function="Count"))
                .values("count")
            )
            .annotate(
                attachment_count=IssueAttachment.objects.filter(
                    issue=OuterRef("id")
                )
                .order_by()
                .annotate(count=Func(F("id"), function="Count"))
                .values("count")
            )
            .annotate(
                sub_issues_count=Issue.issue_objects.filter(
                    parent=OuterRef("id")
                )
                .order_by()
                .annotate(count=Func(F("id"), function="Count"))
                .values("count")
            )
        ).distinct()

        filters = issue_filters(request.query_params, "GET")

        order_by_param = request.GET.get("order_by", "-created_at")
        issue_queryset = queryset.filter(**filters)
        # Issue queryset
        issue_queryset, _ = order_issue_queryset(
            issue_queryset=issue_queryset,
            order_by_param=order_by_param,
        )

        # Group by
        group_by = request.GET.get("group_by", False)
        sub_group_by = request.GET.get("sub_group_by", False)

        # issue queryset
        issue_queryset = issue_queryset_grouper(
            queryset=issue_queryset,
            group_by=group_by,
            sub_group_by=sub_group_by,
        )

        return Response(
            issue_on_results(
                group_by=group_by,
                issues=issue_queryset,
                sub_group_by=sub_group_by,
            ),
            status=status.HTTP_200_OK,
        )


class IssueViewSet(WebhookMixin, BaseViewSet):
    def get_serializer_class(self):
        return (
            IssueCreateSerializer
            if self.action in ["create", "update", "partial_update"]
            else IssueSerializer
        )

    model = Issue
    webhook_event = "issue"
    permission_classes = [
        ProjectEntityPermission,
    ]

    search_fields = [
        "name",
    ]

    filterset_fields = [
        "state__name",
        "assignees__id",
        "workspace__id",
    ]

    def get_queryset(self):
        return (
            Issue.issue_objects.filter(
                project_id=self.kwargs.get("project_id")
            )
            .filter(workspace__slug=self.kwargs.get("slug"))
            .select_related("workspace", "project", "state", "parent")
            .prefetch_related("assignees", "labels", "issue_module__module")
            .annotate(cycle_id=F("issue_cycle__cycle_id"))
            .annotate(
                link_count=IssueLink.objects.filter(issue=OuterRef("id"))
                .order_by()
                .annotate(count=Func(F("id"), function="Count"))
                .values("count")
            )
            .annotate(
                attachment_count=IssueAttachment.objects.filter(
                    issue=OuterRef("id")
                )
                .order_by()
                .annotate(count=Func(F("id"), function="Count"))
                .values("count")
            )
            .annotate(
                sub_issues_count=Issue.issue_objects.filter(
                    parent=OuterRef("id")
                )
                .order_by()
                .annotate(count=Func(F("id"), function="Count"))
                .values("count")
            )
        ).distinct()

    @method_decorator(gzip_page)
    def list(self, request, slug, project_id):
        filters = issue_filters(request.query_params, "GET")
        order_by_param = request.GET.get("order_by", "-created_at")

        issue_queryset = self.get_queryset().filter(**filters)
        # Custom ordering for priority and state

        # Issue queryset
        issue_queryset, order_by_param = order_issue_queryset(
            issue_queryset=issue_queryset,
            order_by_param=order_by_param,
        )

        # Group by
        group_by = request.GET.get("group_by", False)
        sub_group_by = request.GET.get("sub_group_by", False)

        # issue queryset
        issue_queryset = issue_queryset_grouper(
            queryset=issue_queryset,
            group_by=group_by,
            sub_group_by=sub_group_by,
        )

        if group_by:
            if sub_group_by:
                if group_by == sub_group_by:
                    return Response(
                        {
                            "error": "Group by and sub group by cannot have same parameters"
                        },
                        status=status.HTTP_400_BAD_REQUEST,
                    )
                else:
                    return self.paginate(
                        request=request,
                        order_by=order_by_param,
                        queryset=issue_queryset,
                        on_results=lambda issues: issue_on_results(
                            group_by=group_by,
                            issues=issues,
                            sub_group_by=sub_group_by,
                        ),
                        paginator_cls=SubGroupedOffsetPaginator,
                        group_by_fields=issue_group_values(
                            field=group_by,
                            slug=slug,
                            project_id=project_id,
                            filters=filters,
                        ),
                        sub_group_by_fields=issue_group_values(
                            field=sub_group_by,
                            slug=slug,
                            project_id=project_id,
                            filters=filters,
                        ),
                        group_by_field_name=group_by,
                        sub_group_by_field_name=sub_group_by,
                        count_filter=Q(
                            Q(issue_inbox__status=1)
                            | Q(issue_inbox__status=-1)
                            | Q(issue_inbox__status=2)
                            | Q(issue_inbox__isnull=True),
                            archived_at__isnull=True,
                            is_draft=False,
                        ),
                    )
            else:
                # Group paginate
                return self.paginate(
                    request=request,
                    order_by=order_by_param,
                    queryset=issue_queryset,
                    on_results=lambda issues: issue_on_results(
                        group_by=group_by,
                        issues=issues,
                        sub_group_by=sub_group_by,
                    ),
                    paginator_cls=GroupedOffsetPaginator,
                    group_by_fields=issue_group_values(
                        field=group_by,
                        slug=slug,
                        project_id=project_id,
                        filters=filters,
                    ),
                    group_by_field_name=group_by,
                    count_filter=Q(
                        Q(issue_inbox__status=1)
                        | Q(issue_inbox__status=-1)
                        | Q(issue_inbox__status=2)
                        | Q(issue_inbox__isnull=True),
                        archived_at__isnull=True,
                        is_draft=False,
                    ),
                )
        else:
            return self.paginate(
                order_by=order_by_param,
                request=request,
                queryset=issue_queryset,
                on_results=lambda issues: issue_on_results(
                    group_by=group_by, issues=issues, sub_group_by=sub_group_by
                ),
            )

    def create(self, request, slug, project_id):
        project = Project.objects.get(pk=project_id)

        serializer = IssueCreateSerializer(
            data=request.data,
            context={
                "project_id": project_id,
                "workspace_id": project.workspace_id,
                "default_assignee_id": project.default_assignee_id,
            },
        )

        if serializer.is_valid():
            serializer.save()

            # Track the issue
            issue_activity.delay(
                type="issue.activity.created",
                requested_data=json.dumps(
                    self.request.data, cls=DjangoJSONEncoder
                ),
                actor_id=str(request.user.id),
                issue_id=str(serializer.data.get("id", None)),
                project_id=str(project_id),
                current_instance=None,
                epoch=int(timezone.now().timestamp()),
                notification=True,
                origin=request.META.get("HTTP_ORIGIN"),
            )
            issue = (
                issue_queryset_grouper(
                    queryset=self.get_queryset().filter(
                        pk=serializer.data["id"]
                    ),
                    group_by=None,
                    sub_group_by=None,
                )
                .values(
                    "id",
                    "name",
                    "state_id",
                    "sort_order",
                    "completed_at",
                    "estimate_point",
                    "priority",
                    "start_date",
                    "target_date",
                    "sequence_id",
                    "project_id",
                    "parent_id",
                    "cycle_id",
                    "module_ids",
                    "label_ids",
                    "assignee_ids",
                    "sub_issues_count",
                    "created_at",
                    "updated_at",
                    "created_by",
                    "updated_by",
                    "attachment_count",
                    "link_count",
                    "is_draft",
                    "archived_at",
                )
                .first()
            )
            return Response(issue, status=status.HTTP_201_CREATED)
        return Response(serializer.errors, status=status.HTTP_400_BAD_REQUEST)

    def retrieve(self, request, slug, project_id, pk=None):
        issue = (
            self.get_queryset()
            .filter(pk=pk)
            .annotate(
                label_ids=Coalesce(
                    ArrayAgg(
                        "labels__id",
                        distinct=True,
                        filter=~Q(labels__id__isnull=True),
                    ),
                    Value([], output_field=ArrayField(UUIDField())),
                ),
                assignee_ids=Coalesce(
                    ArrayAgg(
                        "assignees__id",
                        distinct=True,
                        filter=~Q(assignees__id__isnull=True)
                        & Q(assignees__member_project__is_active=True),
                    ),
                    Value([], output_field=ArrayField(UUIDField())),
                ),
                module_ids=Coalesce(
                    ArrayAgg(
                        "issue_module__module_id",
                        distinct=True,
                        filter=~Q(issue_module__module_id__isnull=True),
                    ),
                    Value([], output_field=ArrayField(UUIDField())),
                ),
            )
            .prefetch_related(
                Prefetch(
                    "issue_reactions",
                    queryset=IssueReaction.objects.select_related(
                        "issue", "actor"
                    ),
                )
            )
            .prefetch_related(
                Prefetch(
                    "issue_attachment",
                    queryset=IssueAttachment.objects.select_related("issue"),
                )
            )
            .prefetch_related(
                Prefetch(
                    "issue_link",
                    queryset=IssueLink.objects.select_related("created_by"),
                )
            )
            .annotate(
                is_subscribed=Exists(
                    IssueSubscriber.objects.filter(
                        workspace__slug=slug,
                        project_id=project_id,
                        issue_id=OuterRef("pk"),
                        subscriber=request.user,
                    )
                )
            )
        ).first()
        if not issue:
            return Response(
                {"error": "The required object does not exist."},
                status=status.HTTP_404_NOT_FOUND,
            )

        serializer = IssueDetailSerializer(issue, expand=self.expand)
        return Response(serializer.data, status=status.HTTP_200_OK)

    def partial_update(self, request, slug, project_id, pk=None):
        issue = self.get_queryset().filter(pk=pk).first()

        if not issue:
            return Response(
                {"error": "Issue not found"},
                status=status.HTTP_404_NOT_FOUND,
            )

        current_instance = json.dumps(
            IssueSerializer(issue).data, cls=DjangoJSONEncoder
        )

        requested_data = json.dumps(self.request.data, cls=DjangoJSONEncoder)
        serializer = IssueCreateSerializer(
            issue, data=request.data, partial=True
        )
        if serializer.is_valid():
            serializer.save()
            issue_activity.delay(
                type="issue.activity.updated",
                requested_data=requested_data,
                actor_id=str(request.user.id),
                issue_id=str(pk),
                project_id=str(project_id),
                current_instance=current_instance,
                epoch=int(timezone.now().timestamp()),
                notification=True,
                origin=request.META.get("HTTP_ORIGIN"),
            )
            issue = self.get_queryset().filter(pk=pk).first()
            return Response(status=status.HTTP_204_NO_CONTENT)
        return Response(serializer.errors, status=status.HTTP_400_BAD_REQUEST)

    def destroy(self, request, slug, project_id, pk=None):
        issue = Issue.objects.get(
            workspace__slug=slug, project_id=project_id, pk=pk
        )
        issue.delete()
        issue_activity.delay(
            type="issue.activity.deleted",
            requested_data=json.dumps({"issue_id": str(pk)}),
            actor_id=str(request.user.id),
            issue_id=str(pk),
            project_id=str(project_id),
            current_instance={},
            epoch=int(timezone.now().timestamp()),
            notification=True,
            origin=request.META.get("HTTP_ORIGIN"),
        )
        return Response(status=status.HTTP_204_NO_CONTENT)


class IssueUserDisplayPropertyEndpoint(BaseAPIView):
    permission_classes = [
        ProjectLitePermission,
    ]

    def patch(self, request, slug, project_id):
        issue_property = IssueProperty.objects.get(
            user=request.user,
            project_id=project_id,
        )

        issue_property.filters = request.data.get(
            "filters", issue_property.filters
        )
        issue_property.display_filters = request.data.get(
            "display_filters", issue_property.display_filters
        )
        issue_property.display_properties = request.data.get(
            "display_properties", issue_property.display_properties
        )
        issue_property.save()
        serializer = IssuePropertySerializer(issue_property)
        return Response(serializer.data, status=status.HTTP_201_CREATED)

    def get(self, request, slug, project_id):
        issue_property, _ = IssueProperty.objects.get_or_create(
            user=request.user, project_id=project_id
        )
        serializer = IssuePropertySerializer(issue_property)
        return Response(serializer.data, status=status.HTTP_200_OK)


class BulkDeleteIssuesEndpoint(BaseAPIView):
    permission_classes = [
        ProjectEntityPermission,
    ]

    def delete(self, request, slug, project_id):
        issue_ids = request.data.get("issue_ids", [])

        if not len(issue_ids):
            return Response(
                {"error": "Issue IDs are required"},
                status=status.HTTP_400_BAD_REQUEST,
            )

        issues = Issue.issue_objects.filter(
            workspace__slug=slug, project_id=project_id, pk__in=issue_ids
        )

        total_issues = len(issues)

        issues.delete()

        return Response(
            {"message": f"{total_issues} issues were deleted"},
            status=status.HTTP_200_OK,
        )<|MERGE_RESOLUTION|>--- conflicted
+++ resolved
@@ -1,53 +1,34 @@
 # Python imports
 import json
 
-<<<<<<< HEAD
 # Django imports
-=======
->>>>>>> 69901701
 from django.contrib.postgres.aggregates import ArrayAgg
 from django.contrib.postgres.fields import ArrayField
 from django.core.serializers.json import DjangoJSONEncoder
 from django.db.models import (
-<<<<<<< HEAD
-    Exists,
-    F,
-    Func,
-=======
     Case,
     CharField,
     Exists,
     F,
     Func,
     Max,
->>>>>>> 69901701
     OuterRef,
     Prefetch,
     Q,
     UUIDField,
     Value,
-<<<<<<< HEAD
+    When,
 )
 from django.db.models.functions import Coalesce
 from django.utils import timezone
 from django.utils.decorators import method_decorator
 from django.views.decorators.gzip import gzip_page
-
-# Third Party imports
-from rest_framework import status
-=======
-    When,
-)
-from django.db.models.functions import Coalesce
-
-# Django imports
 from django.utils import timezone
 from django.utils.decorators import method_decorator
 from django.views.decorators.gzip import gzip_page
+
+# Third Party imports
 from rest_framework import status
-
-# Third Party imports
->>>>>>> 69901701
 from rest_framework.response import Response
 
 from plane.app.permissions import (
@@ -69,14 +50,11 @@
     IssueReaction,
     IssueSubscriber,
     Project,
-<<<<<<< HEAD
 )
 from plane.utils.grouper import (
     issue_group_values,
     issue_on_results,
     issue_queryset_grouper,
-=======
->>>>>>> 69901701
 )
 from plane.utils.issue_filters import issue_filters
 from plane.utils.order_queryset import order_issue_queryset
