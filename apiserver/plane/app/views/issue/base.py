--- conflicted
+++ resolved
@@ -1096,11 +1096,7 @@
 
         updates = request.data.get("updates", [])
 
-<<<<<<< HEAD
-        issue_ids = [update["issue_id"] for update in updates]
-=======
         issue_ids = [update["id"] for update in updates]
->>>>>>> c2e8e1bc
         epoch = int(timezone.now().timestamp())
 
         # Fetch all relevant issues in a single query
@@ -1109,11 +1105,7 @@
         issues_to_update = []
 
         for update in updates:
-<<<<<<< HEAD
-            issue_id = update["issue_id"]
-=======
             issue_id = update["id"]
->>>>>>> c2e8e1bc
             issue = issues_dict.get(issue_id)
 
             if not issue:
