# Python imports
import json

# Django imports
from django.contrib.postgres.aggregates import ArrayAgg
from django.contrib.postgres.fields import ArrayField
from django.core.serializers.json import DjangoJSONEncoder
from django.db.models import (
    Case,
    CharField,
    Exists,
    F,
    Func,
    Max,
    OuterRef,
    Prefetch,
    Q,
    UUIDField,
    Value,
    When,
)
from django.db.models.functions import Coalesce
from django.utils import timezone
from django.utils.decorators import method_decorator
from django.views.decorators.gzip import gzip_page
from django.utils import timezone
from django.utils.decorators import method_decorator
from django.views.decorators.gzip import gzip_page

# Third Party imports
from rest_framework import status
from rest_framework.response import Response

from plane.app.permissions import (
    ProjectEntityPermission,
    ProjectLitePermission,
)
from plane.app.serializers import (
    IssueCreateSerializer,
    IssueDetailSerializer,
    IssuePropertySerializer,
    IssueSerializer,
)
from plane.bgtasks.issue_activites_task import issue_activity
from plane.db.models import (
    Issue,
    IssueAttachment,
    IssueLink,
    IssueProperty,
    IssueReaction,
    IssueSubscriber,
    Project,
)
from plane.utils.grouper import (
    issue_group_values,
    issue_on_results,
    issue_queryset_grouper,
)
from plane.utils.issue_filters import issue_filters
<<<<<<< HEAD
from plane.utils.order_queryset import order_issue_queryset
from plane.utils.paginator import (
    GroupedOffsetPaginator,
    SubGroupedOffsetPaginator,
)

# Module imports
from .. import BaseAPIView, BaseViewSet, WebhookMixin
=======
from plane.utils.user_timezone_converter import user_timezone_converter
>>>>>>> 90d5dd5a

# Module imports
from .. import BaseAPIView, BaseViewSet


class IssueListEndpoint(BaseAPIView):

    permission_classes = [
        ProjectEntityPermission,
    ]

    def get(self, request, slug, project_id):
        issue_ids = request.GET.get("issues", False)

        if not issue_ids:
            return Response(
                {"error": "Issues are required"},
                status=status.HTTP_400_BAD_REQUEST,
            )

        issue_ids = [
            issue_id for issue_id in issue_ids.split(",") if issue_id != ""
        ]

        queryset = (
            Issue.issue_objects.filter(
                workspace__slug=slug, project_id=project_id, pk__in=issue_ids
            )
            .filter(workspace__slug=self.kwargs.get("slug"))
            .select_related("workspace", "project", "state", "parent")
            .prefetch_related("assignees", "labels", "issue_module__module")
            .annotate(cycle_id=F("issue_cycle__cycle_id"))
            .annotate(
                link_count=IssueLink.objects.filter(issue=OuterRef("id"))
                .order_by()
                .annotate(count=Func(F("id"), function="Count"))
                .values("count")
            )
            .annotate(
                attachment_count=IssueAttachment.objects.filter(
                    issue=OuterRef("id")
                )
                .order_by()
                .annotate(count=Func(F("id"), function="Count"))
                .values("count")
            )
            .annotate(
                sub_issues_count=Issue.issue_objects.filter(
                    parent=OuterRef("id")
                )
                .order_by()
                .annotate(count=Func(F("id"), function="Count"))
                .values("count")
            )
        ).distinct()

        filters = issue_filters(request.query_params, "GET")

        order_by_param = request.GET.get("order_by", "-created_at")
        issue_queryset = queryset.filter(**filters)
        # Issue queryset
        issue_queryset, _ = order_issue_queryset(
            issue_queryset=issue_queryset,
            order_by_param=order_by_param,
        )

        # Group by
        group_by = request.GET.get("group_by", False)
        sub_group_by = request.GET.get("sub_group_by", False)

<<<<<<< HEAD
        # issue queryset
        issue_queryset = issue_queryset_grouper(
            queryset=issue_queryset,
            group_by=group_by,
            sub_group_by=sub_group_by,
        )

        return Response(
            issue_on_results(
                group_by=group_by,
                issues=issue_queryset,
                sub_group_by=sub_group_by,
            ),
            status=status.HTTP_200_OK,
        )
=======
        if self.fields or self.expand:
            issues = IssueSerializer(
                queryset, many=True, fields=self.fields, expand=self.expand
            ).data
        else:
            issues = issue_queryset.values(
                "id",
                "name",
                "state_id",
                "sort_order",
                "completed_at",
                "estimate_point",
                "priority",
                "start_date",
                "target_date",
                "sequence_id",
                "project_id",
                "parent_id",
                "cycle_id",
                "module_ids",
                "label_ids",
                "assignee_ids",
                "sub_issues_count",
                "created_at",
                "updated_at",
                "created_by",
                "updated_by",
                "attachment_count",
                "link_count",
                "is_draft",
                "archived_at",
            )
            datetime_fields = ["created_at", "updated_at"]
            issues = user_timezone_converter(
                issues, datetime_fields, request.user.user_timezone
            )
        return Response(issues, status=status.HTTP_200_OK)
>>>>>>> 90d5dd5a


class IssueViewSet(BaseViewSet):
    def get_serializer_class(self):
        return (
            IssueCreateSerializer
            if self.action in ["create", "update", "partial_update"]
            else IssueSerializer
        )

    model = Issue
    webhook_event = "issue"
    permission_classes = [
        ProjectEntityPermission,
    ]

    search_fields = [
        "name",
    ]

    filterset_fields = [
        "state__name",
        "assignees__id",
        "workspace__id",
    ]

    def get_queryset(self):
        return (
            Issue.issue_objects.filter(
                project_id=self.kwargs.get("project_id")
            )
            .filter(workspace__slug=self.kwargs.get("slug"))
            .select_related("workspace", "project", "state", "parent")
            .prefetch_related("assignees", "labels", "issue_module__module")
            .annotate(cycle_id=F("issue_cycle__cycle_id"))
            .annotate(
                link_count=IssueLink.objects.filter(issue=OuterRef("id"))
                .order_by()
                .annotate(count=Func(F("id"), function="Count"))
                .values("count")
            )
            .annotate(
                attachment_count=IssueAttachment.objects.filter(
                    issue=OuterRef("id")
                )
                .order_by()
                .annotate(count=Func(F("id"), function="Count"))
                .values("count")
            )
            .annotate(
                sub_issues_count=Issue.issue_objects.filter(
                    parent=OuterRef("id")
                )
                .order_by()
                .annotate(count=Func(F("id"), function="Count"))
                .values("count")
            )
        ).distinct()

    @method_decorator(gzip_page)
    def list(self, request, slug, project_id):
        filters = issue_filters(request.query_params, "GET")
        order_by_param = request.GET.get("order_by", "-created_at")

        issue_queryset = self.get_queryset().filter(**filters)
        # Custom ordering for priority and state

        # Issue queryset
        issue_queryset, order_by_param = order_issue_queryset(
            issue_queryset=issue_queryset,
            order_by_param=order_by_param,
        )

        # Group by
        group_by = request.GET.get("group_by", False)
        sub_group_by = request.GET.get("sub_group_by", False)

        # issue queryset
        issue_queryset = issue_queryset_grouper(
            queryset=issue_queryset,
            group_by=group_by,
            sub_group_by=sub_group_by,
        )

        if group_by:
            if sub_group_by:
                if group_by == sub_group_by:
                    return Response(
                        {
                            "error": "Group by and sub group by cannot have same parameters"
                        },
                        status=status.HTTP_400_BAD_REQUEST,
                    )
                else:
                    return self.paginate(
                        request=request,
                        order_by=order_by_param,
                        queryset=issue_queryset,
                        on_results=lambda issues: issue_on_results(
                            group_by=group_by,
                            issues=issues,
                            sub_group_by=sub_group_by,
                        ),
                        paginator_cls=SubGroupedOffsetPaginator,
                        group_by_fields=issue_group_values(
                            field=group_by,
                            slug=slug,
                            project_id=project_id,
                            filters=filters,
                        ),
                        sub_group_by_fields=issue_group_values(
                            field=sub_group_by,
                            slug=slug,
                            project_id=project_id,
                            filters=filters,
                        ),
                        group_by_field_name=group_by,
                        sub_group_by_field_name=sub_group_by,
                        count_filter=Q(
                            Q(issue_inbox__status=1)
                            | Q(issue_inbox__status=-1)
                            | Q(issue_inbox__status=2)
                            | Q(issue_inbox__isnull=True),
                            archived_at__isnull=True,
                            is_draft=False,
                        ),
                    )
            else:
                # Group paginate
                return self.paginate(
                    request=request,
                    order_by=order_by_param,
                    queryset=issue_queryset,
                    on_results=lambda issues: issue_on_results(
                        group_by=group_by,
                        issues=issues,
                        sub_group_by=sub_group_by,
                    ),
                    paginator_cls=GroupedOffsetPaginator,
                    group_by_fields=issue_group_values(
                        field=group_by,
                        slug=slug,
                        project_id=project_id,
                        filters=filters,
                    ),
                    group_by_field_name=group_by,
                    count_filter=Q(
                        Q(issue_inbox__status=1)
                        | Q(issue_inbox__status=-1)
                        | Q(issue_inbox__status=2)
                        | Q(issue_inbox__isnull=True),
                        archived_at__isnull=True,
                        is_draft=False,
                    ),
                )
        else:
            return self.paginate(
                order_by=order_by_param,
                request=request,
                queryset=issue_queryset,
                on_results=lambda issues: issue_on_results(
                    group_by=group_by, issues=issues, sub_group_by=sub_group_by
                ),
            )
<<<<<<< HEAD
=======
            datetime_fields = ["created_at", "updated_at"]
            issues = user_timezone_converter(
                issues, datetime_fields, request.user.user_timezone
            )
        return Response(issues, status=status.HTTP_200_OK)
>>>>>>> 90d5dd5a

    def create(self, request, slug, project_id):
        project = Project.objects.get(pk=project_id)

        serializer = IssueCreateSerializer(
            data=request.data,
            context={
                "project_id": project_id,
                "workspace_id": project.workspace_id,
                "default_assignee_id": project.default_assignee_id,
            },
        )

        if serializer.is_valid():
            serializer.save()

            # Track the issue
            issue_activity.delay(
                type="issue.activity.created",
                requested_data=json.dumps(
                    self.request.data, cls=DjangoJSONEncoder
                ),
                actor_id=str(request.user.id),
                issue_id=str(serializer.data.get("id", None)),
                project_id=str(project_id),
                current_instance=None,
                epoch=int(timezone.now().timestamp()),
                notification=True,
                origin=request.META.get("HTTP_ORIGIN"),
            )
            issue = (
                issue_queryset_grouper(
                    queryset=self.get_queryset().filter(
                        pk=serializer.data["id"]
                    ),
                    group_by=None,
                    sub_group_by=None,
                )
                .values(
                    "id",
                    "name",
                    "state_id",
                    "sort_order",
                    "completed_at",
                    "estimate_point",
                    "priority",
                    "start_date",
                    "target_date",
                    "sequence_id",
                    "project_id",
                    "parent_id",
                    "cycle_id",
                    "module_ids",
                    "label_ids",
                    "assignee_ids",
                    "sub_issues_count",
                    "created_at",
                    "updated_at",
                    "created_by",
                    "updated_by",
                    "attachment_count",
                    "link_count",
                    "is_draft",
                    "archived_at",
                )
                .first()
            )
            datetime_fields = ["created_at", "updated_at"]
            issue = user_timezone_converter(
                issue, datetime_fields, request.user.user_timezone
            )
            return Response(issue, status=status.HTTP_201_CREATED)
        return Response(serializer.errors, status=status.HTTP_400_BAD_REQUEST)

    def retrieve(self, request, slug, project_id, pk=None):
        issue = (
            self.get_queryset()
            .filter(pk=pk)
            .annotate(
                label_ids=Coalesce(
                    ArrayAgg(
                        "labels__id",
                        distinct=True,
                        filter=~Q(labels__id__isnull=True),
                    ),
                    Value([], output_field=ArrayField(UUIDField())),
                ),
                assignee_ids=Coalesce(
                    ArrayAgg(
                        "assignees__id",
                        distinct=True,
                        filter=~Q(assignees__id__isnull=True)
                        & Q(assignees__member_project__is_active=True),
                    ),
                    Value([], output_field=ArrayField(UUIDField())),
                ),
                module_ids=Coalesce(
                    ArrayAgg(
                        "issue_module__module_id",
                        distinct=True,
                        filter=~Q(issue_module__module_id__isnull=True),
                    ),
                    Value([], output_field=ArrayField(UUIDField())),
                ),
            )
            .prefetch_related(
                Prefetch(
                    "issue_reactions",
                    queryset=IssueReaction.objects.select_related(
                        "issue", "actor"
                    ),
                )
            )
            .prefetch_related(
                Prefetch(
                    "issue_attachment",
                    queryset=IssueAttachment.objects.select_related("issue"),
                )
            )
            .prefetch_related(
                Prefetch(
                    "issue_link",
                    queryset=IssueLink.objects.select_related("created_by"),
                )
            )
            .annotate(
                is_subscribed=Exists(
                    IssueSubscriber.objects.filter(
                        workspace__slug=slug,
                        project_id=project_id,
                        issue_id=OuterRef("pk"),
                        subscriber=request.user,
                    )
                )
            )
        ).first()
        if not issue:
            return Response(
                {"error": "The required object does not exist."},
                status=status.HTTP_404_NOT_FOUND,
            )

        serializer = IssueDetailSerializer(issue, expand=self.expand)
        return Response(serializer.data, status=status.HTTP_200_OK)

    def partial_update(self, request, slug, project_id, pk=None):
        issue = self.get_queryset().filter(pk=pk).first()

        if not issue:
            return Response(
                {"error": "Issue not found"},
                status=status.HTTP_404_NOT_FOUND,
            )

        current_instance = json.dumps(
            IssueSerializer(issue).data, cls=DjangoJSONEncoder
        )

        requested_data = json.dumps(self.request.data, cls=DjangoJSONEncoder)
        serializer = IssueCreateSerializer(
            issue, data=request.data, partial=True
        )
        if serializer.is_valid():
            serializer.save()
            issue_activity.delay(
                type="issue.activity.updated",
                requested_data=requested_data,
                actor_id=str(request.user.id),
                issue_id=str(pk),
                project_id=str(project_id),
                current_instance=current_instance,
                epoch=int(timezone.now().timestamp()),
                notification=True,
                origin=request.META.get("HTTP_ORIGIN"),
            )
            issue = self.get_queryset().filter(pk=pk).first()
            return Response(status=status.HTTP_204_NO_CONTENT)
        return Response(serializer.errors, status=status.HTTP_400_BAD_REQUEST)

    def destroy(self, request, slug, project_id, pk=None):
        issue = Issue.objects.get(
            workspace__slug=slug, project_id=project_id, pk=pk
        )
        issue.delete()
        issue_activity.delay(
            type="issue.activity.deleted",
            requested_data=json.dumps({"issue_id": str(pk)}),
            actor_id=str(request.user.id),
            issue_id=str(pk),
            project_id=str(project_id),
            current_instance={},
            epoch=int(timezone.now().timestamp()),
            notification=True,
            origin=request.META.get("HTTP_ORIGIN"),
        )
        return Response(status=status.HTTP_204_NO_CONTENT)


class IssueUserDisplayPropertyEndpoint(BaseAPIView):
    permission_classes = [
        ProjectLitePermission,
    ]

    def patch(self, request, slug, project_id):
        issue_property = IssueProperty.objects.get(
            user=request.user,
            project_id=project_id,
        )

        issue_property.filters = request.data.get(
            "filters", issue_property.filters
        )
        issue_property.display_filters = request.data.get(
            "display_filters", issue_property.display_filters
        )
        issue_property.display_properties = request.data.get(
            "display_properties", issue_property.display_properties
        )
        issue_property.save()
        serializer = IssuePropertySerializer(issue_property)
        return Response(serializer.data, status=status.HTTP_201_CREATED)

    def get(self, request, slug, project_id):
        issue_property, _ = IssueProperty.objects.get_or_create(
            user=request.user, project_id=project_id
        )
        serializer = IssuePropertySerializer(issue_property)
        return Response(serializer.data, status=status.HTTP_200_OK)


class BulkDeleteIssuesEndpoint(BaseAPIView):
    permission_classes = [
        ProjectEntityPermission,
    ]

    def delete(self, request, slug, project_id):
        issue_ids = request.data.get("issue_ids", [])

        if not len(issue_ids):
            return Response(
                {"error": "Issue IDs are required"},
                status=status.HTTP_400_BAD_REQUEST,
            )

        issues = Issue.issue_objects.filter(
            workspace__slug=slug, project_id=project_id, pk__in=issue_ids
        )

        total_issues = len(issues)

        issues.delete()

        return Response(
            {"message": f"{total_issues} issues were deleted"},
            status=status.HTTP_200_OK,
        )<|MERGE_RESOLUTION|>--- conflicted
+++ resolved
@@ -31,6 +31,7 @@
 from rest_framework import status
 from rest_framework.response import Response
 
+# Module imports
 from plane.app.permissions import (
     ProjectEntityPermission,
     ProjectLitePermission,
@@ -57,18 +58,13 @@
     issue_queryset_grouper,
 )
 from plane.utils.issue_filters import issue_filters
-<<<<<<< HEAD
 from plane.utils.order_queryset import order_issue_queryset
 from plane.utils.paginator import (
     GroupedOffsetPaginator,
     SubGroupedOffsetPaginator,
 )
-
-# Module imports
-from .. import BaseAPIView, BaseViewSet, WebhookMixin
-=======
+from .. import BaseAPIView, BaseViewSet
 from plane.utils.user_timezone_converter import user_timezone_converter
->>>>>>> 90d5dd5a
 
 # Module imports
 from .. import BaseAPIView, BaseViewSet
@@ -139,7 +135,6 @@
         group_by = request.GET.get("group_by", False)
         sub_group_by = request.GET.get("sub_group_by", False)
 
-<<<<<<< HEAD
         # issue queryset
         issue_queryset = issue_queryset_grouper(
             queryset=issue_queryset,
@@ -147,15 +142,6 @@
             sub_group_by=sub_group_by,
         )
 
-        return Response(
-            issue_on_results(
-                group_by=group_by,
-                issues=issue_queryset,
-                sub_group_by=sub_group_by,
-            ),
-            status=status.HTTP_200_OK,
-        )
-=======
         if self.fields or self.expand:
             issues = IssueSerializer(
                 queryset, many=True, fields=self.fields, expand=self.expand
@@ -193,7 +179,6 @@
                 issues, datetime_fields, request.user.user_timezone
             )
         return Response(issues, status=status.HTTP_200_OK)
->>>>>>> 90d5dd5a
 
 
 class IssueViewSet(BaseViewSet):
@@ -358,14 +343,11 @@
                     group_by=group_by, issues=issues, sub_group_by=sub_group_by
                 ),
             )
-<<<<<<< HEAD
-=======
             datetime_fields = ["created_at", "updated_at"]
             issues = user_timezone_converter(
                 issues, datetime_fields, request.user.user_timezone
             )
         return Response(issues, status=status.HTTP_200_OK)
->>>>>>> 90d5dd5a
 
     def create(self, request, slug, project_id):
         project = Project.objects.get(pk=project_id)
