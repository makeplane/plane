--- conflicted
+++ resolved
@@ -691,12 +691,8 @@
             current_instance={},
             epoch=int(timezone.now().timestamp()),
             notification=True,
-<<<<<<< HEAD
             origin=base_host(request=request, is_app=True),
-=======
             subscriber=False,
-            origin=request.META.get("HTTP_ORIGIN"),
->>>>>>> adee686e
         )
         return Response(status=status.HTTP_204_NO_CONTENT)
 
