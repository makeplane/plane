# Python imports
import json

# Django imports
from django.contrib.postgres.aggregates import ArrayAgg
from django.contrib.postgres.fields import ArrayField
from django.core.serializers.json import DjangoJSONEncoder
from rest_framework.pagination import PageNumberPagination
from django.db.models import (
    Exists,
    F,
    Func,
    OuterRef,
    Prefetch,
    Q,
    UUIDField,
    Value,
    Subquery,
    Case,
    When,
)
from django.db.models.functions import Coalesce
from django.utils import timezone
from django.utils.decorators import method_decorator
from django.views.decorators.gzip import gzip_page

# Third Party imports
from rest_framework import status
from rest_framework.response import Response

# Module imports
from plane.app.permissions import allow_permission, ROLE
from plane.app.serializers import (
    IssueCreateSerializer,
    IssueDetailSerializer,
    IssueUserPropertySerializer,
    IssueSerializer,
    BaseSerializer,
)
from plane.bgtasks.issue_activities_task import issue_activity
from plane.db.models import (
    Issue,
    FileAsset,
    IssueLink,
    IssueUserProperty,
    IssueReaction,
    IssueSubscriber,
    Project,
    ProjectMember,
    CycleIssue,
    IssueCustomProperty,
)
from plane.utils.grouper import (
    issue_group_values,
    issue_on_results,
    issue_queryset_grouper,
)
from plane.utils.issue_filters import issue_filters
from plane.utils.order_queryset import order_issue_queryset
from plane.utils.constants import ALLOWED_CUSTOM_PROPERTY_WORKSPACE_MAP
from plane.utils.paginator import (
    GroupedOffsetPaginator,
    SubGroupedOffsetPaginator,
)
from .. import BaseAPIView, BaseViewSet
from plane.utils.user_timezone_converter import user_timezone_converter
from plane.bgtasks.recent_visited_task import recent_visited_task
from plane.utils.global_paginator import paginate
from plane.bgtasks.webhook_task import model_activity

from plane.app.permissions import (
    ProjectEntityPermission,
    ProjectLitePermission,
    ProjectMemberPermission,
)

class IssueCustomPropertySerializer(BaseSerializer):
    class Meta:
        model = IssueCustomProperty
        fields = ["key", "value", "issue_type_custom_property"]
        read_only_fields = [
            "id",
            "issue",
            "created_by",
            "updated_by",
            "created_at",
            "updated_at",
        ]

class IssueListEndpoint(BaseAPIView):
    @allow_permission([ROLE.ADMIN, ROLE.MEMBER, ROLE.GUEST])
    def get(self, request, slug, project_id):
        issue_ids = request.GET.get("issues", False)

        if not issue_ids:
            return Response(
                {"error": "Issues are required"},
                status=status.HTTP_400_BAD_REQUEST,
            )

        issue_ids = [
            issue_id for issue_id in issue_ids.split(",") if issue_id != ""
        ]

        queryset = (
            Issue.issue_objects.filter(
                workspace__slug=slug, project_id=project_id, pk__in=issue_ids
            )
            .filter(workspace__slug=self.kwargs.get("slug"))
            .select_related("workspace", "project", "state", "parent")
            .prefetch_related("assignees", "labels", "issue_module__module")
            .annotate(
                cycle_id=Subquery(
                    CycleIssue.objects.filter(
                        issue=OuterRef("id"), deleted_at__isnull=True
                    ).values("cycle_id")[:1]
                )
            )
            .annotate(
                link_count=IssueLink.objects.filter(issue=OuterRef("id"))
                .order_by()
                .annotate(count=Func(F("id"), function="Count"))
                .values("count")
            )
            .annotate(
                attachment_count=FileAsset.objects.filter(
                    issue_id=OuterRef("id"),
                    entity_type=FileAsset.EntityTypeContext.ISSUE_ATTACHMENT,
                )
                .order_by()
                .annotate(count=Func(F("id"), function="Count"))
                .values("count")
            )
            .annotate(
                sub_issues_count=Issue.issue_objects.filter(
                    parent=OuterRef("id")
                )
                .order_by()
                .annotate(count=Func(F("id"), function="Count"))
                .values("count")
            )
        ).distinct()

        filters = issue_filters(request.query_params, "GET")

        order_by_param = request.GET.get("order_by", "-created_at")
        issue_queryset = queryset.filter(**filters)

        # Issue queryset
        issue_queryset, _ = order_issue_queryset(
            issue_queryset=issue_queryset,
            order_by_param=order_by_param,
        )

        # Group by
        group_by = request.GET.get("group_by", False)
        sub_group_by = request.GET.get("sub_group_by", False)

        # issue queryset
        issue_queryset = issue_queryset_grouper(
            queryset=issue_queryset,
            group_by=group_by,
            sub_group_by=sub_group_by,
        )

        recent_visited_task.delay(
            slug=slug,
            project_id=project_id,
            entity_name="project",
            entity_identifier=project_id,
            user_id=request.user.id,
        )

        if self.fields or self.expand:
            issues = IssueSerializer(
                queryset, many=True, fields=self.fields, expand=self.expand
            ).data
        else:
            issues = issue_queryset.values(
                "id",
                "name",
                "state_id",
                "sort_order",
                "completed_at",
                "estimate_point",
                "priority",
                "start_date",
                "target_date",
                "sequence_id",
                "project_id",
                "parent_id",
                "cycle_id",
                "module_ids",
                "label_ids",
                "assignee_ids",
                "sub_issues_count",
                "created_at",
                "updated_at",
                "created_by",
                "updated_by",
                "attachment_count",
                "link_count",
                "is_draft",
                "archived_at",
                "deleted_at",
            )
            datetime_fields = ["created_at", "updated_at"]
            issues = user_timezone_converter(
                issues, datetime_fields, request.user.user_timezone
            )
        return Response(issues, status=status.HTTP_200_OK)


class IssueViewSet(BaseViewSet):
    def get_serializer_class(self):
        return (
            IssueCreateSerializer
            if self.action in ["create", "update", "partial_update"]
            else IssueSerializer
        )

    model = Issue
    webhook_event = "issue"

    search_fields = [
        "name",
    ]

    filterset_fields = [
        "state__name",
        "assignees__id",
        "workspace__id",
    ]

    def get_queryset(self, filters={}):
        custom_properties = filters.get("custom_properties", {})
        return (
            Issue.issue_objects.filter(
                project_id=self.kwargs.get("project_id")
            )
            .filter(workspace__slug=self.kwargs.get("slug"))
            .select_related("workspace", "project", "state", "parent")
            .prefetch_related("assignees", "labels", "issue_module__module")
            .annotate(
                cycle_id=Subquery(
                    CycleIssue.objects.filter(
                        issue=OuterRef("id"), deleted_at__isnull=True
                    ).values("cycle_id")[:1]
                )
            )
            .annotate(
                link_count=IssueLink.objects.filter(issue=OuterRef("id"))
                .order_by()
                .annotate(count=Func(F("id"), function="Count"))
                .values("count")
            )
            .annotate(
                attachment_count=FileAsset.objects.filter(
                    issue_id=OuterRef("id"),
                    entity_type=FileAsset.EntityTypeContext.ISSUE_ATTACHMENT,
                )
                .order_by()
                .annotate(count=Func(F("id"), function="Count"))
                .values("count")
            )
            .annotate(
                sub_issues_count=Issue.issue_objects.filter(
                    parent=OuterRef("id")
                )
                .order_by()
                .annotate(count=Func(F("id"), function="Count"))
                .values("count")
            )
            .filter(
                *[
                    Q(
                        id__in=IssueCustomProperty.objects.filter(
                            issue_id=OuterRef("id"),
                            key=group_key,
                            value__in=values
                        ).values("issue_id")
                    )
                    for group_key, values in custom_properties.items()
                ]
            )
        ).distinct()

    @method_decorator(gzip_page)
    @allow_permission([ROLE.ADMIN, ROLE.MEMBER, ROLE.GUEST])
    def list(self, request, slug, project_id):
        extra_filters = {}
        if request.GET.get("updated_at__gt", None) is not None:
            extra_filters = {
                "updated_at__gt": request.GET.get("updated_at__gt")
            }

        project = Project.objects.get(pk=project_id, workspace__slug=slug)
        filters = issue_filters(request.query_params, "GET")
        filtersWithoutCustomProperties = filters.copy()
        filtersWithoutCustomProperties.pop('custom_properties', None)
        order_by_param = request.GET.get("order_by", "-created_at")

        issue_queryset = self.get_queryset(filters).filter(**filtersWithoutCustomProperties, **extra_filters)
        # Custom ordering for priority and state

        # Issue queryset
        issue_queryset, order_by_param = order_issue_queryset(
            issue_queryset=issue_queryset,
            order_by_param=order_by_param,
        )

        # Group by
        group_by = request.GET.get("group_by", False)
        sub_group_by = request.GET.get("sub_group_by", False)

        # issue queryset
        issue_queryset = issue_queryset_grouper(
            queryset=issue_queryset,
            group_by=group_by,
            sub_group_by=sub_group_by,
        )

        recent_visited_task.delay(
            slug=slug,
            project_id=project_id,
            entity_name="project",
            entity_identifier=project_id,
            user_id=request.user.id,
        )
        if (
            ProjectMember.objects.filter(
                workspace__slug=slug,
                project_id=project_id,
                member=request.user,
                role=5,
                is_active=True,
            ).exists()
            and not project.guest_view_all_features
        ):
            issue_queryset = issue_queryset.filter(created_by=request.user)

        if group_by:
            if sub_group_by:
                if group_by == sub_group_by:
                    return Response(
                        {
                            "error": "Group by and sub group by cannot have same parameters"
                        },
                        status=status.HTTP_400_BAD_REQUEST,
                    )
                else:
                    return self.paginate(
                        request=request,
                        order_by=order_by_param,
                        queryset=issue_queryset,
                        on_results=lambda issues: issue_on_results(
                            group_by=group_by,
                            issues=issues,
                            sub_group_by=sub_group_by,
                        ),
                        paginator_cls=SubGroupedOffsetPaginator,
                        group_by_fields=issue_group_values(
                            field=group_by,
                            slug=slug,
                            project_id=project_id,
                            filters=filters,
                        ),
                        sub_group_by_fields=issue_group_values(
                            field=sub_group_by,
                            slug=slug,
                            project_id=project_id,
                            filters=filters,
                        ),
                        group_by_field_name=group_by,
                        sub_group_by_field_name=sub_group_by,
                        count_filter=Q(
                            Q(issue_inbox__status=1)
                            | Q(issue_inbox__status=-1)
                            | Q(issue_inbox__status=2)
                            | Q(issue_inbox__isnull=True),
                            archived_at__isnull=True,
                            is_draft=False,
                        ),
                    )
            else:
                # Group paginate
                return self.paginate(
                    request=request,
                    order_by=order_by_param,
                    queryset=issue_queryset,
                    on_results=lambda issues: issue_on_results(
                        group_by=group_by,
                        issues=issues,
                        sub_group_by=sub_group_by,
                    ),
                    paginator_cls=GroupedOffsetPaginator,
                    group_by_fields=issue_group_values(
                        field=group_by,
                        slug=slug,
                        project_id=project_id,
                        filters=filters,
                    ),
                    group_by_field_name=group_by,
                    count_filter=Q(
                        Q(issue_inbox__status=1)
                        | Q(issue_inbox__status=-1)
                        | Q(issue_inbox__status=2)
                        | Q(issue_inbox__isnull=True),
                        archived_at__isnull=True,
                        is_draft=False,
                    ),
                )
        else:
            return self.paginate(
                order_by=order_by_param,
                request=request,
                queryset=issue_queryset,
                on_results=lambda issues: issue_on_results(
                    group_by=group_by, issues=issues, sub_group_by=sub_group_by
                ),
            )

    @allow_permission([ROLE.ADMIN, ROLE.MEMBER])
    def create(self, request, slug, project_id):
        project = Project.objects.get(pk=project_id)

        serializer = IssueCreateSerializer(
            data=request.data,
            context={
                "project_id": project_id,
                "workspace_id": project.workspace_id,
                "default_assignee_id": project.default_assignee_id,
            },
        )

        if serializer.is_valid():
            serializer.save()
            print(serializer.data)

            # Track the issue
            issue_activity.delay(
                type="issue.activity.created",
                requested_data=json.dumps(
                    self.request.data, cls=DjangoJSONEncoder
                ),
                actor_id=str(request.user.id),
                issue_id=str(serializer.data.get("id", None)),
                project_id=str(project_id),
                current_instance=None,
                epoch=int(timezone.now().timestamp()),
                notification=True,
                origin=request.META.get("HTTP_ORIGIN"),
            )
            issue = (
                issue_queryset_grouper(
                    queryset=self.get_queryset().filter(
                        pk=serializer.data["id"]
                    ),
                    group_by=None,
                    sub_group_by=None,
                )
                .values(
                    "id",
                    "name",
                    "state_id",
                    "sort_order",
                    "completed_at",
                    "estimate_point",
                    "hub_code",
                    "customer_code",
                    "reference_number",
                    "trip_reference_number",
                    "vendor_code",
                    "worker_code",
                    "hub_name",
                    "customer_name",
                    "vendor_name",
                    "worker_name",
                    "priority",
                    "start_date",
                    "target_date",
                    "sequence_id",
                    "project_id",
                    "parent_id",
                    "cycle_id",
                    "module_ids",
                    "label_ids",
                    "assignee_ids",
                    "sub_issues_count",
                    "created_at",
                    "updated_at",
                    "created_by",
                    "updated_by",
                    "attachment_count",
                    "link_count",
                    "is_draft",
                    "archived_at",
                    "deleted_at",
                )
                .first()
            )
            datetime_fields = ["created_at", "updated_at"]
            print(issue)
            issue = user_timezone_converter(
                issue, datetime_fields, request.user.user_timezone
            )
            # Send the model activity
            model_activity.delay(
                model_name="issue",
                model_id=str(serializer.data["id"]),
                requested_data=request.data,
                current_instance=None,
                actor_id=request.user.id,
                slug=slug,
                origin=request.META.get("HTTP_ORIGIN"),
            )
            return Response(issue, status=status.HTTP_201_CREATED)
        return Response(serializer.errors, status=status.HTTP_400_BAD_REQUEST)

    @allow_permission(
        allowed_roles=[
            ROLE.ADMIN,
            ROLE.MEMBER,
            ROLE.GUEST,
        ],
        creator=True,
        model=Issue,
    )
    def retrieve(self, request, slug, project_id, pk=None):
        project = Project.objects.get(pk=project_id, workspace__slug=slug)

        issue = (
            Issue.objects.filter(
                project_id=self.kwargs.get("project_id")
            )
            .filter(workspace__slug=self.kwargs.get("slug"))
            .select_related("workspace", "project", "state", "parent")
            .prefetch_related("assignees", "labels", "issue_module__module")
            .annotate(
                cycle_id=Case(
                    When(
                        issue_cycle__cycle__deleted_at__isnull=True,
                        then=F("issue_cycle__cycle_id"),
                    ),
                    default=None,
                )
            )
            .annotate(
                link_count=IssueLink.objects.filter(issue=OuterRef("id"))
                .order_by()
                .annotate(count=Func(F("id"), function="Count"))
                .values("count")
            )
            .annotate(
                attachment_count=FileAsset.objects.filter(
                    issue_id=OuterRef("id"),
                    entity_type=FileAsset.EntityTypeContext.ISSUE_ATTACHMENT,
                )
                .order_by()
                .annotate(count=Func(F("id"), function="Count"))
                .values("count")
            )
            .annotate(
                sub_issues_count=Issue.issue_objects.filter(
                    parent=OuterRef("id")
                )
                .order_by()
                .annotate(count=Func(F("id"), function="Count"))
                .values("count")
                )
            .filter(pk=pk)
            .annotate(
                label_ids=Coalesce(
                    ArrayAgg(
                        "labels__id",
                        distinct=True,
                        filter=Q(
                            ~Q(labels__id__isnull=True)
                            & Q(label_issue__deleted_at__isnull=True),
                        ),
                    ),
                    Value([], output_field=ArrayField(UUIDField())),
                ),
                assignee_ids=Coalesce(
                    ArrayAgg(
                        "assignees__id",
                        distinct=True,
                        filter=Q(
                            ~Q(assignees__id__isnull=True)
                            & Q(assignees__member_project__is_active=True)
                            & Q(issue_assignee__deleted_at__isnull=True)
                        ),
                    ),
                    Value([], output_field=ArrayField(UUIDField())),
                ),
                module_ids=Coalesce(
                    ArrayAgg(
                        "issue_module__module_id",
                        distinct=True,
                        filter=Q(
                            ~Q(issue_module__module_id__isnull=True)
                            & Q(issue_module__module__archived_at__isnull=True)
                            & Q(issue_module__deleted_at__isnull=True)
                        ),
                    ),
                    Value([], output_field=ArrayField(UUIDField())),
                ),
            )
            .prefetch_related(
                Prefetch(
                    "issue_reactions",
                    queryset=IssueReaction.objects.select_related(
                        "issue", "actor"
                    ),
                )
            )
            .prefetch_related(
                Prefetch(
                    "issue_link",
                    queryset=IssueLink.objects.select_related("created_by"),
                )
            )
            .annotate(
                is_subscribed=Exists(
                    IssueSubscriber.objects.filter(
                        workspace__slug=slug,
                        project_id=project_id,
                        issue_id=OuterRef("pk"),
                        subscriber=request.user,
                    )
                )
            )
        ).first()
        if not issue:
            return Response(
                {"error": "The required object does not exist."},
                status=status.HTTP_404_NOT_FOUND,
            )

        """
        if the role is guest and guest_view_all_features is false and owned by is not 
        the requesting user then dont show the issue
        """

        if (
            ProjectMember.objects.filter(
                workspace__slug=slug,
                project_id=project_id,
                member=request.user,
                role=5,
                is_active=True,
            ).exists()
            and not project.guest_view_all_features
            and not issue.created_by == request.user
        ):
            return Response(
                {"error": "You are not allowed to view this issue"},
                status=status.HTTP_400_BAD_REQUEST,
            )

        recent_visited_task.delay(
            slug=slug,
            entity_name="issue",
            entity_identifier=pk,
            user_id=request.user.id,
            project_id=project_id,
        )
        
        serializer = IssueDetailSerializer(issue, expand=self.expand)
        print(serializer.data)
        return Response(serializer.data, status=status.HTTP_200_OK)

    @allow_permission(
        allowed_roles=[ROLE.ADMIN, ROLE.MEMBER], creator=True, model=Issue
    )
    def partial_update(self, request, slug, project_id, pk=None):
        issue = (
            self.get_queryset()
            .annotate(
                label_ids=Coalesce(
                    ArrayAgg(
                        "labels__id",
                        distinct=True,
                        filter=Q(
                            ~Q(labels__id__isnull=True)
                            & Q(label_issue__deleted_at__isnull=True),
                        ),
                    ),
                    Value([], output_field=ArrayField(UUIDField())),
                ),
                assignee_ids=Coalesce(
                    ArrayAgg(
                        "assignees__id",
                        distinct=True,
                        filter=Q(
                            ~Q(assignees__id__isnull=True)
                            & Q(assignees__member_project__is_active=True)
                            & Q(issue_assignee__deleted_at__isnull=True)
                        ),
                    ),
                    Value([], output_field=ArrayField(UUIDField())),
                ),
                module_ids=Coalesce(
                    ArrayAgg(
                        "issue_module__module_id",
                        distinct=True,
                        filter=Q(
                            ~Q(issue_module__module_id__isnull=True)
                            & Q(issue_module__module__archived_at__isnull=True)
                            & Q(issue_module__deleted_at__isnull=True)
                        ),
                    ),
                    Value([], output_field=ArrayField(UUIDField())),
                ),
            )
            .filter(pk=pk)
            .first()
        )

        if not issue:
            return Response(
                {"error": "Issue not found"},
                status=status.HTTP_404_NOT_FOUND,
            )

        current_instance = json.dumps(
            IssueSerializer(issue).data, cls=DjangoJSONEncoder
        )

        requested_data = json.dumps(self.request.data, cls=DjangoJSONEncoder)
        serializer = IssueCreateSerializer(
            issue, data=request.data, partial=True
        )
        if serializer.is_valid():
            serializer.save()
            issue_activity.delay(
                type="issue.activity.updated",
                requested_data=requested_data,
                actor_id=str(request.user.id),
                issue_id=str(pk),
                project_id=str(project_id),
                current_instance=current_instance,
                epoch=int(timezone.now().timestamp()),
                notification=True,
                origin=request.META.get("HTTP_ORIGIN"),
            )
            model_activity.delay(
                model_name="issue",
                model_id=str(serializer.data.get("id", None)),
                requested_data=request.data,
                current_instance=current_instance,
                actor_id=request.user.id,
                slug=slug,
                origin=request.META.get("HTTP_ORIGIN"),
            )
            return Response(status=status.HTTP_204_NO_CONTENT)
        return Response(serializer.errors, status=status.HTTP_400_BAD_REQUEST)

    @allow_permission([ROLE.ADMIN], creator=True, model=Issue)
    def destroy(self, request, slug, project_id, pk=None):
        issue = Issue.objects.get(
            workspace__slug=slug, project_id=project_id, pk=pk
        )

        issue.delete()
        issue_activity.delay(
            type="issue.activity.deleted",
            requested_data=json.dumps({"issue_id": str(pk)}),
            actor_id=str(request.user.id),
            issue_id=str(pk),
            project_id=str(project_id),
            current_instance={},
            epoch=int(timezone.now().timestamp()),
            notification=True,
            origin=request.META.get("HTTP_ORIGIN"),
        )
        return Response(status=status.HTTP_204_NO_CONTENT)


class IssueUserDisplayPropertyEndpoint(BaseAPIView):
    @allow_permission([ROLE.ADMIN, ROLE.MEMBER, ROLE.GUEST])
    def patch(self, request, slug, project_id):
        issue_property = IssueUserProperty.objects.get(
            user=request.user,
            project_id=project_id,
        )

        issue_property.filters = request.data.get(
            "filters", issue_property.filters
        )
        issue_property.display_filters = request.data.get(
            "display_filters", issue_property.display_filters
        )
        issue_property.display_properties = request.data.get(
            "display_properties", issue_property.display_properties
        )
        issue_property.save()
        serializer = IssueUserPropertySerializer(issue_property)
        return Response(serializer.data, status=status.HTTP_201_CREATED)

    @allow_permission(
        [
            ROLE.ADMIN,
            ROLE.MEMBER,
            ROLE.GUEST,
        ]
    )
    def get(self, request, slug, project_id):
        issue_property, _ = IssueUserProperty.objects.get_or_create(
            user=request.user, project_id=project_id
        )
        serializer = IssueUserPropertySerializer(issue_property)
        return Response(serializer.data, status=status.HTTP_200_OK)


class BulkDeleteIssuesEndpoint(BaseAPIView):
    @allow_permission([ROLE.ADMIN])
    def delete(self, request, slug, project_id):
        issue_ids = request.data.get("issue_ids", [])

        if not len(issue_ids):
            return Response(
                {"error": "Issue IDs are required"},
                status=status.HTTP_400_BAD_REQUEST,
            )

        issues = Issue.issue_objects.filter(
            workspace__slug=slug, project_id=project_id, pk__in=issue_ids
        )

        total_issues = len(issues)

        issues.delete()

        return Response(
            {"message": f"{total_issues} issues were deleted"},
            status=status.HTTP_200_OK,
        )


class DeletedIssuesListViewSet(BaseAPIView):
    @allow_permission([ROLE.ADMIN, ROLE.MEMBER, ROLE.GUEST])
    def get(self, request, slug, project_id):
        filters = {}
        if request.GET.get("updated_at__gt", None) is not None:
            filters = {"updated_at__gt": request.GET.get("updated_at__gt")}
        deleted_issues = (
            Issue.all_objects.filter(
                workspace__slug=slug,
                project_id=project_id,
            )
            .filter(Q(archived_at__isnull=False) | Q(deleted_at__isnull=False))
            .filter(**filters)
            .values_list("id", flat=True)
        )

        return Response(deleted_issues, status=status.HTTP_200_OK)


class IssuePaginatedViewSet(BaseViewSet):
    def get_queryset(self):
        workspace_slug = self.kwargs.get("slug")
        project_id = self.kwargs.get("project_id")

        issue_queryset = Issue.issue_objects.filter(
            workspace__slug=workspace_slug, project_id=project_id
        )

        return (
            issue_queryset.select_related(
                "workspace", "project", "state", "parent"
            )
            .prefetch_related("assignees", "labels", "issue_module__module")
            .annotate(
                cycle_id=Subquery(
                    CycleIssue.objects.filter(
                        issue=OuterRef("id"), deleted_at__isnull=True
                    ).values("cycle_id")[:1]
                )
            )
            .annotate(
                link_count=IssueLink.objects.filter(issue=OuterRef("id"))
                .order_by()
                .annotate(count=Func(F("id"), function="Count"))
                .values("count")
            )
            .annotate(
                attachment_count=FileAsset.objects.filter(
                    issue_id=OuterRef("id"),
                    entity_type=FileAsset.EntityTypeContext.ISSUE_ATTACHMENT,
                )
                .order_by()
                .annotate(count=Func(F("id"), function="Count"))
                .values("count")
            )
            .annotate(
                sub_issues_count=Issue.issue_objects.filter(
                    parent=OuterRef("id")
                )
                .order_by()
                .annotate(count=Func(F("id"), function="Count"))
                .values("count")
            )
        ).distinct()

    def process_paginated_result(self, fields, results, timezone):
        paginated_data = results.values(*fields)

        # converting the datetime fields in paginated data
        datetime_fields = ["created_at", "updated_at"]
        paginated_data = user_timezone_converter(
            paginated_data, datetime_fields, timezone
        )

        return paginated_data

    @allow_permission([ROLE.ADMIN, ROLE.MEMBER, ROLE.GUEST])
    def list(self, request, slug, project_id):
        cursor = request.GET.get("cursor", None)
        is_description_required = request.GET.get("description", "false")
        updated_at = request.GET.get("updated_at__gt", None)

        # required fields
        required_fields = [
            "id",
            "name",
            "state_id",
            "state__group",
            "sort_order",
            "completed_at",
            "estimate_point",
            "priority",
            "start_date",
            "target_date",
            "sequence_id",
            "project_id",
            "parent_id",
            "cycle_id",
            "created_at",
            "updated_at",
            "created_by",
            "updated_by",
            "is_draft",
            "archived_at",
            "module_ids",
            "label_ids",
            "assignee_ids",
            "link_count",
            "attachment_count",
            "sub_issues_count",
        ]

        if str(is_description_required).lower() == "true":
            required_fields.append("description_html")

        # querying issues
        base_queryset = Issue.issue_objects.filter(
            workspace__slug=slug, project_id=project_id
        )

        base_queryset = base_queryset.order_by("updated_at")
        queryset = self.get_queryset().order_by("updated_at")

        # validation for guest user
        project = Project.objects.get(pk=project_id, workspace__slug=slug)
        project_member = ProjectMember.objects.filter(
            workspace__slug=slug,
            project_id=project_id,
            member=request.user,
            role=5,
            is_active=True,
        )
        if project_member.exists() and not project.guest_view_all_features:
            base_queryset = base_queryset.filter(created_by=request.user)
            queryset = queryset.filter(created_by=request.user)

        # filtering issues by greater then updated_at given by the user
        if updated_at:
            base_queryset = base_queryset.filter(updated_at__gt=updated_at)
            queryset = queryset.filter(updated_at__gt=updated_at)

        queryset = queryset.annotate(
            label_ids=Coalesce(
                ArrayAgg(
                    "labels__id",
                    distinct=True,
                    filter=Q(
                        ~Q(labels__id__isnull=True)
                        & Q(label_issue__deleted_at__isnull=True),
                    ),
                ),
                Value([], output_field=ArrayField(UUIDField())),
            ),
            assignee_ids=Coalesce(
                ArrayAgg(
                    "assignees__id",
                    distinct=True,
                    filter=Q(
                        ~Q(assignees__id__isnull=True)
                        & Q(assignees__member_project__is_active=True)
                        & Q(issue_assignee__deleted_at__isnull=True)
                    ),
                ),
                Value([], output_field=ArrayField(UUIDField())),
            ),
            module_ids=Coalesce(
                ArrayAgg(
                    "issue_module__module_id",
                    distinct=True,
                    filter=Q(
                        ~Q(issue_module__module_id__isnull=True)
                        & Q(issue_module__module__archived_at__isnull=True)
                        & Q(issue_module__deleted_at__isnull=True)
                    ),
                ),
                Value([], output_field=ArrayField(UUIDField())),
            ),
        )

        paginated_data = paginate(
            base_queryset=base_queryset,
            queryset=queryset,
            cursor=cursor,
            on_result=lambda results: self.process_paginated_result(
                required_fields, results, request.user.user_timezone
            ),
        )

        return Response(paginated_data, status=status.HTTP_200_OK)


class IssueDetailEndpoint(BaseAPIView):
    @allow_permission([ROLE.ADMIN, ROLE.MEMBER, ROLE.GUEST])
    def get(self, request, slug, project_id):
        filters = issue_filters(request.query_params, "GET")
        issue = (
            Issue.issue_objects.filter(
                workspace__slug=slug, project_id=project_id
            )
            .select_related("workspace", "project", "state", "parent")
            .prefetch_related("assignees", "labels", "issue_module__module")
            .annotate(
                cycle_id=Subquery(
                    CycleIssue.objects.filter(
                        issue=OuterRef("id"), deleted_at__isnull=True
                    ).values("cycle_id")[:1]
                )
            )
            .annotate(
                label_ids=Coalesce(
                    ArrayAgg(
                        "labels__id",
                        distinct=True,
                        filter=Q(
                            ~Q(labels__id__isnull=True)
                            & Q(label_issue__deleted_at__isnull=True),
                        ),
                    ),
                    Value([], output_field=ArrayField(UUIDField())),
                ),
                assignee_ids=Coalesce(
                    ArrayAgg(
                        "assignees__id",
                        distinct=True,
                        filter=Q(
                            ~Q(assignees__id__isnull=True)
                            & Q(assignees__member_project__is_active=True)
                            & Q(issue_assignee__deleted_at__isnull=True)
                        ),
                    ),
                    Value([], output_field=ArrayField(UUIDField())),
                ),
                module_ids=Coalesce(
                    ArrayAgg(
                        "issue_module__module_id",
                        distinct=True,
                        filter=Q(
                            ~Q(issue_module__module_id__isnull=True)
                            & Q(issue_module__module__archived_at__isnull=True)
                            & Q(issue_module__deleted_at__isnull=True)
                        ),
                    ),
                    Value([], output_field=ArrayField(UUIDField())),
                ),
            )
            .annotate(
                link_count=IssueLink.objects.filter(issue=OuterRef("id"))
                .order_by()
                .annotate(count=Func(F("id"), function="Count"))
                .values("count")
            )
            .annotate(
                attachment_count=FileAsset.objects.filter(
                    issue_id=OuterRef("id"),
                    entity_type=FileAsset.EntityTypeContext.ISSUE_ATTACHMENT,
                )
                .order_by()
                .annotate(count=Func(F("id"), function="Count"))
                .values("count")
            )
            .annotate(
                sub_issues_count=Issue.issue_objects.filter(
                    parent=OuterRef("id")
                )
                .order_by()
                .annotate(count=Func(F("id"), function="Count"))
                .values("count")
            )
        )
        issue = issue.filter(**filters)
        order_by_param = request.GET.get("order_by", "-created_at")
        # Issue queryset
        issue, order_by_param = order_issue_queryset(
            issue_queryset=issue,
            order_by_param=order_by_param,
        )
        return self.paginate(
            request=request,
            order_by=order_by_param,
            queryset=(issue),
            on_results=lambda issue: IssueSerializer(
                issue,
                many=True,
                fields=self.fields,
                expand=self.expand,
            ).data,
        )


class IssueBulkUpdateDateEndpoint(BaseAPIView):

    def validate_dates(
        self, current_start, current_target, new_start, new_target
    ):
        """
        Validate that start date is before target date.
        """
        start = new_start or current_start
        target = new_target or current_target

        if start and target and start > target:
            return False
        return True

    @allow_permission([ROLE.ADMIN, ROLE.MEMBER])
    def post(self, request, slug, project_id):

        updates = request.data.get("updates", [])

        issue_ids = [update["id"] for update in updates]
        epoch = int(timezone.now().timestamp())

        # Fetch all relevant issues in a single query
        issues = list(Issue.objects.filter(id__in=issue_ids))
        issues_dict = {str(issue.id): issue for issue in issues}
        issues_to_update = []

        for update in updates:
            issue_id = update["id"]
            issue = issues_dict.get(issue_id)

            if not issue:
                continue

            start_date = update.get("start_date")
            target_date = update.get("target_date")
            validate_dates = self.validate_dates(
                issue.start_date, issue.target_date, start_date, target_date
            )
            if not validate_dates:
                return Response(
                    {
                        "message": "Start date cannot exceed target date",
                    },
                    status=status.HTTP_400_BAD_REQUEST,
                )

            if start_date:
                issue_activity.delay(
                    type="issue.activity.updated",
                    requested_data=json.dumps(
                        {"start_date": update.get("start_date")}
                    ),
                    current_instance=json.dumps(
                        {"start_date": str(issue.start_date)}
                    ),
                    issue_id=str(issue_id),
                    actor_id=str(request.user.id),
                    project_id=str(project_id),
                    epoch=epoch,
                )
                issue.start_date = start_date
                issues_to_update.append(issue)

            if target_date:
                issue_activity.delay(
                    type="issue.activity.updated",
                    requested_data=json.dumps(
                        {"target_date": update.get("target_date")}
                    ),
                    current_instance=json.dumps(
                        {"target_date": str(issue.target_date)}
                    ),
                    issue_id=str(issue_id),
                    actor_id=str(request.user.id),
                    project_id=str(project_id),
                    epoch=epoch,
                )
                issue.target_date = target_date
                issues_to_update.append(issue)

        # Bulk update issues
        Issue.objects.bulk_update(
            issues_to_update, ["start_date", "target_date"]
        )

        return Response(
            {"message": "Issues updated successfully"},
            status=status.HTTP_200_OK,
        )

class SearchAPIEndpoint(BaseAPIView):
    model = Issue
    webhook_event = "issue"
    def get(self, request, slug):
        
        allowed_fields = ["hub_code", "hub_name", "worker_code", "worker_name", "reference_number", "trip_reference_number", "customer_code", "customer_name", "vendor_code", "vendor_name"]

        field = request.GET.get("field")  # Get the single field value
        query = request.GET.get("query")

        if not field:  # Ensure that 'field' is provided in the request
            return Response(
                {"error": "Missing 'field' parameter. Allowed values: " + ", ".join(allowed_fields)},
                status=status.HTTP_400_BAD_REQUEST
            )

        if field not in allowed_fields:  # Validate the field
            return Response(
                {"error": f"Invalid field. Allowed values: {', '.join(allowed_fields)}"},
                status=status.HTTP_400_BAD_REQUEST
            )

        # Fetch values dynamically based on the requested field
        filter_criteria = {f"{field}__icontains": query} if query else {}

        values = Issue.objects.filter(
<<<<<<< HEAD
            Q(workspace__slug=slug) & Q(**filter_criteria)
=======
            workspace__slug=slug
>>>>>>> 3eb23258
        ).values_list(field, flat=True)

        unique_values = list(set(filter(None, values)))  # Remove duplicates and nulls

        paginator = PageNumberPagination()
        paginator.page_size = int(request.GET.get("limit", 10))  # Default limit = 10
        paginated_values = paginator.paginate_queryset(unique_values, request)

        # Custom pagination response
        response_data = {
            "total_results": len(unique_values),
            "page": paginator.page.number,
            "limit": paginator.page.paginator.per_page,
            "total_pages": paginator.page.paginator.num_pages,
            "data": paginated_values
        }

        return Response(response_data, status=status.HTTP_200_OK)

class SearchSingleValueAPI(BaseAPIView):
    model = Issue
    allowed_fields = ["hub_code", "trip_reference_number", "reference_number", "worker_code", "vendor_code","customer_code"]

    def get(self, request, slug, project_id):
        # Extract query parameters (only one should be provided)
        query_params = {field: request.GET.get(field) for field in self.allowed_fields if request.GET.get(field)}

        if len(query_params) != 1:
            return Response(
                {"error": f"Provide exactly one search parameter from: {', '.join(self.allowed_fields)}"},
                status=status.HTTP_400_BAD_REQUEST
            )

        # Extract the field and search value
        search_field, search_value = next(iter(query_params.items()))

        # Query for exact matches first
        exact_matches = Issue.objects.filter(
            workspace__slug=slug,
            project_id=project_id,
            **{search_field: search_value}  # Exact match
        ).values_list(search_field, flat=True)

        # Query for partial matches using `icontains`
        startwith_matches = Issue.objects.filter(
            workspace__slug=slug,
            project_id=project_id,
            **{f"{search_field}__istartswith": search_value}  # starts with  match
        ).exclude(**{search_field: search_value})  # Exclude exact match
        startwith_matches = startwith_matches.values_list(search_field, flat=True)

        # Combine results: exact matches first, then partial matches
        unique_values = list(set(exact_matches)) + list(set(startwith_matches))

        return Response({"data": unique_values}, status=status.HTTP_200_OK)<|MERGE_RESOLUTION|>--- conflicted
+++ resolved
@@ -1245,11 +1245,8 @@
         filter_criteria = {f"{field}__icontains": query} if query else {}
 
         values = Issue.objects.filter(
-<<<<<<< HEAD
             Q(workspace__slug=slug) & Q(**filter_criteria)
-=======
-            workspace__slug=slug
->>>>>>> 3eb23258
+
         ).values_list(field, flat=True)
 
         unique_values = list(set(filter(None, values)))  # Remove duplicates and nulls
