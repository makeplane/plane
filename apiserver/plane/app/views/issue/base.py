# Python imports
import json

# Django imports
from django.utils import timezone
from django.db.models import (
    Prefetch,
    OuterRef,
    Func,
    F,
    Q,
    Case,
    Value,
    CharField,
    When,
    Exists,
    Max,
)
from django.core.serializers.json import DjangoJSONEncoder
from django.utils.decorators import method_decorator
from django.views.decorators.gzip import gzip_page
from django.contrib.postgres.aggregates import ArrayAgg
from django.contrib.postgres.fields import ArrayField
from django.db.models import UUIDField
from django.db.models.functions import Coalesce

# Third Party imports
from rest_framework.response import Response
from rest_framework import status

# Module imports
from .. import BaseViewSet, BaseAPIView, WebhookMixin
from plane.app.serializers import (
    IssuePropertySerializer,
    IssueSerializer,
    IssueCreateSerializer,
    IssueDetailSerializer,
)
from plane.app.permissions import (
    ProjectEntityPermission,
    ProjectLitePermission,
)
from plane.db.models import (
    Project,
    Issue,
    IssueProperty,
    IssueLink,
    IssueAttachment,
    IssueSubscriber,
    IssueReaction,
)
from plane.bgtasks.issue_activites_task import issue_activity
from plane.utils.issue_filters import issue_filters
<<<<<<< HEAD
=======

>>>>>>> 204e4a8c

class IssueListEndpoint(BaseAPIView):

    permission_classes = [
        ProjectEntityPermission,
    ]

    def get(self, request, slug, project_id):
        issue_ids = request.GET.get("issues", False)

        if not issue_ids:
            return Response(
                {"error": "Issues are required"},
                status=status.HTTP_400_BAD_REQUEST,
            )

        issue_ids = [
            issue_id for issue_id in issue_ids.split(",") if issue_id != ""
        ]

        queryset = (
            Issue.issue_objects.filter(
                workspace__slug=slug, project_id=project_id, pk__in=issue_ids
            )
            .filter(workspace__slug=self.kwargs.get("slug"))
            .select_related("workspace", "project", "state", "parent")
            .prefetch_related("assignees", "labels", "issue_module__module")
            .annotate(cycle_id=F("issue_cycle__cycle_id"))
            .annotate(
                link_count=IssueLink.objects.filter(issue=OuterRef("id"))
                .order_by()
                .annotate(count=Func(F("id"), function="Count"))
                .values("count")
            )
            .annotate(
                attachment_count=IssueAttachment.objects.filter(
                    issue=OuterRef("id")
                )
                .order_by()
                .annotate(count=Func(F("id"), function="Count"))
                .values("count")
            )
            .annotate(
                sub_issues_count=Issue.issue_objects.filter(
                    parent=OuterRef("id")
                )
                .order_by()
                .annotate(count=Func(F("id"), function="Count"))
                .values("count")
            )
            .annotate(
                label_ids=Coalesce(
                    ArrayAgg(
                        "labels__id",
                        distinct=True,
                        filter=~Q(labels__id__isnull=True),
                    ),
                    Value([], output_field=ArrayField(UUIDField())),
                ),
                assignee_ids=Coalesce(
                    ArrayAgg(
                        "assignees__id",
                        distinct=True,
                        filter=~Q(assignees__id__isnull=True)
                        & Q(assignees__member_project__is_active=True),
                    ),
                    Value([], output_field=ArrayField(UUIDField())),
                ),
                module_ids=Coalesce(
                    ArrayAgg(
                        "issue_module__module_id",
                        distinct=True,
                        filter=~Q(issue_module__module_id__isnull=True),
                    ),
                    Value([], output_field=ArrayField(UUIDField())),
                ),
            )
        ).distinct()

        filters = issue_filters(request.query_params, "GET")

        # Custom ordering for priority and state
        priority_order = ["urgent", "high", "medium", "low", "none"]
        state_order = [
            "backlog",
            "unstarted",
            "started",
            "completed",
            "cancelled",
        ]

        order_by_param = request.GET.get("order_by", "-created_at")

        issue_queryset = queryset.filter(**filters)

        # Priority Ordering
        if order_by_param == "priority" or order_by_param == "-priority":
            priority_order = (
                priority_order
                if order_by_param == "priority"
                else priority_order[::-1]
            )
            issue_queryset = issue_queryset.annotate(
                priority_order=Case(
                    *[
                        When(priority=p, then=Value(i))
                        for i, p in enumerate(priority_order)
                    ],
                    output_field=CharField(),
                )
            ).order_by("priority_order")

        # State Ordering
        elif order_by_param in [
            "state__name",
            "state__group",
            "-state__name",
            "-state__group",
        ]:
            state_order = (
                state_order
                if order_by_param in ["state__name", "state__group"]
                else state_order[::-1]
            )
            issue_queryset = issue_queryset.annotate(
                state_order=Case(
                    *[
                        When(state__group=state_group, then=Value(i))
                        for i, state_group in enumerate(state_order)
                    ],
                    default=Value(len(state_order)),
                    output_field=CharField(),
                )
            ).order_by("state_order")
        # assignee and label ordering
        elif order_by_param in [
            "labels__name",
            "-labels__name",
            "assignees__first_name",
            "-assignees__first_name",
        ]:
            issue_queryset = issue_queryset.annotate(
                max_values=Max(
                    order_by_param[1::]
                    if order_by_param.startswith("-")
                    else order_by_param
                )
            ).order_by(
                "-max_values"
                if order_by_param.startswith("-")
                else "max_values"
            )
        else:
            issue_queryset = issue_queryset.order_by(order_by_param)

        if self.fields or self.expand:
            issues = IssueSerializer(
                queryset, many=True, fields=self.fields, expand=self.expand
            ).data
        else:
            issues = issue_queryset.values(
                "id",
                "name",
                "state_id",
                "sort_order",
                "completed_at",
                "estimate_point",
                "priority",
                "start_date",
                "target_date",
                "sequence_id",
                "project_id",
                "parent_id",
                "cycle_id",
                "module_ids",
                "label_ids",
                "assignee_ids",
                "sub_issues_count",
                "created_at",
                "updated_at",
                "created_by",
                "updated_by",
                "attachment_count",
                "link_count",
                "is_draft",
                "archived_at",
            )
        return Response(issues, status=status.HTTP_200_OK)


class IssueViewSet(WebhookMixin, BaseViewSet):
    def get_serializer_class(self):
        return (
            IssueCreateSerializer
            if self.action in ["create", "update", "partial_update"]
            else IssueSerializer
        )

    model = Issue
    webhook_event = "issue"
    permission_classes = [
        ProjectEntityPermission,
    ]

    search_fields = [
        "name",
    ]

    filterset_fields = [
        "state__name",
        "assignees__id",
        "workspace__id",
    ]

    def get_queryset(self):
        return (
            Issue.issue_objects.filter(
                project_id=self.kwargs.get("project_id")
            )
            .filter(workspace__slug=self.kwargs.get("slug"))
            .select_related("workspace", "project", "state", "parent")
            .prefetch_related("assignees", "labels", "issue_module__module")
            .annotate(cycle_id=F("issue_cycle__cycle_id"))
            .annotate(
                link_count=IssueLink.objects.filter(issue=OuterRef("id"))
                .order_by()
                .annotate(count=Func(F("id"), function="Count"))
                .values("count")
            )
            .annotate(
                attachment_count=IssueAttachment.objects.filter(
                    issue=OuterRef("id")
                )
                .order_by()
                .annotate(count=Func(F("id"), function="Count"))
                .values("count")
            )
            .annotate(
                sub_issues_count=Issue.issue_objects.filter(
                    parent=OuterRef("id")
                )
                .order_by()
                .annotate(count=Func(F("id"), function="Count"))
                .values("count")
            )
            .annotate(
                label_ids=Coalesce(
                    ArrayAgg(
                        "labels__id",
                        distinct=True,
                        filter=~Q(labels__id__isnull=True),
                    ),
                    Value([], output_field=ArrayField(UUIDField())),
                ),
                assignee_ids=Coalesce(
                    ArrayAgg(
                        "assignees__id",
                        distinct=True,
                        filter=~Q(assignees__id__isnull=True)
                        & Q(assignees__member_project__is_active=True),
                    ),
                    Value([], output_field=ArrayField(UUIDField())),
                ),
                module_ids=Coalesce(
                    ArrayAgg(
                        "issue_module__module_id",
                        distinct=True,
                        filter=~Q(issue_module__module_id__isnull=True),
                    ),
                    Value([], output_field=ArrayField(UUIDField())),
                ),
            )
        ).distinct()

    @method_decorator(gzip_page)
    def list(self, request, slug, project_id):
        filters = issue_filters(request.query_params, "GET")
        order_by_param = request.GET.get("order_by", "-created_at")

        issue_queryset = self.get_queryset().filter(**filters)
        # Custom ordering for priority and state
        priority_order = ["urgent", "high", "medium", "low", "none"]
        state_order = [
            "backlog",
            "unstarted",
            "started",
            "completed",
            "cancelled",
        ]

        # Priority Ordering
        if order_by_param == "priority" or order_by_param == "-priority":
            priority_order = (
                priority_order
                if order_by_param == "priority"
                else priority_order[::-1]
            )
            issue_queryset = issue_queryset.annotate(
                priority_order=Case(
                    *[
                        When(priority=p, then=Value(i))
                        for i, p in enumerate(priority_order)
                    ],
                    output_field=CharField(),
                )
            ).order_by("priority_order")

        # State Ordering
        elif order_by_param in [
            "state__name",
            "state__group",
            "-state__name",
            "-state__group",
        ]:
            state_order = (
                state_order
                if order_by_param in ["state__name", "state__group"]
                else state_order[::-1]
            )
            issue_queryset = issue_queryset.annotate(
                state_order=Case(
                    *[
                        When(state__group=state_group, then=Value(i))
                        for i, state_group in enumerate(state_order)
                    ],
                    default=Value(len(state_order)),
                    output_field=CharField(),
                )
            ).order_by("state_order")
        # assignee and label ordering
        elif order_by_param in [
            "labels__name",
            "-labels__name",
            "assignees__first_name",
            "-assignees__first_name",
        ]:
            issue_queryset = issue_queryset.annotate(
                max_values=Max(
                    order_by_param[1::]
                    if order_by_param.startswith("-")
                    else order_by_param
                )
            ).order_by(
                "-max_values"
                if order_by_param.startswith("-")
                else "max_values"
            )
        else:
            issue_queryset = issue_queryset.order_by(order_by_param)

        # Only use serializer when expand or fields else return by values
        if self.expand or self.fields:
            issues = IssueSerializer(
                issue_queryset,
                many=True,
                fields=self.fields,
                expand=self.expand,
            ).data
        else:
            issues = issue_queryset.values(
                "id",
                "name",
                "state_id",
                "sort_order",
                "completed_at",
                "estimate_point",
                "priority",
                "start_date",
                "target_date",
                "sequence_id",
                "project_id",
                "parent_id",
                "cycle_id",
                "module_ids",
                "label_ids",
                "assignee_ids",
                "sub_issues_count",
                "created_at",
                "updated_at",
                "created_by",
                "updated_by",
                "attachment_count",
                "link_count",
                "is_draft",
                "archived_at",
            )
        return Response(issues, status=status.HTTP_200_OK)

    def create(self, request, slug, project_id):
        project = Project.objects.get(pk=project_id)

        serializer = IssueCreateSerializer(
            data=request.data,
            context={
                "project_id": project_id,
                "workspace_id": project.workspace_id,
                "default_assignee_id": project.default_assignee_id,
            },
        )

        if serializer.is_valid():
            serializer.save()

            # Track the issue
            issue_activity.delay(
                type="issue.activity.created",
                requested_data=json.dumps(
                    self.request.data, cls=DjangoJSONEncoder
                ),
                actor_id=str(request.user.id),
                issue_id=str(serializer.data.get("id", None)),
                project_id=str(project_id),
                current_instance=None,
                epoch=int(timezone.now().timestamp()),
                notification=True,
                origin=request.META.get("HTTP_ORIGIN"),
            )
            issue = (
                self.get_queryset()
                .filter(pk=serializer.data["id"])
                .values(
                    "id",
                    "name",
                    "state_id",
                    "sort_order",
                    "completed_at",
                    "estimate_point",
                    "priority",
                    "start_date",
                    "target_date",
                    "sequence_id",
                    "project_id",
                    "parent_id",
                    "cycle_id",
                    "module_ids",
                    "label_ids",
                    "assignee_ids",
                    "sub_issues_count",
                    "created_at",
                    "updated_at",
                    "created_by",
                    "updated_by",
                    "attachment_count",
                    "link_count",
                    "is_draft",
                    "archived_at",
                )
                .first()
            )
            return Response(issue, status=status.HTTP_201_CREATED)
        return Response(serializer.errors, status=status.HTTP_400_BAD_REQUEST)

    def retrieve(self, request, slug, project_id, pk=None):
        issue = (
            self.get_queryset()
            .filter(pk=pk)
            .prefetch_related(
                Prefetch(
                    "issue_reactions",
                    queryset=IssueReaction.objects.select_related(
                        "issue", "actor"
                    ),
                )
            )
            .prefetch_related(
                Prefetch(
                    "issue_attachment",
                    queryset=IssueAttachment.objects.select_related("issue"),
                )
            )
            .prefetch_related(
                Prefetch(
                    "issue_link",
                    queryset=IssueLink.objects.select_related("created_by"),
                )
            )
            .annotate(
                is_subscribed=Exists(
                    IssueSubscriber.objects.filter(
                        workspace__slug=slug,
                        project_id=project_id,
                        issue_id=OuterRef("pk"),
                        subscriber=request.user,
                    )
                )
            )
        ).first()
        if not issue:
            return Response(
                {"error": "The required object does not exist."},
                status=status.HTTP_404_NOT_FOUND,
            )

        serializer = IssueDetailSerializer(issue, expand=self.expand)
        return Response(serializer.data, status=status.HTTP_200_OK)

    def partial_update(self, request, slug, project_id, pk=None):
        issue = self.get_queryset().filter(pk=pk).first()

        if not issue:
            return Response(
                {"error": "Issue not found"},
                status=status.HTTP_404_NOT_FOUND,
            )

        current_instance = json.dumps(
            IssueSerializer(issue).data, cls=DjangoJSONEncoder
        )

        requested_data = json.dumps(self.request.data, cls=DjangoJSONEncoder)
        serializer = IssueCreateSerializer(
            issue, data=request.data, partial=True
        )
        if serializer.is_valid():
            serializer.save()
            issue_activity.delay(
                type="issue.activity.updated",
                requested_data=requested_data,
                actor_id=str(request.user.id),
                issue_id=str(pk),
                project_id=str(project_id),
                current_instance=current_instance,
                epoch=int(timezone.now().timestamp()),
                notification=True,
                origin=request.META.get("HTTP_ORIGIN"),
            )
            issue = self.get_queryset().filter(pk=pk).first()
            return Response(status=status.HTTP_204_NO_CONTENT)
        return Response(serializer.errors, status=status.HTTP_400_BAD_REQUEST)

    def destroy(self, request, slug, project_id, pk=None):
        issue = Issue.objects.get(
            workspace__slug=slug, project_id=project_id, pk=pk
        )
        issue.delete()
        issue_activity.delay(
            type="issue.activity.deleted",
            requested_data=json.dumps({"issue_id": str(pk)}),
            actor_id=str(request.user.id),
            issue_id=str(pk),
            project_id=str(project_id),
            current_instance={},
            epoch=int(timezone.now().timestamp()),
            notification=True,
            origin=request.META.get("HTTP_ORIGIN"),
        )
        return Response(status=status.HTTP_204_NO_CONTENT)


class IssueUserDisplayPropertyEndpoint(BaseAPIView):
    permission_classes = [
        ProjectLitePermission,
    ]

    def patch(self, request, slug, project_id):
        issue_property = IssueProperty.objects.get(
            user=request.user,
            project_id=project_id,
        )

        issue_property.filters = request.data.get(
            "filters", issue_property.filters
        )
        issue_property.display_filters = request.data.get(
            "display_filters", issue_property.display_filters
        )
        issue_property.display_properties = request.data.get(
            "display_properties", issue_property.display_properties
        )
        issue_property.save()
        serializer = IssuePropertySerializer(issue_property)
        return Response(serializer.data, status=status.HTTP_201_CREATED)

    def get(self, request, slug, project_id):
        issue_property, _ = IssueProperty.objects.get_or_create(
            user=request.user, project_id=project_id
        )
        serializer = IssuePropertySerializer(issue_property)
        return Response(serializer.data, status=status.HTTP_200_OK)


class BulkDeleteIssuesEndpoint(BaseAPIView):
    permission_classes = [
        ProjectEntityPermission,
    ]

    def delete(self, request, slug, project_id):
        issue_ids = request.data.get("issue_ids", [])

        if not len(issue_ids):
            return Response(
                {"error": "Issue IDs are required"},
                status=status.HTTP_400_BAD_REQUEST,
            )

        issues = Issue.issue_objects.filter(
            workspace__slug=slug, project_id=project_id, pk__in=issue_ids
        )

        total_issues = len(issues)

        issues.delete()

        return Response(
            {"message": f"{total_issues} issues were deleted"},
            status=status.HTTP_200_OK,
        )<|MERGE_RESOLUTION|>--- conflicted
+++ resolved
@@ -1,60 +1,59 @@
 # Python imports
 import json
 
+from django.contrib.postgres.aggregates import ArrayAgg
+from django.contrib.postgres.fields import ArrayField
+from django.core.serializers.json import DjangoJSONEncoder
+from django.db.models import (
+    Case,
+    CharField,
+    Exists,
+    F,
+    Func,
+    Max,
+    OuterRef,
+    Prefetch,
+    Q,
+    UUIDField,
+    Value,
+    When,
+)
+from django.db.models.functions import Coalesce
+
 # Django imports
 from django.utils import timezone
-from django.db.models import (
-    Prefetch,
-    OuterRef,
-    Func,
-    F,
-    Q,
-    Case,
-    Value,
-    CharField,
-    When,
-    Exists,
-    Max,
-)
-from django.core.serializers.json import DjangoJSONEncoder
 from django.utils.decorators import method_decorator
 from django.views.decorators.gzip import gzip_page
-from django.contrib.postgres.aggregates import ArrayAgg
-from django.contrib.postgres.fields import ArrayField
-from django.db.models import UUIDField
-from django.db.models.functions import Coalesce
+from rest_framework import status
 
 # Third Party imports
 from rest_framework.response import Response
-from rest_framework import status
-
-# Module imports
-from .. import BaseViewSet, BaseAPIView, WebhookMixin
-from plane.app.serializers import (
-    IssuePropertySerializer,
-    IssueSerializer,
-    IssueCreateSerializer,
-    IssueDetailSerializer,
-)
+
 from plane.app.permissions import (
     ProjectEntityPermission,
     ProjectLitePermission,
 )
-from plane.db.models import (
-    Project,
-    Issue,
-    IssueProperty,
-    IssueLink,
-    IssueAttachment,
-    IssueSubscriber,
-    IssueReaction,
+from plane.app.serializers import (
+    IssueCreateSerializer,
+    IssueDetailSerializer,
+    IssuePropertySerializer,
+    IssueSerializer,
 )
 from plane.bgtasks.issue_activites_task import issue_activity
+from plane.db.models import (
+    Issue,
+    IssueAttachment,
+    IssueLink,
+    IssueProperty,
+    IssueReaction,
+    IssueSubscriber,
+    Project,
+)
 from plane.utils.issue_filters import issue_filters
-<<<<<<< HEAD
-=======
-
->>>>>>> 204e4a8c
+
+# Module imports
+from .. import BaseAPIView, BaseViewSet, WebhookMixin
+
 
 class IssueListEndpoint(BaseAPIView):
 
