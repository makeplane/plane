# Python imports
import json

# Django imports
from django.contrib.postgres.aggregates import ArrayAgg
from django.contrib.postgres.fields import ArrayField
from django.core.serializers.json import DjangoJSONEncoder
from django.db.models import (
    Exists,
    F,
    Func,
    OuterRef,
    Prefetch,
    Q,
    UUIDField,
    Value,
)
from django.db.models.functions import Coalesce
from django.utils import timezone
from django.utils.decorators import method_decorator
from django.views.decorators.gzip import gzip_page

# Third Party imports
from rest_framework import status
from rest_framework.response import Response

# Module imports
from plane.app.permissions import allow_permission, ROLE
from plane.app.serializers import (
    IssueCreateSerializer,
    IssueDetailSerializer,
    IssueUserPropertySerializer,
    IssueSerializer,
)
from plane.bgtasks.issue_activities_task import issue_activity
from plane.db.models import (
    Issue,
    IssueAttachment,
    IssueLink,
    IssueUserProperty,
    IssueReaction,
    IssueSubscriber,
    Project,
    ProjectMember,
)
from plane.utils.grouper import (
    issue_group_values,
    issue_on_results,
    issue_queryset_grouper,
)
from plane.utils.issue_filters import issue_filters
from plane.utils.order_queryset import order_issue_queryset
from plane.utils.paginator import (
    GroupedOffsetPaginator,
    SubGroupedOffsetPaginator,
)
from .. import BaseAPIView, BaseViewSet
from plane.utils.user_timezone_converter import user_timezone_converter
from plane.bgtasks.recent_visited_task import recent_visited_task
from plane.utils.global_paginator import paginate


class IssueListEndpoint(BaseAPIView):
<<<<<<< HEAD

    @allow_permission([ROLE.ADMIN, ROLE.MEMBER, ROLE.GUEST])
=======
    @allow_permission([ROLE.ADMIN, ROLE.MEMBER, ROLE.VIEWER, ROLE.GUEST])
>>>>>>> 9372677f
    def get(self, request, slug, project_id):
        issue_ids = request.GET.get("issues", False)

        if not issue_ids:
            return Response(
                {"error": "Issues are required"},
                status=status.HTTP_400_BAD_REQUEST,
            )

        issue_ids = [
            issue_id for issue_id in issue_ids.split(",") if issue_id != ""
        ]

        queryset = (
            Issue.issue_objects.filter(
                workspace__slug=slug, project_id=project_id, pk__in=issue_ids
            )
            .filter(workspace__slug=self.kwargs.get("slug"))
            .select_related("workspace", "project", "state", "parent")
            .prefetch_related("assignees", "labels", "issue_module__module")
            .annotate(cycle_id=F("issue_cycle__cycle_id"))
            .annotate(
                link_count=IssueLink.objects.filter(issue=OuterRef("id"))
                .order_by()
                .annotate(count=Func(F("id"), function="Count"))
                .values("count")
            )
            .annotate(
                attachment_count=IssueAttachment.objects.filter(
                    issue=OuterRef("id")
                )
                .order_by()
                .annotate(count=Func(F("id"), function="Count"))
                .values("count")
            )
            .annotate(
                sub_issues_count=Issue.issue_objects.filter(
                    parent=OuterRef("id")
                )
                .order_by()
                .annotate(count=Func(F("id"), function="Count"))
                .values("count")
            )
        ).distinct()

        filters = issue_filters(request.query_params, "GET")

        order_by_param = request.GET.get("order_by", "-created_at")
        issue_queryset = queryset.filter(**filters)
        # Issue queryset
        issue_queryset, _ = order_issue_queryset(
            issue_queryset=issue_queryset,
            order_by_param=order_by_param,
        )

        # Group by
        group_by = request.GET.get("group_by", False)
        sub_group_by = request.GET.get("sub_group_by", False)

        # issue queryset
        issue_queryset = issue_queryset_grouper(
            queryset=issue_queryset,
            group_by=group_by,
            sub_group_by=sub_group_by,
        )

        recent_visited_task.delay(
            slug=slug,
            project_id=project_id,
            entity_name="project",
            entity_identifier=project_id,
            user_id=request.user.id,
        )

        if self.fields or self.expand:
            issues = IssueSerializer(
                queryset, many=True, fields=self.fields, expand=self.expand
            ).data
        else:
            issues = issue_queryset.values(
                "id",
                "name",
                "state_id",
                "sort_order",
                "completed_at",
                "estimate_point",
                "priority",
                "start_date",
                "target_date",
                "sequence_id",
                "project_id",
                "parent_id",
                "cycle_id",
                "module_ids",
                "label_ids",
                "assignee_ids",
                "sub_issues_count",
                "created_at",
                "updated_at",
                "created_by",
                "updated_by",
                "attachment_count",
                "link_count",
                "is_draft",
                "archived_at",
                "deleted_at",
            )
            datetime_fields = ["created_at", "updated_at"]
            issues = user_timezone_converter(
                issues, datetime_fields, request.user.user_timezone
            )
        return Response(issues, status=status.HTTP_200_OK)


class IssueViewSet(BaseViewSet):
    def get_serializer_class(self):
        return (
            IssueCreateSerializer
            if self.action in ["create", "update", "partial_update"]
            else IssueSerializer
        )

    model = Issue
    webhook_event = "issue"

    search_fields = [
        "name",
    ]

    filterset_fields = [
        "state__name",
        "assignees__id",
        "workspace__id",
    ]

    def get_queryset(self):
        return (
            Issue.issue_objects.filter(
                project_id=self.kwargs.get("project_id")
            )
            .filter(workspace__slug=self.kwargs.get("slug"))
            .select_related("workspace", "project", "state", "parent")
            .prefetch_related("assignees", "labels", "issue_module__module")
            .annotate(cycle_id=F("issue_cycle__cycle_id"))
            .annotate(
                link_count=IssueLink.objects.filter(issue=OuterRef("id"))
                .order_by()
                .annotate(count=Func(F("id"), function="Count"))
                .values("count")
            )
            .annotate(
                attachment_count=IssueAttachment.objects.filter(
                    issue=OuterRef("id")
                )
                .order_by()
                .annotate(count=Func(F("id"), function="Count"))
                .values("count")
            )
            .annotate(
                sub_issues_count=Issue.issue_objects.filter(
                    parent=OuterRef("id")
                )
                .order_by()
                .annotate(count=Func(F("id"), function="Count"))
                .values("count")
            )
        ).distinct()

    @method_decorator(gzip_page)
    @allow_permission([ROLE.ADMIN, ROLE.MEMBER, ROLE.GUEST])
    def list(self, request, slug, project_id):
        filters = issue_filters(request.query_params, "GET")
        order_by_param = request.GET.get("order_by", "-created_at")

        issue_queryset = self.get_queryset().filter(**filters)
        # Custom ordering for priority and state

        # Issue queryset
        issue_queryset, order_by_param = order_issue_queryset(
            issue_queryset=issue_queryset,
            order_by_param=order_by_param,
        )

        # Group by
        group_by = request.GET.get("group_by", False)
        sub_group_by = request.GET.get("sub_group_by", False)

        # issue queryset
        issue_queryset = issue_queryset_grouper(
            queryset=issue_queryset,
            group_by=group_by,
            sub_group_by=sub_group_by,
        )

        recent_visited_task.delay(
            slug=slug,
            project_id=project_id,
            entity_name="project",
            entity_identifier=project_id,
            user_id=request.user.id,
        )
        if ProjectMember.objects.filter(
            workspace__slug=slug,
            project_id=project_id,
            member=request.user,
            role=5,
            is_active=True,
        ).exists():
            issue_queryset = issue_queryset.filter(created_by=request.user)

        if group_by:
            if sub_group_by:
                if group_by == sub_group_by:
                    return Response(
                        {
                            "error": "Group by and sub group by cannot have same parameters"
                        },
                        status=status.HTTP_400_BAD_REQUEST,
                    )
                else:
                    return self.paginate(
                        request=request,
                        order_by=order_by_param,
                        queryset=issue_queryset,
                        on_results=lambda issues: issue_on_results(
                            group_by=group_by,
                            issues=issues,
                            sub_group_by=sub_group_by,
                        ),
                        paginator_cls=SubGroupedOffsetPaginator,
                        group_by_fields=issue_group_values(
                            field=group_by,
                            slug=slug,
                            project_id=project_id,
                            filters=filters,
                        ),
                        sub_group_by_fields=issue_group_values(
                            field=sub_group_by,
                            slug=slug,
                            project_id=project_id,
                            filters=filters,
                        ),
                        group_by_field_name=group_by,
                        sub_group_by_field_name=sub_group_by,
                        count_filter=Q(
                            Q(issue_inbox__status=1)
                            | Q(issue_inbox__status=-1)
                            | Q(issue_inbox__status=2)
                            | Q(issue_inbox__isnull=True),
                            archived_at__isnull=True,
                            is_draft=False,
                        ),
                    )
            else:
                # Group paginate
                return self.paginate(
                    request=request,
                    order_by=order_by_param,
                    queryset=issue_queryset,
                    on_results=lambda issues: issue_on_results(
                        group_by=group_by,
                        issues=issues,
                        sub_group_by=sub_group_by,
                    ),
                    paginator_cls=GroupedOffsetPaginator,
                    group_by_fields=issue_group_values(
                        field=group_by,
                        slug=slug,
                        project_id=project_id,
                        filters=filters,
                    ),
                    group_by_field_name=group_by,
                    count_filter=Q(
                        Q(issue_inbox__status=1)
                        | Q(issue_inbox__status=-1)
                        | Q(issue_inbox__status=2)
                        | Q(issue_inbox__isnull=True),
                        archived_at__isnull=True,
                        is_draft=False,
                    ),
                )
        else:
            return self.paginate(
                order_by=order_by_param,
                request=request,
                queryset=issue_queryset,
                on_results=lambda issues: issue_on_results(
                    group_by=group_by, issues=issues, sub_group_by=sub_group_by
                ),
            )

    @allow_permission([ROLE.ADMIN, ROLE.MEMBER])
    def create(self, request, slug, project_id):
        project = Project.objects.get(pk=project_id)

        serializer = IssueCreateSerializer(
            data=request.data,
            context={
                "project_id": project_id,
                "workspace_id": project.workspace_id,
                "default_assignee_id": project.default_assignee_id,
            },
        )

        if serializer.is_valid():
            serializer.save()

            # Track the issue
            issue_activity.delay(
                type="issue.activity.created",
                requested_data=json.dumps(
                    self.request.data, cls=DjangoJSONEncoder
                ),
                actor_id=str(request.user.id),
                issue_id=str(serializer.data.get("id", None)),
                project_id=str(project_id),
                current_instance=None,
                epoch=int(timezone.now().timestamp()),
                notification=True,
                origin=request.META.get("HTTP_ORIGIN"),
            )
            issue = (
                issue_queryset_grouper(
                    queryset=self.get_queryset().filter(
                        pk=serializer.data["id"]
                    ),
                    group_by=None,
                    sub_group_by=None,
                )
                .values(
                    "id",
                    "name",
                    "state_id",
                    "sort_order",
                    "completed_at",
                    "estimate_point",
                    "priority",
                    "start_date",
                    "target_date",
                    "sequence_id",
                    "project_id",
                    "parent_id",
                    "cycle_id",
                    "module_ids",
                    "label_ids",
                    "assignee_ids",
                    "sub_issues_count",
                    "created_at",
                    "updated_at",
                    "created_by",
                    "updated_by",
                    "attachment_count",
                    "link_count",
                    "is_draft",
                    "archived_at",
                    "deleted_at",
                )
                .first()
            )
            datetime_fields = ["created_at", "updated_at"]
            issue = user_timezone_converter(
                issue, datetime_fields, request.user.user_timezone
            )
            return Response(issue, status=status.HTTP_201_CREATED)
        return Response(serializer.errors, status=status.HTTP_400_BAD_REQUEST)

    @allow_permission(
        [
            ROLE.ADMIN,
            ROLE.MEMBER,
        ],
        creator=True,
        model=Issue,
    )
    def retrieve(self, request, slug, project_id, pk=None):
        issue = (
            self.get_queryset()
            .filter(pk=pk)
            .annotate(
                label_ids=Coalesce(
                    ArrayAgg(
                        "labels__id",
                        distinct=True,
                        filter=~Q(labels__id__isnull=True),
                    ),
                    Value([], output_field=ArrayField(UUIDField())),
                ),
                assignee_ids=Coalesce(
                    ArrayAgg(
                        "assignees__id",
                        distinct=True,
                        filter=~Q(assignees__id__isnull=True)
                        & Q(assignees__member_project__is_active=True),
                    ),
                    Value([], output_field=ArrayField(UUIDField())),
                ),
                module_ids=Coalesce(
                    ArrayAgg(
                        "issue_module__module_id",
                        distinct=True,
                        filter=~Q(issue_module__module_id__isnull=True)
                        & Q(issue_module__module__archived_at__isnull=True),
                    ),
                    Value([], output_field=ArrayField(UUIDField())),
                ),
            )
            .prefetch_related(
                Prefetch(
                    "issue_reactions",
                    queryset=IssueReaction.objects.select_related(
                        "issue", "actor"
                    ),
                )
            )
            .prefetch_related(
                Prefetch(
                    "issue_attachment",
                    queryset=IssueAttachment.objects.select_related("issue"),
                )
            )
            .prefetch_related(
                Prefetch(
                    "issue_link",
                    queryset=IssueLink.objects.select_related("created_by"),
                )
            )
            .annotate(
                is_subscribed=Exists(
                    IssueSubscriber.objects.filter(
                        workspace__slug=slug,
                        project_id=project_id,
                        issue_id=OuterRef("pk"),
                        subscriber=request.user,
                    )
                )
            )
        ).first()
        if not issue:
            return Response(
                {"error": "The required object does not exist."},
                status=status.HTTP_404_NOT_FOUND,
            )

        recent_visited_task.delay(
            slug=slug,
            entity_name="issue",
            entity_identifier=pk,
            user_id=request.user.id,
            project_id=project_id,
        )

        serializer = IssueDetailSerializer(issue, expand=self.expand)
        return Response(serializer.data, status=status.HTTP_200_OK)

    @allow_permission([ROLE.ADMIN, ROLE.MEMBER, ROLE.GUEST])
    def partial_update(self, request, slug, project_id, pk=None):
        issue = (
            self.get_queryset()
            .annotate(
                label_ids=Coalesce(
                    ArrayAgg(
                        "labels__id",
                        distinct=True,
                        filter=~Q(labels__id__isnull=True),
                    ),
                    Value([], output_field=ArrayField(UUIDField())),
                ),
                assignee_ids=Coalesce(
                    ArrayAgg(
                        "assignees__id",
                        distinct=True,
                        filter=~Q(assignees__id__isnull=True)
                        & Q(assignees__member_project__is_active=True),
                    ),
                    Value([], output_field=ArrayField(UUIDField())),
                ),
                module_ids=Coalesce(
                    ArrayAgg(
                        "issue_module__module_id",
                        distinct=True,
                        filter=~Q(issue_module__module_id__isnull=True),
                    ),
                    Value([], output_field=ArrayField(UUIDField())),
                ),
            )
            .filter(pk=pk)
            .first()
        )

        if not issue:
            return Response(
                {"error": "Issue not found"},
                status=status.HTTP_404_NOT_FOUND,
            )

        current_instance = json.dumps(
            IssueSerializer(issue).data, cls=DjangoJSONEncoder
        )

        requested_data = json.dumps(self.request.data, cls=DjangoJSONEncoder)
        serializer = IssueCreateSerializer(
            issue, data=request.data, partial=True
        )
        if serializer.is_valid():
            serializer.save()
            issue_activity.delay(
                type="issue.activity.updated",
                requested_data=requested_data,
                actor_id=str(request.user.id),
                issue_id=str(pk),
                project_id=str(project_id),
                current_instance=current_instance,
                epoch=int(timezone.now().timestamp()),
                notification=True,
                origin=request.META.get("HTTP_ORIGIN"),
            )
            issue = self.get_queryset().filter(pk=pk).first()
            return Response(status=status.HTTP_204_NO_CONTENT)
        return Response(serializer.errors, status=status.HTTP_400_BAD_REQUEST)

    @allow_permission([ROLE.ADMIN], creator=True, model=Issue)
    def destroy(self, request, slug, project_id, pk=None):
        issue = Issue.objects.get(
            workspace__slug=slug, project_id=project_id, pk=pk
        )

        issue.delete()
        issue_activity.delay(
            type="issue.activity.deleted",
            requested_data=json.dumps({"issue_id": str(pk)}),
            actor_id=str(request.user.id),
            issue_id=str(pk),
            project_id=str(project_id),
            current_instance={},
            epoch=int(timezone.now().timestamp()),
            notification=True,
            origin=request.META.get("HTTP_ORIGIN"),
        )
        return Response(status=status.HTTP_204_NO_CONTENT)


class IssueUserDisplayPropertyEndpoint(BaseAPIView):
<<<<<<< HEAD

    @allow_permission(
        [
            ROLE.ADMIN,
            ROLE.MEMBER,
            ROLE.GUEST,
        ]
    )
=======
    @allow_permission([ROLE.ADMIN, ROLE.MEMBER, ROLE.GUEST, ROLE.VIEWER])
>>>>>>> 9372677f
    def patch(self, request, slug, project_id):
        issue_property = IssueUserProperty.objects.get(
            user=request.user,
            project_id=project_id,
        )

        issue_property.filters = request.data.get(
            "filters", issue_property.filters
        )
        issue_property.display_filters = request.data.get(
            "display_filters", issue_property.display_filters
        )
        issue_property.display_properties = request.data.get(
            "display_properties", issue_property.display_properties
        )
        issue_property.save()
        serializer = IssueUserPropertySerializer(issue_property)
        return Response(serializer.data, status=status.HTTP_201_CREATED)

    @allow_permission(
        [
            ROLE.ADMIN,
            ROLE.MEMBER,
            ROLE.GUEST,
        ]
    )
    def get(self, request, slug, project_id):
        issue_property, _ = IssueUserProperty.objects.get_or_create(
            user=request.user, project_id=project_id
        )
        serializer = IssueUserPropertySerializer(issue_property)
        return Response(serializer.data, status=status.HTTP_200_OK)


class BulkDeleteIssuesEndpoint(BaseAPIView):
    @allow_permission([ROLE.ADMIN])
    def delete(self, request, slug, project_id):
        issue_ids = request.data.get("issue_ids", [])

        if not len(issue_ids):
            return Response(
                {"error": "Issue IDs are required"},
                status=status.HTTP_400_BAD_REQUEST,
            )

        issues = Issue.issue_objects.filter(
            workspace__slug=slug, project_id=project_id, pk__in=issue_ids
        )

        total_issues = len(issues)

        issues.delete()

        return Response(
            {"message": f"{total_issues} issues were deleted"},
            status=status.HTTP_200_OK,
        )


class IssuePaginatedViewSet(BaseViewSet):
    def get_queryset(self):
        workspace_slug = self.kwargs.get("slug")
        project_id = self.kwargs.get("project_id")

        return (
            Issue.issue_objects.filter(
                workspace__slug=workspace_slug, project_id=project_id
            )
            .select_related("workspace", "project", "state", "parent")
            .prefetch_related("assignees", "labels", "issue_module__module")
            .annotate(cycle_id=F("issue_cycle__cycle_id"))
            .annotate(
                link_count=IssueLink.objects.filter(issue=OuterRef("id"))
                .order_by()
                .annotate(count=Func(F("id"), function="Count"))
                .values("count")
            )
            .annotate(
                attachment_count=IssueAttachment.objects.filter(
                    issue=OuterRef("id")
                )
                .order_by()
                .annotate(count=Func(F("id"), function="Count"))
                .values("count")
            )
            .annotate(
                sub_issues_count=Issue.issue_objects.filter(
                    parent=OuterRef("id")
                )
                .order_by()
                .annotate(count=Func(F("id"), function="Count"))
                .values("count")
            )
        ).distinct()

    def process_paginated_result(self, fields, results, timezone):
        paginated_data = results.values(*fields)

        # converting the datetime fields in paginated data
        datetime_fields = ["created_at", "updated_at"]
        paginated_data = user_timezone_converter(
            paginated_data, datetime_fields, timezone
        )

        return paginated_data

    @allow_permission([ROLE.ADMIN, ROLE.MEMBER, ROLE.VIEWER, ROLE.GUEST])
    def list(self, request, slug, project_id):
        cursor = request.GET.get("cursor", None)
        is_description_required = request.GET.get("description", False)
        updated_at = request.GET.get("updated_at__gte", None)

        # required fields
        required_fields = [
            "id",
            "name",
            "state_id",
            "sort_order",
            "completed_at",
            "estimate_point",
            "priority",
            "start_date",
            "target_date",
            "sequence_id",
            "project_id",
            "parent_id",
            "cycle_id",
            "created_at",
            "updated_at",
            "created_by",
            "updated_by",
            "is_draft",
            "archived_at",
            "deleted_at",
            "module_ids",
            "label_ids",
            "assignee_ids",
            "link_count",
            "attachment_count",
            "sub_issues_count",
        ]

        if is_description_required:
            required_fields.append("description_html")

        # querying issues
        base_queryset = Issue.issue_objects.filter(
            workspace__slug=slug, project_id=project_id
        ).order_by("updated_at")
        queryset = self.get_queryset().order_by("updated_at")

        # filtering issues by greater then updated_at given by the user
        if updated_at:
            base_queryset = base_queryset.filter(updated_at__gte=updated_at)
            queryset = queryset.filter(updated_at__gte=updated_at)

        queryset = queryset.annotate(
            label_ids=Coalesce(
                ArrayAgg(
                    "labels__id",
                    distinct=True,
                    filter=~Q(labels__id__isnull=True),
                ),
                Value([], output_field=ArrayField(UUIDField())),
            ),
            assignee_ids=Coalesce(
                ArrayAgg(
                    "assignees__id",
                    distinct=True,
                    filter=~Q(assignees__id__isnull=True)
                    & Q(assignees__member_project__is_active=True),
                ),
                Value([], output_field=ArrayField(UUIDField())),
            ),
            module_ids=Coalesce(
                ArrayAgg(
                    "issue_module__module_id",
                    distinct=True,
                    filter=~Q(issue_module__module_id__isnull=True)
                    & Q(issue_module__module__archived_at__isnull=True),
                ),
                Value([], output_field=ArrayField(UUIDField())),
            ),
        )

        paginated_data = paginate(
            base_queryset=base_queryset,
            queryset=queryset,
            cursor=cursor,
            on_result=lambda results: self.process_paginated_result(
                required_fields, results, request.user.user_timezone
            ),
        )

        return Response(paginated_data, status=status.HTTP_200_OK)<|MERGE_RESOLUTION|>--- conflicted
+++ resolved
@@ -61,12 +61,7 @@
 
 
 class IssueListEndpoint(BaseAPIView):
-<<<<<<< HEAD
-
     @allow_permission([ROLE.ADMIN, ROLE.MEMBER, ROLE.GUEST])
-=======
-    @allow_permission([ROLE.ADMIN, ROLE.MEMBER, ROLE.VIEWER, ROLE.GUEST])
->>>>>>> 9372677f
     def get(self, request, slug, project_id):
         issue_ids = request.GET.get("issues", False)
 
@@ -609,18 +604,7 @@
 
 
 class IssueUserDisplayPropertyEndpoint(BaseAPIView):
-<<<<<<< HEAD
-
-    @allow_permission(
-        [
-            ROLE.ADMIN,
-            ROLE.MEMBER,
-            ROLE.GUEST,
-        ]
-    )
-=======
-    @allow_permission([ROLE.ADMIN, ROLE.MEMBER, ROLE.GUEST, ROLE.VIEWER])
->>>>>>> 9372677f
+    @allow_permission([ROLE.ADMIN, ROLE.MEMBER, ROLE.GUEST])
     def patch(self, request, slug, project_id):
         issue_property = IssueUserProperty.objects.get(
             user=request.user,
