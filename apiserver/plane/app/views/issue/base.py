--- conflicted
+++ resolved
@@ -230,36 +230,6 @@
                 .annotate(count=Func(F("id"), function="Count"))
                 .values("count")
             )
-<<<<<<< HEAD
-            .annotate(
-                label_ids=Coalesce(
-                    ArrayAgg(
-                        "labels__id",
-                        distinct=True,
-                        filter=~Q(labels__id__isnull=True),
-                    ),
-                    Value([], output_field=ArrayField(UUIDField())),
-                ),
-                assignee_ids=Coalesce(
-                    ArrayAgg(
-                        "assignees__id",
-                        distinct=True,
-                        filter=~Q(assignees__id__isnull=True)
-                        & Q(assignees__member_project__is_active=True),
-                    ),
-                    Value([], output_field=ArrayField(UUIDField())),
-                ),
-                module_ids=Coalesce(
-                    ArrayAgg(
-                        "issue_module__module_id",
-                        distinct=True,
-                        filter=~Q(issue_module__module_id__isnull=True),
-                    ),
-                    Value([], output_field=ArrayField(UUIDField())),
-                ), 
-            )
-=======
->>>>>>> 2c609670
         ).distinct()
 
     @method_decorator(gzip_page)
@@ -359,39 +329,6 @@
                     ),
                 )
         else:
-<<<<<<< HEAD
-            issues = issue_queryset.values(
-                "id",
-                "name",
-                "state_id",
-                "sort_order",
-                "completed_at",
-                "estimate_point",
-                "priority",
-                "start_date",
-                "target_date",
-                "sequence_id",
-                "project_id",
-                "parent_id",
-                "cycle_id",
-                "module_ids",
-                "label_ids",
-                "assignee_ids",
-                "sub_issues_count",
-                "created_at",
-                "updated_at",
-                "created_by",
-                "updated_by",
-                "attachment_count",
-                "link_count",
-                "is_draft",
-                "archived_at",
-                "deleted_at",
-            )
-            datetime_fields = ["created_at", "updated_at"]
-            issues = user_timezone_converter(
-                issues, datetime_fields, request.user.user_timezone
-=======
             return self.paginate(
                 order_by=order_by_param,
                 request=request,
@@ -399,7 +336,6 @@
                 on_results=lambda issues: issue_on_results(
                     group_by=group_by, issues=issues, sub_group_by=sub_group_by
                 ),
->>>>>>> 2c609670
             )
 
     def create(self, request, slug, project_id):
