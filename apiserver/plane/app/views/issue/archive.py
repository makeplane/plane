--- conflicted
+++ resolved
@@ -46,11 +46,8 @@
     GroupedOffsetPaginator,
     SubGroupedOffsetPaginator,
 )
-<<<<<<< HEAD
 from plane.app.permissions import allow_permission, ROLE
-=======
 from plane.utils.error_codes import ERROR_CODES
->>>>>>> 2de3c38c
 
 # Module imports
 from .. import BaseViewSet, BaseAPIView
@@ -349,13 +346,9 @@
             if issue.state.group not in ["completed", "cancelled"]:
                 return Response(
                     {
-<<<<<<< HEAD
-                        "error_code": 4091,
-=======
                         "error_code": ERROR_CODES[
                             "INVALID_ARCHIVE_STATE_GROUP"
                         ],
->>>>>>> 2de3c38c
                         "error_message": "INVALID_ARCHIVE_STATE_GROUP",
                     },
                     status=status.HTTP_400_BAD_REQUEST,
