--- conflicted
+++ resolved
@@ -351,13 +351,9 @@
             if issue.state.group not in ["completed", "cancelled"]:
                 return Response(
                     {
-<<<<<<< HEAD
-                        "error_code": 4091,
-=======
                         "error_code": ERROR_CODES[
                             "INVALID_ARCHIVE_STATE_GROUP"
                         ],
->>>>>>> 56755b0e
                         "error_message": "INVALID_ARCHIVE_STATE_GROUP",
                     },
                     status=status.HTTP_400_BAD_REQUEST,
