# Python imports
import json

# Django imports
from django.core.serializers.json import DjangoJSONEncoder
from django.db.models import (
    F,
    Func,
    OuterRef,
    Q,
    Prefetch,
    Exists,
)
from django.utils import timezone
from django.utils.decorators import method_decorator
from django.views.decorators.gzip import gzip_page

# Third Party imports
from rest_framework import status
from rest_framework.response import Response

from plane.app.permissions import (
    ProjectEntityPermission,
)
from plane.app.serializers import (
    IssueFlatSerializer,
    IssueSerializer,
    IssueDetailSerializer,
)
from plane.bgtasks.issue_activities_task import issue_activity
from plane.db.models import (
    Issue,
    IssueAttachment,
    IssueLink,
    IssueSubscriber,
    IssueReaction,
)
from plane.utils.grouper import (
    issue_group_values,
    issue_on_results,
    issue_queryset_grouper,
)
from plane.utils.issue_filters import issue_filters
from plane.utils.order_queryset import order_issue_queryset
from plane.utils.paginator import (
    GroupedOffsetPaginator,
    SubGroupedOffsetPaginator,
)
<<<<<<< HEAD
=======
from plane.app.permissions import allow_permission, ROLE
>>>>>>> 716300d9
from plane.utils.error_codes import ERROR_CODES

# Module imports
from .. import BaseViewSet, BaseAPIView


class IssueArchiveViewSet(BaseViewSet):
    serializer_class = IssueFlatSerializer
    model = Issue

    def get_queryset(self):
        return (
            Issue.objects.annotate(
                sub_issues_count=Issue.objects.filter(parent=OuterRef("id"))
                .order_by()
                .annotate(count=Func(F("id"), function="Count"))
                .values("count")
            )
            .filter(deleted_at__isnull=True)
            .filter(archived_at__isnull=False)
            .filter(project_id=self.kwargs.get("project_id"))
            .filter(workspace__slug=self.kwargs.get("slug"))
            .select_related("workspace", "project", "state", "parent")
            .prefetch_related("assignees", "labels", "issue_module__module")
            .annotate(cycle_id=F("issue_cycle__cycle_id"))
            .annotate(
                link_count=IssueLink.objects.filter(issue=OuterRef("id"))
                .order_by()
                .annotate(count=Func(F("id"), function="Count"))
                .values("count")
            )
            .annotate(
                attachment_count=IssueAttachment.objects.filter(
                    issue=OuterRef("id")
                )
                .order_by()
                .annotate(count=Func(F("id"), function="Count"))
                .values("count")
            )
            .annotate(
                sub_issues_count=Issue.issue_objects.filter(
                    parent=OuterRef("id")
                )
                .order_by()
                .annotate(count=Func(F("id"), function="Count"))
                .values("count")
            )
        )

    @method_decorator(gzip_page)
    @allow_permission([ROLE.ADMIN, ROLE.MEMBER, ROLE.VIEWER])
    def list(self, request, slug, project_id):
        filters = issue_filters(request.query_params, "GET")
        show_sub_issues = request.GET.get("show_sub_issues", "true")

        order_by_param = request.GET.get("order_by", "-created_at")

        issue_queryset = self.get_queryset().filter(**filters)

        issue_queryset = (
            issue_queryset
            if show_sub_issues == "true"
            else issue_queryset.filter(parent__isnull=True)
        )
        # Issue queryset
        issue_queryset, order_by_param = order_issue_queryset(
            issue_queryset=issue_queryset,
            order_by_param=order_by_param,
        )

        # Group by
        group_by = request.GET.get("group_by", False)
        sub_group_by = request.GET.get("sub_group_by", False)

        # issue queryset
        issue_queryset = issue_queryset_grouper(
            queryset=issue_queryset,
            group_by=group_by,
            sub_group_by=sub_group_by,
        )

        if group_by:
            # Check group and sub group value paginate
            if sub_group_by:
                if group_by == sub_group_by:
                    return Response(
                        {
                            "error": "Group by and sub group by cannot have same parameters"
                        },
                        status=status.HTTP_400_BAD_REQUEST,
                    )
                else:
                    # group and sub group pagination
                    return self.paginate(
                        request=request,
                        order_by=order_by_param,
                        queryset=issue_queryset,
                        on_results=lambda issues: issue_on_results(
                            group_by=group_by,
                            issues=issues,
                            sub_group_by=sub_group_by,
                        ),
                        paginator_cls=SubGroupedOffsetPaginator,
                        group_by_fields=issue_group_values(
                            field=group_by,
                            slug=slug,
                            project_id=project_id,
                            filters=filters,
                        ),
                        sub_group_by_fields=issue_group_values(
                            field=sub_group_by,
                            slug=slug,
                            project_id=project_id,
                            filters=filters,
                        ),
                        group_by_field_name=group_by,
                        sub_group_by_field_name=sub_group_by,
                        count_filter=Q(
                            Q(issue_inbox__status=1)
                            | Q(issue_inbox__status=-1)
                            | Q(issue_inbox__status=2)
                            | Q(issue_inbox__isnull=True),
                            archived_at__isnull=True,
                            is_draft=False,
                        ),
                    )
            # Group Paginate
            else:
                # Group paginate
                return self.paginate(
                    request=request,
                    order_by=order_by_param,
                    queryset=issue_queryset,
                    on_results=lambda issues: issue_on_results(
                        group_by=group_by,
                        issues=issues,
                        sub_group_by=sub_group_by,
                    ),
                    paginator_cls=GroupedOffsetPaginator,
                    group_by_fields=issue_group_values(
                        field=group_by,
                        slug=slug,
                        project_id=project_id,
                        filters=filters,
                    ),
                    group_by_field_name=group_by,
                    count_filter=Q(
                        Q(issue_inbox__status=1)
                        | Q(issue_inbox__status=-1)
                        | Q(issue_inbox__status=2)
                        | Q(issue_inbox__isnull=True),
                        archived_at__isnull=True,
                        is_draft=False,
                    ),
                )
        else:
            # List Paginate
            return self.paginate(
                order_by=order_by_param,
                request=request,
                queryset=issue_queryset,
                on_results=lambda issues: issue_on_results(
                    group_by=group_by, issues=issues, sub_group_by=sub_group_by
                ),
            )

    @allow_permission([ROLE.ADMIN, ROLE.MEMBER, ROLE.VIEWER])
    def retrieve(self, request, slug, project_id, pk=None):
        issue = (
            self.get_queryset()
            .filter(pk=pk)
            .prefetch_related(
                Prefetch(
                    "issue_reactions",
                    queryset=IssueReaction.objects.select_related(
                        "issue", "actor"
                    ),
                )
            )
            .prefetch_related(
                Prefetch(
                    "issue_attachment",
                    queryset=IssueAttachment.objects.select_related("issue"),
                )
            )
            .prefetch_related(
                Prefetch(
                    "issue_link",
                    queryset=IssueLink.objects.select_related("created_by"),
                )
            )
            .annotate(
                is_subscribed=Exists(
                    IssueSubscriber.objects.filter(
                        workspace__slug=slug,
                        project_id=project_id,
                        issue_id=OuterRef("pk"),
                        subscriber=request.user,
                    )
                )
            )
        ).first()
        if not issue:
            return Response(
                {"error": "The required object does not exist."},
                status=status.HTTP_404_NOT_FOUND,
            )
        serializer = IssueDetailSerializer(issue, expand=self.expand)
        return Response(serializer.data, status=status.HTTP_200_OK)

    @allow_permission([ROLE.ADMIN, ROLE.MEMBER])
    def archive(self, request, slug, project_id, pk=None):
        issue = Issue.issue_objects.get(
            workspace__slug=slug,
            project_id=project_id,
            pk=pk,
        )
        if issue.state.group not in ["completed", "cancelled"]:
            return Response(
                {
                    "error": "Can only archive completed or cancelled state group issue"
                },
                status=status.HTTP_400_BAD_REQUEST,
            )
        issue_activity.delay(
            type="issue.activity.updated",
            requested_data=json.dumps(
                {
                    "archived_at": str(timezone.now().date()),
                    "automation": False,
                }
            ),
            actor_id=str(request.user.id),
            issue_id=str(issue.id),
            project_id=str(project_id),
            current_instance=json.dumps(
                IssueSerializer(issue).data, cls=DjangoJSONEncoder
            ),
            epoch=int(timezone.now().timestamp()),
            notification=True,
            origin=request.META.get("HTTP_ORIGIN"),
        )
        issue.archived_at = timezone.now().date()
        issue.save()

        return Response(
            {"archived_at": str(issue.archived_at)}, status=status.HTTP_200_OK
        )

    @allow_permission([ROLE.ADMIN, ROLE.MEMBER])
    def unarchive(self, request, slug, project_id, pk=None):
        issue = Issue.objects.get(
            workspace__slug=slug,
            project_id=project_id,
            archived_at__isnull=False,
            pk=pk,
        )
        issue_activity.delay(
            type="issue.activity.updated",
            requested_data=json.dumps({"archived_at": None}),
            actor_id=str(request.user.id),
            issue_id=str(issue.id),
            project_id=str(project_id),
            current_instance=json.dumps(
                IssueSerializer(issue).data, cls=DjangoJSONEncoder
            ),
            epoch=int(timezone.now().timestamp()),
            notification=True,
            origin=request.META.get("HTTP_ORIGIN"),
        )
        issue.archived_at = None
        issue.save()

        return Response(status=status.HTTP_204_NO_CONTENT)


class BulkArchiveIssuesEndpoint(BaseAPIView):
    permission_classes = [
        ProjectEntityPermission,
    ]

    @allow_permission([ROLE.ADMIN, ROLE.MEMBER])
    def post(self, request, slug, project_id):
        issue_ids = request.data.get("issue_ids", [])

        if not len(issue_ids):
            return Response(
                {"error": "Issue IDs are required"},
                status=status.HTTP_400_BAD_REQUEST,
            )

        issues = Issue.objects.filter(
            workspace__slug=slug, project_id=project_id, pk__in=issue_ids
        ).select_related("state")
        bulk_archive_issues = []
        for issue in issues:
            if issue.state.group not in ["completed", "cancelled"]:
                return Response(
                    {
                        "error_code": ERROR_CODES[
                            "INVALID_ARCHIVE_STATE_GROUP"
                        ],
                        "error_message": "INVALID_ARCHIVE_STATE_GROUP",
                    },
                    status=status.HTTP_400_BAD_REQUEST,
                )
            issue_activity.delay(
                type="issue.activity.updated",
                requested_data=json.dumps(
                    {
                        "archived_at": str(timezone.now().date()),
                        "automation": False,
                    }
                ),
                actor_id=str(request.user.id),
                issue_id=str(issue.id),
                project_id=str(project_id),
                current_instance=json.dumps(
                    IssueSerializer(issue).data, cls=DjangoJSONEncoder
                ),
                epoch=int(timezone.now().timestamp()),
                notification=True,
                origin=request.META.get("HTTP_ORIGIN"),
            )
            issue.archived_at = timezone.now().date()
            bulk_archive_issues.append(issue)
        Issue.objects.bulk_update(bulk_archive_issues, ["archived_at"])

        return Response(
            {"archived_at": str(timezone.now().date())},
            status=status.HTTP_200_OK,
        )<|MERGE_RESOLUTION|>--- conflicted
+++ resolved
@@ -46,10 +46,7 @@
     GroupedOffsetPaginator,
     SubGroupedOffsetPaginator,
 )
-<<<<<<< HEAD
-=======
 from plane.app.permissions import allow_permission, ROLE
->>>>>>> 716300d9
 from plane.utils.error_codes import ERROR_CODES
 
 # Module imports
