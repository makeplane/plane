# Python imports
from itertools import chain

# Django imports
from django.db.models import Prefetch, Q
from django.utils.decorators import method_decorator
from django.views.decorators.gzip import gzip_page

# Third Party imports
from rest_framework.response import Response
from rest_framework import status

# Module imports
from .. import BaseAPIView
<<<<<<< HEAD
from plane.app.serializers import IssueActivitySerializer, IssueCommentSerializer
from plane.app.permissions import ProjectEntityPermission, allow_permission, ROLE
from plane.db.models import IssueActivity, IssueComment, CommentReaction
=======
from plane.app.serializers import (
    IssueActivitySerializer,
    IssueCommentSerializer,
)
from plane.app.permissions import (
    ProjectEntityPermission,
    allow_permission,
    ROLE,
)
from plane.db.models import (
    IssueActivity,
    IssueComment,
    CommentReaction,
)
from plane.payment.flags.flag_decorator import check_workspace_feature_flag
from plane.payment.flags.flag import FeatureFlag
>>>>>>> c4c58f67


class IssueActivityEndpoint(BaseAPIView):
    permission_classes = [ProjectEntityPermission]

    @method_decorator(gzip_page)
    @allow_permission([ROLE.ADMIN, ROLE.MEMBER, ROLE.GUEST])
    def get(self, request, slug, project_id, issue_id):
        filters = {}
        if request.GET.get("created_at__gt", None) is not None:
            filters = {"created_at__gt": request.GET.get("created_at__gt")}

        issue_activities = (
            IssueActivity.objects.filter(issue_id=issue_id)
            .filter(
                ~Q(field__in=["comment", "vote", "reaction", "draft"]),
                project__project_projectmember__member=self.request.user,
                project__project_projectmember__is_active=True,
                project__archived_at__isnull=True,
                workspace__slug=slug,
            )
            .filter(**filters)
            .select_related("actor", "workspace", "issue", "project")
        ).order_by("created_at")

        if not check_workspace_feature_flag(
            feature_key=FeatureFlag.ISSUE_TYPE_DISPLAY,
            slug=slug,
        ):
            issue_activities = issue_activities.filter(~Q(field="type"))

        issue_comments = (
            IssueComment.objects.filter(issue_id=issue_id)
            .filter(
                project__project_projectmember__member=self.request.user,
                project__project_projectmember__is_active=True,
                project__archived_at__isnull=True,
                workspace__slug=slug,
            )
            .filter(**filters)
            .order_by("created_at")
            .select_related("actor", "issue", "project", "workspace")
            .prefetch_related(
                Prefetch(
                    "comment_reactions",
                    queryset=CommentReaction.objects.select_related("actor"),
                )
            )
        )
        issue_activities = IssueActivitySerializer(issue_activities, many=True).data
        issue_comments = IssueCommentSerializer(issue_comments, many=True).data

        if request.GET.get("activity_type", None) == "issue-property":
            return Response(issue_activities, status=status.HTTP_200_OK)

        if request.GET.get("activity_type", None) == "issue-comment":
            return Response(issue_comments, status=status.HTTP_200_OK)

        result_list = sorted(
            chain(issue_activities, issue_comments),
            key=lambda instance: instance["created_at"],
        )

        return Response(result_list, status=status.HTTP_200_OK)<|MERGE_RESOLUTION|>--- conflicted
+++ resolved
@@ -12,28 +12,11 @@
 
 # Module imports
 from .. import BaseAPIView
-<<<<<<< HEAD
 from plane.app.serializers import IssueActivitySerializer, IssueCommentSerializer
 from plane.app.permissions import ProjectEntityPermission, allow_permission, ROLE
 from plane.db.models import IssueActivity, IssueComment, CommentReaction
-=======
-from plane.app.serializers import (
-    IssueActivitySerializer,
-    IssueCommentSerializer,
-)
-from plane.app.permissions import (
-    ProjectEntityPermission,
-    allow_permission,
-    ROLE,
-)
-from plane.db.models import (
-    IssueActivity,
-    IssueComment,
-    CommentReaction,
-)
 from plane.payment.flags.flag_decorator import check_workspace_feature_flag
 from plane.payment.flags.flag import FeatureFlag
->>>>>>> c4c58f67
 
 
 class IssueActivityEndpoint(BaseAPIView):
@@ -60,8 +43,7 @@
         ).order_by("created_at")
 
         if not check_workspace_feature_flag(
-            feature_key=FeatureFlag.ISSUE_TYPE_DISPLAY,
-            slug=slug,
+            feature_key=FeatureFlag.ISSUE_TYPE_DISPLAY, slug=slug
         ):
             issue_activities = issue_activities.filter(~Q(field="type"))
 
