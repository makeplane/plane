--- conflicted
+++ resolved
@@ -20,12 +20,8 @@
     IssueLabel,
     IssueAssignee,
 )
-<<<<<<< HEAD
 from plane.bgtasks.issue_activities_task import issue_activity
-=======
-from plane.bgtasks.issue_activites_task import issue_activity
 from plane.utils.error_codes import ERROR_CODES
->>>>>>> 2de3c38c
 
 
 class BulkIssueOperationsEndpoint(BaseAPIView):
