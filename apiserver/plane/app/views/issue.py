# Python imports
import json
import random
from itertools import chain

# Django imports
from django.db import models
from django.utils import timezone
from django.db.models import (
    Prefetch,
    OuterRef,
    Func,
    F,
    Q,
    Count,
    Case,
    Value,
    CharField,
    When,
    Exists,
    Max,
    IntegerField,
)
from django.core.serializers.json import DjangoJSONEncoder
from django.utils.decorators import method_decorator
from django.views.decorators.gzip import gzip_page
from django.db import IntegrityError

# Third Party imports
from rest_framework.response import Response
from rest_framework import status
from rest_framework.parsers import MultiPartParser, FormParser

# Module imports
from . import BaseViewSet, BaseAPIView, WebhookMixin
from plane.app.serializers import (
    IssueCreateSerializer,
    IssueActivitySerializer,
    IssueCommentSerializer,
    IssuePropertySerializer,
    IssueSerializer,
    LabelSerializer,
    IssueFlatSerializer,
    IssueLinkSerializer,
    IssueLiteSerializer,
    IssueAttachmentSerializer,
    IssueSubscriberSerializer,
    ProjectMemberLiteSerializer,
    IssueReactionSerializer,
    CommentReactionSerializer,
    IssueVoteSerializer,
    IssueRelationSerializer,
    RelatedIssueSerializer,
    IssuePublicSerializer,
)
from plane.app.permissions import (
    ProjectEntityPermission,
    WorkSpaceAdminPermission,
    ProjectMemberPermission,
    ProjectLitePermission,
)
from plane.db.models import (
    Project,
    Issue,
    IssueActivity,
    IssueComment,
    IssueProperty,
    Label,
    IssueLink,
    IssueAttachment,
    State,
    IssueSubscriber,
    ProjectMember,
    IssueReaction,
    CommentReaction,
    ProjectDeployBoard,
    IssueVote,
    IssueRelation,
    ProjectPublicMember,
)
from plane.bgtasks.issue_activites_task import issue_activity
from plane.utils.grouper import group_results
from plane.utils.issue_filters import issue_filters


class IssueViewSet(WebhookMixin, BaseViewSet):
    def get_serializer_class(self):
        return (
            IssueCreateSerializer
            if self.action in ["create", "update", "partial_update"]
            else IssueSerializer
        )

    model = Issue
    webhook_event = "issue"
    permission_classes = [
        ProjectEntityPermission,
    ]

    search_fields = [
        "name",
    ]

    filterset_fields = [
        "state__name",
        "assignees__id",
        "workspace__id",
    ]

    def get_queryset(self):
        return (
            Issue.issue_objects.annotate(
                sub_issues_count=Issue.issue_objects.filter(parent=OuterRef("id"))
                .order_by()
                .annotate(count=Func(F("id"), function="Count"))
                .values("count")
            )
            .filter(project_id=self.kwargs.get("project_id"))
            .filter(workspace__slug=self.kwargs.get("slug"))
            .select_related("project")
            .select_related("workspace")
            .select_related("state")
            .select_related("parent")
            .prefetch_related("assignees")
            .prefetch_related("labels")
            .prefetch_related(
                Prefetch(
                    "issue_reactions",
                    queryset=IssueReaction.objects.select_related("actor"),
                )
            )
        ).distinct()

    @method_decorator(gzip_page)
    def list(self, request, slug, project_id):
        fields = [field for field in request.GET.get("fields", "").split(",") if field]
        filters = issue_filters(request.query_params, "GET")

        # Custom ordering for priority and state
        priority_order = ["urgent", "high", "medium", "low", "none"]
        state_order = ["backlog", "unstarted", "started", "completed", "cancelled"]

        order_by_param = request.GET.get("order_by", "-created_at")

        issue_queryset = (
            self.get_queryset()
            .filter(**filters)
            .annotate(cycle_id=F("issue_cycle__cycle_id"))
            .annotate(module_id=F("issue_module__module_id"))
            .annotate(
                link_count=IssueLink.objects.filter(issue=OuterRef("id"))
                .order_by()
                .annotate(count=Func(F("id"), function="Count"))
                .values("count")
            )
            .annotate(
                attachment_count=IssueAttachment.objects.filter(issue=OuterRef("id"))
                .order_by()
                .annotate(count=Func(F("id"), function="Count"))
                .values("count")
            )
        )

        # Priority Ordering
        if order_by_param == "priority" or order_by_param == "-priority":
            priority_order = (
                priority_order if order_by_param == "priority" else priority_order[::-1]
            )
            issue_queryset = issue_queryset.annotate(
                priority_order=Case(
                    *[
                        When(priority=p, then=Value(i))
                        for i, p in enumerate(priority_order)
                    ],
                    output_field=CharField(),
                )
            ).order_by("priority_order")

        # State Ordering
        elif order_by_param in [
            "state__name",
            "state__group",
            "-state__name",
            "-state__group",
        ]:
            state_order = (
                state_order
                if order_by_param in ["state__name", "state__group"]
                else state_order[::-1]
            )
            issue_queryset = issue_queryset.annotate(
                state_order=Case(
                    *[
                        When(state__group=state_group, then=Value(i))
                        for i, state_group in enumerate(state_order)
                    ],
                    default=Value(len(state_order)),
                    output_field=CharField(),
                )
            ).order_by("state_order")
        # assignee and label ordering
        elif order_by_param in [
            "labels__name",
            "-labels__name",
            "assignees__first_name",
            "-assignees__first_name",
        ]:
            issue_queryset = issue_queryset.annotate(
                max_values=Max(
                    order_by_param[1::]
                    if order_by_param.startswith("-")
                    else order_by_param
                )
            ).order_by(
                "-max_values" if order_by_param.startswith("-") else "max_values"
            )
        else:
            issue_queryset = issue_queryset.order_by(order_by_param)

<<<<<<< HEAD
        serializer = IssueLiteSerializer(issue_queryset, many=True, fields=fields if fields else None)
        return Response(serializer.data, status=status.HTTP_200_OK)
=======
        issues = IssueSerializer(issue_queryset, many=True, fields=self.fields, expand=self.expand).data
        return Response(issues, status=status.HTTP_200_OK)
>>>>>>> 6fdf1a12

    def create(self, request, slug, project_id):
        project = Project.objects.get(pk=project_id)

        serializer = IssueCreateSerializer(
            data=request.data,
            context={
                "project_id": project_id,
                "workspace_id": project.workspace_id,
                "default_assignee_id": project.default_assignee_id,
            },
        )

        if serializer.is_valid():
            serializer.save()

            # Track the issue
            issue_activity.delay(
                type="issue.activity.created",
                requested_data=json.dumps(self.request.data, cls=DjangoJSONEncoder),
                actor_id=str(request.user.id),
                issue_id=str(serializer.data.get("id", None)),
                project_id=str(project_id),
                current_instance=None,
                epoch=int(timezone.now().timestamp()),
            )
            return Response(serializer.data, status=status.HTTP_201_CREATED)
        return Response(serializer.errors, status=status.HTTP_400_BAD_REQUEST)

    def retrieve(self, request, slug, project_id, pk=None):
        issue = Issue.issue_objects.annotate(
            sub_issues_count=Issue.issue_objects.filter(parent=OuterRef("id"))
            .order_by()
            .annotate(count=Func(F("id"), function="Count"))
            .values("count")
        ).get(workspace__slug=slug, project_id=project_id, pk=pk)
        return Response(IssueSerializer(issue, fields=self.fields, expand=self.expand).data, status=status.HTTP_200_OK)

    def partial_update(self, request, slug, project_id, pk=None):
        issue = Issue.objects.get(workspace__slug=slug, project_id=project_id, pk=pk)
        current_instance = json.dumps(
            IssueSerializer(issue).data, cls=DjangoJSONEncoder
        )
        requested_data = json.dumps(self.request.data, cls=DjangoJSONEncoder)
        serializer = IssueCreateSerializer(issue, data=request.data, partial=True)
        if serializer.is_valid():
            serializer.save()
            issue_activity.delay(
                type="issue.activity.updated",
                requested_data=requested_data,
                actor_id=str(request.user.id),
                issue_id=str(pk),
                project_id=str(project_id),
                current_instance=current_instance,
                epoch=int(timezone.now().timestamp()),
            )
            return Response(serializer.data, status=status.HTTP_200_OK)
        return Response(serializer.errors, status=status.HTTP_400_BAD_REQUEST)

    def destroy(self, request, slug, project_id, pk=None):
        issue = Issue.objects.get(workspace__slug=slug, project_id=project_id, pk=pk)
        current_instance = json.dumps(
            IssueSerializer(issue).data, cls=DjangoJSONEncoder
        )
        issue.delete()
        issue_activity.delay(
            type="issue.activity.deleted",
            requested_data=json.dumps({"issue_id": str(pk)}),
            actor_id=str(request.user.id),
            issue_id=str(pk),
            project_id=str(project_id),
            current_instance=current_instance,
            epoch=int(timezone.now().timestamp()),
        )
        return Response(status=status.HTTP_204_NO_CONTENT)


class UserWorkSpaceIssues(BaseAPIView):
    @method_decorator(gzip_page)
    def get(self, request, slug):
        filters = issue_filters(request.query_params, "GET")
        # Custom ordering for priority and state
        priority_order = ["urgent", "high", "medium", "low", "none"]
        state_order = ["backlog", "unstarted", "started", "completed", "cancelled"]

        order_by_param = request.GET.get("order_by", "-created_at")

        issue_queryset = (
            Issue.issue_objects.filter(
                (
                    Q(assignees__in=[request.user])
                    | Q(created_by=request.user)
                    | Q(issue_subscribers__subscriber=request.user)
                ),
                workspace__slug=slug,
            )
            .annotate(
                sub_issues_count=Issue.issue_objects.filter(parent=OuterRef("id"))
                .order_by()
                .annotate(count=Func(F("id"), function="Count"))
                .values("count")
            )
            .select_related("project")
            .select_related("workspace")
            .select_related("state")
            .select_related("parent")
            .prefetch_related("assignees")
            .prefetch_related("labels")
            .order_by(order_by_param)
            .annotate(
                link_count=IssueLink.objects.filter(issue=OuterRef("id"))
                .order_by()
                .annotate(count=Func(F("id"), function="Count"))
                .values("count")
            )
            .annotate(
                attachment_count=IssueAttachment.objects.filter(issue=OuterRef("id"))
                .order_by()
                .annotate(count=Func(F("id"), function="Count"))
                .values("count")
            )
            .prefetch_related(
                Prefetch(
                    "issue_reactions",
                    queryset=IssueReaction.objects.select_related("actor"),
                )
            )
            .filter(**filters)
        ).distinct()

        # Priority Ordering
        if order_by_param == "priority" or order_by_param == "-priority":
            priority_order = (
                priority_order if order_by_param == "priority" else priority_order[::-1]
            )
            issue_queryset = issue_queryset.annotate(
                priority_order=Case(
                    *[
                        When(priority=p, then=Value(i))
                        for i, p in enumerate(priority_order)
                    ],
                    output_field=CharField(),
                )
            ).order_by("priority_order")

        # State Ordering
        elif order_by_param in [
            "state__name",
            "state__group",
            "-state__name",
            "-state__group",
        ]:
            state_order = (
                state_order
                if order_by_param in ["state__name", "state__group"]
                else state_order[::-1]
            )
            issue_queryset = issue_queryset.annotate(
                state_order=Case(
                    *[
                        When(state__group=state_group, then=Value(i))
                        for i, state_group in enumerate(state_order)
                    ],
                    default=Value(len(state_order)),
                    output_field=CharField(),
                )
            ).order_by("state_order")
        # assignee and label ordering
        elif order_by_param in [
            "labels__name",
            "-labels__name",
            "assignees__first_name",
            "-assignees__first_name",
        ]:
            issue_queryset = issue_queryset.annotate(
                max_values=Max(
                    order_by_param[1::]
                    if order_by_param.startswith("-")
                    else order_by_param
                )
            ).order_by(
                "-max_values" if order_by_param.startswith("-") else "max_values"
            )
        else:
            issue_queryset = issue_queryset.order_by(order_by_param)

        issues = IssueLiteSerializer(issue_queryset, many=True).data

        ## Grouping the results
        group_by = request.GET.get("group_by", False)
        sub_group_by = request.GET.get("sub_group_by", False)
        if sub_group_by and sub_group_by == group_by:
            return Response(
                {"error": "Group by and sub group by cannot be same"},
                status=status.HTTP_400_BAD_REQUEST,
            )

        if group_by:
            grouped_results = group_results(issues, group_by, sub_group_by)
            return Response(
                grouped_results,
                status=status.HTTP_200_OK,
            )

        return Response(issues, status=status.HTTP_200_OK)


class WorkSpaceIssuesEndpoint(BaseAPIView):
    permission_classes = [
        WorkSpaceAdminPermission,
    ]

    @method_decorator(gzip_page)
    def get(self, request, slug):
        issues = (
            Issue.issue_objects.filter(workspace__slug=slug)
            .filter(project__project_projectmember__member=self.request.user)
            .order_by("-created_at")
        )
        serializer = IssueSerializer(issues, many=True)
        return Response(serializer.data, status=status.HTTP_200_OK)


class IssueActivityEndpoint(BaseAPIView):
    permission_classes = [
        ProjectEntityPermission,
    ]

    @method_decorator(gzip_page)
    def get(self, request, slug, project_id, issue_id):
        issue_activities = (
            IssueActivity.objects.filter(issue_id=issue_id)
            .filter(
                ~Q(field__in=["comment", "vote", "reaction", "draft"]),
                project__project_projectmember__member=self.request.user,
            )
            .select_related("actor", "workspace", "issue", "project")
        ).order_by("created_at")
        issue_comments = (
            IssueComment.objects.filter(issue_id=issue_id)
            .filter(project__project_projectmember__member=self.request.user)
            .order_by("created_at")
            .select_related("actor", "issue", "project", "workspace")
            .prefetch_related(
                Prefetch(
                    "comment_reactions",
                    queryset=CommentReaction.objects.select_related("actor"),
                )
            )
        )
        issue_activities = IssueActivitySerializer(issue_activities, many=True).data
        issue_comments = IssueCommentSerializer(issue_comments, many=True).data

        result_list = sorted(
            chain(issue_activities, issue_comments),
            key=lambda instance: instance["created_at"],
        )

        return Response(result_list, status=status.HTTP_200_OK)


class IssueCommentViewSet(WebhookMixin, BaseViewSet):
    serializer_class = IssueCommentSerializer
    model = IssueComment
    webhook_event = "issue_comment"
    permission_classes = [
        ProjectLitePermission,
    ]

    filterset_fields = [
        "issue__id",
        "workspace__id",
    ]

    def get_queryset(self):
        return self.filter_queryset(
            super()
            .get_queryset()
            .filter(workspace__slug=self.kwargs.get("slug"))
            .filter(project_id=self.kwargs.get("project_id"))
            .filter(issue_id=self.kwargs.get("issue_id"))
            .filter(project__project_projectmember__member=self.request.user)
            .select_related("project")
            .select_related("workspace")
            .select_related("issue")
            .annotate(
                is_member=Exists(
                    ProjectMember.objects.filter(
                        workspace__slug=self.kwargs.get("slug"),
                        project_id=self.kwargs.get("project_id"),
                        member_id=self.request.user.id,
                        is_active=True,
                    )
                )
            )
            .distinct()
        )

    def create(self, request, slug, project_id, issue_id):
        serializer = IssueCommentSerializer(data=request.data)
        if serializer.is_valid():
            serializer.save(
                project_id=project_id,
                issue_id=issue_id,
                actor=request.user,
            )
            issue_activity.delay(
                type="comment.activity.created",
                requested_data=json.dumps(serializer.data, cls=DjangoJSONEncoder),
                actor_id=str(self.request.user.id),
                issue_id=str(self.kwargs.get("issue_id")),
                project_id=str(self.kwargs.get("project_id")),
                current_instance=None,
                epoch=int(timezone.now().timestamp()),
            )
            return Response(serializer.data, status=status.HTTP_201_CREATED)
        return Response(serializer.errors, status=status.HTTP_400_BAD_REQUEST)

    def partial_update(self, request, slug, project_id, issue_id, pk):
        issue_comment = IssueComment.objects.get(
            workspace__slug=slug, project_id=project_id, issue_id=issue_id, pk=pk
        )
        requested_data = json.dumps(self.request.data, cls=DjangoJSONEncoder)
        current_instance = json.dumps(
            IssueCommentSerializer(issue_comment).data,
            cls=DjangoJSONEncoder,
        )
        serializer = IssueCommentSerializer(
            issue_comment, data=request.data, partial=True
        )
        if serializer.is_valid():
            serializer.save()
            issue_activity.delay(
                type="comment.activity.updated",
                requested_data=requested_data,
                actor_id=str(request.user.id),
                issue_id=str(issue_id),
                project_id=str(project_id),
                current_instance=current_instance,
                epoch=int(timezone.now().timestamp()),
            )
            return Response(serializer.data, status=status.HTTP_200_OK)
        return Response(serializer.errors, status=status.HTTP_400_BAD_REQUEST)

    def destroy(self, request, slug, project_id, issue_id, pk):
        issue_comment = IssueComment.objects.get(
            workspace__slug=slug, project_id=project_id, issue_id=issue_id, pk=pk
        )
        current_instance = json.dumps(
            IssueCommentSerializer(issue_comment).data,
            cls=DjangoJSONEncoder,
        )
        issue_comment.delete()
        issue_activity.delay(
            type="comment.activity.deleted",
            requested_data=json.dumps({"comment_id": str(pk)}),
            actor_id=str(request.user.id),
            issue_id=str(issue_id),
            project_id=str(project_id),
            current_instance=current_instance,
            epoch=int(timezone.now().timestamp()),
        )
        return Response(status=status.HTTP_204_NO_CONTENT)


class IssueUserDisplayPropertyEndpoint(BaseAPIView):
    permission_classes = [
        ProjectLitePermission,
    ]

    def patch(self, request, slug, project_id):
        issue_property = IssueProperty.objects.get(
            user=request.user,
            project_id=project_id,
        )

        issue_property.filters = request.data.get("filters", issue_property.filters)
        issue_property.display_filters = request.data.get("display_filters", issue_property.display_filters)
        issue_property.display_properties = request.data.get("display_properties", issue_property.display_properties)
        issue_property.save()
        serializer = IssuePropertySerializer(issue_property)
        return Response(serializer.data, status=status.HTTP_201_CREATED)

    def get(self, request, slug, project_id):
        issue_property, _ = IssueProperty.objects.get_or_create(
            user=request.user, project_id=project_id
        )
        serializer = IssuePropertySerializer(issue_property)
        return Response(serializer.data, status=status.HTTP_200_OK)


class LabelViewSet(BaseViewSet):
    serializer_class = LabelSerializer
    model = Label
    permission_classes = [
        ProjectMemberPermission,
    ]

    def create(self, request, slug, project_id):
        try:
            serializer = LabelSerializer(data=request.data)
            if serializer.is_valid():
                serializer.save(project_id=project_id)
                return Response(serializer.data, status=status.HTTP_201_CREATED)
            return Response(serializer.errors, status=status.HTTP_400_BAD_REQUEST)
        except IntegrityError:
            return Response(
                {"error": "Label with the same name already exists in the project"},
                status=status.HTTP_400_BAD_REQUEST,
            )

    def get_queryset(self):
        return self.filter_queryset(
            super()
            .get_queryset()
            .filter(workspace__slug=self.kwargs.get("slug"))
            .filter(project_id=self.kwargs.get("project_id"))
            .filter(project__project_projectmember__member=self.request.user)
            .select_related("project")
            .select_related("workspace")
            .select_related("parent")
            .distinct()
            .order_by("sort_order")
        )


class BulkDeleteIssuesEndpoint(BaseAPIView):
    permission_classes = [
        ProjectEntityPermission,
    ]

    def delete(self, request, slug, project_id):
        issue_ids = request.data.get("issue_ids", [])

        if not len(issue_ids):
            return Response(
                {"error": "Issue IDs are required"},
                status=status.HTTP_400_BAD_REQUEST,
            )

        issues = Issue.issue_objects.filter(
            workspace__slug=slug, project_id=project_id, pk__in=issue_ids
        )

        total_issues = len(issues)

        issues.delete()

        return Response(
            {"message": f"{total_issues} issues were deleted"},
            status=status.HTTP_200_OK,
        )


class SubIssuesEndpoint(BaseAPIView):
    permission_classes = [
        ProjectEntityPermission,
    ]

    @method_decorator(gzip_page)
    def get(self, request, slug, project_id, issue_id):
        sub_issues = (
            Issue.issue_objects.filter(parent_id=issue_id, workspace__slug=slug)
            .select_related("project")
            .select_related("workspace")
            .select_related("state")
            .select_related("parent")
            .prefetch_related("assignees")
            .prefetch_related("labels")
            .annotate(
                sub_issues_count=Issue.issue_objects.filter(parent=OuterRef("id"))
                .order_by()
                .annotate(count=Func(F("id"), function="Count"))
                .values("count")
            )
            .annotate(
                link_count=IssueLink.objects.filter(issue=OuterRef("id"))
                .order_by()
                .annotate(count=Func(F("id"), function="Count"))
                .values("count")
            )
            .annotate(
                attachment_count=IssueAttachment.objects.filter(issue=OuterRef("id"))
                .order_by()
                .annotate(count=Func(F("id"), function="Count"))
                .values("count")
            )
            .prefetch_related(
                Prefetch(
                    "issue_reactions",
                    queryset=IssueReaction.objects.select_related("actor"),
                )
            )
        )

        state_distribution = (
            State.objects.filter(workspace__slug=slug, state_issue__parent_id=issue_id)
            .annotate(state_group=F("group"))
            .values("state_group")
            .annotate(state_count=Count("state_group"))
            .order_by("state_group")
        )

        result = {
            item["state_group"]: item["state_count"] for item in state_distribution
        }

        serializer = IssueLiteSerializer(
            sub_issues,
            many=True,
        )
        return Response(
            {
                "sub_issues": serializer.data,
                "state_distribution": result,
            },
            status=status.HTTP_200_OK,
        )

    # Assign multiple sub issues
    def post(self, request, slug, project_id, issue_id):
        parent_issue = Issue.issue_objects.get(pk=issue_id)
        sub_issue_ids = request.data.get("sub_issue_ids", [])

        if not len(sub_issue_ids):
            return Response(
                {"error": "Sub Issue IDs are required"},
                status=status.HTTP_400_BAD_REQUEST,
            )

        sub_issues = Issue.issue_objects.filter(id__in=sub_issue_ids)

        for sub_issue in sub_issues:
            sub_issue.parent = parent_issue

        _ = Issue.objects.bulk_update(sub_issues, ["parent"], batch_size=10)

        updated_sub_issues = Issue.issue_objects.filter(id__in=sub_issue_ids)

        # Track the issue
        _ = [
            issue_activity.delay(
                type="issue.activity.updated",
                requested_data=json.dumps({"parent": str(issue_id)}),
                actor_id=str(request.user.id),
                issue_id=str(sub_issue_id),
                project_id=str(project_id),
                current_instance=json.dumps({"parent": str(sub_issue_id)}),
                epoch=int(timezone.now().timestamp()),
            )
            for sub_issue_id in sub_issue_ids
        ]

        return Response(
            IssueFlatSerializer(updated_sub_issues, many=True).data,
            status=status.HTTP_200_OK,
        )


class IssueLinkViewSet(BaseViewSet):
    permission_classes = [
        ProjectEntityPermission,
    ]

    model = IssueLink
    serializer_class = IssueLinkSerializer

    def get_queryset(self):
        return (
            super()
            .get_queryset()
            .filter(workspace__slug=self.kwargs.get("slug"))
            .filter(project_id=self.kwargs.get("project_id"))
            .filter(issue_id=self.kwargs.get("issue_id"))
            .filter(project__project_projectmember__member=self.request.user)
            .order_by("-created_at")
            .distinct()
        )

    def create(self, request, slug, project_id, issue_id):
        serializer = IssueLinkSerializer(data=request.data)
        if serializer.is_valid():
            serializer.save(
                project_id=project_id,
                issue_id=issue_id,
            )
            issue_activity.delay(
                type="link.activity.created",
                requested_data=json.dumps(serializer.data, cls=DjangoJSONEncoder),
                actor_id=str(self.request.user.id),
                issue_id=str(self.kwargs.get("issue_id")),
                project_id=str(self.kwargs.get("project_id")),
                current_instance=None,
                epoch=int(timezone.now().timestamp()),
            )
            return Response(serializer.data, status=status.HTTP_201_CREATED)
        return Response(serializer.errors, status=status.HTTP_400_BAD_REQUEST)

    def partial_update(self, request, slug, project_id, issue_id, pk):
        issue_link = IssueLink.objects.get(
            workspace__slug=slug, project_id=project_id, issue_id=issue_id, pk=pk
        )
        requested_data = json.dumps(request.data, cls=DjangoJSONEncoder)
        current_instance = json.dumps(
            IssueLinkSerializer(issue_link).data,
            cls=DjangoJSONEncoder,
        )
        serializer = IssueLinkSerializer(issue_link, data=request.data, partial=True)
        if serializer.is_valid():
            serializer.save()
            issue_activity.delay(
                type="link.activity.updated",
                requested_data=requested_data,
                actor_id=str(request.user.id),
                issue_id=str(issue_id),
                project_id=str(project_id),
                current_instance=current_instance,
                epoch=int(timezone.now().timestamp()),
            )
            return Response(serializer.data, status=status.HTTP_200_OK)
        return Response(serializer.errors, status=status.HTTP_400_BAD_REQUEST)

    def destroy(self, request, slug, project_id, issue_id, pk):
        issue_link = IssueLink.objects.get(
            workspace__slug=slug, project_id=project_id, issue_id=issue_id, pk=pk
        )
        current_instance = json.dumps(
            IssueLinkSerializer(issue_link).data,
            cls=DjangoJSONEncoder,
        )
        issue_activity.delay(
            type="link.activity.deleted",
            requested_data=json.dumps({"link_id": str(pk)}),
            actor_id=str(request.user.id),
            issue_id=str(issue_id),
            project_id=str(project_id),
            current_instance=current_instance,
            epoch=int(timezone.now().timestamp()),
        )
        issue_link.delete()
        return Response(status=status.HTTP_204_NO_CONTENT)


class BulkCreateIssueLabelsEndpoint(BaseAPIView):
    def post(self, request, slug, project_id):
        label_data = request.data.get("label_data", [])
        project = Project.objects.get(pk=project_id)

        labels = Label.objects.bulk_create(
            [
                Label(
                    name=label.get("name", "Migrated"),
                    description=label.get("description", "Migrated Issue"),
                    color="#" + "%06x" % random.randint(0, 0xFFFFFF),
                    project_id=project_id,
                    workspace_id=project.workspace_id,
                    created_by=request.user,
                    updated_by=request.user,
                )
                for label in label_data
            ],
            batch_size=50,
            ignore_conflicts=True,
        )

        return Response(
            {"labels": LabelSerializer(labels, many=True).data},
            status=status.HTTP_201_CREATED,
        )


class IssueAttachmentEndpoint(BaseAPIView):
    serializer_class = IssueAttachmentSerializer
    permission_classes = [
        ProjectEntityPermission,
    ]
    model = IssueAttachment
    parser_classes = (MultiPartParser, FormParser)

    def post(self, request, slug, project_id, issue_id):
        serializer = IssueAttachmentSerializer(data=request.data)
        if serializer.is_valid():
            serializer.save(project_id=project_id, issue_id=issue_id)
            issue_activity.delay(
                type="attachment.activity.created",
                requested_data=None,
                actor_id=str(self.request.user.id),
                issue_id=str(self.kwargs.get("issue_id", None)),
                project_id=str(self.kwargs.get("project_id", None)),
                current_instance=json.dumps(
                    serializer.data,
                    cls=DjangoJSONEncoder,
                ),
                epoch=int(timezone.now().timestamp()),
            )
            return Response(serializer.data, status=status.HTTP_201_CREATED)
        return Response(serializer.errors, status=status.HTTP_400_BAD_REQUEST)

    def delete(self, request, slug, project_id, issue_id, pk):
        issue_attachment = IssueAttachment.objects.get(pk=pk)
        issue_attachment.asset.delete(save=False)
        issue_attachment.delete()
        issue_activity.delay(
            type="attachment.activity.deleted",
            requested_data=None,
            actor_id=str(self.request.user.id),
            issue_id=str(self.kwargs.get("issue_id", None)),
            project_id=str(self.kwargs.get("project_id", None)),
            current_instance=None,
            epoch=int(timezone.now().timestamp()),
        )

        return Response(status=status.HTTP_204_NO_CONTENT)

    def get(self, request, slug, project_id, issue_id):
        issue_attachments = IssueAttachment.objects.filter(
            issue_id=issue_id, workspace__slug=slug, project_id=project_id
        )
        serializer = IssueAttachmentSerializer(issue_attachments, many=True)
        return Response(serializer.data, status=status.HTTP_200_OK)


class IssueArchiveViewSet(BaseViewSet):
    permission_classes = [
        ProjectEntityPermission,
    ]
    serializer_class = IssueFlatSerializer
    model = Issue

    def get_queryset(self):
        return (
            Issue.objects.annotate(
                sub_issues_count=Issue.objects.filter(parent=OuterRef("id"))
                .order_by()
                .annotate(count=Func(F("id"), function="Count"))
                .values("count")
            )
            .filter(archived_at__isnull=False)
            .filter(project_id=self.kwargs.get("project_id"))
            .filter(workspace__slug=self.kwargs.get("slug"))
            .select_related("project")
            .select_related("workspace")
            .select_related("state")
            .select_related("parent")
            .prefetch_related("assignees")
            .prefetch_related("labels")
        )

    @method_decorator(gzip_page)
    def list(self, request, slug, project_id):
        fields = [field for field in request.GET.get("fields", "").split(",") if field]
        filters = issue_filters(request.query_params, "GET")
        show_sub_issues = request.GET.get("show_sub_issues", "true")

        # Custom ordering for priority and state
        priority_order = ["urgent", "high", "medium", "low", "none"]
        state_order = ["backlog", "unstarted", "started", "completed", "cancelled"]

        order_by_param = request.GET.get("order_by", "-created_at")

        issue_queryset = (
            self.get_queryset()
            .filter(**filters)
            .annotate(cycle_id=F("issue_cycle__cycle_id"))
            .annotate(module_id=F("issue_module__module_id"))
            .annotate(
                link_count=IssueLink.objects.filter(issue=OuterRef("id"))
                .order_by()
                .annotate(count=Func(F("id"), function="Count"))
                .values("count")
            )
            .annotate(
                attachment_count=IssueAttachment.objects.filter(issue=OuterRef("id"))
                .order_by()
                .annotate(count=Func(F("id"), function="Count"))
                .values("count")
            )
        )

        # Priority Ordering
        if order_by_param == "priority" or order_by_param == "-priority":
            priority_order = (
                priority_order if order_by_param == "priority" else priority_order[::-1]
            )
            issue_queryset = issue_queryset.annotate(
                priority_order=Case(
                    *[
                        When(priority=p, then=Value(i))
                        for i, p in enumerate(priority_order)
                    ],
                    output_field=CharField(),
                )
            ).order_by("priority_order")

        # State Ordering
        elif order_by_param in [
            "state__name",
            "state__group",
            "-state__name",
            "-state__group",
        ]:
            state_order = (
                state_order
                if order_by_param in ["state__name", "state__group"]
                else state_order[::-1]
            )
            issue_queryset = issue_queryset.annotate(
                state_order=Case(
                    *[
                        When(state__group=state_group, then=Value(i))
                        for i, state_group in enumerate(state_order)
                    ],
                    default=Value(len(state_order)),
                    output_field=CharField(),
                )
            ).order_by("state_order")
        # assignee and label ordering
        elif order_by_param in [
            "labels__name",
            "-labels__name",
            "assignees__first_name",
            "-assignees__first_name",
        ]:
            issue_queryset = issue_queryset.annotate(
                max_values=Max(
                    order_by_param[1::]
                    if order_by_param.startswith("-")
                    else order_by_param
                )
            ).order_by(
                "-max_values" if order_by_param.startswith("-") else "max_values"
            )
        else:
            issue_queryset = issue_queryset.order_by(order_by_param)

        issue_queryset = (
            issue_queryset
            if show_sub_issues == "true"
            else issue_queryset.filter(parent__isnull=True)
        )

        issues = IssueLiteSerializer(issue_queryset, many=True, fields=fields if fields else None).data
        issue_dict = {str(issue["id"]): issue for issue in issues}
        return Response(issue_dict, status=status.HTTP_200_OK)

    def retrieve(self, request, slug, project_id, pk=None):
        issue = Issue.objects.get(
            workspace__slug=slug,
            project_id=project_id,
            archived_at__isnull=False,
            pk=pk,
        )
        return Response(IssueSerializer(issue).data, status=status.HTTP_200_OK)

    def unarchive(self, request, slug, project_id, pk=None):
        issue = Issue.objects.get(
            workspace__slug=slug,
            project_id=project_id,
            archived_at__isnull=False,
            pk=pk,
        )
        issue_activity.delay(
            type="issue.activity.updated",
            requested_data=json.dumps({"archived_at": None}),
            actor_id=str(request.user.id),
            issue_id=str(issue.id),
            project_id=str(project_id),
            current_instance=json.dumps(
                IssueSerializer(issue).data, cls=DjangoJSONEncoder
            ),
            epoch=int(timezone.now().timestamp()),
        )
        issue.archived_at = None
        issue.save()

        return Response(IssueSerializer(issue).data, status=status.HTTP_200_OK)


class IssueSubscriberViewSet(BaseViewSet):
    serializer_class = IssueSubscriberSerializer
    model = IssueSubscriber

    permission_classes = [
        ProjectEntityPermission,
    ]

    def get_permissions(self):
        if self.action in ["subscribe", "unsubscribe", "subscription_status"]:
            self.permission_classes = [
                ProjectLitePermission,
            ]
        else:
            self.permission_classes = [
                ProjectEntityPermission,
            ]

        return super(IssueSubscriberViewSet, self).get_permissions()

    def perform_create(self, serializer):
        serializer.save(
            project_id=self.kwargs.get("project_id"),
            issue_id=self.kwargs.get("issue_id"),
        )

    def get_queryset(self):
        return (
            super()
            .get_queryset()
            .filter(workspace__slug=self.kwargs.get("slug"))
            .filter(project_id=self.kwargs.get("project_id"))
            .filter(issue_id=self.kwargs.get("issue_id"))
            .filter(project__project_projectmember__member=self.request.user)
            .order_by("-created_at")
            .distinct()
        )

    def list(self, request, slug, project_id, issue_id):
        members = (
            ProjectMember.objects.filter(
                workspace__slug=slug,
                project_id=project_id,
                is_active=True,
            )
            .annotate(
                is_subscribed=Exists(
                    IssueSubscriber.objects.filter(
                        workspace__slug=slug,
                        project_id=project_id,
                        issue_id=issue_id,
                        subscriber=OuterRef("member"),
                    )
                )
            )
            .select_related("member")
        )
        serializer = ProjectMemberLiteSerializer(members, many=True)
        return Response(serializer.data, status=status.HTTP_200_OK)

    def destroy(self, request, slug, project_id, issue_id, subscriber_id):
        issue_subscriber = IssueSubscriber.objects.get(
            project=project_id,
            subscriber=subscriber_id,
            workspace__slug=slug,
            issue=issue_id,
        )
        issue_subscriber.delete()
        return Response(
            status=status.HTTP_204_NO_CONTENT,
        )

    def subscribe(self, request, slug, project_id, issue_id):
        if IssueSubscriber.objects.filter(
            issue_id=issue_id,
            subscriber=request.user,
            workspace__slug=slug,
            project=project_id,
        ).exists():
            return Response(
                {"message": "User already subscribed to the issue."},
                status=status.HTTP_400_BAD_REQUEST,
            )

        subscriber = IssueSubscriber.objects.create(
            issue_id=issue_id,
            subscriber_id=request.user.id,
            project_id=project_id,
        )
        serializer = IssueSubscriberSerializer(subscriber)
        return Response(serializer.data, status=status.HTTP_201_CREATED)

    def unsubscribe(self, request, slug, project_id, issue_id):
        issue_subscriber = IssueSubscriber.objects.get(
            project=project_id,
            subscriber=request.user,
            workspace__slug=slug,
            issue=issue_id,
        )
        issue_subscriber.delete()
        return Response(
            status=status.HTTP_204_NO_CONTENT,
        )

    def subscription_status(self, request, slug, project_id, issue_id):
        issue_subscriber = IssueSubscriber.objects.filter(
            issue=issue_id,
            subscriber=request.user,
            workspace__slug=slug,
            project=project_id,
        ).exists()
        return Response({"subscribed": issue_subscriber}, status=status.HTTP_200_OK)


class IssueReactionViewSet(BaseViewSet):
    serializer_class = IssueReactionSerializer
    model = IssueReaction
    permission_classes = [
        ProjectLitePermission,
    ]

    def get_queryset(self):
        return (
            super()
            .get_queryset()
            .filter(workspace__slug=self.kwargs.get("slug"))
            .filter(project_id=self.kwargs.get("project_id"))
            .filter(issue_id=self.kwargs.get("issue_id"))
            .filter(project__project_projectmember__member=self.request.user)
            .order_by("-created_at")
            .distinct()
        )

    def create(self, request, slug, project_id, issue_id):
        serializer = IssueReactionSerializer(data=request.data)
        if serializer.is_valid():
            serializer.save(
                issue_id=issue_id,
                project_id=project_id,
                actor=request.user,
            )
            issue_activity.delay(
                type="issue_reaction.activity.created",
                requested_data=json.dumps(request.data, cls=DjangoJSONEncoder),
                actor_id=str(request.user.id),
                issue_id=str(issue_id),
                project_id=str(project_id),
                current_instance=None,
                epoch=int(timezone.now().timestamp()),
            )
            return Response(serializer.data, status=status.HTTP_201_CREATED)
        return Response(serializer.errors, status=status.HTTP_400_BAD_REQUEST)

    def destroy(self, request, slug, project_id, issue_id, reaction_code):
        issue_reaction = IssueReaction.objects.get(
            workspace__slug=slug,
            project_id=project_id,
            issue_id=issue_id,
            reaction=reaction_code,
            actor=request.user,
        )
        issue_activity.delay(
            type="issue_reaction.activity.deleted",
            requested_data=None,
            actor_id=str(self.request.user.id),
            issue_id=str(self.kwargs.get("issue_id", None)),
            project_id=str(self.kwargs.get("project_id", None)),
            current_instance=json.dumps(
                {
                    "reaction": str(reaction_code),
                    "identifier": str(issue_reaction.id),
                }
            ),
            epoch=int(timezone.now().timestamp()),
        )
        issue_reaction.delete()
        return Response(status=status.HTTP_204_NO_CONTENT)


class CommentReactionViewSet(BaseViewSet):
    serializer_class = CommentReactionSerializer
    model = CommentReaction
    permission_classes = [
        ProjectLitePermission,
    ]

    def get_queryset(self):
        return (
            super()
            .get_queryset()
            .filter(workspace__slug=self.kwargs.get("slug"))
            .filter(project_id=self.kwargs.get("project_id"))
            .filter(comment_id=self.kwargs.get("comment_id"))
            .filter(project__project_projectmember__member=self.request.user)
            .order_by("-created_at")
            .distinct()
        )

    def create(self, request, slug, project_id, comment_id):
        serializer = CommentReactionSerializer(data=request.data)
        if serializer.is_valid():
            serializer.save(
                project_id=project_id,
                actor_id=request.user.id,
                comment_id=comment_id,
            )
            issue_activity.delay(
                type="comment_reaction.activity.created",
                requested_data=json.dumps(request.data, cls=DjangoJSONEncoder),
                actor_id=str(request.user.id),
                issue_id=None,
                project_id=str(project_id),
                current_instance=None,
                epoch=int(timezone.now().timestamp()),
            )
            return Response(serializer.data, status=status.HTTP_201_CREATED)
        return Response(serializer.errors, status=status.HTTP_400_BAD_REQUEST)

    def destroy(self, request, slug, project_id, comment_id, reaction_code):
        comment_reaction = CommentReaction.objects.get(
            workspace__slug=slug,
            project_id=project_id,
            comment_id=comment_id,
            reaction=reaction_code,
            actor=request.user,
        )
        issue_activity.delay(
            type="comment_reaction.activity.deleted",
            requested_data=None,
            actor_id=str(self.request.user.id),
            issue_id=None,
            project_id=str(self.kwargs.get("project_id", None)),
            current_instance=json.dumps(
                {
                    "reaction": str(reaction_code),
                    "identifier": str(comment_reaction.id),
                    "comment_id": str(comment_id),
                }
            ),
            epoch=int(timezone.now().timestamp()),
        )
        comment_reaction.delete()
        return Response(status=status.HTTP_204_NO_CONTENT)


class IssueRelationViewSet(BaseViewSet):
    serializer_class = IssueRelationSerializer
    model = IssueRelation
    permission_classes = [
        ProjectEntityPermission,
    ]

    def get_queryset(self):
        return self.filter_queryset(
            super()
            .get_queryset()
            .filter(workspace__slug=self.kwargs.get("slug"))
            .filter(project_id=self.kwargs.get("project_id"))
            .filter(issue_id=self.kwargs.get("issue_id"))
            .filter(project__project_projectmember__member=self.request.user)
            .select_related("project")
            .select_related("workspace")
            .select_related("issue")
            .distinct()
        )

    def create(self, request, slug, project_id, issue_id):
        related_list = request.data.get("related_list", [])
        relation = request.data.get("relation", None)
        project = Project.objects.get(pk=project_id)

        issue_relation = IssueRelation.objects.bulk_create(
            [
                IssueRelation(
                    issue_id=related_issue["issue"],
                    related_issue_id=related_issue["related_issue"],
                    relation_type=related_issue["relation_type"],
                    project_id=project_id,
                    workspace_id=project.workspace_id,
                    created_by=request.user,
                    updated_by=request.user,
                )
                for related_issue in related_list
            ],
            batch_size=10,
            ignore_conflicts=True,
        )

        issue_activity.delay(
            type="issue_relation.activity.created",
            requested_data=json.dumps(request.data, cls=DjangoJSONEncoder),
            actor_id=str(request.user.id),
            issue_id=str(issue_id),
            project_id=str(project_id),
            current_instance=None,
            epoch=int(timezone.now().timestamp()),
        )

        if relation == "blocking":
            return Response(
                RelatedIssueSerializer(issue_relation, many=True).data,
                status=status.HTTP_201_CREATED,
            )
        else:
            return Response(
                IssueRelationSerializer(issue_relation, many=True).data,
                status=status.HTTP_201_CREATED,
            )

    def destroy(self, request, slug, project_id, issue_id, pk):
        issue_relation = IssueRelation.objects.get(
            workspace__slug=slug, project_id=project_id, issue_id=issue_id, pk=pk
        )
        current_instance = json.dumps(
            IssueRelationSerializer(issue_relation).data,
            cls=DjangoJSONEncoder,
        )
        issue_relation.delete()
        issue_activity.delay(
            type="issue_relation.activity.deleted",
            requested_data=json.dumps({"related_list": None}),
            actor_id=str(request.user.id),
            issue_id=str(issue_id),
            project_id=str(project_id),
            current_instance=current_instance,
            epoch=int(timezone.now().timestamp()),
        )
        return Response(status=status.HTTP_204_NO_CONTENT)


class IssueDraftViewSet(BaseViewSet):
    permission_classes = [
        ProjectEntityPermission,
    ]
    serializer_class = IssueFlatSerializer
    model = Issue

    def get_queryset(self):
        return (
            Issue.objects.annotate(
                sub_issues_count=Issue.issue_objects.filter(parent=OuterRef("id"))
                .order_by()
                .annotate(count=Func(F("id"), function="Count"))
                .values("count")
            )
            .filter(project_id=self.kwargs.get("project_id"))
            .filter(workspace__slug=self.kwargs.get("slug"))
            .filter(is_draft=True)
            .select_related("project")
            .select_related("workspace")
            .select_related("state")
            .select_related("parent")
            .prefetch_related("assignees")
            .prefetch_related("labels")
            .prefetch_related(
                Prefetch(
                    "issue_reactions",
                    queryset=IssueReaction.objects.select_related("actor"),
                )
            )
        )

    @method_decorator(gzip_page)
    def list(self, request, slug, project_id):
        filters = issue_filters(request.query_params, "GET")
        fields = [field for field in request.GET.get("fields", "").split(",") if field]

        # Custom ordering for priority and state
        priority_order = ["urgent", "high", "medium", "low", "none"]
        state_order = ["backlog", "unstarted", "started", "completed", "cancelled"]

        order_by_param = request.GET.get("order_by", "-created_at")

        issue_queryset = (
            self.get_queryset()
            .filter(**filters)
            .annotate(cycle_id=F("issue_cycle__cycle_id"))
            .annotate(module_id=F("issue_module__module_id"))
            .annotate(
                link_count=IssueLink.objects.filter(issue=OuterRef("id"))
                .order_by()
                .annotate(count=Func(F("id"), function="Count"))
                .values("count")
            )
            .annotate(
                attachment_count=IssueAttachment.objects.filter(issue=OuterRef("id"))
                .order_by()
                .annotate(count=Func(F("id"), function="Count"))
                .values("count")
            )
        )

        # Priority Ordering
        if order_by_param == "priority" or order_by_param == "-priority":
            priority_order = (
                priority_order if order_by_param == "priority" else priority_order[::-1]
            )
            issue_queryset = issue_queryset.annotate(
                priority_order=Case(
                    *[
                        When(priority=p, then=Value(i))
                        for i, p in enumerate(priority_order)
                    ],
                    output_field=CharField(),
                )
            ).order_by("priority_order")

        # State Ordering
        elif order_by_param in [
            "state__name",
            "state__group",
            "-state__name",
            "-state__group",
        ]:
            state_order = (
                state_order
                if order_by_param in ["state__name", "state__group"]
                else state_order[::-1]
            )
            issue_queryset = issue_queryset.annotate(
                state_order=Case(
                    *[
                        When(state__group=state_group, then=Value(i))
                        for i, state_group in enumerate(state_order)
                    ],
                    default=Value(len(state_order)),
                    output_field=CharField(),
                )
            ).order_by("state_order")
        # assignee and label ordering
        elif order_by_param in [
            "labels__name",
            "-labels__name",
            "assignees__first_name",
            "-assignees__first_name",
        ]:
            issue_queryset = issue_queryset.annotate(
                max_values=Max(
                    order_by_param[1::]
                    if order_by_param.startswith("-")
                    else order_by_param
                )
            ).order_by(
                "-max_values" if order_by_param.startswith("-") else "max_values"
            )
        else:
            issue_queryset = issue_queryset.order_by(order_by_param)

        issues = IssueLiteSerializer(issue_queryset, many=True, fields=fields if fields else None).data
        issue_dict = {str(issue["id"]): issue for issue in issues}
        return Response(issue_dict, status=status.HTTP_200_OK)

    def create(self, request, slug, project_id):
        project = Project.objects.get(pk=project_id)

        serializer = IssueCreateSerializer(
            data=request.data,
            context={
                "project_id": project_id,
                "workspace_id": project.workspace_id,
                "default_assignee_id": project.default_assignee_id,
            },
        )

        if serializer.is_valid():
            serializer.save(is_draft=True)

            # Track the issue
            issue_activity.delay(
                type="issue_draft.activity.created",
                requested_data=json.dumps(self.request.data, cls=DjangoJSONEncoder),
                actor_id=str(request.user.id),
                issue_id=str(serializer.data.get("id", None)),
                project_id=str(project_id),
                current_instance=None,
                epoch=int(timezone.now().timestamp()),
            )
            return Response(serializer.data, status=status.HTTP_201_CREATED)
        return Response(serializer.errors, status=status.HTTP_400_BAD_REQUEST)

    def partial_update(self, request, slug, project_id, pk):
        issue = Issue.objects.get(workspace__slug=slug, project_id=project_id, pk=pk)
        serializer = IssueSerializer(issue, data=request.data, partial=True)

        if serializer.is_valid():
            if request.data.get("is_draft") is not None and not request.data.get(
                "is_draft"
            ):
                serializer.save(created_at=timezone.now(), updated_at=timezone.now())
            else:
                serializer.save()
            issue_activity.delay(
                type="issue_draft.activity.updated",
                requested_data=json.dumps(request.data, cls=DjangoJSONEncoder),
                actor_id=str(self.request.user.id),
                issue_id=str(self.kwargs.get("pk", None)),
                project_id=str(self.kwargs.get("project_id", None)),
                current_instance=json.dumps(
                    IssueSerializer(issue).data,
                    cls=DjangoJSONEncoder,
                ),
                epoch=int(timezone.now().timestamp()),
            )
            return Response(serializer.data, status=status.HTTP_200_OK)
        return Response(serializer.errors, status=status.HTTP_400_BAD_REQUEST)

    def retrieve(self, request, slug, project_id, pk=None):
        issue = Issue.objects.get(
            workspace__slug=slug, project_id=project_id, pk=pk, is_draft=True
        )
        return Response(IssueSerializer(issue).data, status=status.HTTP_200_OK)

    def destroy(self, request, slug, project_id, pk=None):
        issue = Issue.objects.get(workspace__slug=slug, project_id=project_id, pk=pk)
        current_instance = json.dumps(
            IssueSerializer(issue).data, cls=DjangoJSONEncoder
        )
        issue.delete()
        issue_activity.delay(
            type="issue_draft.activity.deleted",
            requested_data=json.dumps({"issue_id": str(pk)}),
            actor_id=str(request.user.id),
            issue_id=str(pk),
            project_id=str(project_id),
            current_instance=current_instance,
            epoch=int(timezone.now().timestamp()),
        )
        return Response(status=status.HTTP_204_NO_CONTENT)<|MERGE_RESOLUTION|>--- conflicted
+++ resolved
@@ -217,13 +217,10 @@
         else:
             issue_queryset = issue_queryset.order_by(order_by_param)
 
-<<<<<<< HEAD
-        serializer = IssueLiteSerializer(issue_queryset, many=True, fields=fields if fields else None)
+        serializer = IssueLiteSerializer(
+            issue_queryset, many=True, fields=fields if fields else None
+        )
         return Response(serializer.data, status=status.HTTP_200_OK)
-=======
-        issues = IssueSerializer(issue_queryset, many=True, fields=self.fields, expand=self.expand).data
-        return Response(issues, status=status.HTTP_200_OK)
->>>>>>> 6fdf1a12
 
     def create(self, request, slug, project_id):
         project = Project.objects.get(pk=project_id)
@@ -260,7 +257,10 @@
             .annotate(count=Func(F("id"), function="Count"))
             .values("count")
         ).get(workspace__slug=slug, project_id=project_id, pk=pk)
-        return Response(IssueSerializer(issue, fields=self.fields, expand=self.expand).data, status=status.HTTP_200_OK)
+        return Response(
+            IssueSerializer(issue, fields=self.fields, expand=self.expand).data,
+            status=status.HTTP_200_OK,
+        )
 
     def partial_update(self, request, slug, project_id, pk=None):
         issue = Issue.objects.get(workspace__slug=slug, project_id=project_id, pk=pk)
@@ -601,8 +601,12 @@
         )
 
         issue_property.filters = request.data.get("filters", issue_property.filters)
-        issue_property.display_filters = request.data.get("display_filters", issue_property.display_filters)
-        issue_property.display_properties = request.data.get("display_properties", issue_property.display_properties)
+        issue_property.display_filters = request.data.get(
+            "display_filters", issue_property.display_filters
+        )
+        issue_property.display_properties = request.data.get(
+            "display_properties", issue_property.display_properties
+        )
         issue_property.save()
         serializer = IssuePropertySerializer(issue_property)
         return Response(serializer.data, status=status.HTTP_201_CREATED)
@@ -1065,7 +1069,9 @@
             else issue_queryset.filter(parent__isnull=True)
         )
 
-        issues = IssueLiteSerializer(issue_queryset, many=True, fields=fields if fields else None).data
+        issues = IssueLiteSerializer(
+            issue_queryset, many=True, fields=fields if fields else None
+        ).data
         issue_dict = {str(issue["id"]): issue for issue in issues}
         return Response(issue_dict, status=status.HTTP_200_OK)
 
@@ -1550,7 +1556,9 @@
         else:
             issue_queryset = issue_queryset.order_by(order_by_param)
 
-        issues = IssueLiteSerializer(issue_queryset, many=True, fields=fields if fields else None).data
+        issues = IssueLiteSerializer(
+            issue_queryset, many=True, fields=fields if fields else None
+        ).data
         issue_dict = {str(issue["id"]): issue for issue in issues}
         return Response(issue_dict, status=status.HTTP_200_OK)
 
