# Python imports
import json
import random
from collections import defaultdict
from itertools import chain

# Django imports
from django.contrib.postgres.aggregates import ArrayAgg
from django.contrib.postgres.fields import ArrayField
from django.core.serializers.json import DjangoJSONEncoder
from django.db import IntegrityError
from django.db.models import (
    Case,
    CharField,
    Exists,
    F,
    Func,
    Max,
    OuterRef,
    Prefetch,
    Q,
    UUIDField,
    Value,
    When,
)
from django.db.models.functions import Coalesce
from django.utils import timezone
from django.utils.decorators import method_decorator
from django.views.decorators.gzip import gzip_page
<<<<<<< HEAD
from rest_framework import status
from rest_framework.parsers import FormParser, MultiPartParser
=======
from django.db import IntegrityError
from django.contrib.postgres.aggregates import ArrayAgg
from django.contrib.postgres.fields import ArrayField
from django.db.models import UUIDField
from django.db.models.functions import Coalesce
>>>>>>> bce69bcb

# Third Party imports
from rest_framework.response import Response

# Module imports
from plane.app.permissions import (
    ProjectEntityPermission,
    ProjectLitePermission,
    ProjectMemberPermission,
    WorkSpaceAdminPermission,
)
from plane.app.serializers import (
    CommentReactionSerializer,
    IssueActivitySerializer,
    IssueAttachmentSerializer,
    IssueCommentSerializer,
    IssueCreateSerializer,
    IssueDetailSerializer,
    IssueFlatSerializer,
    IssueLinkSerializer,
    IssueLiteSerializer,
    IssuePropertySerializer,
    IssueReactionSerializer,
    IssueRelationSerializer,
    IssueSerializer,
    IssueSubscriberSerializer,
    LabelSerializer,
    ProjectMemberLiteSerializer,
    RelatedIssueSerializer,
)
from plane.bgtasks.issue_activites_task import issue_activity
from plane.db.models import (
    CommentReaction,
    Issue,
    IssueActivity,
    IssueAttachment,
    IssueComment,
    IssueLink,
    IssueProperty,
    IssueReaction,
    IssueRelation,
    IssueSubscriber,
    Label,
    Project,
    ProjectMember,
)
from plane.utils.grouper import group_results
from plane.utils.issue_filters import issue_filters
<<<<<<< HEAD

from . import BaseAPIView, BaseViewSet, WebhookMixin
=======
from collections import defaultdict
from plane.utils.cache import invalidate_cache
>>>>>>> bce69bcb


class IssueListEndpoint(BaseAPIView):
    permission_classes = [
        ProjectEntityPermission,
    ]

    def get(self, request, slug, project_id):
        issue_ids = request.GET.get("issues", False)

        if not issue_ids:
            return Response(
                {"error": "Issues are required"},
                status=status.HTTP_400_BAD_REQUEST,
            )

        issue_ids = [
            issue_id for issue_id in issue_ids.split(",") if issue_id != ""
        ]

        queryset = (
            Issue.issue_objects.filter(
                workspace__slug=slug, project_id=project_id, pk__in=issue_ids
            )
            .filter(workspace__slug=self.kwargs.get("slug"))
            .select_related("workspace", "project", "state", "parent")
            .prefetch_related("assignees", "labels", "issue_module__module")
            .annotate(cycle_id=F("issue_cycle__cycle_id"))
            .annotate(
                link_count=IssueLink.objects.filter(issue=OuterRef("id"))
                .order_by()
                .annotate(count=Func(F("id"), function="Count"))
                .values("count")
            )
            .annotate(
                attachment_count=IssueAttachment.objects.filter(
                    issue=OuterRef("id")
                )
                .order_by()
                .annotate(count=Func(F("id"), function="Count"))
                .values("count")
            )
            .annotate(
                sub_issues_count=Issue.issue_objects.filter(
                    parent=OuterRef("id")
                )
                .order_by()
                .annotate(count=Func(F("id"), function="Count"))
                .values("count")
            )
            .annotate(
                label_ids=Coalesce(
                    ArrayAgg(
                        "labels__id",
                        distinct=True,
                        filter=~Q(labels__id__isnull=True),
                    ),
                    Value([], output_field=ArrayField(UUIDField())),
                ),
                assignee_ids=Coalesce(
                    ArrayAgg(
                        "assignees__id",
                        distinct=True,
                        filter=~Q(assignees__id__isnull=True),
                    ),
                    Value([], output_field=ArrayField(UUIDField())),
                ),
                module_ids=Coalesce(
                    ArrayAgg(
                        "issue_module__module_id",
                        distinct=True,
                        filter=~Q(issue_module__module_id__isnull=True),
                    ),
                    Value([], output_field=ArrayField(UUIDField())),
                ),
            )
        ).distinct()

        filters = issue_filters(request.query_params, "GET")

        # Custom ordering for priority and state
        priority_order = ["urgent", "high", "medium", "low", "none"]
        state_order = [
            "backlog",
            "unstarted",
            "started",
            "completed",
            "cancelled",
        ]

        order_by_param = request.GET.get("order_by", "-created_at")

        issue_queryset = queryset.filter(**filters)

        # Priority Ordering
        if order_by_param == "priority" or order_by_param == "-priority":
            priority_order = (
                priority_order
                if order_by_param == "priority"
                else priority_order[::-1]
            )
            issue_queryset = issue_queryset.annotate(
                priority_order=Case(
                    *[
                        When(priority=p, then=Value(i))
                        for i, p in enumerate(priority_order)
                    ],
                    output_field=CharField(),
                )
            ).order_by("priority_order")

        # State Ordering
        elif order_by_param in [
            "state__name",
            "state__group",
            "-state__name",
            "-state__group",
        ]:
            state_order = (
                state_order
                if order_by_param in ["state__name", "state__group"]
                else state_order[::-1]
            )
            issue_queryset = issue_queryset.annotate(
                state_order=Case(
                    *[
                        When(state__group=state_group, then=Value(i))
                        for i, state_group in enumerate(state_order)
                    ],
                    default=Value(len(state_order)),
                    output_field=CharField(),
                )
            ).order_by("state_order")
        # assignee and label ordering
        elif order_by_param in [
            "labels__name",
            "-labels__name",
            "assignees__first_name",
            "-assignees__first_name",
        ]:
            issue_queryset = issue_queryset.annotate(
                max_values=Max(
                    order_by_param[1::]
                    if order_by_param.startswith("-")
                    else order_by_param
                )
            ).order_by(
                "-max_values"
                if order_by_param.startswith("-")
                else "max_values"
            )
        else:
            issue_queryset = issue_queryset.order_by(order_by_param)

        if self.fields or self.expand:
            issues = IssueSerializer(
                queryset, many=True, fields=self.fields, expand=self.expand
            ).data
        else:
            issues = issue_queryset.values(
                "id",
                "name",
                "state_id",
                "sort_order",
                "completed_at",
                "estimate_point",
                "priority",
                "start_date",
                "target_date",
                "sequence_id",
                "project_id",
                "parent_id",
                "cycle_id",
                "module_ids",
                "label_ids",
                "assignee_ids",
                "sub_issues_count",
                "created_at",
                "updated_at",
                "created_by",
                "updated_by",
                "attachment_count",
                "link_count",
                "is_draft",
                "archived_at",
            )
        return Response(issues, status=status.HTTP_200_OK)


class IssueViewSet(WebhookMixin, BaseViewSet):
    def get_serializer_class(self):
        return (
            IssueCreateSerializer
            if self.action in ["create", "update", "partial_update"]
            else IssueSerializer
        )

    model = Issue
    webhook_event = "issue"
    permission_classes = [
        ProjectEntityPermission,
    ]

    search_fields = [
        "name",
    ]

    filterset_fields = [
        "state__name",
        "assignees__id",
        "workspace__id",
    ]

    def get_queryset(self):
        return (
            Issue.issue_objects.filter(
                project_id=self.kwargs.get("project_id")
            )
            .filter(workspace__slug=self.kwargs.get("slug"))
            .select_related("workspace", "project", "state", "parent")
            .prefetch_related("assignees", "labels", "issue_module__module")
            .annotate(cycle_id=F("issue_cycle__cycle_id"))
            .annotate(
                link_count=IssueLink.objects.filter(issue=OuterRef("id"))
                .order_by()
                .annotate(count=Func(F("id"), function="Count"))
                .values("count")
            )
            .annotate(
                attachment_count=IssueAttachment.objects.filter(
                    issue=OuterRef("id")
                )
                .order_by()
                .annotate(count=Func(F("id"), function="Count"))
                .values("count")
            )
            .annotate(
                sub_issues_count=Issue.issue_objects.filter(
                    parent=OuterRef("id")
                )
                .order_by()
                .annotate(count=Func(F("id"), function="Count"))
                .values("count")
            )
            .annotate(
                label_ids=Coalesce(
                    ArrayAgg(
                        "labels__id",
                        distinct=True,
                        filter=~Q(labels__id__isnull=True),
                    ),
                    Value([], output_field=ArrayField(UUIDField())),
                ),
                assignee_ids=Coalesce(
                    ArrayAgg(
                        "assignees__id",
                        distinct=True,
                        filter=~Q(assignees__id__isnull=True),
                    ),
                    Value([], output_field=ArrayField(UUIDField())),
                ),
                module_ids=Coalesce(
                    ArrayAgg(
                        "issue_module__module_id",
                        distinct=True,
                        filter=~Q(issue_module__module_id__isnull=True),
                    ),
                    Value([], output_field=ArrayField(UUIDField())),
                ),
            )
        ).distinct()

    @method_decorator(gzip_page)
    def list(self, request, slug, project_id):
        filters = issue_filters(request.query_params, "GET")
        order_by_param = request.GET.get("order_by", "-created_at")

        issue_queryset = self.get_queryset().filter(**filters)
        # Custom ordering for priority and state
        priority_order = ["urgent", "high", "medium", "low", "none"]
        state_order = [
            "backlog",
            "unstarted",
            "started",
            "completed",
            "cancelled",
        ]

        # Priority Ordering
        if order_by_param == "priority" or order_by_param == "-priority":
            priority_order = (
                priority_order
                if order_by_param == "priority"
                else priority_order[::-1]
            )
            issue_queryset = issue_queryset.annotate(
                priority_order=Case(
                    *[
                        When(priority=p, then=Value(i))
                        for i, p in enumerate(priority_order)
                    ],
                    output_field=CharField(),
                )
            ).order_by("priority_order")

        # State Ordering
        elif order_by_param in [
            "state__name",
            "state__group",
            "-state__name",
            "-state__group",
        ]:
            state_order = (
                state_order
                if order_by_param in ["state__name", "state__group"]
                else state_order[::-1]
            )
            issue_queryset = issue_queryset.annotate(
                state_order=Case(
                    *[
                        When(state__group=state_group, then=Value(i))
                        for i, state_group in enumerate(state_order)
                    ],
                    default=Value(len(state_order)),
                    output_field=CharField(),
                )
            ).order_by("state_order")
        # assignee and label ordering
        elif order_by_param in [
            "labels__name",
            "-labels__name",
            "assignees__first_name",
            "-assignees__first_name",
        ]:
            issue_queryset = issue_queryset.annotate(
                max_values=Max(
                    order_by_param[1::]
                    if order_by_param.startswith("-")
                    else order_by_param
                )
            ).order_by(
                "-max_values"
                if order_by_param.startswith("-")
                else "max_values"
            )
        else:
            issue_queryset = issue_queryset.order_by(order_by_param)

        # Only use serializer when expand or fields else return by values
        if self.expand or self.fields:
            issues = IssueSerializer(
                issue_queryset,
                many=True,
                fields=self.fields,
                expand=self.expand,
            ).data
        else:
            issues = issue_queryset.values(
                "id",
                "name",
                "state_id",
                "sort_order",
                "completed_at",
                "estimate_point",
                "priority",
                "start_date",
                "target_date",
                "sequence_id",
                "project_id",
                "parent_id",
                "cycle_id",
                "module_ids",
                "label_ids",
                "assignee_ids",
                "sub_issues_count",
                "created_at",
                "updated_at",
                "created_by",
                "updated_by",
                "attachment_count",
                "link_count",
                "is_draft",
                "archived_at",
            )
        return Response(issues, status=status.HTTP_200_OK)

    def create(self, request, slug, project_id):
        project = Project.objects.get(pk=project_id)

        serializer = IssueCreateSerializer(
            data=request.data,
            context={
                "project_id": project_id,
                "workspace_id": project.workspace_id,
                "default_assignee_id": project.default_assignee_id,
            },
        )

        if serializer.is_valid():
            serializer.save()

            # Track the issue
            issue_activity.delay(
                type="issue.activity.created",
                requested_data=json.dumps(
                    self.request.data, cls=DjangoJSONEncoder
                ),
                actor_id=str(request.user.id),
                issue_id=str(serializer.data.get("id", None)),
                project_id=str(project_id),
                current_instance=None,
                epoch=int(timezone.now().timestamp()),
                notification=True,
                origin=request.META.get("HTTP_ORIGIN"),
            )
            issue = (
                self.get_queryset()
                .filter(pk=serializer.data["id"])
                .values(
                    "id",
                    "name",
                    "state_id",
                    "sort_order",
                    "completed_at",
                    "estimate_point",
                    "priority",
                    "start_date",
                    "target_date",
                    "sequence_id",
                    "project_id",
                    "parent_id",
                    "cycle_id",
                    "module_ids",
                    "label_ids",
                    "assignee_ids",
                    "sub_issues_count",
                    "created_at",
                    "updated_at",
                    "created_by",
                    "updated_by",
                    "attachment_count",
                    "link_count",
                    "is_draft",
                    "archived_at",
                )
                .first()
            )
            return Response(issue, status=status.HTTP_201_CREATED)
        return Response(serializer.errors, status=status.HTTP_400_BAD_REQUEST)

    def retrieve(self, request, slug, project_id, pk=None):
        issue = (
            self.get_queryset()
            .filter(pk=pk)
            .prefetch_related(
                Prefetch(
                    "issue_reactions",
                    queryset=IssueReaction.objects.select_related(
                        "issue", "actor"
                    ),
                )
            )
            .prefetch_related(
                Prefetch(
                    "issue_attachment",
                    queryset=IssueAttachment.objects.select_related("issue"),
                )
            )
            .prefetch_related(
                Prefetch(
                    "issue_link",
                    queryset=IssueLink.objects.select_related("created_by"),
                )
            )
            .annotate(
                is_subscribed=Exists(
                    IssueSubscriber.objects.filter(
                        workspace__slug=slug,
                        project_id=project_id,
                        issue_id=OuterRef("pk"),
                        subscriber=request.user,
                    )
                )
            )
        ).first()
        if not issue:
            return Response(
                {"error": "The required object does not exist."},
                status=status.HTTP_404_NOT_FOUND,
            )

        serializer = IssueDetailSerializer(issue, expand=self.expand)
        return Response(serializer.data, status=status.HTTP_200_OK)

    def partial_update(self, request, slug, project_id, pk=None):
        issue = self.get_queryset().filter(pk=pk).first()

        if not issue:
            return Response(
                {"error": "Issue not found"},
                status=status.HTTP_404_NOT_FOUND,
            )

        current_instance = json.dumps(
            IssueSerializer(issue).data, cls=DjangoJSONEncoder
        )

        requested_data = json.dumps(self.request.data, cls=DjangoJSONEncoder)
        serializer = IssueCreateSerializer(
            issue, data=request.data, partial=True
        )
        if serializer.is_valid():
            serializer.save()
            issue_activity.delay(
                type="issue.activity.updated",
                requested_data=requested_data,
                actor_id=str(request.user.id),
                issue_id=str(pk),
                project_id=str(project_id),
                current_instance=current_instance,
                epoch=int(timezone.now().timestamp()),
                notification=True,
                origin=request.META.get("HTTP_ORIGIN"),
            )
            issue = self.get_queryset().filter(pk=pk).first()
            return Response(status=status.HTTP_204_NO_CONTENT)
        return Response(serializer.errors, status=status.HTTP_400_BAD_REQUEST)

    def destroy(self, request, slug, project_id, pk=None):
        issue = Issue.objects.get(
            workspace__slug=slug, project_id=project_id, pk=pk
        )
        issue.delete()
        issue_activity.delay(
            type="issue.activity.deleted",
            requested_data=json.dumps({"issue_id": str(pk)}),
            actor_id=str(request.user.id),
            issue_id=str(pk),
            project_id=str(project_id),
            current_instance={},
            epoch=int(timezone.now().timestamp()),
            notification=True,
            origin=request.META.get("HTTP_ORIGIN"),
        )
        return Response(status=status.HTTP_204_NO_CONTENT)


# TODO: deprecated remove once confirmed
class UserWorkSpaceIssues(BaseAPIView):
    @method_decorator(gzip_page)
    def get(self, request, slug):
        filters = issue_filters(request.query_params, "GET")
        # Custom ordering for priority and state
        priority_order = ["urgent", "high", "medium", "low", "none"]
        state_order = [
            "backlog",
            "unstarted",
            "started",
            "completed",
            "cancelled",
        ]

        order_by_param = request.GET.get("order_by", "-created_at")

        issue_queryset = (
            Issue.issue_objects.filter(
                (
                    Q(assignees__in=[request.user])
                    | Q(created_by=request.user)
                    | Q(issue_subscribers__subscriber=request.user)
                ),
                workspace__slug=slug,
            )
            .annotate(
                sub_issues_count=Issue.issue_objects.filter(
                    parent=OuterRef("id")
                )
                .order_by()
                .annotate(count=Func(F("id"), function="Count"))
                .values("count")
            )
            .select_related("project")
            .select_related("workspace")
            .select_related("state")
            .select_related("parent")
            .prefetch_related("assignees")
            .prefetch_related("labels")
            .order_by(order_by_param)
            .annotate(
                link_count=IssueLink.objects.filter(issue=OuterRef("id"))
                .order_by()
                .annotate(count=Func(F("id"), function="Count"))
                .values("count")
            )
            .annotate(
                attachment_count=IssueAttachment.objects.filter(
                    issue=OuterRef("id")
                )
                .order_by()
                .annotate(count=Func(F("id"), function="Count"))
                .values("count")
            )
            .filter(**filters)
        ).distinct()

        # Priority Ordering
        if order_by_param == "priority" or order_by_param == "-priority":
            priority_order = (
                priority_order
                if order_by_param == "priority"
                else priority_order[::-1]
            )
            issue_queryset = issue_queryset.annotate(
                priority_order=Case(
                    *[
                        When(priority=p, then=Value(i))
                        for i, p in enumerate(priority_order)
                    ],
                    output_field=CharField(),
                )
            ).order_by("priority_order")

        # State Ordering
        elif order_by_param in [
            "state__name",
            "state__group",
            "-state__name",
            "-state__group",
        ]:
            state_order = (
                state_order
                if order_by_param in ["state__name", "state__group"]
                else state_order[::-1]
            )
            issue_queryset = issue_queryset.annotate(
                state_order=Case(
                    *[
                        When(state__group=state_group, then=Value(i))
                        for i, state_group in enumerate(state_order)
                    ],
                    default=Value(len(state_order)),
                    output_field=CharField(),
                )
            ).order_by("state_order")
        # assignee and label ordering
        elif order_by_param in [
            "labels__name",
            "-labels__name",
            "assignees__first_name",
            "-assignees__first_name",
        ]:
            issue_queryset = issue_queryset.annotate(
                max_values=Max(
                    order_by_param[1::]
                    if order_by_param.startswith("-")
                    else order_by_param
                )
            ).order_by(
                "-max_values"
                if order_by_param.startswith("-")
                else "max_values"
            )
        else:
            issue_queryset = issue_queryset.order_by(order_by_param)

        issues = IssueLiteSerializer(issue_queryset, many=True).data

        ## Grouping the results
        group_by = request.GET.get("group_by", False)
        sub_group_by = request.GET.get("sub_group_by", False)
        if sub_group_by and sub_group_by == group_by:
            return Response(
                {"error": "Group by and sub group by cannot be same"},
                status=status.HTTP_400_BAD_REQUEST,
            )

        if group_by:
            grouped_results = group_results(issues, group_by, sub_group_by)
            return Response(
                grouped_results,
                status=status.HTTP_200_OK,
            )

        return Response(issues, status=status.HTTP_200_OK)


# TODO: deprecated remove once confirmed
class WorkSpaceIssuesEndpoint(BaseAPIView):
    permission_classes = [
        WorkSpaceAdminPermission,
    ]

    @method_decorator(gzip_page)
    def get(self, request, slug):
        issues = (
            Issue.issue_objects.filter(workspace__slug=slug)
            .filter(
                project__project_projectmember__member=self.request.user,
                project__project_projectmember__is_active=True,
            )
            .order_by("-created_at")
        )
        serializer = IssueSerializer(issues, many=True)
        return Response(serializer.data, status=status.HTTP_200_OK)


class IssueActivityEndpoint(BaseAPIView):
    permission_classes = [
        ProjectEntityPermission,
    ]

    @method_decorator(gzip_page)
    def get(self, request, slug, project_id, issue_id):
        filters = {}
        if request.GET.get("created_at__gt", None) is not None:
            filters = {"created_at__gt": request.GET.get("created_at__gt")}

        issue_activities = (
            IssueActivity.objects.filter(issue_id=issue_id)
            .filter(
                ~Q(field__in=["comment", "vote", "reaction", "draft"]),
                project__project_projectmember__member=self.request.user,
                project__project_projectmember__is_active=True,
                workspace__slug=slug,
            )
            .filter(**filters)
            .select_related("actor", "workspace", "issue", "project")
        ).order_by("created_at")
        issue_comments = (
            IssueComment.objects.filter(issue_id=issue_id)
            .filter(
                project__project_projectmember__member=self.request.user,
                project__project_projectmember__is_active=True,
                workspace__slug=slug,
            )
            .filter(**filters)
            .order_by("created_at")
            .select_related("actor", "issue", "project", "workspace")
            .prefetch_related(
                Prefetch(
                    "comment_reactions",
                    queryset=CommentReaction.objects.select_related("actor"),
                )
            )
        )
        issue_activities = IssueActivitySerializer(
            issue_activities, many=True
        ).data
        issue_comments = IssueCommentSerializer(issue_comments, many=True).data

        if request.GET.get("activity_type", None) == "issue-property":
            return Response(issue_activities, status=status.HTTP_200_OK)

        if request.GET.get("activity_type", None) == "issue-comment":
            return Response(issue_comments, status=status.HTTP_200_OK)

        result_list = sorted(
            chain(issue_activities, issue_comments),
            key=lambda instance: instance["created_at"],
        )

        return Response(result_list, status=status.HTTP_200_OK)


class IssueCommentViewSet(WebhookMixin, BaseViewSet):
    serializer_class = IssueCommentSerializer
    model = IssueComment
    webhook_event = "issue_comment"
    permission_classes = [
        ProjectLitePermission,
    ]

    filterset_fields = [
        "issue__id",
        "workspace__id",
    ]

    def get_queryset(self):
        return self.filter_queryset(
            super()
            .get_queryset()
            .filter(workspace__slug=self.kwargs.get("slug"))
            .filter(project_id=self.kwargs.get("project_id"))
            .filter(issue_id=self.kwargs.get("issue_id"))
            .filter(
                project__project_projectmember__member=self.request.user,
                project__project_projectmember__is_active=True,
            )
            .select_related("project")
            .select_related("workspace")
            .select_related("issue")
            .annotate(
                is_member=Exists(
                    ProjectMember.objects.filter(
                        workspace__slug=self.kwargs.get("slug"),
                        project_id=self.kwargs.get("project_id"),
                        member_id=self.request.user.id,
                        is_active=True,
                    )
                )
            )
            .distinct()
        )

    def create(self, request, slug, project_id, issue_id):
        serializer = IssueCommentSerializer(data=request.data)
        if serializer.is_valid():
            serializer.save(
                project_id=project_id,
                issue_id=issue_id,
                actor=request.user,
            )
            issue_activity.delay(
                type="comment.activity.created",
                requested_data=json.dumps(
                    serializer.data, cls=DjangoJSONEncoder
                ),
                actor_id=str(self.request.user.id),
                issue_id=str(self.kwargs.get("issue_id")),
                project_id=str(self.kwargs.get("project_id")),
                current_instance=None,
                epoch=int(timezone.now().timestamp()),
                notification=True,
                origin=request.META.get("HTTP_ORIGIN"),
            )
            return Response(serializer.data, status=status.HTTP_201_CREATED)
        return Response(serializer.errors, status=status.HTTP_400_BAD_REQUEST)

    def partial_update(self, request, slug, project_id, issue_id, pk):
        issue_comment = IssueComment.objects.get(
            workspace__slug=slug,
            project_id=project_id,
            issue_id=issue_id,
            pk=pk,
        )
        requested_data = json.dumps(self.request.data, cls=DjangoJSONEncoder)
        current_instance = json.dumps(
            IssueCommentSerializer(issue_comment).data,
            cls=DjangoJSONEncoder,
        )
        serializer = IssueCommentSerializer(
            issue_comment, data=request.data, partial=True
        )
        if serializer.is_valid():
            serializer.save()
            issue_activity.delay(
                type="comment.activity.updated",
                requested_data=requested_data,
                actor_id=str(request.user.id),
                issue_id=str(issue_id),
                project_id=str(project_id),
                current_instance=current_instance,
                epoch=int(timezone.now().timestamp()),
                notification=True,
                origin=request.META.get("HTTP_ORIGIN"),
            )
            return Response(serializer.data, status=status.HTTP_200_OK)
        return Response(serializer.errors, status=status.HTTP_400_BAD_REQUEST)

    def destroy(self, request, slug, project_id, issue_id, pk):
        issue_comment = IssueComment.objects.get(
            workspace__slug=slug,
            project_id=project_id,
            issue_id=issue_id,
            pk=pk,
        )
        current_instance = json.dumps(
            IssueCommentSerializer(issue_comment).data,
            cls=DjangoJSONEncoder,
        )
        issue_comment.delete()
        issue_activity.delay(
            type="comment.activity.deleted",
            requested_data=json.dumps({"comment_id": str(pk)}),
            actor_id=str(request.user.id),
            issue_id=str(issue_id),
            project_id=str(project_id),
            current_instance=current_instance,
            epoch=int(timezone.now().timestamp()),
            notification=True,
            origin=request.META.get("HTTP_ORIGIN"),
        )
        return Response(status=status.HTTP_204_NO_CONTENT)


class IssueUserDisplayPropertyEndpoint(BaseAPIView):
    permission_classes = [
        ProjectLitePermission,
    ]

    def patch(self, request, slug, project_id):
        issue_property = IssueProperty.objects.get(
            user=request.user,
            project_id=project_id,
        )

        issue_property.filters = request.data.get(
            "filters", issue_property.filters
        )
        issue_property.display_filters = request.data.get(
            "display_filters", issue_property.display_filters
        )
        issue_property.display_properties = request.data.get(
            "display_properties", issue_property.display_properties
        )
        issue_property.save()
        serializer = IssuePropertySerializer(issue_property)
        return Response(serializer.data, status=status.HTTP_201_CREATED)

    def get(self, request, slug, project_id):
        issue_property, _ = IssueProperty.objects.get_or_create(
            user=request.user, project_id=project_id
        )
        serializer = IssuePropertySerializer(issue_property)
        return Response(serializer.data, status=status.HTTP_200_OK)


class LabelViewSet(BaseViewSet):
    serializer_class = LabelSerializer
    model = Label
    permission_classes = [
        ProjectMemberPermission,
    ]

    def get_queryset(self):
        return self.filter_queryset(
            super()
            .get_queryset()
            .filter(workspace__slug=self.kwargs.get("slug"))
            .filter(project_id=self.kwargs.get("project_id"))
            .filter(project__project_projectmember__member=self.request.user)
            .select_related("project")
            .select_related("workspace")
            .select_related("parent")
            .distinct()
            .order_by("sort_order")
        )

    @invalidate_cache(path="/api/workspaces/:slug/labels/", url_params=True, user=False)
    def create(self, request, slug, project_id):
        try:
            serializer = LabelSerializer(data=request.data)
            if serializer.is_valid():
                serializer.save(project_id=project_id)
                return Response(
                    serializer.data, status=status.HTTP_201_CREATED
                )
            return Response(
                serializer.errors, status=status.HTTP_400_BAD_REQUEST
            )
        except IntegrityError:
            return Response(
                {
                    "error": "Label with the same name already exists in the project"
                },
                status=status.HTTP_400_BAD_REQUEST,
            )

    @invalidate_cache(path="/api/workspaces/:slug/labels/", url_params=True, user=False)
    def partial_update(self, request, *args, **kwargs):
        return super().partial_update(request, *args, **kwargs)

    @invalidate_cache(path="/api/workspaces/:slug/labels/", url_params=True, user=False)
    def destroy(self, request, *args, **kwargs):
        return super().destroy(request, *args, **kwargs)


class BulkDeleteIssuesEndpoint(BaseAPIView):
    permission_classes = [
        ProjectEntityPermission,
    ]

    def delete(self, request, slug, project_id):
        issue_ids = request.data.get("issue_ids", [])

        if not len(issue_ids):
            return Response(
                {"error": "Issue IDs are required"},
                status=status.HTTP_400_BAD_REQUEST,
            )

        issues = Issue.issue_objects.filter(
            workspace__slug=slug, project_id=project_id, pk__in=issue_ids
        )

        total_issues = len(issues)

        issues.delete()

        return Response(
            {"message": f"{total_issues} issues were deleted"},
            status=status.HTTP_200_OK,
        )


class SubIssuesEndpoint(BaseAPIView):
    permission_classes = [
        ProjectEntityPermission,
    ]

    @method_decorator(gzip_page)
    def get(self, request, slug, project_id, issue_id):
        sub_issues = (
            Issue.issue_objects.filter(
                parent_id=issue_id, workspace__slug=slug
            )
            .select_related("workspace", "project", "state", "parent")
            .prefetch_related("assignees", "labels", "issue_module__module")
            .annotate(cycle_id=F("issue_cycle__cycle_id"))
            .annotate(
                link_count=IssueLink.objects.filter(issue=OuterRef("id"))
                .order_by()
                .annotate(count=Func(F("id"), function="Count"))
                .values("count")
            )
            .annotate(
                attachment_count=IssueAttachment.objects.filter(
                    issue=OuterRef("id")
                )
                .order_by()
                .annotate(count=Func(F("id"), function="Count"))
                .values("count")
            )
            .annotate(
                sub_issues_count=Issue.issue_objects.filter(
                    parent=OuterRef("id")
                )
                .order_by()
                .annotate(count=Func(F("id"), function="Count"))
                .values("count")
            )
            .annotate(
                label_ids=Coalesce(
                    ArrayAgg(
                        "labels__id",
                        distinct=True,
                        filter=~Q(labels__id__isnull=True),
                    ),
                    Value([], output_field=ArrayField(UUIDField())),
                ),
                assignee_ids=Coalesce(
                    ArrayAgg(
                        "assignees__id",
                        distinct=True,
                        filter=~Q(assignees__id__isnull=True),
                    ),
                    Value([], output_field=ArrayField(UUIDField())),
                ),
                module_ids=Coalesce(
                    ArrayAgg(
                        "issue_module__module_id",
                        distinct=True,
                        filter=~Q(issue_module__module_id__isnull=True),
                    ),
                    Value([], output_field=ArrayField(UUIDField())),
                ),
            )
            .annotate(state_group=F("state__group"))
        )

        # create's a dict with state group name with their respective issue id's
        result = defaultdict(list)
        for sub_issue in sub_issues:
            result[sub_issue.state_group].append(str(sub_issue.id))

        sub_issues = sub_issues.values(
            "id",
            "name",
            "state_id",
            "sort_order",
            "completed_at",
            "estimate_point",
            "priority",
            "start_date",
            "target_date",
            "sequence_id",
            "project_id",
            "parent_id",
            "cycle_id",
            "module_ids",
            "label_ids",
            "assignee_ids",
            "sub_issues_count",
            "created_at",
            "updated_at",
            "created_by",
            "updated_by",
            "attachment_count",
            "link_count",
            "is_draft",
            "archived_at",
        )
        return Response(
            {
                "sub_issues": sub_issues,
                "state_distribution": result,
            },
            status=status.HTTP_200_OK,
        )

    # Assign multiple sub issues
    def post(self, request, slug, project_id, issue_id):
        parent_issue = Issue.issue_objects.get(pk=issue_id)
        sub_issue_ids = request.data.get("sub_issue_ids", [])

        if not len(sub_issue_ids):
            return Response(
                {"error": "Sub Issue IDs are required"},
                status=status.HTTP_400_BAD_REQUEST,
            )

        sub_issues = Issue.issue_objects.filter(id__in=sub_issue_ids)

        for sub_issue in sub_issues:
            sub_issue.parent = parent_issue

        _ = Issue.objects.bulk_update(sub_issues, ["parent"], batch_size=10)

        updated_sub_issues = Issue.issue_objects.filter(
            id__in=sub_issue_ids
        ).annotate(state_group=F("state__group"))

        # Track the issue
        _ = [
            issue_activity.delay(
                type="issue.activity.updated",
                requested_data=json.dumps({"parent": str(issue_id)}),
                actor_id=str(request.user.id),
                issue_id=str(sub_issue_id),
                project_id=str(project_id),
                current_instance=json.dumps({"parent": str(sub_issue_id)}),
                epoch=int(timezone.now().timestamp()),
                notification=True,
                origin=request.META.get("HTTP_ORIGIN"),
            )
            for sub_issue_id in sub_issue_ids
        ]

        # create's a dict with state group name with their respective issue id's
        result = defaultdict(list)
        for sub_issue in updated_sub_issues:
            result[sub_issue.state_group].append(str(sub_issue.id))

        serializer = IssueSerializer(
            updated_sub_issues,
            many=True,
        )
        return Response(
            {
                "sub_issues": serializer.data,
                "state_distribution": result,
            },
            status=status.HTTP_200_OK,
        )


class IssueLinkViewSet(BaseViewSet):
    permission_classes = [
        ProjectEntityPermission,
    ]

    model = IssueLink
    serializer_class = IssueLinkSerializer

    def get_queryset(self):
        return (
            super()
            .get_queryset()
            .filter(workspace__slug=self.kwargs.get("slug"))
            .filter(project_id=self.kwargs.get("project_id"))
            .filter(issue_id=self.kwargs.get("issue_id"))
            .filter(
                project__project_projectmember__member=self.request.user,
                project__project_projectmember__is_active=True,
            )
            .order_by("-created_at")
            .distinct()
        )

    def create(self, request, slug, project_id, issue_id):
        serializer = IssueLinkSerializer(data=request.data)
        if serializer.is_valid():
            serializer.save(
                project_id=project_id,
                issue_id=issue_id,
            )
            issue_activity.delay(
                type="link.activity.created",
                requested_data=json.dumps(
                    serializer.data, cls=DjangoJSONEncoder
                ),
                actor_id=str(self.request.user.id),
                issue_id=str(self.kwargs.get("issue_id")),
                project_id=str(self.kwargs.get("project_id")),
                current_instance=None,
                epoch=int(timezone.now().timestamp()),
                notification=True,
                origin=request.META.get("HTTP_ORIGIN"),
            )
            return Response(serializer.data, status=status.HTTP_201_CREATED)
        return Response(serializer.errors, status=status.HTTP_400_BAD_REQUEST)

    def partial_update(self, request, slug, project_id, issue_id, pk):
        issue_link = IssueLink.objects.get(
            workspace__slug=slug,
            project_id=project_id,
            issue_id=issue_id,
            pk=pk,
        )
        requested_data = json.dumps(request.data, cls=DjangoJSONEncoder)
        current_instance = json.dumps(
            IssueLinkSerializer(issue_link).data,
            cls=DjangoJSONEncoder,
        )
        serializer = IssueLinkSerializer(
            issue_link, data=request.data, partial=True
        )
        if serializer.is_valid():
            serializer.save()
            issue_activity.delay(
                type="link.activity.updated",
                requested_data=requested_data,
                actor_id=str(request.user.id),
                issue_id=str(issue_id),
                project_id=str(project_id),
                current_instance=current_instance,
                epoch=int(timezone.now().timestamp()),
                notification=True,
                origin=request.META.get("HTTP_ORIGIN"),
            )
            return Response(serializer.data, status=status.HTTP_200_OK)
        return Response(serializer.errors, status=status.HTTP_400_BAD_REQUEST)

    def destroy(self, request, slug, project_id, issue_id, pk):
        issue_link = IssueLink.objects.get(
            workspace__slug=slug,
            project_id=project_id,
            issue_id=issue_id,
            pk=pk,
        )
        current_instance = json.dumps(
            IssueLinkSerializer(issue_link).data,
            cls=DjangoJSONEncoder,
        )
        issue_activity.delay(
            type="link.activity.deleted",
            requested_data=json.dumps({"link_id": str(pk)}),
            actor_id=str(request.user.id),
            issue_id=str(issue_id),
            project_id=str(project_id),
            current_instance=current_instance,
            epoch=int(timezone.now().timestamp()),
            notification=True,
            origin=request.META.get("HTTP_ORIGIN"),
        )
        issue_link.delete()
        return Response(status=status.HTTP_204_NO_CONTENT)


class BulkCreateIssueLabelsEndpoint(BaseAPIView):
    def post(self, request, slug, project_id):
        label_data = request.data.get("label_data", [])
        project = Project.objects.get(pk=project_id)

        labels = Label.objects.bulk_create(
            [
                Label(
                    name=label.get("name", "Migrated"),
                    description=label.get("description", "Migrated Issue"),
                    color="#" + "%06x" % random.randint(0, 0xFFFFFF),
                    project_id=project_id,
                    workspace_id=project.workspace_id,
                    created_by=request.user,
                    updated_by=request.user,
                )
                for label in label_data
            ],
            batch_size=50,
            ignore_conflicts=True,
        )

        return Response(
            {"labels": LabelSerializer(labels, many=True).data},
            status=status.HTTP_201_CREATED,
        )


class IssueAttachmentEndpoint(BaseAPIView):
    serializer_class = IssueAttachmentSerializer
    permission_classes = [
        ProjectEntityPermission,
    ]
    model = IssueAttachment
    parser_classes = (MultiPartParser, FormParser)

    def post(self, request, slug, project_id, issue_id):
        serializer = IssueAttachmentSerializer(data=request.data)
        if serializer.is_valid():
            serializer.save(project_id=project_id, issue_id=issue_id)
            issue_activity.delay(
                type="attachment.activity.created",
                requested_data=None,
                actor_id=str(self.request.user.id),
                issue_id=str(self.kwargs.get("issue_id", None)),
                project_id=str(self.kwargs.get("project_id", None)),
                current_instance=json.dumps(
                    serializer.data,
                    cls=DjangoJSONEncoder,
                ),
                epoch=int(timezone.now().timestamp()),
                notification=True,
                origin=request.META.get("HTTP_ORIGIN"),
            )
            return Response(serializer.data, status=status.HTTP_201_CREATED)
        return Response(serializer.errors, status=status.HTTP_400_BAD_REQUEST)

    def delete(self, request, slug, project_id, issue_id, pk):
        issue_attachment = IssueAttachment.objects.get(pk=pk)
        issue_attachment.asset.delete(save=False)
        issue_attachment.delete()
        issue_activity.delay(
            type="attachment.activity.deleted",
            requested_data=None,
            actor_id=str(self.request.user.id),
            issue_id=str(self.kwargs.get("issue_id", None)),
            project_id=str(self.kwargs.get("project_id", None)),
            current_instance=None,
            epoch=int(timezone.now().timestamp()),
            notification=True,
            origin=request.META.get("HTTP_ORIGIN"),
        )

        return Response(status=status.HTTP_204_NO_CONTENT)

    def get(self, request, slug, project_id, issue_id):
        issue_attachments = IssueAttachment.objects.filter(
            issue_id=issue_id, workspace__slug=slug, project_id=project_id
        )
        serializer = IssueAttachmentSerializer(issue_attachments, many=True)
        return Response(serializer.data, status=status.HTTP_200_OK)


class IssueArchiveViewSet(BaseViewSet):
    permission_classes = [
        ProjectEntityPermission,
    ]
    serializer_class = IssueFlatSerializer
    model = Issue

    def get_queryset(self):
        return (
            Issue.objects.annotate(
                sub_issues_count=Issue.objects.filter(parent=OuterRef("id"))
                .order_by()
                .annotate(count=Func(F("id"), function="Count"))
                .values("count")
            )
            .filter(archived_at__isnull=False)
            .filter(project_id=self.kwargs.get("project_id"))
            .filter(workspace__slug=self.kwargs.get("slug"))
            .select_related("workspace", "project", "state", "parent")
            .prefetch_related("assignees", "labels", "issue_module__module")
            .annotate(cycle_id=F("issue_cycle__cycle_id"))
            .annotate(
                link_count=IssueLink.objects.filter(issue=OuterRef("id"))
                .order_by()
                .annotate(count=Func(F("id"), function="Count"))
                .values("count")
            )
            .annotate(
                attachment_count=IssueAttachment.objects.filter(
                    issue=OuterRef("id")
                )
                .order_by()
                .annotate(count=Func(F("id"), function="Count"))
                .values("count")
            )
            .annotate(
                sub_issues_count=Issue.issue_objects.filter(
                    parent=OuterRef("id")
                )
                .order_by()
                .annotate(count=Func(F("id"), function="Count"))
                .values("count")
            )
            .annotate(
                label_ids=Coalesce(
                    ArrayAgg(
                        "labels__id",
                        distinct=True,
                        filter=~Q(labels__id__isnull=True),
                    ),
                    Value([], output_field=ArrayField(UUIDField())),
                ),
                assignee_ids=Coalesce(
                    ArrayAgg(
                        "assignees__id",
                        distinct=True,
                        filter=~Q(assignees__id__isnull=True),
                    ),
                    Value([], output_field=ArrayField(UUIDField())),
                ),
                module_ids=Coalesce(
                    ArrayAgg(
                        "issue_module__module_id",
                        distinct=True,
                        filter=~Q(issue_module__module_id__isnull=True),
                    ),
                    Value([], output_field=ArrayField(UUIDField())),
                ),
            )
        )

    @method_decorator(gzip_page)
    def list(self, request, slug, project_id):
        filters = issue_filters(request.query_params, "GET")
        show_sub_issues = request.GET.get("show_sub_issues", "true")

        # Custom ordering for priority and state
        priority_order = ["urgent", "high", "medium", "low", "none"]
        state_order = [
            "backlog",
            "unstarted",
            "started",
            "completed",
            "cancelled",
        ]

        order_by_param = request.GET.get("order_by", "-created_at")

        issue_queryset = self.get_queryset().filter(**filters)

        # Priority Ordering
        if order_by_param == "priority" or order_by_param == "-priority":
            priority_order = (
                priority_order
                if order_by_param == "priority"
                else priority_order[::-1]
            )
            issue_queryset = issue_queryset.annotate(
                priority_order=Case(
                    *[
                        When(priority=p, then=Value(i))
                        for i, p in enumerate(priority_order)
                    ],
                    output_field=CharField(),
                )
            ).order_by("priority_order")

        # State Ordering
        elif order_by_param in [
            "state__name",
            "state__group",
            "-state__name",
            "-state__group",
        ]:
            state_order = (
                state_order
                if order_by_param in ["state__name", "state__group"]
                else state_order[::-1]
            )
            issue_queryset = issue_queryset.annotate(
                state_order=Case(
                    *[
                        When(state__group=state_group, then=Value(i))
                        for i, state_group in enumerate(state_order)
                    ],
                    default=Value(len(state_order)),
                    output_field=CharField(),
                )
            ).order_by("state_order")
        # assignee and label ordering
        elif order_by_param in [
            "labels__name",
            "-labels__name",
            "assignees__first_name",
            "-assignees__first_name",
        ]:
            issue_queryset = issue_queryset.annotate(
                max_values=Max(
                    order_by_param[1::]
                    if order_by_param.startswith("-")
                    else order_by_param
                )
            ).order_by(
                "-max_values"
                if order_by_param.startswith("-")
                else "max_values"
            )
        else:
            issue_queryset = issue_queryset.order_by(order_by_param)

        issue_queryset = (
            issue_queryset
            if show_sub_issues == "true"
            else issue_queryset.filter(parent__isnull=True)
        )
        if self.expand or self.fields:
            issues = IssueSerializer(
                issue_queryset,
                many=True,
                fields=self.fields,
            ).data
        else:
            issues = issue_queryset.values(
                "id",
                "name",
                "state_id",
                "sort_order",
                "completed_at",
                "estimate_point",
                "priority",
                "start_date",
                "target_date",
                "sequence_id",
                "project_id",
                "parent_id",
                "cycle_id",
                "module_ids",
                "label_ids",
                "assignee_ids",
                "sub_issues_count",
                "created_at",
                "updated_at",
                "created_by",
                "updated_by",
                "attachment_count",
                "link_count",
                "is_draft",
                "archived_at",
            )
        return Response(issues, status=status.HTTP_200_OK)

    def retrieve(self, request, slug, project_id, pk=None):
        issue = (
            self.get_queryset()
            .filter(pk=pk)
            .prefetch_related(
                Prefetch(
                    "issue_reactions",
                    queryset=IssueReaction.objects.select_related(
                        "issue", "actor"
                    ),
                )
            )
            .prefetch_related(
                Prefetch(
                    "issue_attachment",
                    queryset=IssueAttachment.objects.select_related("issue"),
                )
            )
            .prefetch_related(
                Prefetch(
                    "issue_link",
                    queryset=IssueLink.objects.select_related("created_by"),
                )
            )
            .annotate(
                is_subscribed=Exists(
                    IssueSubscriber.objects.filter(
                        workspace__slug=slug,
                        project_id=project_id,
                        issue_id=OuterRef("pk"),
                        subscriber=request.user,
                    )
                )
            )
        ).first()
        if not issue:
            return Response(
                {"error": "The required object does not exist."},
                status=status.HTTP_404_NOT_FOUND,
            )
        serializer = IssueDetailSerializer(issue, expand=self.expand)
        return Response(serializer.data, status=status.HTTP_200_OK)

    def archive(self, request, slug, project_id, pk=None):
        issue = Issue.issue_objects.get(
            workspace__slug=slug,
            project_id=project_id,
            pk=pk,
        )
        if issue.state.group not in ["completed", "cancelled"]:
            return Response(
                {
                    "error": "Can only archive completed or cancelled state group issue"
                },
                status=status.HTTP_400_BAD_REQUEST,
            )
        issue_activity.delay(
            type="issue.activity.updated",
            requested_data=json.dumps(
                {
                    "archived_at": str(timezone.now().date()),
                    "automation": False,
                }
            ),
            actor_id=str(request.user.id),
            issue_id=str(issue.id),
            project_id=str(project_id),
            current_instance=json.dumps(
                IssueSerializer(issue).data, cls=DjangoJSONEncoder
            ),
            epoch=int(timezone.now().timestamp()),
            notification=True,
            origin=request.META.get("HTTP_ORIGIN"),
        )
        issue.archived_at = timezone.now().date()
        issue.save()

        return Response(
            {"archived_at": str(issue.archived_at)}, status=status.HTTP_200_OK
        )

    def unarchive(self, request, slug, project_id, pk=None):
        issue = Issue.objects.get(
            workspace__slug=slug,
            project_id=project_id,
            archived_at__isnull=False,
            pk=pk,
        )
        issue_activity.delay(
            type="issue.activity.updated",
            requested_data=json.dumps({"archived_at": None}),
            actor_id=str(request.user.id),
            issue_id=str(issue.id),
            project_id=str(project_id),
            current_instance=json.dumps(
                IssueSerializer(issue).data, cls=DjangoJSONEncoder
            ),
            epoch=int(timezone.now().timestamp()),
            notification=True,
            origin=request.META.get("HTTP_ORIGIN"),
        )
        issue.archived_at = None
        issue.save()

        return Response(status=status.HTTP_204_NO_CONTENT)


class IssueSubscriberViewSet(BaseViewSet):
    serializer_class = IssueSubscriberSerializer
    model = IssueSubscriber

    permission_classes = [
        ProjectEntityPermission,
    ]

    def get_permissions(self):
        if self.action in ["subscribe", "unsubscribe", "subscription_status"]:
            self.permission_classes = [
                ProjectLitePermission,
            ]
        else:
            self.permission_classes = [
                ProjectEntityPermission,
            ]

        return super(IssueSubscriberViewSet, self).get_permissions()

    def perform_create(self, serializer):
        serializer.save(
            project_id=self.kwargs.get("project_id"),
            issue_id=self.kwargs.get("issue_id"),
        )

    def get_queryset(self):
        return (
            super()
            .get_queryset()
            .filter(workspace__slug=self.kwargs.get("slug"))
            .filter(project_id=self.kwargs.get("project_id"))
            .filter(issue_id=self.kwargs.get("issue_id"))
            .filter(
                project__project_projectmember__member=self.request.user,
                project__project_projectmember__is_active=True,
            )
            .order_by("-created_at")
            .distinct()
        )

    def list(self, request, slug, project_id, issue_id):
        members = ProjectMember.objects.filter(
            workspace__slug=slug,
            project_id=project_id,
            is_active=True,
        ).select_related("member")
        serializer = ProjectMemberLiteSerializer(members, many=True)
        return Response(serializer.data, status=status.HTTP_200_OK)

    def destroy(self, request, slug, project_id, issue_id, subscriber_id):
        issue_subscriber = IssueSubscriber.objects.get(
            project=project_id,
            subscriber=subscriber_id,
            workspace__slug=slug,
            issue=issue_id,
        )
        issue_subscriber.delete()
        return Response(
            status=status.HTTP_204_NO_CONTENT,
        )

    def subscribe(self, request, slug, project_id, issue_id):
        if IssueSubscriber.objects.filter(
            issue_id=issue_id,
            subscriber=request.user,
            workspace__slug=slug,
            project=project_id,
        ).exists():
            return Response(
                {"message": "User already subscribed to the issue."},
                status=status.HTTP_400_BAD_REQUEST,
            )

        subscriber = IssueSubscriber.objects.create(
            issue_id=issue_id,
            subscriber_id=request.user.id,
            project_id=project_id,
        )
        serializer = IssueSubscriberSerializer(subscriber)
        return Response(serializer.data, status=status.HTTP_201_CREATED)

    def unsubscribe(self, request, slug, project_id, issue_id):
        issue_subscriber = IssueSubscriber.objects.get(
            project=project_id,
            subscriber=request.user,
            workspace__slug=slug,
            issue=issue_id,
        )
        issue_subscriber.delete()
        return Response(
            status=status.HTTP_204_NO_CONTENT,
        )

    def subscription_status(self, request, slug, project_id, issue_id):
        issue_subscriber = IssueSubscriber.objects.filter(
            issue=issue_id,
            subscriber=request.user,
            workspace__slug=slug,
            project=project_id,
        ).exists()
        return Response(
            {"subscribed": issue_subscriber}, status=status.HTTP_200_OK
        )


class IssueReactionViewSet(BaseViewSet):
    serializer_class = IssueReactionSerializer
    model = IssueReaction
    permission_classes = [
        ProjectLitePermission,
    ]

    def get_queryset(self):
        return (
            super()
            .get_queryset()
            .filter(workspace__slug=self.kwargs.get("slug"))
            .filter(project_id=self.kwargs.get("project_id"))
            .filter(issue_id=self.kwargs.get("issue_id"))
            .filter(
                project__project_projectmember__member=self.request.user,
                project__project_projectmember__is_active=True,
            )
            .order_by("-created_at")
            .distinct()
        )

    def create(self, request, slug, project_id, issue_id):
        serializer = IssueReactionSerializer(data=request.data)
        if serializer.is_valid():
            serializer.save(
                issue_id=issue_id,
                project_id=project_id,
                actor=request.user,
            )
            issue_activity.delay(
                type="issue_reaction.activity.created",
                requested_data=json.dumps(request.data, cls=DjangoJSONEncoder),
                actor_id=str(request.user.id),
                issue_id=str(issue_id),
                project_id=str(project_id),
                current_instance=None,
                epoch=int(timezone.now().timestamp()),
                notification=True,
                origin=request.META.get("HTTP_ORIGIN"),
            )
            return Response(serializer.data, status=status.HTTP_201_CREATED)
        return Response(serializer.errors, status=status.HTTP_400_BAD_REQUEST)

    def destroy(self, request, slug, project_id, issue_id, reaction_code):
        issue_reaction = IssueReaction.objects.get(
            workspace__slug=slug,
            project_id=project_id,
            issue_id=issue_id,
            reaction=reaction_code,
            actor=request.user,
        )
        issue_activity.delay(
            type="issue_reaction.activity.deleted",
            requested_data=None,
            actor_id=str(self.request.user.id),
            issue_id=str(self.kwargs.get("issue_id", None)),
            project_id=str(self.kwargs.get("project_id", None)),
            current_instance=json.dumps(
                {
                    "reaction": str(reaction_code),
                    "identifier": str(issue_reaction.id),
                }
            ),
            epoch=int(timezone.now().timestamp()),
            notification=True,
            origin=request.META.get("HTTP_ORIGIN"),
        )
        issue_reaction.delete()
        return Response(status=status.HTTP_204_NO_CONTENT)


class CommentReactionViewSet(BaseViewSet):
    serializer_class = CommentReactionSerializer
    model = CommentReaction
    permission_classes = [
        ProjectLitePermission,
    ]

    def get_queryset(self):
        return (
            super()
            .get_queryset()
            .filter(workspace__slug=self.kwargs.get("slug"))
            .filter(project_id=self.kwargs.get("project_id"))
            .filter(comment_id=self.kwargs.get("comment_id"))
            .filter(
                project__project_projectmember__member=self.request.user,
                project__project_projectmember__is_active=True,
            )
            .order_by("-created_at")
            .distinct()
        )

    def create(self, request, slug, project_id, comment_id):
        serializer = CommentReactionSerializer(data=request.data)
        if serializer.is_valid():
            serializer.save(
                project_id=project_id,
                actor_id=request.user.id,
                comment_id=comment_id,
            )
            issue_activity.delay(
                type="comment_reaction.activity.created",
                requested_data=json.dumps(request.data, cls=DjangoJSONEncoder),
                actor_id=str(request.user.id),
                issue_id=None,
                project_id=str(project_id),
                current_instance=None,
                epoch=int(timezone.now().timestamp()),
                notification=True,
                origin=request.META.get("HTTP_ORIGIN"),
            )
            return Response(serializer.data, status=status.HTTP_201_CREATED)
        return Response(serializer.errors, status=status.HTTP_400_BAD_REQUEST)

    def destroy(self, request, slug, project_id, comment_id, reaction_code):
        comment_reaction = CommentReaction.objects.get(
            workspace__slug=slug,
            project_id=project_id,
            comment_id=comment_id,
            reaction=reaction_code,
            actor=request.user,
        )
        issue_activity.delay(
            type="comment_reaction.activity.deleted",
            requested_data=None,
            actor_id=str(self.request.user.id),
            issue_id=None,
            project_id=str(self.kwargs.get("project_id", None)),
            current_instance=json.dumps(
                {
                    "reaction": str(reaction_code),
                    "identifier": str(comment_reaction.id),
                    "comment_id": str(comment_id),
                }
            ),
            epoch=int(timezone.now().timestamp()),
            notification=True,
            origin=request.META.get("HTTP_ORIGIN"),
        )
        comment_reaction.delete()
        return Response(status=status.HTTP_204_NO_CONTENT)


class IssueRelationViewSet(BaseViewSet):
    serializer_class = IssueRelationSerializer
    model = IssueRelation
    permission_classes = [
        ProjectEntityPermission,
    ]

    def get_queryset(self):
        return self.filter_queryset(
            super()
            .get_queryset()
            .filter(workspace__slug=self.kwargs.get("slug"))
            .filter(project_id=self.kwargs.get("project_id"))
            .filter(issue_id=self.kwargs.get("issue_id"))
            .filter(
                project__project_projectmember__member=self.request.user,
                project__project_projectmember__is_active=True,
            )
            .select_related("project")
            .select_related("workspace")
            .select_related("issue")
            .distinct()
        )

    def list(self, request, slug, project_id, issue_id):
        issue_relations = (
            IssueRelation.objects.filter(
                Q(issue_id=issue_id) | Q(related_issue=issue_id)
            )
            .filter(workspace__slug=self.kwargs.get("slug"))
            .select_related("project")
            .select_related("workspace")
            .select_related("issue")
            .order_by("-created_at")
            .distinct()
        )

        blocking_issues = issue_relations.filter(
            relation_type="blocked_by", related_issue_id=issue_id
        )
        blocked_by_issues = issue_relations.filter(
            relation_type="blocked_by", issue_id=issue_id
        )
        duplicate_issues = issue_relations.filter(
            issue_id=issue_id, relation_type="duplicate"
        )
        duplicate_issues_related = issue_relations.filter(
            related_issue_id=issue_id, relation_type="duplicate"
        )
        relates_to_issues = issue_relations.filter(
            issue_id=issue_id, relation_type="relates_to"
        )
        relates_to_issues_related = issue_relations.filter(
            related_issue_id=issue_id, relation_type="relates_to"
        )

        blocked_by_issues_serialized = IssueRelationSerializer(
            blocked_by_issues, many=True
        ).data
        duplicate_issues_serialized = IssueRelationSerializer(
            duplicate_issues, many=True
        ).data
        relates_to_issues_serialized = IssueRelationSerializer(
            relates_to_issues, many=True
        ).data

        # revere relation for blocked by issues
        blocking_issues_serialized = RelatedIssueSerializer(
            blocking_issues, many=True
        ).data
        # reverse relation for duplicate issues
        duplicate_issues_related_serialized = RelatedIssueSerializer(
            duplicate_issues_related, many=True
        ).data
        # reverse relation for related issues
        relates_to_issues_related_serialized = RelatedIssueSerializer(
            relates_to_issues_related, many=True
        ).data

        response_data = {
            "blocking": blocking_issues_serialized,
            "blocked_by": blocked_by_issues_serialized,
            "duplicate": duplicate_issues_serialized
            + duplicate_issues_related_serialized,
            "relates_to": relates_to_issues_serialized
            + relates_to_issues_related_serialized,
        }

        return Response(response_data, status=status.HTTP_200_OK)

    def create(self, request, slug, project_id, issue_id):
        relation_type = request.data.get("relation_type", None)
        issues = request.data.get("issues", [])
        project = Project.objects.get(pk=project_id)

        issue_relation = IssueRelation.objects.bulk_create(
            [
                IssueRelation(
                    issue_id=(
                        issue if relation_type == "blocking" else issue_id
                    ),
                    related_issue_id=(
                        issue_id if relation_type == "blocking" else issue
                    ),
                    relation_type=(
                        "blocked_by"
                        if relation_type == "blocking"
                        else relation_type
                    ),
                    project_id=project_id,
                    workspace_id=project.workspace_id,
                    created_by=request.user,
                    updated_by=request.user,
                )
                for issue in issues
            ],
            batch_size=10,
            ignore_conflicts=True,
        )

        issue_activity.delay(
            type="issue_relation.activity.created",
            requested_data=json.dumps(request.data, cls=DjangoJSONEncoder),
            actor_id=str(request.user.id),
            issue_id=str(issue_id),
            project_id=str(project_id),
            current_instance=None,
            epoch=int(timezone.now().timestamp()),
            notification=True,
            origin=request.META.get("HTTP_ORIGIN"),
        )

        if relation_type == "blocking":
            return Response(
                RelatedIssueSerializer(issue_relation, many=True).data,
                status=status.HTTP_201_CREATED,
            )
        else:
            return Response(
                IssueRelationSerializer(issue_relation, many=True).data,
                status=status.HTTP_201_CREATED,
            )

    def remove_relation(self, request, slug, project_id, issue_id):
        relation_type = request.data.get("relation_type", None)
        related_issue = request.data.get("related_issue", None)

        if relation_type == "blocking":
            issue_relation = IssueRelation.objects.get(
                workspace__slug=slug,
                project_id=project_id,
                issue_id=related_issue,
                related_issue_id=issue_id,
            )
        else:
            issue_relation = IssueRelation.objects.get(
                workspace__slug=slug,
                project_id=project_id,
                issue_id=issue_id,
                related_issue_id=related_issue,
            )
        current_instance = json.dumps(
            IssueRelationSerializer(issue_relation).data,
            cls=DjangoJSONEncoder,
        )
        issue_relation.delete()
        issue_activity.delay(
            type="issue_relation.activity.deleted",
            requested_data=json.dumps(request.data, cls=DjangoJSONEncoder),
            actor_id=str(request.user.id),
            issue_id=str(issue_id),
            project_id=str(project_id),
            current_instance=current_instance,
            epoch=int(timezone.now().timestamp()),
            notification=True,
            origin=request.META.get("HTTP_ORIGIN"),
        )
        return Response(status=status.HTTP_204_NO_CONTENT)


class IssueDraftViewSet(BaseViewSet):
    permission_classes = [
        ProjectEntityPermission,
    ]
    serializer_class = IssueFlatSerializer
    model = Issue

    def get_queryset(self):
        return (
            Issue.objects.filter(project_id=self.kwargs.get("project_id"))
            .filter(workspace__slug=self.kwargs.get("slug"))
            .filter(is_draft=True)
            .select_related("workspace", "project", "state", "parent")
            .prefetch_related("assignees", "labels", "issue_module__module")
            .annotate(cycle_id=F("issue_cycle__cycle_id"))
            .annotate(
                link_count=IssueLink.objects.filter(issue=OuterRef("id"))
                .order_by()
                .annotate(count=Func(F("id"), function="Count"))
                .values("count")
            )
            .annotate(
                attachment_count=IssueAttachment.objects.filter(
                    issue=OuterRef("id")
                )
                .order_by()
                .annotate(count=Func(F("id"), function="Count"))
                .values("count")
            )
            .annotate(
                sub_issues_count=Issue.issue_objects.filter(
                    parent=OuterRef("id")
                )
                .order_by()
                .annotate(count=Func(F("id"), function="Count"))
                .values("count")
            )
            .annotate(
                label_ids=Coalesce(
                    ArrayAgg(
                        "labels__id",
                        distinct=True,
                        filter=~Q(labels__id__isnull=True),
                    ),
                    Value([], output_field=ArrayField(UUIDField())),
                ),
                assignee_ids=Coalesce(
                    ArrayAgg(
                        "assignees__id",
                        distinct=True,
                        filter=~Q(assignees__id__isnull=True),
                    ),
                    Value([], output_field=ArrayField(UUIDField())),
                ),
                module_ids=Coalesce(
                    ArrayAgg(
                        "issue_module__module_id",
                        distinct=True,
                        filter=~Q(issue_module__module_id__isnull=True),
                    ),
                    Value([], output_field=ArrayField(UUIDField())),
                ),
            )
        ).distinct()

    @method_decorator(gzip_page)
    def list(self, request, slug, project_id):
        filters = issue_filters(request.query_params, "GET")
        # Custom ordering for priority and state
        priority_order = ["urgent", "high", "medium", "low", "none"]
        state_order = [
            "backlog",
            "unstarted",
            "started",
            "completed",
            "cancelled",
        ]

        order_by_param = request.GET.get("order_by", "-created_at")

        issue_queryset = self.get_queryset().filter(**filters)

        # Priority Ordering
        if order_by_param == "priority" or order_by_param == "-priority":
            priority_order = (
                priority_order
                if order_by_param == "priority"
                else priority_order[::-1]
            )
            issue_queryset = issue_queryset.annotate(
                priority_order=Case(
                    *[
                        When(priority=p, then=Value(i))
                        for i, p in enumerate(priority_order)
                    ],
                    output_field=CharField(),
                )
            ).order_by("priority_order")

        # State Ordering
        elif order_by_param in [
            "state__name",
            "state__group",
            "-state__name",
            "-state__group",
        ]:
            state_order = (
                state_order
                if order_by_param in ["state__name", "state__group"]
                else state_order[::-1]
            )
            issue_queryset = issue_queryset.annotate(
                state_order=Case(
                    *[
                        When(state__group=state_group, then=Value(i))
                        for i, state_group in enumerate(state_order)
                    ],
                    default=Value(len(state_order)),
                    output_field=CharField(),
                )
            ).order_by("state_order")
        # assignee and label ordering
        elif order_by_param in [
            "labels__name",
            "-labels__name",
            "assignees__first_name",
            "-assignees__first_name",
        ]:
            issue_queryset = issue_queryset.annotate(
                max_values=Max(
                    order_by_param[1::]
                    if order_by_param.startswith("-")
                    else order_by_param
                )
            ).order_by(
                "-max_values"
                if order_by_param.startswith("-")
                else "max_values"
            )
        else:
            issue_queryset = issue_queryset.order_by(order_by_param)

        # Only use serializer when expand else return by values
        if self.expand or self.fields:
            issues = IssueSerializer(
                issue_queryset,
                many=True,
                fields=self.fields,
                expand=self.expand,
            ).data
        else:
            issues = issue_queryset.values(
                "id",
                "name",
                "state_id",
                "sort_order",
                "completed_at",
                "estimate_point",
                "priority",
                "start_date",
                "target_date",
                "sequence_id",
                "project_id",
                "parent_id",
                "cycle_id",
                "module_ids",
                "label_ids",
                "assignee_ids",
                "sub_issues_count",
                "created_at",
                "updated_at",
                "created_by",
                "updated_by",
                "attachment_count",
                "link_count",
                "is_draft",
                "archived_at",
            )
        return Response(issues, status=status.HTTP_200_OK)

    def create(self, request, slug, project_id):
        project = Project.objects.get(pk=project_id)

        serializer = IssueCreateSerializer(
            data=request.data,
            context={
                "project_id": project_id,
                "workspace_id": project.workspace_id,
                "default_assignee_id": project.default_assignee_id,
            },
        )

        if serializer.is_valid():
            serializer.save(is_draft=True)

            # Track the issue
            issue_activity.delay(
                type="issue_draft.activity.created",
                requested_data=json.dumps(
                    self.request.data, cls=DjangoJSONEncoder
                ),
                actor_id=str(request.user.id),
                issue_id=str(serializer.data.get("id", None)),
                project_id=str(project_id),
                current_instance=None,
                epoch=int(timezone.now().timestamp()),
                notification=True,
                origin=request.META.get("HTTP_ORIGIN"),
            )
            issue = (
                self.get_queryset().filter(pk=serializer.data["id"]).first()
            )
            return Response(
                IssueSerializer(issue).data, status=status.HTTP_201_CREATED
            )
        return Response(serializer.errors, status=status.HTTP_400_BAD_REQUEST)

    def partial_update(self, request, slug, project_id, pk):
        issue = self.get_queryset().filter(pk=pk).first()

        if not issue:
            return Response(
                {"error": "Issue does not exist"},
                status=status.HTTP_404_NOT_FOUND,
            )

        serializer = IssueCreateSerializer(
            issue, data=request.data, partial=True
        )

        if serializer.is_valid():
            serializer.save()
            issue_activity.delay(
                type="issue_draft.activity.updated",
                requested_data=json.dumps(request.data, cls=DjangoJSONEncoder),
                actor_id=str(self.request.user.id),
                issue_id=str(self.kwargs.get("pk", None)),
                project_id=str(self.kwargs.get("project_id", None)),
                current_instance=json.dumps(
                    IssueSerializer(issue).data,
                    cls=DjangoJSONEncoder,
                ),
                epoch=int(timezone.now().timestamp()),
                notification=True,
                origin=request.META.get("HTTP_ORIGIN"),
            )
            return Response(status=status.HTTP_204_NO_CONTENT)
        return Response(serializer.errors, status=status.HTTP_400_BAD_REQUEST)

    def retrieve(self, request, slug, project_id, pk=None):
        issue = (
            self.get_queryset()
            .filter(pk=pk)
            .prefetch_related(
                Prefetch(
                    "issue_reactions",
                    queryset=IssueReaction.objects.select_related(
                        "issue", "actor"
                    ),
                )
            )
            .prefetch_related(
                Prefetch(
                    "issue_attachment",
                    queryset=IssueAttachment.objects.select_related("issue"),
                )
            )
            .prefetch_related(
                Prefetch(
                    "issue_link",
                    queryset=IssueLink.objects.select_related("created_by"),
                )
            )
            .annotate(
                is_subscribed=Exists(
                    IssueSubscriber.objects.filter(
                        workspace__slug=slug,
                        project_id=project_id,
                        issue_id=OuterRef("pk"),
                        subscriber=request.user,
                    )
                )
            )
        ).first()

        if not issue:
            return Response(
                {"error": "The required object does not exist."},
                status=status.HTTP_404_NOT_FOUND,
            )
        serializer = IssueDetailSerializer(issue, expand=self.expand)
        return Response(serializer.data, status=status.HTTP_200_OK)

    def destroy(self, request, slug, project_id, pk=None):
        issue = Issue.objects.get(
            workspace__slug=slug, project_id=project_id, pk=pk
        )
        issue.delete()
        issue_activity.delay(
            type="issue_draft.activity.deleted",
            requested_data=json.dumps({"issue_id": str(pk)}),
            actor_id=str(request.user.id),
            issue_id=str(pk),
            project_id=str(project_id),
            current_instance={},
            epoch=int(timezone.now().timestamp()),
            notification=True,
            origin=request.META.get("HTTP_ORIGIN"),
        )
        return Response(status=status.HTTP_204_NO_CONTENT)<|MERGE_RESOLUTION|>--- conflicted
+++ resolved
@@ -27,16 +27,8 @@
 from django.utils import timezone
 from django.utils.decorators import method_decorator
 from django.views.decorators.gzip import gzip_page
-<<<<<<< HEAD
 from rest_framework import status
 from rest_framework.parsers import FormParser, MultiPartParser
-=======
-from django.db import IntegrityError
-from django.contrib.postgres.aggregates import ArrayAgg
-from django.contrib.postgres.fields import ArrayField
-from django.db.models import UUIDField
-from django.db.models.functions import Coalesce
->>>>>>> bce69bcb
 
 # Third Party imports
 from rest_framework.response import Response
@@ -83,15 +75,11 @@
     Project,
     ProjectMember,
 )
+from plane.utils.cache import invalidate_cache
 from plane.utils.grouper import group_results
 from plane.utils.issue_filters import issue_filters
-<<<<<<< HEAD
 
 from . import BaseAPIView, BaseViewSet, WebhookMixin
-=======
-from collections import defaultdict
-from plane.utils.cache import invalidate_cache
->>>>>>> bce69bcb
 
 
 class IssueListEndpoint(BaseAPIView):
@@ -1030,7 +1018,9 @@
             .order_by("sort_order")
         )
 
-    @invalidate_cache(path="/api/workspaces/:slug/labels/", url_params=True, user=False)
+    @invalidate_cache(
+        path="/api/workspaces/:slug/labels/", url_params=True, user=False
+    )
     def create(self, request, slug, project_id):
         try:
             serializer = LabelSerializer(data=request.data)
@@ -1050,11 +1040,15 @@
                 status=status.HTTP_400_BAD_REQUEST,
             )
 
-    @invalidate_cache(path="/api/workspaces/:slug/labels/", url_params=True, user=False)
+    @invalidate_cache(
+        path="/api/workspaces/:slug/labels/", url_params=True, user=False
+    )
     def partial_update(self, request, *args, **kwargs):
         return super().partial_update(request, *args, **kwargs)
 
-    @invalidate_cache(path="/api/workspaces/:slug/labels/", url_params=True, user=False)
+    @invalidate_cache(
+        path="/api/workspaces/:slug/labels/", url_params=True, user=False
+    )
     def destroy(self, request, *args, **kwargs):
         return super().destroy(request, *args, **kwargs)
 
