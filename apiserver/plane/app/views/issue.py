--- conflicted
+++ resolved
@@ -1036,7 +1036,6 @@
                 status=status.HTTP_400_BAD_REQUEST,
             )
 
-<<<<<<< HEAD
     @invalidate_cache(path="/api/workspaces/:slug/labels/", url_params=True, user=False)
     def partial_update(self, request, *args, **kwargs):
         return super().partial_update(request, *args, **kwargs)
@@ -1044,24 +1043,6 @@
     @invalidate_cache(path="/api/workspaces/:slug/labels/", url_params=True, user=False)
     def destroy(self, request, *args, **kwargs):
         return super().destroy(request, *args, **kwargs)
-=======
-    def get_queryset(self):
-        return self.filter_queryset(
-            super()
-            .get_queryset()
-            .filter(workspace__slug=self.kwargs.get("slug"))
-            .filter(project_id=self.kwargs.get("project_id"))
-            .filter(
-                project__project_projectmember__member=self.request.user,
-                project__project_projectmember__is_active=True,
-            )
-            .select_related("project")
-            .select_related("workspace")
-            .select_related("parent")
-            .distinct()
-            .order_by("sort_order")
-        )
->>>>>>> b4adb82d
 
 
 class BulkDeleteIssuesEndpoint(BaseAPIView):
