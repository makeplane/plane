--- conflicted
+++ resolved
@@ -326,11 +326,7 @@
                     ArrayAgg(
                         "labels__id",
                         distinct=True,
-<<<<<<< HEAD
-                        filter=~models.Q(labels__id__isnull=True),
-=======
                         filter=~Q(labels__id__isnull=True),
->>>>>>> b1a5e487
                     ),
                     Value([], output_field=ArrayField(UUIDField())),
                 ),
@@ -338,11 +334,7 @@
                     ArrayAgg(
                         "assignees__id",
                         distinct=True,
-<<<<<<< HEAD
-                        filter=~models.Q(assignees__id__isnull=True),
-=======
                         filter=~Q(assignees__id__isnull=True),
->>>>>>> b1a5e487
                     ),
                     Value([], output_field=ArrayField(UUIDField())),
                 ),
@@ -350,11 +342,7 @@
                     ArrayAgg(
                         "issue_module__module_id",
                         distinct=True,
-<<<<<<< HEAD
-                        filter=~models.Q(issue_module__module_id__isnull=True),
-=======
                         filter=~Q(issue_module__module_id__isnull=True),
->>>>>>> b1a5e487
                     ),
                     Value([], output_field=ArrayField(UUIDField())),
                 ),
@@ -607,44 +595,8 @@
                 notification=True,
                 origin=request.META.get("HTTP_ORIGIN"),
             )
-<<<<<<< HEAD
             issue = self.get_queryset().filter(pk=pk).first()
             return Response(status=status.HTTP_204_NO_CONTENT)
-=======
-            issue = (
-                self.get_queryset()
-                .filter(pk=pk)
-                .values(
-                    "id",
-                    "name",
-                    "state_id",
-                    "sort_order",
-                    "completed_at",
-                    "estimate_point",
-                    "priority",
-                    "start_date",
-                    "target_date",
-                    "sequence_id",
-                    "project_id",
-                    "parent_id",
-                    "cycle_id",
-                    "module_ids",
-                    "label_ids",
-                    "assignee_ids",
-                    "sub_issues_count",
-                    "created_at",
-                    "updated_at",
-                    "created_by",
-                    "updated_by",
-                    "attachment_count",
-                    "link_count",
-                    "is_draft",
-                    "archived_at",
-                )
-                .first()
-            )
-            return Response(issue, status=status.HTTP_200_OK)
->>>>>>> b1a5e487
         return Response(serializer.errors, status=status.HTTP_400_BAD_REQUEST)
 
     def destroy(self, request, slug, project_id, pk=None):
