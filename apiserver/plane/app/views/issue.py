# Python imports
import json
import random
from itertools import chain

# Django imports
from django.db import models
from django.utils import timezone
from django.db.models import (
    Prefetch,
    OuterRef,
    Func,
    F,
    Q,
    Count,
    Case,
    Value,
    CharField,
    When,
    Exists,
    Max,
    IntegerField,
)
from django.core.serializers.json import DjangoJSONEncoder
from django.utils.decorators import method_decorator
from django.views.decorators.gzip import gzip_page
from django.db import IntegrityError

# Third Party imports
from rest_framework.response import Response
from rest_framework import status
from rest_framework.parsers import MultiPartParser, FormParser

# Module imports
from . import BaseViewSet, BaseAPIView, WebhookMixin
from plane.app.serializers import (
    IssueActivitySerializer,
    IssueCommentSerializer,
    IssuePropertySerializer,
    IssueSerializer,
    IssueCreateSerializer,
    LabelSerializer,
    IssueFlatSerializer,
    IssueLinkSerializer,
    IssueLiteSerializer,
    IssueAttachmentSerializer,
    IssueSubscriberSerializer,
    ProjectMemberLiteSerializer,
    IssueReactionSerializer,
    CommentReactionSerializer,
    IssueVoteSerializer,
    IssueRelationSerializer,
    RelatedIssueSerializer,
    IssuePublicSerializer,
    IssueRelationLiteSerializer,
)
from plane.app.permissions import (
    ProjectEntityPermission,
    WorkSpaceAdminPermission,
    ProjectMemberPermission,
    ProjectLitePermission,
)
from plane.db.models import (
    Project,
    Issue,
    IssueActivity,
    IssueComment,
    IssueProperty,
    Label,
    IssueLink,
    IssueAttachment,
    State,
    IssueSubscriber,
    ProjectMember,
    IssueReaction,
    CommentReaction,
    ProjectDeployBoard,
    IssueVote,
    IssueRelation,
    ProjectPublicMember,
)
from plane.bgtasks.issue_activites_task import issue_activity
from plane.utils.grouper import group_results
from plane.utils.issue_filters import issue_filters
from collections import defaultdict

class IssueViewSet(WebhookMixin, BaseViewSet):
    def get_serializer_class(self):
        return (
            IssueCreateSerializer
            if self.action in ["create", "update", "partial_update"]
            else IssueSerializer
        )

    model = Issue
    webhook_event = "issue"
    permission_classes = [
        ProjectEntityPermission,
    ]

    search_fields = [
        "name",
    ]

    filterset_fields = [
        "state__name",
        "assignees__id",
        "workspace__id",
    ]

    def get_queryset(self):
        return (
            Issue.issue_objects.filter(
                project_id=self.kwargs.get("project_id")
            )
            .filter(workspace__slug=self.kwargs.get("slug"))
            .select_related("project")
            .select_related("workspace")
            .select_related("state")
            .select_related("parent")
            .prefetch_related("assignees")
            .prefetch_related("labels")
            .prefetch_related(
                Prefetch(
                    "issue_reactions",
                    queryset=IssueReaction.objects.select_related("actor"),
                )
            )
            .annotate(cycle_id=F("issue_cycle__cycle_id"))
            .annotate(module_id=F("issue_module__module_id"))
            .annotate(
                link_count=IssueLink.objects.filter(issue=OuterRef("id"))
                .order_by()
                .annotate(count=Func(F("id"), function="Count"))
                .values("count")
            )
            .annotate(
                attachment_count=IssueAttachment.objects.filter(
                    issue=OuterRef("id")
                )
                .order_by()
                .annotate(count=Func(F("id"), function="Count"))
                .values("count")
            )
            .annotate(
                sub_issues_count=Issue.issue_objects.filter(
                    parent=OuterRef("id")
                )
                .order_by()
                .annotate(count=Func(F("id"), function="Count"))
                .values("count")
            )
        ).distinct()

    @method_decorator(gzip_page)
    def list(self, request, slug, project_id):
        filters = issue_filters(request.query_params, "GET")

        # Custom ordering for priority and state
        priority_order = ["urgent", "high", "medium", "low", "none"]
        state_order = [
            "backlog",
            "unstarted",
            "started",
            "completed",
            "cancelled",
        ]

        order_by_param = request.GET.get("order_by", "-created_at")

        issue_queryset = self.get_queryset().filter(**filters)

        # Priority Ordering
        if order_by_param == "priority" or order_by_param == "-priority":
            priority_order = (
                priority_order
                if order_by_param == "priority"
                else priority_order[::-1]
            )
            issue_queryset = issue_queryset.annotate(
                priority_order=Case(
                    *[
                        When(priority=p, then=Value(i))
                        for i, p in enumerate(priority_order)
                    ],
                    output_field=CharField(),
                )
            ).order_by("priority_order")

        # State Ordering
        elif order_by_param in [
            "state__name",
            "state__group",
            "-state__name",
            "-state__group",
        ]:
            state_order = (
                state_order
                if order_by_param in ["state__name", "state__group"]
                else state_order[::-1]
            )
            issue_queryset = issue_queryset.annotate(
                state_order=Case(
                    *[
                        When(state__group=state_group, then=Value(i))
                        for i, state_group in enumerate(state_order)
                    ],
                    default=Value(len(state_order)),
                    output_field=CharField(),
                )
            ).order_by("state_order")
        # assignee and label ordering
        elif order_by_param in [
            "labels__name",
            "-labels__name",
            "assignees__first_name",
            "-assignees__first_name",
        ]:
            issue_queryset = issue_queryset.annotate(
                max_values=Max(
                    order_by_param[1::]
                    if order_by_param.startswith("-")
                    else order_by_param
                )
            ).order_by(
                "-max_values"
                if order_by_param.startswith("-")
                else "max_values"
            )
        else:
            issue_queryset = issue_queryset.order_by(order_by_param)

        issues = IssueSerializer(
            issue_queryset, many=True, fields=self.fields, expand=self.expand
        ).data
        return Response(issues, status=status.HTTP_200_OK)

    def create(self, request, slug, project_id):
        project = Project.objects.get(pk=project_id)

        serializer = IssueCreateSerializer(
            data=request.data,
            context={
                "project_id": project_id,
                "workspace_id": project.workspace_id,
                "default_assignee_id": project.default_assignee_id,
            },
        )

        if serializer.is_valid():
            serializer.save()

            # Track the issue
            issue_activity.delay(
                type="issue.activity.created",
                requested_data=json.dumps(
                    self.request.data, cls=DjangoJSONEncoder
                ),
                actor_id=str(request.user.id),
                issue_id=str(serializer.data.get("id", None)),
                project_id=str(project_id),
                current_instance=None,
                epoch=int(timezone.now().timestamp()),
            )
            issue = (
                self.get_queryset().filter(pk=serializer.data["id"]).first()
            )
            serializer = IssueSerializer(issue)
            return Response(serializer.data, status=status.HTTP_201_CREATED)
        return Response(serializer.errors, status=status.HTTP_400_BAD_REQUEST)

    def retrieve(self, request, slug, project_id, pk=None):
        issue = self.get_queryset().filter(pk=pk).first()
        return Response(
            IssueSerializer(
                issue, fields=self.fields, expand=self.expand
            ).data,
            status=status.HTTP_200_OK,
        )

    def partial_update(self, request, slug, project_id, pk=None):
        issue = Issue.objects.get(
            workspace__slug=slug, project_id=project_id, pk=pk
        )
        current_instance = json.dumps(
            IssueSerializer(issue).data, cls=DjangoJSONEncoder
        )
        requested_data = json.dumps(self.request.data, cls=DjangoJSONEncoder)
        serializer = IssueCreateSerializer(
            issue, data=request.data, partial=True
        )
        if serializer.is_valid():
            serializer.save()
            issue_activity.delay(
                type="issue.activity.updated",
                requested_data=requested_data,
                actor_id=str(request.user.id),
                issue_id=str(pk),
                project_id=str(project_id),
                current_instance=current_instance,
                epoch=int(timezone.now().timestamp()),
            )
            issue = self.get_queryset().filter(pk=pk).first()
            return Response(
                IssueSerializer(issue).data, status=status.HTTP_200_OK
            )
        return Response(serializer.errors, status=status.HTTP_400_BAD_REQUEST)

    def destroy(self, request, slug, project_id, pk=None):
        issue = Issue.objects.get(
            workspace__slug=slug, project_id=project_id, pk=pk
        )
        current_instance = json.dumps(
            IssueSerializer(issue).data, cls=DjangoJSONEncoder
        )
        issue.delete()
        issue_activity.delay(
            type="issue.activity.deleted",
            requested_data=json.dumps({"issue_id": str(pk)}),
            actor_id=str(request.user.id),
            issue_id=str(pk),
            project_id=str(project_id),
            current_instance=current_instance,
            epoch=int(timezone.now().timestamp()),
        )
        return Response(status=status.HTTP_204_NO_CONTENT)


class UserWorkSpaceIssues(BaseAPIView):
    @method_decorator(gzip_page)
    def get(self, request, slug):
        filters = issue_filters(request.query_params, "GET")
        # Custom ordering for priority and state
        priority_order = ["urgent", "high", "medium", "low", "none"]
        state_order = [
            "backlog",
            "unstarted",
            "started",
            "completed",
            "cancelled",
        ]

        order_by_param = request.GET.get("order_by", "-created_at")

        issue_queryset = (
            Issue.issue_objects.filter(
                (
                    Q(assignees__in=[request.user])
                    | Q(created_by=request.user)
                    | Q(issue_subscribers__subscriber=request.user)
                ),
                workspace__slug=slug,
            )
            .annotate(
                sub_issues_count=Issue.issue_objects.filter(
                    parent=OuterRef("id")
                )
                .order_by()
                .annotate(count=Func(F("id"), function="Count"))
                .values("count")
            )
            .select_related("project")
            .select_related("workspace")
            .select_related("state")
            .select_related("parent")
            .prefetch_related("assignees")
            .prefetch_related("labels")
            .order_by(order_by_param)
            .annotate(
                link_count=IssueLink.objects.filter(issue=OuterRef("id"))
                .order_by()
                .annotate(count=Func(F("id"), function="Count"))
                .values("count")
            )
            .annotate(
                attachment_count=IssueAttachment.objects.filter(
                    issue=OuterRef("id")
                )
                .order_by()
                .annotate(count=Func(F("id"), function="Count"))
                .values("count")
            )
            .prefetch_related(
                Prefetch(
                    "issue_reactions",
                    queryset=IssueReaction.objects.select_related("actor"),
                )
            )
            .filter(**filters)
        ).distinct()

        # Priority Ordering
        if order_by_param == "priority" or order_by_param == "-priority":
            priority_order = (
                priority_order
                if order_by_param == "priority"
                else priority_order[::-1]
            )
            issue_queryset = issue_queryset.annotate(
                priority_order=Case(
                    *[
                        When(priority=p, then=Value(i))
                        for i, p in enumerate(priority_order)
                    ],
                    output_field=CharField(),
                )
            ).order_by("priority_order")

        # State Ordering
        elif order_by_param in [
            "state__name",
            "state__group",
            "-state__name",
            "-state__group",
        ]:
            state_order = (
                state_order
                if order_by_param in ["state__name", "state__group"]
                else state_order[::-1]
            )
            issue_queryset = issue_queryset.annotate(
                state_order=Case(
                    *[
                        When(state__group=state_group, then=Value(i))
                        for i, state_group in enumerate(state_order)
                    ],
                    default=Value(len(state_order)),
                    output_field=CharField(),
                )
            ).order_by("state_order")
        # assignee and label ordering
        elif order_by_param in [
            "labels__name",
            "-labels__name",
            "assignees__first_name",
            "-assignees__first_name",
        ]:
            issue_queryset = issue_queryset.annotate(
                max_values=Max(
                    order_by_param[1::]
                    if order_by_param.startswith("-")
                    else order_by_param
                )
            ).order_by(
                "-max_values"
                if order_by_param.startswith("-")
                else "max_values"
            )
        else:
            issue_queryset = issue_queryset.order_by(order_by_param)

        issues = IssueLiteSerializer(issue_queryset, many=True).data

        ## Grouping the results
        group_by = request.GET.get("group_by", False)
        sub_group_by = request.GET.get("sub_group_by", False)
        if sub_group_by and sub_group_by == group_by:
            return Response(
                {"error": "Group by and sub group by cannot be same"},
                status=status.HTTP_400_BAD_REQUEST,
            )

        if group_by:
            grouped_results = group_results(issues, group_by, sub_group_by)
            return Response(
                grouped_results,
                status=status.HTTP_200_OK,
            )

        return Response(issues, status=status.HTTP_200_OK)


class WorkSpaceIssuesEndpoint(BaseAPIView):
    permission_classes = [
        WorkSpaceAdminPermission,
    ]

    @method_decorator(gzip_page)
    def get(self, request, slug):
        issues = (
            Issue.issue_objects.filter(workspace__slug=slug)
            .filter(project__project_projectmember__member=self.request.user)
            .order_by("-created_at")
        )
        serializer = IssueSerializer(issues, many=True)
        return Response(serializer.data, status=status.HTTP_200_OK)


class IssueActivityEndpoint(BaseAPIView):
    permission_classes = [
        ProjectEntityPermission,
    ]

    @method_decorator(gzip_page)
    def get(self, request, slug, project_id, issue_id):
        issue_activities = (
            IssueActivity.objects.filter(issue_id=issue_id)
            .filter(
                ~Q(field__in=["comment", "vote", "reaction", "draft"]),
                project__project_projectmember__member=self.request.user,
            )
            .select_related("actor", "workspace", "issue", "project")
        ).order_by("created_at")
        issue_comments = (
            IssueComment.objects.filter(issue_id=issue_id)
            .filter(project__project_projectmember__member=self.request.user)
            .order_by("created_at")
            .select_related("actor", "issue", "project", "workspace")
            .prefetch_related(
                Prefetch(
                    "comment_reactions",
                    queryset=CommentReaction.objects.select_related("actor"),
                )
            )
        )
        issue_activities = IssueActivitySerializer(
            issue_activities, many=True
        ).data
        issue_comments = IssueCommentSerializer(issue_comments, many=True).data

        result_list = sorted(
            chain(issue_activities, issue_comments),
            key=lambda instance: instance["created_at"],
        )

        return Response(result_list, status=status.HTTP_200_OK)


class IssueCommentViewSet(WebhookMixin, BaseViewSet):
    serializer_class = IssueCommentSerializer
    model = IssueComment
    webhook_event = "issue_comment"
    permission_classes = [
        ProjectLitePermission,
    ]

    filterset_fields = [
        "issue__id",
        "workspace__id",
    ]

    def get_queryset(self):
        return self.filter_queryset(
            super()
            .get_queryset()
            .filter(workspace__slug=self.kwargs.get("slug"))
            .filter(project_id=self.kwargs.get("project_id"))
            .filter(issue_id=self.kwargs.get("issue_id"))
            .filter(project__project_projectmember__member=self.request.user)
            .select_related("project")
            .select_related("workspace")
            .select_related("issue")
            .annotate(
                is_member=Exists(
                    ProjectMember.objects.filter(
                        workspace__slug=self.kwargs.get("slug"),
                        project_id=self.kwargs.get("project_id"),
                        member_id=self.request.user.id,
                        is_active=True,
                    )
                )
            )
            .distinct()
        )

    def create(self, request, slug, project_id, issue_id):
        serializer = IssueCommentSerializer(data=request.data)
        if serializer.is_valid():
            serializer.save(
                project_id=project_id,
                issue_id=issue_id,
                actor=request.user,
            )
            issue_activity.delay(
                type="comment.activity.created",
                requested_data=json.dumps(
                    serializer.data, cls=DjangoJSONEncoder
                ),
                actor_id=str(self.request.user.id),
                issue_id=str(self.kwargs.get("issue_id")),
                project_id=str(self.kwargs.get("project_id")),
                current_instance=None,
                epoch=int(timezone.now().timestamp()),
            )
            return Response(serializer.data, status=status.HTTP_201_CREATED)
        return Response(serializer.errors, status=status.HTTP_400_BAD_REQUEST)

    def partial_update(self, request, slug, project_id, issue_id, pk):
        issue_comment = IssueComment.objects.get(
            workspace__slug=slug,
            project_id=project_id,
            issue_id=issue_id,
            pk=pk,
        )
        requested_data = json.dumps(self.request.data, cls=DjangoJSONEncoder)
        current_instance = json.dumps(
            IssueCommentSerializer(issue_comment).data,
            cls=DjangoJSONEncoder,
        )
        serializer = IssueCommentSerializer(
            issue_comment, data=request.data, partial=True
        )
        if serializer.is_valid():
            serializer.save()
            issue_activity.delay(
                type="comment.activity.updated",
                requested_data=requested_data,
                actor_id=str(request.user.id),
                issue_id=str(issue_id),
                project_id=str(project_id),
                current_instance=current_instance,
                epoch=int(timezone.now().timestamp()),
            )
            return Response(serializer.data, status=status.HTTP_200_OK)
        return Response(serializer.errors, status=status.HTTP_400_BAD_REQUEST)

    def destroy(self, request, slug, project_id, issue_id, pk):
        issue_comment = IssueComment.objects.get(
            workspace__slug=slug,
            project_id=project_id,
            issue_id=issue_id,
            pk=pk,
        )
        current_instance = json.dumps(
            IssueCommentSerializer(issue_comment).data,
            cls=DjangoJSONEncoder,
        )
        issue_comment.delete()
        issue_activity.delay(
            type="comment.activity.deleted",
            requested_data=json.dumps({"comment_id": str(pk)}),
            actor_id=str(request.user.id),
            issue_id=str(issue_id),
            project_id=str(project_id),
            current_instance=current_instance,
            epoch=int(timezone.now().timestamp()),
        )
        return Response(status=status.HTTP_204_NO_CONTENT)


class IssueUserDisplayPropertyEndpoint(BaseAPIView):
    permission_classes = [
        ProjectLitePermission,
    ]

    def patch(self, request, slug, project_id):
        issue_property = IssueProperty.objects.get(
            user=request.user,
            project_id=project_id,
        )

        issue_property.filters = request.data.get(
            "filters", issue_property.filters
        )
        issue_property.display_filters = request.data.get(
            "display_filters", issue_property.display_filters
        )
        issue_property.display_properties = request.data.get(
            "display_properties", issue_property.display_properties
        )
        issue_property.save()
        serializer = IssuePropertySerializer(issue_property)
        return Response(serializer.data, status=status.HTTP_201_CREATED)

    def get(self, request, slug, project_id):
        issue_property, _ = IssueProperty.objects.get_or_create(
            user=request.user, project_id=project_id
        )
        serializer = IssuePropertySerializer(issue_property)
        return Response(serializer.data, status=status.HTTP_200_OK)


class LabelViewSet(BaseViewSet):
    serializer_class = LabelSerializer
    model = Label
    permission_classes = [
        ProjectMemberPermission,
    ]

    def create(self, request, slug, project_id):
        try:
            serializer = LabelSerializer(data=request.data)
            if serializer.is_valid():
                serializer.save(project_id=project_id)
                return Response(
                    serializer.data, status=status.HTTP_201_CREATED
                )
            return Response(
                serializer.errors, status=status.HTTP_400_BAD_REQUEST
            )
        except IntegrityError:
            return Response(
                {
                    "error": "Label with the same name already exists in the project"
                },
                status=status.HTTP_400_BAD_REQUEST,
            )

    def get_queryset(self):
        return self.filter_queryset(
            super()
            .get_queryset()
            .filter(workspace__slug=self.kwargs.get("slug"))
            .filter(project_id=self.kwargs.get("project_id"))
            .filter(project__project_projectmember__member=self.request.user)
            .select_related("project")
            .select_related("workspace")
            .select_related("parent")
            .distinct()
            .order_by("sort_order")
        )


class BulkDeleteIssuesEndpoint(BaseAPIView):
    permission_classes = [
        ProjectEntityPermission,
    ]

    def delete(self, request, slug, project_id):
        issue_ids = request.data.get("issue_ids", [])

        if not len(issue_ids):
            return Response(
                {"error": "Issue IDs are required"},
                status=status.HTTP_400_BAD_REQUEST,
            )

        issues = Issue.issue_objects.filter(
            workspace__slug=slug, project_id=project_id, pk__in=issue_ids
        )

        total_issues = len(issues)

        issues.delete()

        return Response(
            {"message": f"{total_issues} issues were deleted"},
            status=status.HTTP_200_OK,
        )


class SubIssuesEndpoint(BaseAPIView):
    permission_classes = [
        ProjectEntityPermission,
    ]

    @method_decorator(gzip_page)
    def get(self, request, slug, project_id, issue_id):
        sub_issues = (
            Issue.issue_objects.filter(
                parent_id=issue_id, workspace__slug=slug
            )
            .select_related("project")
            .select_related("workspace")
            .select_related("state")
            .select_related("parent")
            .prefetch_related("assignees")
            .prefetch_related("labels")
            .annotate(
                sub_issues_count=Issue.issue_objects.filter(
                    parent=OuterRef("id")
                )
                .order_by()
                .annotate(count=Func(F("id"), function="Count"))
                .values("count")
            )
            .annotate(
                link_count=IssueLink.objects.filter(issue=OuterRef("id"))
                .order_by()
                .annotate(count=Func(F("id"), function="Count"))
                .values("count")
            )
            .annotate(
                attachment_count=IssueAttachment.objects.filter(
                    issue=OuterRef("id")
                )
                .order_by()
                .annotate(count=Func(F("id"), function="Count"))
                .values("count")
            )
            .prefetch_related(
                Prefetch(
                    "issue_reactions",
                    queryset=IssueReaction.objects.select_related("actor"),
                )
            )
            .annotate(state_group=F("state__group"))
        )

<<<<<<< HEAD
        # create's a dict with state group name with their respective issue id's
        result = defaultdict(list)
        for sub_issue in sub_issues:
            result[sub_issue.state_group].append(str(sub_issue.id))
=======
        state_distribution = (
            State.objects.filter(
                workspace__slug=slug, state_issue__parent_id=issue_id
            )
            .annotate(state_group=F("group"))
            .values("state_group")
            .annotate(state_count=Count("state_group"))
            .order_by("state_group")
        )

        result = {
            item["state_group"]: item["state_count"]
            for item in state_distribution
        }
>>>>>>> e9ef3fb3

        serializer = IssueSerializer(
            sub_issues,
            many=True,
        )
        return Response(
            {
                "sub_issues": serializer.data,
                "state_distribution": result,
            },
            status=status.HTTP_200_OK,
        )

    # Assign multiple sub issues
    def post(self, request, slug, project_id, issue_id):
        parent_issue = Issue.issue_objects.get(pk=issue_id)
        sub_issue_ids = request.data.get("sub_issue_ids", [])

        if not len(sub_issue_ids):
            return Response(
                {"error": "Sub Issue IDs are required"},
                status=status.HTTP_400_BAD_REQUEST,
            )

        sub_issues = Issue.issue_objects.filter(id__in=sub_issue_ids)

        for sub_issue in sub_issues:
            sub_issue.parent = parent_issue

        _ = Issue.objects.bulk_update(sub_issues, ["parent"], batch_size=10)

        updated_sub_issues = Issue.issue_objects.filter(id__in=sub_issue_ids).annotate(state_group=F("state__group"))

        # Track the issue
        _ = [
            issue_activity.delay(
                type="issue.activity.updated",
                requested_data=json.dumps({"parent": str(issue_id)}),
                actor_id=str(request.user.id),
                issue_id=str(sub_issue_id),
                project_id=str(project_id),
                current_instance=json.dumps({"parent": str(sub_issue_id)}),
                epoch=int(timezone.now().timestamp()),
            )
            for sub_issue_id in sub_issue_ids
        ]
    
        # create's a dict with state group name with their respective issue id's
        result = defaultdict(list)
        for sub_issue in updated_sub_issues:
            result[sub_issue.state_group].append(str(sub_issue.id))

        serializer = IssueSerializer(
            updated_sub_issues,
            many=True,
        )
        return Response(
            {
                "sub_issues": serializer.data,
                "state_distribution": result,
            },
            status=status.HTTP_200_OK,
        )
    


class IssueLinkViewSet(BaseViewSet):
    permission_classes = [
        ProjectEntityPermission,
    ]

    model = IssueLink
    serializer_class = IssueLinkSerializer

    def get_queryset(self):
        return (
            super()
            .get_queryset()
            .filter(workspace__slug=self.kwargs.get("slug"))
            .filter(project_id=self.kwargs.get("project_id"))
            .filter(issue_id=self.kwargs.get("issue_id"))
            .filter(project__project_projectmember__member=self.request.user)
            .order_by("-created_at")
            .distinct()
        )

    def create(self, request, slug, project_id, issue_id):
        serializer = IssueLinkSerializer(data=request.data)
        if serializer.is_valid():
            serializer.save(
                project_id=project_id,
                issue_id=issue_id,
            )
            issue_activity.delay(
                type="link.activity.created",
                requested_data=json.dumps(
                    serializer.data, cls=DjangoJSONEncoder
                ),
                actor_id=str(self.request.user.id),
                issue_id=str(self.kwargs.get("issue_id")),
                project_id=str(self.kwargs.get("project_id")),
                current_instance=None,
                epoch=int(timezone.now().timestamp()),
            )
            return Response(serializer.data, status=status.HTTP_201_CREATED)
        return Response(serializer.errors, status=status.HTTP_400_BAD_REQUEST)

    def partial_update(self, request, slug, project_id, issue_id, pk):
        issue_link = IssueLink.objects.get(
            workspace__slug=slug,
            project_id=project_id,
            issue_id=issue_id,
            pk=pk,
        )
        requested_data = json.dumps(request.data, cls=DjangoJSONEncoder)
        current_instance = json.dumps(
            IssueLinkSerializer(issue_link).data,
            cls=DjangoJSONEncoder,
        )
        serializer = IssueLinkSerializer(
            issue_link, data=request.data, partial=True
        )
        if serializer.is_valid():
            serializer.save()
            issue_activity.delay(
                type="link.activity.updated",
                requested_data=requested_data,
                actor_id=str(request.user.id),
                issue_id=str(issue_id),
                project_id=str(project_id),
                current_instance=current_instance,
                epoch=int(timezone.now().timestamp()),
            )
            return Response(serializer.data, status=status.HTTP_200_OK)
        return Response(serializer.errors, status=status.HTTP_400_BAD_REQUEST)

    def destroy(self, request, slug, project_id, issue_id, pk):
        issue_link = IssueLink.objects.get(
            workspace__slug=slug,
            project_id=project_id,
            issue_id=issue_id,
            pk=pk,
        )
        current_instance = json.dumps(
            IssueLinkSerializer(issue_link).data,
            cls=DjangoJSONEncoder,
        )
        issue_activity.delay(
            type="link.activity.deleted",
            requested_data=json.dumps({"link_id": str(pk)}),
            actor_id=str(request.user.id),
            issue_id=str(issue_id),
            project_id=str(project_id),
            current_instance=current_instance,
            epoch=int(timezone.now().timestamp()),
        )
        issue_link.delete()
        return Response(status=status.HTTP_204_NO_CONTENT)


class BulkCreateIssueLabelsEndpoint(BaseAPIView):
    def post(self, request, slug, project_id):
        label_data = request.data.get("label_data", [])
        project = Project.objects.get(pk=project_id)

        labels = Label.objects.bulk_create(
            [
                Label(
                    name=label.get("name", "Migrated"),
                    description=label.get("description", "Migrated Issue"),
                    color="#" + "%06x" % random.randint(0, 0xFFFFFF),
                    project_id=project_id,
                    workspace_id=project.workspace_id,
                    created_by=request.user,
                    updated_by=request.user,
                )
                for label in label_data
            ],
            batch_size=50,
            ignore_conflicts=True,
        )

        return Response(
            {"labels": LabelSerializer(labels, many=True).data},
            status=status.HTTP_201_CREATED,
        )


class IssueAttachmentEndpoint(BaseAPIView):
    serializer_class = IssueAttachmentSerializer
    permission_classes = [
        ProjectEntityPermission,
    ]
    model = IssueAttachment
    parser_classes = (MultiPartParser, FormParser)

    def post(self, request, slug, project_id, issue_id):
        serializer = IssueAttachmentSerializer(data=request.data)
        if serializer.is_valid():
            serializer.save(project_id=project_id, issue_id=issue_id)
            issue_activity.delay(
                type="attachment.activity.created",
                requested_data=None,
                actor_id=str(self.request.user.id),
                issue_id=str(self.kwargs.get("issue_id", None)),
                project_id=str(self.kwargs.get("project_id", None)),
                current_instance=json.dumps(
                    serializer.data,
                    cls=DjangoJSONEncoder,
                ),
                epoch=int(timezone.now().timestamp()),
            )
            return Response(serializer.data, status=status.HTTP_201_CREATED)
        return Response(serializer.errors, status=status.HTTP_400_BAD_REQUEST)

    def delete(self, request, slug, project_id, issue_id, pk):
        issue_attachment = IssueAttachment.objects.get(pk=pk)
        issue_attachment.asset.delete(save=False)
        issue_attachment.delete()
        issue_activity.delay(
            type="attachment.activity.deleted",
            requested_data=None,
            actor_id=str(self.request.user.id),
            issue_id=str(self.kwargs.get("issue_id", None)),
            project_id=str(self.kwargs.get("project_id", None)),
            current_instance=None,
            epoch=int(timezone.now().timestamp()),
        )

        return Response(status=status.HTTP_204_NO_CONTENT)

    def get(self, request, slug, project_id, issue_id):
        issue_attachments = IssueAttachment.objects.filter(
            issue_id=issue_id, workspace__slug=slug, project_id=project_id
        )
        serializer = IssueAttachmentSerializer(issue_attachments, many=True)
        return Response(serializer.data, status=status.HTTP_200_OK)


class IssueArchiveViewSet(BaseViewSet):
    permission_classes = [
        ProjectEntityPermission,
    ]
    serializer_class = IssueFlatSerializer
    model = Issue

    def get_queryset(self):
        return (
            Issue.objects.annotate(
                sub_issues_count=Issue.objects.filter(parent=OuterRef("id"))
                .order_by()
                .annotate(count=Func(F("id"), function="Count"))
                .values("count")
            )
            .filter(archived_at__isnull=False)
            .filter(project_id=self.kwargs.get("project_id"))
            .filter(workspace__slug=self.kwargs.get("slug"))
            .select_related("project")
            .select_related("workspace")
            .select_related("state")
            .select_related("parent")
            .prefetch_related("assignees")
            .prefetch_related("labels")
        )

    @method_decorator(gzip_page)
    def list(self, request, slug, project_id):
        fields = [
            field
            for field in request.GET.get("fields", "").split(",")
            if field
        ]
        filters = issue_filters(request.query_params, "GET")
        show_sub_issues = request.GET.get("show_sub_issues", "true")

        # Custom ordering for priority and state
        priority_order = ["urgent", "high", "medium", "low", "none"]
        state_order = [
            "backlog",
            "unstarted",
            "started",
            "completed",
            "cancelled",
        ]

        order_by_param = request.GET.get("order_by", "-created_at")

        issue_queryset = (
            self.get_queryset()
            .filter(**filters)
            .annotate(cycle_id=F("issue_cycle__cycle_id"))
            .annotate(module_id=F("issue_module__module_id"))
            .annotate(
                link_count=IssueLink.objects.filter(issue=OuterRef("id"))
                .order_by()
                .annotate(count=Func(F("id"), function="Count"))
                .values("count")
            )
            .annotate(
                attachment_count=IssueAttachment.objects.filter(
                    issue=OuterRef("id")
                )
                .order_by()
                .annotate(count=Func(F("id"), function="Count"))
                .values("count")
            )
        )

        # Priority Ordering
        if order_by_param == "priority" or order_by_param == "-priority":
            priority_order = (
                priority_order
                if order_by_param == "priority"
                else priority_order[::-1]
            )
            issue_queryset = issue_queryset.annotate(
                priority_order=Case(
                    *[
                        When(priority=p, then=Value(i))
                        for i, p in enumerate(priority_order)
                    ],
                    output_field=CharField(),
                )
            ).order_by("priority_order")

        # State Ordering
        elif order_by_param in [
            "state__name",
            "state__group",
            "-state__name",
            "-state__group",
        ]:
            state_order = (
                state_order
                if order_by_param in ["state__name", "state__group"]
                else state_order[::-1]
            )
            issue_queryset = issue_queryset.annotate(
                state_order=Case(
                    *[
                        When(state__group=state_group, then=Value(i))
                        for i, state_group in enumerate(state_order)
                    ],
                    default=Value(len(state_order)),
                    output_field=CharField(),
                )
            ).order_by("state_order")
        # assignee and label ordering
        elif order_by_param in [
            "labels__name",
            "-labels__name",
            "assignees__first_name",
            "-assignees__first_name",
        ]:
            issue_queryset = issue_queryset.annotate(
                max_values=Max(
                    order_by_param[1::]
                    if order_by_param.startswith("-")
                    else order_by_param
                )
            ).order_by(
                "-max_values"
                if order_by_param.startswith("-")
                else "max_values"
            )
        else:
            issue_queryset = issue_queryset.order_by(order_by_param)

        issue_queryset = (
            issue_queryset
            if show_sub_issues == "true"
            else issue_queryset.filter(parent__isnull=True)
        )

        issues = IssueSerializer(
            issue_queryset, many=True, fields=fields if fields else None
        ).data
        return Response(issues, status=status.HTTP_200_OK)

    def retrieve(self, request, slug, project_id, pk=None):
        issue = Issue.objects.get(
            workspace__slug=slug,
            project_id=project_id,
            archived_at__isnull=False,
            pk=pk,
        )
        return Response(IssueSerializer(issue).data, status=status.HTTP_200_OK)

    def unarchive(self, request, slug, project_id, pk=None):
        issue = Issue.objects.get(
            workspace__slug=slug,
            project_id=project_id,
            archived_at__isnull=False,
            pk=pk,
        )
        issue_activity.delay(
            type="issue.activity.updated",
            requested_data=json.dumps({"archived_at": None}),
            actor_id=str(request.user.id),
            issue_id=str(issue.id),
            project_id=str(project_id),
            current_instance=json.dumps(
                IssueSerializer(issue).data, cls=DjangoJSONEncoder
            ),
            epoch=int(timezone.now().timestamp()),
        )
        issue.archived_at = None
        issue.save()

        return Response(IssueSerializer(issue).data, status=status.HTTP_200_OK)


class IssueSubscriberViewSet(BaseViewSet):
    serializer_class = IssueSubscriberSerializer
    model = IssueSubscriber

    permission_classes = [
        ProjectEntityPermission,
    ]

    def get_permissions(self):
        if self.action in ["subscribe", "unsubscribe", "subscription_status"]:
            self.permission_classes = [
                ProjectLitePermission,
            ]
        else:
            self.permission_classes = [
                ProjectEntityPermission,
            ]

        return super(IssueSubscriberViewSet, self).get_permissions()

    def perform_create(self, serializer):
        serializer.save(
            project_id=self.kwargs.get("project_id"),
            issue_id=self.kwargs.get("issue_id"),
        )

    def get_queryset(self):
        return (
            super()
            .get_queryset()
            .filter(workspace__slug=self.kwargs.get("slug"))
            .filter(project_id=self.kwargs.get("project_id"))
            .filter(issue_id=self.kwargs.get("issue_id"))
            .filter(project__project_projectmember__member=self.request.user)
            .order_by("-created_at")
            .distinct()
        )

    def list(self, request, slug, project_id, issue_id):
        members = ProjectMember.objects.filter(
            workspace__slug=slug,
            project_id=project_id,
            is_active=True,
        ).select_related("member")
        serializer = ProjectMemberLiteSerializer(members, many=True)
        return Response(serializer.data, status=status.HTTP_200_OK)

    def destroy(self, request, slug, project_id, issue_id, subscriber_id):
        issue_subscriber = IssueSubscriber.objects.get(
            project=project_id,
            subscriber=subscriber_id,
            workspace__slug=slug,
            issue=issue_id,
        )
        issue_subscriber.delete()
        return Response(
            status=status.HTTP_204_NO_CONTENT,
        )

    def subscribe(self, request, slug, project_id, issue_id):
        if IssueSubscriber.objects.filter(
            issue_id=issue_id,
            subscriber=request.user,
            workspace__slug=slug,
            project=project_id,
        ).exists():
            return Response(
                {"message": "User already subscribed to the issue."},
                status=status.HTTP_400_BAD_REQUEST,
            )

        subscriber = IssueSubscriber.objects.create(
            issue_id=issue_id,
            subscriber_id=request.user.id,
            project_id=project_id,
        )
        serializer = IssueSubscriberSerializer(subscriber)
        return Response(serializer.data, status=status.HTTP_201_CREATED)

    def unsubscribe(self, request, slug, project_id, issue_id):
        issue_subscriber = IssueSubscriber.objects.get(
            project=project_id,
            subscriber=request.user,
            workspace__slug=slug,
            issue=issue_id,
        )
        issue_subscriber.delete()
        return Response(
            status=status.HTTP_204_NO_CONTENT,
        )

    def subscription_status(self, request, slug, project_id, issue_id):
        issue_subscriber = IssueSubscriber.objects.filter(
            issue=issue_id,
            subscriber=request.user,
            workspace__slug=slug,
            project=project_id,
        ).exists()
        return Response(
            {"subscribed": issue_subscriber}, status=status.HTTP_200_OK
        )


class IssueReactionViewSet(BaseViewSet):
    serializer_class = IssueReactionSerializer
    model = IssueReaction
    permission_classes = [
        ProjectLitePermission,
    ]

    def get_queryset(self):
        return (
            super()
            .get_queryset()
            .filter(workspace__slug=self.kwargs.get("slug"))
            .filter(project_id=self.kwargs.get("project_id"))
            .filter(issue_id=self.kwargs.get("issue_id"))
            .filter(project__project_projectmember__member=self.request.user)
            .order_by("-created_at")
            .distinct()
        )

    def create(self, request, slug, project_id, issue_id):
        serializer = IssueReactionSerializer(data=request.data)
        if serializer.is_valid():
            serializer.save(
                issue_id=issue_id,
                project_id=project_id,
                actor=request.user,
            )
            issue_activity.delay(
                type="issue_reaction.activity.created",
                requested_data=json.dumps(request.data, cls=DjangoJSONEncoder),
                actor_id=str(request.user.id),
                issue_id=str(issue_id),
                project_id=str(project_id),
                current_instance=None,
                epoch=int(timezone.now().timestamp()),
            )
            return Response(serializer.data, status=status.HTTP_201_CREATED)
        return Response(serializer.errors, status=status.HTTP_400_BAD_REQUEST)

    def destroy(self, request, slug, project_id, issue_id, reaction_code):
        issue_reaction = IssueReaction.objects.get(
            workspace__slug=slug,
            project_id=project_id,
            issue_id=issue_id,
            reaction=reaction_code,
            actor=request.user,
        )
        issue_activity.delay(
            type="issue_reaction.activity.deleted",
            requested_data=None,
            actor_id=str(self.request.user.id),
            issue_id=str(self.kwargs.get("issue_id", None)),
            project_id=str(self.kwargs.get("project_id", None)),
            current_instance=json.dumps(
                {
                    "reaction": str(reaction_code),
                    "identifier": str(issue_reaction.id),
                }
            ),
            epoch=int(timezone.now().timestamp()),
        )
        issue_reaction.delete()
        return Response(status=status.HTTP_204_NO_CONTENT)


class CommentReactionViewSet(BaseViewSet):
    serializer_class = CommentReactionSerializer
    model = CommentReaction
    permission_classes = [
        ProjectLitePermission,
    ]

    def get_queryset(self):
        return (
            super()
            .get_queryset()
            .filter(workspace__slug=self.kwargs.get("slug"))
            .filter(project_id=self.kwargs.get("project_id"))
            .filter(comment_id=self.kwargs.get("comment_id"))
            .filter(project__project_projectmember__member=self.request.user)
            .order_by("-created_at")
            .distinct()
        )

    def create(self, request, slug, project_id, comment_id):
        serializer = CommentReactionSerializer(data=request.data)
        if serializer.is_valid():
            serializer.save(
                project_id=project_id,
                actor_id=request.user.id,
                comment_id=comment_id,
            )
            issue_activity.delay(
                type="comment_reaction.activity.created",
                requested_data=json.dumps(request.data, cls=DjangoJSONEncoder),
                actor_id=str(request.user.id),
                issue_id=None,
                project_id=str(project_id),
                current_instance=None,
                epoch=int(timezone.now().timestamp()),
            )
            return Response(serializer.data, status=status.HTTP_201_CREATED)
        return Response(serializer.errors, status=status.HTTP_400_BAD_REQUEST)

    def destroy(self, request, slug, project_id, comment_id, reaction_code):
        comment_reaction = CommentReaction.objects.get(
            workspace__slug=slug,
            project_id=project_id,
            comment_id=comment_id,
            reaction=reaction_code,
            actor=request.user,
        )
        issue_activity.delay(
            type="comment_reaction.activity.deleted",
            requested_data=None,
            actor_id=str(self.request.user.id),
            issue_id=None,
            project_id=str(self.kwargs.get("project_id", None)),
            current_instance=json.dumps(
                {
                    "reaction": str(reaction_code),
                    "identifier": str(comment_reaction.id),
                    "comment_id": str(comment_id),
                }
            ),
            epoch=int(timezone.now().timestamp()),
        )
        comment_reaction.delete()
        return Response(status=status.HTTP_204_NO_CONTENT)


class IssueRelationViewSet(BaseViewSet):
    serializer_class = IssueRelationSerializer
    model = IssueRelation
    permission_classes = [
        ProjectEntityPermission,
    ]

    def get_queryset(self):
        return self.filter_queryset(
            super()
            .get_queryset()
            .filter(workspace__slug=self.kwargs.get("slug"))
            .filter(project_id=self.kwargs.get("project_id"))
            .filter(issue_id=self.kwargs.get("issue_id"))
            .filter(project__project_projectmember__member=self.request.user)
            .select_related("project")
            .select_related("workspace")
            .select_related("issue")
            .distinct()
        )

    def list(self, request, slug, project_id, issue_id):
        issue_relations = (
            IssueRelation.objects.filter(
                Q(issue_id=issue_id) | Q(related_issue=issue_id)
            )
            .filter(workspace__slug=self.kwargs.get("slug"))
            .select_related("project")
            .select_related("workspace")
            .select_related("issue")
            .order_by("-created_at")
            .distinct()
        )

        blocking_issues = issue_relations.filter(
            relation_type="blocked_by", related_issue_id=issue_id
        )
        blocked_by_issues = issue_relations.filter(
            relation_type="blocked_by", issue_id=issue_id
        )
        duplicate_issues = issue_relations.filter(
            issue_id=issue_id, relation_type="duplicate"
        )
        duplicate_issues_related = issue_relations.filter(
            related_issue_id=issue_id, relation_type="duplicate"
        )
        relates_to_issues = issue_relations.filter(
            issue_id=issue_id, relation_type="relates_to"
        )
        relates_to_issues_related = issue_relations.filter(
            related_issue_id=issue_id, relation_type="relates_to"
        )

        blocked_by_issues_serialized = IssueRelationSerializer(
            blocked_by_issues, many=True
        ).data
        duplicate_issues_serialized = IssueRelationSerializer(
            duplicate_issues, many=True
        ).data
        relates_to_issues_serialized = IssueRelationSerializer(
            relates_to_issues, many=True
        ).data

        # revere relation for blocked by issues
        blocking_issues_serialized = RelatedIssueSerializer(
            blocking_issues, many=True
        ).data
        # reverse relation for duplicate issues
        duplicate_issues_related_serialized = RelatedIssueSerializer(
            duplicate_issues_related, many=True
        ).data
        # reverse relation for related issues
        relates_to_issues_related_serialized = RelatedIssueSerializer(
            relates_to_issues_related, many=True
        ).data

        response_data = {
            "blocking": blocking_issues_serialized,
            "blocked_by": blocked_by_issues_serialized,
            "duplicate": duplicate_issues_serialized
            + duplicate_issues_related_serialized,
            "relates_to": relates_to_issues_serialized
            + relates_to_issues_related_serialized,
        }

        return Response(response_data, status=status.HTTP_200_OK)

    def create(self, request, slug, project_id, issue_id):
        relation_type = request.data.get("relation_type", None)
        issues = request.data.get("issues", [])
        project = Project.objects.get(pk=project_id)

        issue_relation = IssueRelation.objects.bulk_create(
            [
                IssueRelation(
                    issue_id=issue
                    if relation_type == "blocking"
                    else issue_id,
                    related_issue_id=issue_id
                    if relation_type == "blocking"
                    else issue,
                    relation_type="blocked_by"
                    if relation_type == "blocking"
                    else relation_type,
                    project_id=project_id,
                    workspace_id=project.workspace_id,
                    created_by=request.user,
                    updated_by=request.user,
                )
                for issue in issues
            ],
            batch_size=10,
            ignore_conflicts=True,
        )

        issue_activity.delay(
            type="issue_relation.activity.created",
            requested_data=json.dumps(request.data, cls=DjangoJSONEncoder),
            actor_id=str(request.user.id),
            issue_id=str(issue_id),
            project_id=str(project_id),
            current_instance=None,
            epoch=int(timezone.now().timestamp()),
        )

        if relation_type == "blocking":
            return Response(
                RelatedIssueSerializer(issue_relation, many=True).data,
                status=status.HTTP_201_CREATED,
            )
        else:
            return Response(
                IssueRelationSerializer(issue_relation, many=True).data,
                status=status.HTTP_201_CREATED,
            )

    def remove_relation(self, request, slug, project_id, issue_id):
        relation_type = request.data.get("relation_type", None)
        related_issue = request.data.get("related_issue", None)

        if relation_type == "blocking":
            issue_relation = IssueRelation.objects.get(
                workspace__slug=slug,
                project_id=project_id,
                issue_id=related_issue,
                related_issue_id=issue_id,
            )
        else:
            issue_relation = IssueRelation.objects.get(
                workspace__slug=slug,
                project_id=project_id,
                issue_id=issue_id,
                related_issue_id=related_issue,
            )
        current_instance = json.dumps(
            IssueRelationSerializer(issue_relation).data,
            cls=DjangoJSONEncoder,
        )
        issue_relation.delete()
        issue_activity.delay(
            type="issue_relation.activity.deleted",
            requested_data=json.dumps(request.data, cls=DjangoJSONEncoder),
            actor_id=str(request.user.id),
            issue_id=str(issue_id),
            project_id=str(project_id),
            current_instance=current_instance,
            epoch=int(timezone.now().timestamp()),
        )
        return Response(status=status.HTTP_204_NO_CONTENT)


class IssueDraftViewSet(BaseViewSet):
    permission_classes = [
        ProjectEntityPermission,
    ]
    serializer_class = IssueFlatSerializer
    model = Issue

    def get_queryset(self):
        return (
            Issue.objects.annotate(
                sub_issues_count=Issue.issue_objects.filter(
                    parent=OuterRef("id")
                )
                .order_by()
                .annotate(count=Func(F("id"), function="Count"))
                .values("count")
            )
            .filter(project_id=self.kwargs.get("project_id"))
            .filter(workspace__slug=self.kwargs.get("slug"))
            .filter(is_draft=True)
            .select_related("project")
            .select_related("workspace")
            .select_related("state")
            .select_related("parent")
            .prefetch_related("assignees")
            .prefetch_related("labels")
            .prefetch_related(
                Prefetch(
                    "issue_reactions",
                    queryset=IssueReaction.objects.select_related("actor"),
                )
            )
        )

    @method_decorator(gzip_page)
    def list(self, request, slug, project_id):
        filters = issue_filters(request.query_params, "GET")
        fields = [
            field
            for field in request.GET.get("fields", "").split(",")
            if field
        ]

        # Custom ordering for priority and state
        priority_order = ["urgent", "high", "medium", "low", "none"]
        state_order = [
            "backlog",
            "unstarted",
            "started",
            "completed",
            "cancelled",
        ]

        order_by_param = request.GET.get("order_by", "-created_at")

        issue_queryset = (
            self.get_queryset()
            .filter(**filters)
            .annotate(cycle_id=F("issue_cycle__cycle_id"))
            .annotate(module_id=F("issue_module__module_id"))
            .annotate(
                link_count=IssueLink.objects.filter(issue=OuterRef("id"))
                .order_by()
                .annotate(count=Func(F("id"), function="Count"))
                .values("count")
            )
            .annotate(
                attachment_count=IssueAttachment.objects.filter(
                    issue=OuterRef("id")
                )
                .order_by()
                .annotate(count=Func(F("id"), function="Count"))
                .values("count")
            )
        )

        # Priority Ordering
        if order_by_param == "priority" or order_by_param == "-priority":
            priority_order = (
                priority_order
                if order_by_param == "priority"
                else priority_order[::-1]
            )
            issue_queryset = issue_queryset.annotate(
                priority_order=Case(
                    *[
                        When(priority=p, then=Value(i))
                        for i, p in enumerate(priority_order)
                    ],
                    output_field=CharField(),
                )
            ).order_by("priority_order")

        # State Ordering
        elif order_by_param in [
            "state__name",
            "state__group",
            "-state__name",
            "-state__group",
        ]:
            state_order = (
                state_order
                if order_by_param in ["state__name", "state__group"]
                else state_order[::-1]
            )
            issue_queryset = issue_queryset.annotate(
                state_order=Case(
                    *[
                        When(state__group=state_group, then=Value(i))
                        for i, state_group in enumerate(state_order)
                    ],
                    default=Value(len(state_order)),
                    output_field=CharField(),
                )
            ).order_by("state_order")
        # assignee and label ordering
        elif order_by_param in [
            "labels__name",
            "-labels__name",
            "assignees__first_name",
            "-assignees__first_name",
        ]:
            issue_queryset = issue_queryset.annotate(
                max_values=Max(
                    order_by_param[1::]
                    if order_by_param.startswith("-")
                    else order_by_param
                )
            ).order_by(
                "-max_values"
                if order_by_param.startswith("-")
                else "max_values"
            )
        else:
            issue_queryset = issue_queryset.order_by(order_by_param)

        issues = IssueSerializer(
            issue_queryset, many=True, fields=fields if fields else None
        ).data
        return Response(issues, status=status.HTTP_200_OK)

    def create(self, request, slug, project_id):
        project = Project.objects.get(pk=project_id)

        serializer = IssueCreateSerializer(
            data=request.data,
            context={
                "project_id": project_id,
                "workspace_id": project.workspace_id,
                "default_assignee_id": project.default_assignee_id,
            },
        )

        if serializer.is_valid():
            serializer.save(is_draft=True)

            # Track the issue
            issue_activity.delay(
                type="issue_draft.activity.created",
                requested_data=json.dumps(
                    self.request.data, cls=DjangoJSONEncoder
                ),
                actor_id=str(request.user.id),
                issue_id=str(serializer.data.get("id", None)),
                project_id=str(project_id),
                current_instance=None,
                epoch=int(timezone.now().timestamp()),
            )
            return Response(serializer.data, status=status.HTTP_201_CREATED)
        return Response(serializer.errors, status=status.HTTP_400_BAD_REQUEST)

    def partial_update(self, request, slug, project_id, pk):
        issue = Issue.objects.get(
            workspace__slug=slug, project_id=project_id, pk=pk
        )
        serializer = IssueSerializer(issue, data=request.data, partial=True)

        if serializer.is_valid():
            if request.data.get(
                "is_draft"
            ) is not None and not request.data.get("is_draft"):
                serializer.save(
                    created_at=timezone.now(), updated_at=timezone.now()
                )
            else:
                serializer.save()
            issue_activity.delay(
                type="issue_draft.activity.updated",
                requested_data=json.dumps(request.data, cls=DjangoJSONEncoder),
                actor_id=str(self.request.user.id),
                issue_id=str(self.kwargs.get("pk", None)),
                project_id=str(self.kwargs.get("project_id", None)),
                current_instance=json.dumps(
                    IssueSerializer(issue).data,
                    cls=DjangoJSONEncoder,
                ),
                epoch=int(timezone.now().timestamp()),
            )
            return Response(serializer.data, status=status.HTTP_200_OK)
        return Response(serializer.errors, status=status.HTTP_400_BAD_REQUEST)

    def retrieve(self, request, slug, project_id, pk=None):
        issue = Issue.objects.get(
            workspace__slug=slug, project_id=project_id, pk=pk, is_draft=True
        )
        return Response(IssueSerializer(issue).data, status=status.HTTP_200_OK)

    def destroy(self, request, slug, project_id, pk=None):
        issue = Issue.objects.get(
            workspace__slug=slug, project_id=project_id, pk=pk
        )
        current_instance = json.dumps(
            IssueSerializer(issue).data, cls=DjangoJSONEncoder
        )
        issue.delete()
        issue_activity.delay(
            type="issue_draft.activity.deleted",
            requested_data=json.dumps({"issue_id": str(pk)}),
            actor_id=str(request.user.id),
            issue_id=str(pk),
            project_id=str(project_id),
            current_instance=current_instance,
            epoch=int(timezone.now().timestamp()),
        )
        return Response(status=status.HTTP_204_NO_CONTENT)<|MERGE_RESOLUTION|>--- conflicted
+++ resolved
@@ -787,27 +787,10 @@
             .annotate(state_group=F("state__group"))
         )
 
-<<<<<<< HEAD
         # create's a dict with state group name with their respective issue id's
         result = defaultdict(list)
         for sub_issue in sub_issues:
             result[sub_issue.state_group].append(str(sub_issue.id))
-=======
-        state_distribution = (
-            State.objects.filter(
-                workspace__slug=slug, state_issue__parent_id=issue_id
-            )
-            .annotate(state_group=F("group"))
-            .values("state_group")
-            .annotate(state_count=Count("state_group"))
-            .order_by("state_group")
-        )
-
-        result = {
-            item["state_group"]: item["state_count"]
-            for item in state_distribution
-        }
->>>>>>> e9ef3fb3
 
         serializer = IssueSerializer(
             sub_issues,
