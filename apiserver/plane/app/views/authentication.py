--- conflicted
+++ resolved
@@ -45,147 +45,6 @@
     )
 
 
-<<<<<<< HEAD
-=======
-class SignUpEndpoint(BaseAPIView):
-    permission_classes = (AllowAny,)
-
-    def post(self, request):
-        instance_configuration = InstanceConfiguration.objects.values("key", "value")
-        if (
-            not get_configuration_value(
-                instance_configuration,
-                "ENABLE_SIGNUP",
-                os.environ.get("ENABLE_SIGNUP", "0"),
-            )
-            and not WorkspaceMemberInvite.objects.filter(
-                email=request.user.email
-            ).exists()
-        ):
-            return Response(
-                {
-                    "error": "New account creation is disabled. Please contact your site administrator"
-                },
-                status=status.HTTP_400_BAD_REQUEST,
-            )
-
-        email = request.data.get("email", False)
-        password = request.data.get("password", False)
-
-        ## Raise exception if any of the above are missing
-        if not email or not password:
-            return Response(
-                {"error": "Both email and password are required"},
-                status=status.HTTP_400_BAD_REQUEST,
-            )
-
-        email = email.strip().lower()
-
-        try:
-            validate_email(email)
-        except ValidationError as e:
-            return Response(
-                {"error": "Please provide a valid email address."},
-                status=status.HTTP_400_BAD_REQUEST,
-            )
-
-        # Check if the user already exists
-        if User.objects.filter(email=email).exists():
-            return Response(
-                {"error": "User with this email already exists"},
-                status=status.HTTP_400_BAD_REQUEST,
-            )
-
-        user = User.objects.create(email=email, username=uuid.uuid4().hex)
-        user.set_password(password)
-
-        # settings last actives for the user
-        user.last_active = timezone.now()
-        user.last_login_time = timezone.now()
-        user.last_login_ip = request.META.get("REMOTE_ADDR")
-        user.last_login_uagent = request.META.get("HTTP_USER_AGENT")
-        user.token_updated_at = timezone.now()
-        user.save()
-
-        # Check if user has any accepted invites for workspace and add them to workspace
-        workspace_member_invites = WorkspaceMemberInvite.objects.filter(
-            email=user.email, accepted=True
-        )
-
-        WorkspaceMember.objects.bulk_create(
-            [
-                WorkspaceMember(
-                    workspace_id=workspace_member_invite.workspace_id,
-                    member=user,
-                    role=workspace_member_invite.role,
-                )
-                for workspace_member_invite in workspace_member_invites
-            ],
-            ignore_conflicts=True,
-        )
-
-        # Check if user has any project invites
-        project_member_invites = ProjectMemberInvite.objects.filter(
-            email=user.email, accepted=True
-        )
-
-        # Add user to workspace
-        WorkspaceMember.objects.bulk_create(
-            [
-                WorkspaceMember(
-                    workspace_id=project_member_invite.workspace_id,
-                    role=project_member_invite.role
-                    if project_member_invite.role in [5, 10, 15]
-                    else 15,
-                    member=user,
-                    created_by_id=project_member_invite.created_by_id,
-                )
-                for project_member_invite in project_member_invites
-            ],
-            ignore_conflicts=True,
-        )
-
-        # Now add the users to project
-        ProjectMember.objects.bulk_create(
-            [
-                ProjectMember(
-                    workspace_id=project_member_invite.workspace_id,
-                    role=project_member_invite.role
-                    if project_member_invite.role in [5, 10, 15]
-                    else 15,
-                    member=user,
-                    created_by_id=project_member_invite.created_by_id,
-                )
-                for project_member_invite in project_member_invites
-            ],
-            ignore_conflicts=True,
-        )
-        # Delete all the invites
-        workspace_member_invites.delete()
-        project_member_invites.delete()
-
-        # Send event 
-        if settings.POSTHOG_API_KEY and settings.POSTHOG_HOST:
-            auth_events.delay(
-                user=user.id,
-                email=email,
-                user_agent=request.META.get("HTTP_USER_AGENT"),
-                ip=request.META.get("REMOTE_ADDR"),
-                event_name="SIGN_IN",
-                medium="EMAIL",
-                first_time=True
-            )
-
-        access_token, refresh_token = get_tokens_for_user(user)
-
-        data = {
-            "access_token": access_token,
-            "refresh_token": refresh_token,
-        }
-        return Response(data, status=status.HTTP_200_OK)
-
-
->>>>>>> b2ac7b9a
 class SignInEndpoint(BaseAPIView):
     permission_classes = (AllowAny,)
 
@@ -489,7 +348,6 @@
                         password=make_password(uuid.uuid4().hex),
                         is_password_autoset=True,
                     )
-<<<<<<< HEAD
                     try:
                         # Send event to Jitsu for tracking
                         if settings.ANALYTICS_BASE_API:
@@ -517,20 +375,6 @@
                             # register
                     except RequestException as e:
                         capture_exception(e)
-=======
-
-                    # Send event 
-                    if settings.POSTHOG_API_KEY and settings.POSTHOG_HOST:
-                        auth_events.delay(
-                            user=user.id,
-                            email=email,
-                            user_agent=request.META.get("HTTP_USER_AGENT"),
-                            ip=request.META.get("REMOTE_ADDR"),
-                            event_name="SIGN_IN",
-                            medium="MAGIC_LINK",
-                            first_time=True
-                        )
->>>>>>> b2ac7b9a
 
                 user.is_active = True
                 user.is_email_verified = True
