# Python imports
import os
import uuid
import random
import string
import json
import requests
from requests.exceptions import RequestException

# Django imports
from django.utils import timezone
from django.core.exceptions import ValidationError
from django.core.validators import validate_email
from django.conf import settings
from django.contrib.auth.hashers import make_password

# Third party imports
from rest_framework.response import Response
from rest_framework.permissions import AllowAny
from rest_framework import status
from rest_framework_simplejwt.tokens import RefreshToken

from sentry_sdk import capture_exception, capture_message

# Module imports
from . import BaseAPIView
from plane.db.models import (
    User,
    WorkspaceMemberInvite,
    WorkspaceMember,
    ProjectMemberInvite,
    ProjectMember,
)
from plane.settings.redis import redis_instance
from plane.bgtasks.magic_link_code_task import magic_link
<<<<<<< HEAD
from plane.license.models import InstanceConfiguration
from plane.license.utils.instance_value import get_configuration_value

=======
from plane.bgtasks.event_tracking_task import auth_events
>>>>>>> ec50f83b

def get_tokens_for_user(user):
    refresh = RefreshToken.for_user(user)
    return (
        str(refresh.access_token),
        str(refresh),
    )


class SignUpEndpoint(BaseAPIView):
    permission_classes = (AllowAny,)

    def post(self, request):
        instance_configuration = InstanceConfiguration.objects.values("key", "value")
        if (
            not get_configuration_value(
                instance_configuration,
                "ENABLE_SIGNUP",
                os.environ.get("ENABLE_SIGNUP", "0"),
            )
            and not WorkspaceMemberInvite.objects.filter(
                email=request.user.email
            ).exists()
        ):
            return Response(
                {
                    "error": "New account creation is disabled. Please contact your site administrator"
                },
                status=status.HTTP_400_BAD_REQUEST,
            )

        email = request.data.get("email", False)
        password = request.data.get("password", False)

        ## Raise exception if any of the above are missing
        if not email or not password:
            return Response(
                {"error": "Both email and password are required"},
                status=status.HTTP_400_BAD_REQUEST,
            )

        email = email.strip().lower()

        try:
            validate_email(email)
        except ValidationError as e:
            return Response(
                {"error": "Please provide a valid email address."},
                status=status.HTTP_400_BAD_REQUEST,
            )

        # Check if the user already exists
        if User.objects.filter(email=email).exists():
            return Response(
                {"error": "User with this email already exists"},
                status=status.HTTP_400_BAD_REQUEST,
            )

        user = User.objects.create(email=email, username=uuid.uuid4().hex)
        user.set_password(password)

        # settings last actives for the user
        user.last_active = timezone.now()
        user.last_login_time = timezone.now()
        user.last_login_ip = request.META.get("REMOTE_ADDR")
        user.last_login_uagent = request.META.get("HTTP_USER_AGENT")
        user.token_updated_at = timezone.now()
        user.save()

        # Check if user has any accepted invites for workspace and add them to workspace
        workspace_member_invites = WorkspaceMemberInvite.objects.filter(
            email=user.email, accepted=True
        )

        WorkspaceMember.objects.bulk_create(
            [
                WorkspaceMember(
                    workspace_id=workspace_member_invite.workspace_id,
                    member=user,
                    role=workspace_member_invite.role,
                )
                for workspace_member_invite in workspace_member_invites
            ],
            ignore_conflicts=True,
        )

        # Check if user has any project invites
        project_member_invites = ProjectMemberInvite.objects.filter(
            email=user.email, accepted=True
        )

        # Add user to workspace
        WorkspaceMember.objects.bulk_create(
            [
                WorkspaceMember(
                    workspace_id=project_member_invite.workspace_id,
                    role=project_member_invite.role
                    if project_member_invite.role in [5, 10, 15]
                    else 15,
                    member=user,
                    created_by_id=project_member_invite.created_by_id,
                )
                for project_member_invite in project_member_invites
            ],
            ignore_conflicts=True,
        )

        # Now add the users to project
        ProjectMember.objects.bulk_create(
            [
                ProjectMember(
                    workspace_id=project_member_invite.workspace_id,
                    role=project_member_invite.role
                    if project_member_invite.role in [5, 10, 15]
                    else 15,
                    member=user,
                    created_by_id=project_member_invite.created_by_id,
                )
                for project_member_invite in project_member_invites
            ],
            ignore_conflicts=True,
        )
        # Delete all the invites
        workspace_member_invites.delete()
        project_member_invites.delete()

        # Send event 
        if settings.POSTHOG_API_KEY and settings.POSTHOG_HOST:
            auth_events.delay(
                user=user.id,
                email=email,
                user_agent=request.META.get("HTTP_USER_AGENT"),
                ip=request.META.get("REMOTE_ADDR"),
                event_name="SIGN_IN",
                medium="EMAIL",
                first_time=True
            )

        access_token, refresh_token = get_tokens_for_user(user)

        data = {
            "access_token": access_token,
            "refresh_token": refresh_token,
        }
        return Response(data, status=status.HTTP_200_OK)


class SignInEndpoint(BaseAPIView):
    permission_classes = (AllowAny,)

    def post(self, request):
        email = request.data.get("email", False)
        password = request.data.get("password", False)

        ## Raise exception if any of the above are missing
        if not email or not password:
            return Response(
                {"error": "Both email and password are required"},
                status=status.HTTP_400_BAD_REQUEST,
            )

        email = email.strip().lower()

        try:
            validate_email(email)
        except ValidationError as e:
            return Response(
                {"error": "Please provide a valid email address."},
                status=status.HTTP_400_BAD_REQUEST,
            )

        user = User.objects.filter(email=email).first()

        if user is None:
            return Response(
                {
                    "error": "Sorry, we could not find a user with the provided credentials. Please try again."
                },
                status=status.HTTP_403_FORBIDDEN,
            )

        # Sign up Process
        if not user.check_password(password):
            return Response(
                {
                    "error": "Sorry, we could not find a user with the provided credentials. Please try again."
                },
                status=status.HTTP_403_FORBIDDEN,
            )

        # settings last active for the user
        user.is_active = True
        user.last_active = timezone.now()
        user.last_login_time = timezone.now()
        user.last_login_ip = request.META.get("REMOTE_ADDR")
        user.last_login_uagent = request.META.get("HTTP_USER_AGENT")
        user.token_updated_at = timezone.now()
        user.save()

        # Check if user has any accepted invites for workspace and add them to workspace
        workspace_member_invites = WorkspaceMemberInvite.objects.filter(
            email=user.email, accepted=True
        )

        WorkspaceMember.objects.bulk_create(
            [
                WorkspaceMember(
                    workspace_id=workspace_member_invite.workspace_id,
                    member=user,
                    role=workspace_member_invite.role,
                )
                for workspace_member_invite in workspace_member_invites
            ],
            ignore_conflicts=True,
        )

        # Check if user has any project invites
        project_member_invites = ProjectMemberInvite.objects.filter(
            email=user.email, accepted=True
        )

        # Add user to workspace
        WorkspaceMember.objects.bulk_create(
            [
                WorkspaceMember(
                    workspace_id=project_member_invite.workspace_id,
                    role=project_member_invite.role
                    if project_member_invite.role in [5, 10, 15]
                    else 15,
                    member=user,
                    created_by_id=project_member_invite.created_by_id,
                )
                for project_member_invite in project_member_invites
            ],
            ignore_conflicts=True,
        )

        # Now add the users to project
        ProjectMember.objects.bulk_create(
            [
                ProjectMember(
                    workspace_id=project_member_invite.workspace_id,
                    role=project_member_invite.role
                    if project_member_invite.role in [5, 10, 15]
                    else 15,
                    member=user,
                    created_by_id=project_member_invite.created_by_id,
                )
                for project_member_invite in project_member_invites
            ],
            ignore_conflicts=True,
        )

        # Delete all the invites
        workspace_member_invites.delete()
        project_member_invites.delete()
        # Send event 
        if settings.POSTHOG_API_KEY and settings.POSTHOG_HOST:
            auth_events.delay(
                user=user.id,
                email=email,
                user_agent=request.META.get("HTTP_USER_AGENT"),
                ip=request.META.get("REMOTE_ADDR"),
                event_name="SIGN_IN",
                medium="EMAIL",
                first_time=False
            )

        access_token, refresh_token = get_tokens_for_user(user)
        data = {
            "access_token": access_token,
            "refresh_token": refresh_token,
        }
        return Response(data, status=status.HTTP_200_OK)


class SignOutEndpoint(BaseAPIView):
    def post(self, request):
        refresh_token = request.data.get("refresh_token", False)

        if not refresh_token:
            capture_message("No refresh token provided")
            return Response(
                {"error": "No refresh token provided"},
                status=status.HTTP_400_BAD_REQUEST,
            )

        user = User.objects.get(pk=request.user.id)

        user.last_logout_time = timezone.now()
        user.last_logout_ip = request.META.get("REMOTE_ADDR")

        user.save()

        token = RefreshToken(refresh_token)
        token.blacklist()
        return Response({"message": "success"}, status=status.HTTP_200_OK)


class MagicSignInGenerateEndpoint(BaseAPIView):
    permission_classes = [
        AllowAny,
    ]

    def post(self, request):
        email = request.data.get("email", False)

        instance_configuration = InstanceConfiguration.objects.values("key", "value")
        if (
            not get_configuration_value(
                instance_configuration,
                "ENABLE_MAGIC_LINK_LOGIN",
                os.environ.get("ENABLE_MAGIC_LINK_LOGIN"),
            )
            and not (
                get_configuration_value(
                    instance_configuration,
                    "ENABLE_SIGNUP",
                    os.environ.get("ENABLE_SIGNUP", "0"),
                )
            )
            and not WorkspaceMemberInvite.objects.filter(
                email=request.user.email
            ).exists()
        ):
            return Response(
                {
                    "error": "New account creation is disabled. Please contact your site administrator"
                },
                status=status.HTTP_400_BAD_REQUEST,
            )

        if not email:
            return Response(
                {"error": "Please provide a valid email address"},
                status=status.HTTP_400_BAD_REQUEST,
            )

        # Clean up
        email = email.strip().lower()
        validate_email(email)

        ## Generate a random token
        token = (
            "".join(random.choices(string.ascii_lowercase, k=4))
            + "-"
            + "".join(random.choices(string.ascii_lowercase, k=4))
            + "-"
            + "".join(random.choices(string.ascii_lowercase, k=4))
        )

        ri = redis_instance()

        key = "magic_" + str(email)

        # Check if the key already exists in python
        if ri.exists(key):
            data = json.loads(ri.get(key))

            current_attempt = data["current_attempt"] + 1

            if data["current_attempt"] > 2:
                return Response(
                    {"error": "Max attempts exhausted. Please try again later."},
                    status=status.HTTP_400_BAD_REQUEST,
                )

            value = {
                "current_attempt": current_attempt,
                "email": email,
                "token": token,
            }
            expiry = 600

            ri.set(key, json.dumps(value), ex=expiry)

        else:
            value = {"current_attempt": 0, "email": email, "token": token}
            expiry = 600

            ri.set(key, json.dumps(value), ex=expiry)

        current_site = request.META.get("HTTP_ORIGIN")
        magic_link.delay(email, key, token, current_site)

        return Response({"key": key}, status=status.HTTP_200_OK)


class MagicSignInEndpoint(BaseAPIView):
    permission_classes = [
        AllowAny,
    ]

    def post(self, request):
        user_token = request.data.get("token", "").strip()
        key = request.data.get("key", False).strip().lower()

        if not key or user_token == "":
            return Response(
                {"error": "User token and key are required"},
                status=status.HTTP_400_BAD_REQUEST,
            )

        ri = redis_instance()

        if ri.exists(key):
            data = json.loads(ri.get(key))

            token = data["token"]
            email = data["email"]

            if str(token) == str(user_token):
                if User.objects.filter(email=email).exists():
                    user = User.objects.get(email=email)
<<<<<<< HEAD
                    try:
                        # Send event to Jitsu for tracking
                        if settings.ANALYTICS_BASE_API:
                            _ = requests.post(
                                settings.ANALYTICS_BASE_API,
                                headers={
                                    "Content-Type": "application/json",
                                    "X-Auth-Token": settings.ANALYTICS_SECRET_KEY,
                                },
                                json={
                                    "event_id": uuid.uuid4().hex,
                                    "event_data": {
                                        "medium": "code",
                                    },
                                    "user": {"email": email, "id": str(user.id)},
                                    "device_ctx": {
                                        "ip": request.META.get("REMOTE_ADDR"),
                                        "user_agent": request.META.get(
                                            "HTTP_USER_AGENT"
                                        ),
                                    },
                                    "event_type": "SIGN_IN",
                                },
                            )
                    except RequestException as e:
                        capture_exception(e)
=======
                    if not user.is_active:
                        return Response(
                            {
                                "error": "Your account has been deactivated. Please contact your site administrator."
                            },
                            status=status.HTTP_403_FORBIDDEN,
                        )
                    # Send event 
                    if settings.POSTHOG_API_KEY and settings.POSTHOG_HOST:
                        auth_events.delay(
                            user=user.id,
                            email=email,
                            user_agent=request.META.get("HTTP_USER_AGENT"),
                            ip=request.META.get("REMOTE_ADDR"),
                            event_name="SIGN_IN",
                            medium="MAGIC_LINK",
                            first_time=False
                        )

>>>>>>> ec50f83b
                else:
                    user = User.objects.create(
                        email=email,
                        username=uuid.uuid4().hex,
                        password=make_password(uuid.uuid4().hex),
                        is_password_autoset=True,
                    )
<<<<<<< HEAD
                    try:
                        # Send event to Jitsu for tracking
                        if settings.ANALYTICS_BASE_API:
                            _ = requests.post(
                                settings.ANALYTICS_BASE_API,
                                headers={
                                    "Content-Type": "application/json",
                                    "X-Auth-Token": settings.ANALYTICS_SECRET_KEY,
                                },
                                json={
                                    "event_id": uuid.uuid4().hex,
                                    "event_data": {
                                        "medium": "code",
                                    },
                                    "user": {"email": email, "id": str(user.id)},
                                    "device_ctx": {
                                        "ip": request.META.get("REMOTE_ADDR"),
                                        "user_agent": request.META.get(
                                            "HTTP_USER_AGENT"
                                        ),
                                    },
                                    "event_type": "SIGN_UP",
                                },
                            )
                    except RequestException as e:
                        capture_exception(e)
=======

                    # Send event 
                    if settings.POSTHOG_API_KEY and settings.POSTHOG_HOST:
                        auth_events.delay(
                            user=user.id,
                            email=email,
                            user_agent=request.META.get("HTTP_USER_AGENT"),
                            ip=request.META.get("REMOTE_ADDR"),
                            event_name="SIGN_IN",
                            medium="MAGIC_LINK",
                            first_time=True
                        )
>>>>>>> ec50f83b

                user.is_active = True
                user.last_active = timezone.now()
                user.last_login_time = timezone.now()
                user.last_login_ip = request.META.get("REMOTE_ADDR")
                user.last_login_uagent = request.META.get("HTTP_USER_AGENT")
                user.token_updated_at = timezone.now()
                user.save()

                # Check if user has any accepted invites for workspace and add them to workspace
                workspace_member_invites = WorkspaceMemberInvite.objects.filter(
                    email=user.email, accepted=True
                )

                WorkspaceMember.objects.bulk_create(
                    [
                        WorkspaceMember(
                            workspace_id=workspace_member_invite.workspace_id,
                            member=user,
                            role=workspace_member_invite.role,
                        )
                        for workspace_member_invite in workspace_member_invites
                    ],
                    ignore_conflicts=True,
                )

                # Check if user has any project invites
                project_member_invites = ProjectMemberInvite.objects.filter(
                    email=user.email, accepted=True
                )

                # Add user to workspace
                WorkspaceMember.objects.bulk_create(
                    [
                        WorkspaceMember(
                            workspace_id=project_member_invite.workspace_id,
                            role=project_member_invite.role
                            if project_member_invite.role in [5, 10, 15]
                            else 15,
                            member=user,
                            created_by_id=project_member_invite.created_by_id,
                        )
                        for project_member_invite in project_member_invites
                    ],
                    ignore_conflicts=True,
                )

                # Now add the users to project
                ProjectMember.objects.bulk_create(
                    [
                        ProjectMember(
                            workspace_id=project_member_invite.workspace_id,
                            role=project_member_invite.role
                            if project_member_invite.role in [5, 10, 15]
                            else 15,
                            member=user,
                            created_by_id=project_member_invite.created_by_id,
                        )
                        for project_member_invite in project_member_invites
                    ],
                    ignore_conflicts=True,
                )

                # Delete all the invites
                workspace_member_invites.delete()
                project_member_invites.delete()

                access_token, refresh_token = get_tokens_for_user(user)
                data = {
                    "access_token": access_token,
                    "refresh_token": refresh_token,
                }

                return Response(data, status=status.HTTP_200_OK)

            else:
                return Response(
                    {"error": "Your login code was incorrect. Please try again."},
                    status=status.HTTP_400_BAD_REQUEST,
                )

        else:
            return Response(
                {"error": "The magic code/link has expired please try again"},
                status=status.HTTP_400_BAD_REQUEST,
            )<|MERGE_RESOLUTION|>--- conflicted
+++ resolved
@@ -33,13 +33,9 @@
 )
 from plane.settings.redis import redis_instance
 from plane.bgtasks.magic_link_code_task import magic_link
-<<<<<<< HEAD
 from plane.license.models import InstanceConfiguration
 from plane.license.utils.instance_value import get_configuration_value
-
-=======
 from plane.bgtasks.event_tracking_task import auth_events
->>>>>>> ec50f83b
 
 def get_tokens_for_user(user):
     refresh = RefreshToken.for_user(user)
@@ -454,34 +450,6 @@
             if str(token) == str(user_token):
                 if User.objects.filter(email=email).exists():
                     user = User.objects.get(email=email)
-<<<<<<< HEAD
-                    try:
-                        # Send event to Jitsu for tracking
-                        if settings.ANALYTICS_BASE_API:
-                            _ = requests.post(
-                                settings.ANALYTICS_BASE_API,
-                                headers={
-                                    "Content-Type": "application/json",
-                                    "X-Auth-Token": settings.ANALYTICS_SECRET_KEY,
-                                },
-                                json={
-                                    "event_id": uuid.uuid4().hex,
-                                    "event_data": {
-                                        "medium": "code",
-                                    },
-                                    "user": {"email": email, "id": str(user.id)},
-                                    "device_ctx": {
-                                        "ip": request.META.get("REMOTE_ADDR"),
-                                        "user_agent": request.META.get(
-                                            "HTTP_USER_AGENT"
-                                        ),
-                                    },
-                                    "event_type": "SIGN_IN",
-                                },
-                            )
-                    except RequestException as e:
-                        capture_exception(e)
-=======
                     if not user.is_active:
                         return Response(
                             {
@@ -501,7 +469,6 @@
                             first_time=False
                         )
 
->>>>>>> ec50f83b
                 else:
                     user = User.objects.create(
                         email=email,
@@ -509,34 +476,6 @@
                         password=make_password(uuid.uuid4().hex),
                         is_password_autoset=True,
                     )
-<<<<<<< HEAD
-                    try:
-                        # Send event to Jitsu for tracking
-                        if settings.ANALYTICS_BASE_API:
-                            _ = requests.post(
-                                settings.ANALYTICS_BASE_API,
-                                headers={
-                                    "Content-Type": "application/json",
-                                    "X-Auth-Token": settings.ANALYTICS_SECRET_KEY,
-                                },
-                                json={
-                                    "event_id": uuid.uuid4().hex,
-                                    "event_data": {
-                                        "medium": "code",
-                                    },
-                                    "user": {"email": email, "id": str(user.id)},
-                                    "device_ctx": {
-                                        "ip": request.META.get("REMOTE_ADDR"),
-                                        "user_agent": request.META.get(
-                                            "HTTP_USER_AGENT"
-                                        ),
-                                    },
-                                    "event_type": "SIGN_UP",
-                                },
-                            )
-                    except RequestException as e:
-                        capture_exception(e)
-=======
 
                     # Send event 
                     if settings.POSTHOG_API_KEY and settings.POSTHOG_HOST:
@@ -549,7 +488,6 @@
                             medium="MAGIC_LINK",
                             first_time=True
                         )
->>>>>>> ec50f83b
 
                 user.is_active = True
                 user.last_active = timezone.now()
