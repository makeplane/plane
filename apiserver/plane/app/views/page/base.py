--- conflicted
+++ resolved
@@ -470,17 +470,7 @@
 
 
 class PagesDescriptionViewSet(BaseViewSet):
-<<<<<<< HEAD
-    @allow_permission(
-        [
-            ROLE.ADMIN,
-            ROLE.MEMBER,
-            ROLE.GUEST,
-        ]
-    )
-=======
-    @allow_permission([ROLE.ADMIN, ROLE.MEMBER, ROLE.GUEST])
->>>>>>> 1420b7e7
+    @allow_permission([ROLE.ADMIN, ROLE.MEMBER, ROLE.GUEST])
     def retrieve(self, request, slug, project_id, pk):
         page = (
             Page.objects.filter(pk=pk, workspace__slug=slug, projects__id=project_id)
@@ -548,19 +538,10 @@
             # Decode the base64 data to bytes
             # new_binary_data = base64.b64decode(base64_data)
             # capture the page transaction
-<<<<<<< HEAD
-            # if request.data.get("description_html"):
-            #     page_transaction.delay(
-            #         new_value=request.data,
-            #         old_value=existing_instance,
-            #         page_id=pk,
-            #     )
-=======
             if request.data.get("description_html"):
                 page_transaction.delay(
                     new_value=request.data, old_value=existing_instance, page_id=pk
                 )
->>>>>>> 1420b7e7
             # Store the updated binary data
             page.description_binary = base64_data
             # page.description_html = request.data.get("description_html")
