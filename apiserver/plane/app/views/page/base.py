# Python imports
import json
import base64
from datetime import datetime

# Django imports
from django.core.serializers.json import DjangoJSONEncoder
from django.db import connection
from django.db.models import Exists, OuterRef, Q, Value, UUIDField
from django.utils.decorators import method_decorator
from django.views.decorators.gzip import gzip_page
from django.http import StreamingHttpResponse
from django.contrib.postgres.aggregates import ArrayAgg
from django.contrib.postgres.fields import ArrayField
from django.db.models.functions import Coalesce

# Third party imports
from rest_framework import status
from rest_framework.response import Response

# Module imports
from plane.app.permissions import allow_permission, ROLE
from plane.app.serializers import (
    PageLogSerializer,
    PageSerializer,
    SubPageSerializer,
    PageDetailSerializer,
)
from plane.db.models import (
    Page,
    PageLog,
    UserFavorite,
    ProjectMember,
    ProjectPage,
    Project,
<<<<<<< HEAD
    UserRecentVisit,
=======
    DeployBoard,
>>>>>>> cc999ecc
)
from plane.utils.error_codes import ERROR_CODES
from ..base import BaseAPIView, BaseViewSet
from plane.bgtasks.page_transaction_task import page_transaction
from plane.bgtasks.page_version_task import page_version
from plane.bgtasks.recent_visited_task import recent_visited_task


def unarchive_archive_page_and_descendants(page_id, archived_at):
    # Your SQL query
    sql = """
    WITH RECURSIVE descendants AS (
        SELECT id FROM pages WHERE id = %s
        UNION ALL
        SELECT pages.id FROM pages, descendants WHERE pages.parent_id = descendants.id
    )
    UPDATE pages SET archived_at = %s WHERE id IN (SELECT id FROM descendants);
    """

    # Execute the SQL query
    with connection.cursor() as cursor:
        cursor.execute(sql, [page_id, archived_at])


class PageViewSet(BaseViewSet):
    serializer_class = PageSerializer
    model = Page
    search_fields = ["name"]

    def get_queryset(self):
        subquery = UserFavorite.objects.filter(
            user=self.request.user,
            entity_type="page",
            entity_identifier=OuterRef("pk"),
            workspace__slug=self.kwargs.get("slug"),
        )
        return self.filter_queryset(
            super()
            .get_queryset()
            .filter(workspace__slug=self.kwargs.get("slug"))
            .filter(
                projects__project_projectmember__member=self.request.user,
                projects__project_projectmember__is_active=True,
                projects__archived_at__isnull=True,
            )
            .filter(parent__isnull=True)
            .filter(Q(owned_by=self.request.user) | Q(access=0))
            .prefetch_related("projects")
            .select_related("workspace")
            .select_related("owned_by")
            .annotate(is_favorite=Exists(subquery))
            .order_by(self.request.GET.get("order_by", "-created_at"))
            .prefetch_related("labels")
            .order_by("-is_favorite", "-created_at")
            .annotate(
                project=Exists(
                    ProjectPage.objects.filter(
                        page_id=OuterRef("id"), project_id=self.kwargs.get("project_id")
                    )
                )
            )
            .annotate(
                label_ids=Coalesce(
                    ArrayAgg(
                        "page_labels__label_id",
                        distinct=True,
                        filter=~Q(page_labels__label_id__isnull=True),
                    ),
                    Value([], output_field=ArrayField(UUIDField())),
                ),
                project_ids=Coalesce(
                    ArrayAgg(
                        "projects__id", distinct=True, filter=~Q(projects__id=True)
                    ),
                    Value([], output_field=ArrayField(UUIDField())),
                ),
            )
            .filter(project=True)
            .annotate(
                anchor=DeployBoard.objects.filter(
                    entity_name="page",
                    entity_identifier=OuterRef("pk"),
                    workspace__slug=self.kwargs.get("slug"),
                ).values("anchor")
            )
            .distinct()
        )

    @allow_permission([ROLE.ADMIN, ROLE.MEMBER])
    def create(self, request, slug, project_id):
        serializer = PageSerializer(
            data=request.data,
            context={
                "project_id": project_id,
                "owned_by_id": request.user.id,
                "description": request.data.get("description", {}),
                "description_binary": request.data.get("description_binary", None),
                "description_html": request.data.get("description_html", "<p></p>"),
            },
        )

        if serializer.is_valid():
            serializer.save()
            # capture the page transaction
            page_transaction.delay(request.data, None, serializer.data["id"])
            page = self.get_queryset().get(pk=serializer.data["id"])
            serializer = PageDetailSerializer(page)
            return Response(serializer.data, status=status.HTTP_201_CREATED)
        return Response(serializer.errors, status=status.HTTP_400_BAD_REQUEST)

    @allow_permission([ROLE.ADMIN, ROLE.MEMBER])
    def partial_update(self, request, slug, project_id, pk):
        try:
            page = Page.objects.get(
                pk=pk, workspace__slug=slug, projects__id=project_id
            )

            if page.is_locked:
                return Response(
                    {"error": "Page is locked"}, status=status.HTTP_400_BAD_REQUEST
                )

            parent = request.data.get("parent", None)
            if parent:
                _ = Page.objects.get(
                    pk=parent, workspace__slug=slug, projects__id=project_id
                )

            # Only update access if the page owner is the requesting  user
            if (
                page.access != request.data.get("access", page.access)
                and page.owned_by_id != request.user.id
            ):
                return Response(
                    {
                        "error": "Access cannot be updated since this page is owned by someone else"
                    },
                    status=status.HTTP_400_BAD_REQUEST,
                )

            serializer = PageDetailSerializer(page, data=request.data, partial=True)
            page_description = page.description_html
            if serializer.is_valid():
                serializer.save()
                # capture the page transaction
                if request.data.get("description_html"):
                    page_transaction.delay(
                        new_value=request.data,
                        old_value=json.dumps(
                            {"description_html": page_description},
                            cls=DjangoJSONEncoder,
                        ),
                        page_id=pk,
                    )

                return Response(serializer.data, status=status.HTTP_200_OK)
            return Response(serializer.errors, status=status.HTTP_400_BAD_REQUEST)
        except Page.DoesNotExist:
            return Response(
                {
                    "error": "Access cannot be updated since this page is owned by someone else"
                },
                status=status.HTTP_400_BAD_REQUEST,
            )

    @allow_permission([ROLE.ADMIN, ROLE.MEMBER, ROLE.GUEST])
    def retrieve(self, request, slug, project_id, pk=None):
        page = self.get_queryset().filter(pk=pk).first()
        project = Project.objects.get(pk=project_id)

        """
        if the role is guest and guest_view_all_features is false and owned by is not 
        the requesting user then dont show the page
        """

        if (
            ProjectMember.objects.filter(
                workspace__slug=slug,
                project_id=project_id,
                member=request.user,
                role=5,
                is_active=True,
            ).exists()
            and not project.guest_view_all_features
            and not page.owned_by == request.user
        ):
            return Response(
                {"error": "You are not allowed to view this page"},
                status=status.HTTP_400_BAD_REQUEST,
            )

        if page is None:
            return Response(
                {"error": "Page not found"}, status=status.HTTP_404_NOT_FOUND
            )
        else:
            issue_ids = PageLog.objects.filter(
                page_id=pk, entity_name="issue"
            ).values_list("entity_identifier", flat=True)
            data = PageDetailSerializer(page).data
            data["issue_ids"] = issue_ids
            recent_visited_task.delay(
                slug=slug,
                entity_name="page",
                entity_identifier=pk,
                user_id=request.user.id,
                project_id=project_id,
            )
            return Response(data, status=status.HTTP_200_OK)

    @allow_permission([ROLE.ADMIN], model=Page, creator=True)
    def lock(self, request, slug, project_id, pk):
        page = Page.objects.filter(
            pk=pk, workspace__slug=slug, projects__id=project_id
        ).first()

        page.is_locked = True
        page.save()
        return Response(status=status.HTTP_204_NO_CONTENT)

    @allow_permission([ROLE.ADMIN], model=Page, creator=True)
    def unlock(self, request, slug, project_id, pk):
        page = Page.objects.filter(
            pk=pk, workspace__slug=slug, projects__id=project_id
        ).first()

        page.is_locked = False
        page.save()

        return Response(status=status.HTTP_204_NO_CONTENT)

    @allow_permission([ROLE.ADMIN], model=Page, creator=True)
    def access(self, request, slug, project_id, pk):
        access = request.data.get("access", 0)
        page = Page.objects.filter(
            pk=pk, workspace__slug=slug, projects__id=project_id
        ).first()

        # Only update access if the page owner is the requesting user
        if (
            page.access != request.data.get("access", page.access)
            and page.owned_by_id != request.user.id
        ):
            return Response(
                {
                    "error": "Access cannot be updated since this page is owned by someone else"
                },
                status=status.HTTP_400_BAD_REQUEST,
            )

        page.access = access
        page.save()
        return Response(status=status.HTTP_204_NO_CONTENT)

    @allow_permission([ROLE.ADMIN, ROLE.MEMBER, ROLE.GUEST])
    def list(self, request, slug, project_id):
        queryset = self.get_queryset()
        project = Project.objects.get(pk=project_id)
        if (
            ProjectMember.objects.filter(
                workspace__slug=slug,
                project_id=project_id,
                member=request.user,
                role=5,
                is_active=True,
            ).exists()
            and not project.guest_view_all_features
        ):
            queryset = queryset.filter(owned_by=request.user)
        pages = PageSerializer(queryset, many=True).data
        return Response(pages, status=status.HTTP_200_OK)

    @allow_permission([ROLE.ADMIN], model=Page, creator=True)
    def archive(self, request, slug, project_id, pk):
        page = Page.objects.get(pk=pk, workspace__slug=slug, projects__id=project_id)

        # only the owner or admin can archive the page
        if (
            ProjectMember.objects.filter(
                project_id=project_id, member=request.user, is_active=True, role__lte=15
            ).exists()
            and request.user.id != page.owned_by_id
        ):
            return Response(
                {"error": "Only the owner or admin can archive the page"},
                status=status.HTTP_400_BAD_REQUEST,
            )

        UserFavorite.objects.filter(
            entity_type="page",
            entity_identifier=pk,
            project_id=project_id,
            workspace__slug=slug,
        ).delete()

        unarchive_archive_page_and_descendants(pk, datetime.now())

        return Response({"archived_at": str(datetime.now())}, status=status.HTTP_200_OK)

    @allow_permission([ROLE.ADMIN], model=Page, creator=True)
    def unarchive(self, request, slug, project_id, pk):
        page = Page.objects.get(pk=pk, workspace__slug=slug, projects__id=project_id)

        # only the owner or admin can un archive the page
        if (
            ProjectMember.objects.filter(
                project_id=project_id, member=request.user, is_active=True, role__lte=15
            ).exists()
            and request.user.id != page.owned_by_id
        ):
            return Response(
                {"error": "Only the owner or admin can un archive the page"},
                status=status.HTTP_400_BAD_REQUEST,
            )

        # if parent page is archived then the page will be un archived breaking the hierarchy
        if page.parent_id and page.parent.archived_at:
            page.parent = None
            page.save(update_fields=["parent"])

        unarchive_archive_page_and_descendants(pk, None)

        return Response(status=status.HTTP_204_NO_CONTENT)

    @allow_permission([ROLE.ADMIN], model=Page, creator=True)
    def destroy(self, request, slug, project_id, pk):
        page = Page.objects.get(pk=pk, workspace__slug=slug, projects__id=project_id)

        if page.archived_at is None:
            return Response(
                {"error": "The page should be archived before deleting"},
                status=status.HTTP_400_BAD_REQUEST,
            )

        if page.owned_by_id != request.user.id and (
            not ProjectMember.objects.filter(
                workspace__slug=slug,
                member=request.user,
                role=20,
                project_id=project_id,
                is_active=True,
            ).exists()
        ):
            return Response(
                {"error": "Only admin or owner can delete the page"},
                status=status.HTTP_403_FORBIDDEN,
            )

        # remove parent from all the children
        _ = Page.objects.filter(
            parent_id=pk, projects__id=project_id, workspace__slug=slug
        ).update(parent=None)

        page.delete()
        # Delete the user favorite page
        UserFavorite.objects.filter(
            project=project_id,
            workspace__slug=slug,
            entity_identifier=pk,
            entity_type="page",
        ).delete()
<<<<<<< HEAD
        # Delete the page from recent visit
        UserRecentVisit.objects.filter(
            project_id=project_id,
            workspace__slug=slug,
            entity_identifier=pk,
            entity_name="page",
        ).delete(soft=False)
=======
        # Delete the deploy board
        DeployBoard.objects.filter(
            entity_name="page", entity_identifier=pk, workspace__slug=slug
        ).delete()
>>>>>>> cc999ecc
        return Response(status=status.HTTP_204_NO_CONTENT)


class PageFavoriteViewSet(BaseViewSet):
    model = UserFavorite

    @allow_permission([ROLE.ADMIN, ROLE.MEMBER])
    def create(self, request, slug, project_id, pk):
        _ = UserFavorite.objects.create(
            project_id=project_id,
            entity_identifier=pk,
            entity_type="page",
            user=request.user,
        )
        return Response(status=status.HTTP_204_NO_CONTENT)

    @allow_permission([ROLE.ADMIN, ROLE.MEMBER])
    def destroy(self, request, slug, project_id, pk):
        page_favorite = UserFavorite.objects.get(
            project=project_id,
            user=request.user,
            workspace__slug=slug,
            entity_identifier=pk,
            entity_type="page",
        )
        page_favorite.delete(soft=False)
        return Response(status=status.HTTP_204_NO_CONTENT)


class PageLogEndpoint(BaseAPIView):
    serializer_class = PageLogSerializer
    model = PageLog

    def post(self, request, slug, project_id, page_id):
        serializer = PageLogSerializer(data=request.data)
        if serializer.is_valid():
            serializer.save(project_id=project_id, page_id=page_id)
            return Response(serializer.data, status=status.HTTP_201_CREATED)
        return Response(serializer.errors, status=status.HTTP_400_BAD_REQUEST)

    def patch(self, request, slug, project_id, page_id, transaction):
        page_transaction = PageLog.objects.get(
            workspace__slug=slug,
            project_id=project_id,
            page_id=page_id,
            transaction=transaction,
        )
        serializer = PageLogSerializer(
            page_transaction, data=request.data, partial=True
        )
        if serializer.is_valid():
            serializer.save()
            return Response(serializer.data, status=status.HTTP_200_OK)
        return Response(serializer.errors, status=status.HTTP_400_BAD_REQUEST)

    def delete(self, request, slug, project_id, page_id, transaction):
        transaction = PageLog.objects.get(
            workspace__slug=slug,
            project_id=project_id,
            page_id=page_id,
            transaction=transaction,
        )
        # Delete the transaction object
        transaction.delete()
        return Response(status=status.HTTP_204_NO_CONTENT)


class SubPagesEndpoint(BaseAPIView):
    @method_decorator(gzip_page)
    def get(self, request, slug, project_id, page_id):
        pages = (
            PageLog.objects.filter(
                page_id=page_id,
                workspace__slug=slug,
                entity_name__in=["forward_link", "back_link"],
            )
            .select_related("project")
            .select_related("workspace")
        )
        return Response(
            SubPageSerializer(pages, many=True).data, status=status.HTTP_200_OK
        )


class PagesDescriptionViewSet(BaseViewSet):
    @allow_permission([ROLE.ADMIN, ROLE.MEMBER, ROLE.GUEST])
    def retrieve(self, request, slug, project_id, pk):
        page = (
            Page.objects.filter(pk=pk, workspace__slug=slug, projects__id=project_id)
            .filter(Q(owned_by=self.request.user) | Q(access=0))
            .first()
        )
        if page is None:
            return Response({"error": "Page not found"}, status=404)
        binary_data = page.description_binary

        def stream_data():
            if binary_data:
                yield binary_data
            else:
                yield b""

        response = StreamingHttpResponse(
            stream_data(), content_type="application/octet-stream"
        )
        response["Content-Disposition"] = 'attachment; filename="page_description.bin"'
        return response

    @allow_permission([ROLE.ADMIN, ROLE.MEMBER, ROLE.GUEST])
    def partial_update(self, request, slug, project_id, pk):
        page = (
            Page.objects.filter(pk=pk, workspace__slug=slug, projects__id=project_id)
            .filter(Q(owned_by=self.request.user) | Q(access=0))
            .first()
        )

        if page is None:
            return Response({"error": "Page not found"}, status=404)

        if page.is_locked:
            return Response(
                {
                    "error_code": ERROR_CODES["PAGE_LOCKED"],
                    "error_message": "PAGE_LOCKED",
                },
                status=status.HTTP_400_BAD_REQUEST,
            )

        if page.archived_at:
            return Response(
                {
                    "error_code": ERROR_CODES["PAGE_ARCHIVED"],
                    "error_message": "PAGE_ARCHIVED",
                },
                status=status.HTTP_400_BAD_REQUEST,
            )

        # Serialize the existing instance
        existing_instance = json.dumps(
            {"description_html": page.description_html}, cls=DjangoJSONEncoder
        )

        # Get the base64 data from the request
        base64_data = request.data.get("description_binary")

        # If base64 data is provided
        if base64_data:
            # Decode the base64 data to bytes
            new_binary_data = base64.b64decode(base64_data)
            # capture the page transaction
            if request.data.get("description_html"):
                page_transaction.delay(
                    new_value=request.data, old_value=existing_instance, page_id=pk
                )
            # Store the updated binary data
            page.description_binary = new_binary_data
            page.description_html = request.data.get("description_html")
            page.description = request.data.get("description")
            page.save()
            # Return a success response
            page_version.delay(
                page_id=page.id,
                existing_instance=existing_instance,
                user_id=request.user.id,
            )
            return Response({"message": "Updated successfully"})
        else:
            return Response({"error": "No binary data provided"})


class PageDuplicateEndpoint(BaseAPIView):
    @allow_permission([ROLE.ADMIN, ROLE.MEMBER, ROLE.GUEST])
    def post(self, request, slug, project_id, page_id):
        page = Page.objects.filter(
            pk=page_id, workspace__slug=slug, projects__id=project_id
        ).first()

        # get all the project ids where page is present
        project_ids = ProjectPage.objects.filter(page_id=page_id).values_list(
            "project_id", flat=True
        )

        page.pk = None
        page.name = f"{page.name} (Copy)"
        page.description_binary = None
        page.owned_by = request.user
        page.created_by = request.user
        page.updated_by = request.user
        page.save()

        for project_id in project_ids:
            ProjectPage.objects.create(
                workspace_id=page.workspace_id,
                project_id=project_id,
                page_id=page.id,
                created_by_id=page.created_by_id,
                updated_by_id=page.updated_by_id,
            )

        page_transaction.delay(
            {"description_html": page.description_html}, None, page.id
        )
        page = (
            Page.objects.filter(pk=page.id)
            .annotate(
                project_ids=Coalesce(
                    ArrayAgg(
                        "projects__id", distinct=True, filter=~Q(projects__id=True)
                    ),
                    Value([], output_field=ArrayField(UUIDField())),
                )
            )
            .first()
        )
        serializer = PageDetailSerializer(page)
        return Response(serializer.data, status=status.HTTP_201_CREATED)<|MERGE_RESOLUTION|>--- conflicted
+++ resolved
@@ -33,11 +33,8 @@
     ProjectMember,
     ProjectPage,
     Project,
-<<<<<<< HEAD
     UserRecentVisit,
-=======
     DeployBoard,
->>>>>>> cc999ecc
 )
 from plane.utils.error_codes import ERROR_CODES
 from ..base import BaseAPIView, BaseViewSet
@@ -399,7 +396,6 @@
             entity_identifier=pk,
             entity_type="page",
         ).delete()
-<<<<<<< HEAD
         # Delete the page from recent visit
         UserRecentVisit.objects.filter(
             project_id=project_id,
@@ -407,12 +403,10 @@
             entity_identifier=pk,
             entity_name="page",
         ).delete(soft=False)
-=======
         # Delete the deploy board
         DeployBoard.objects.filter(
             entity_name="page", entity_identifier=pk, workspace__slug=slug
         ).delete()
->>>>>>> cc999ecc
         return Response(status=status.HTTP_204_NO_CONTENT)
 
 
