--- conflicted
+++ resolved
@@ -7,16 +7,12 @@
 
 # Module imports
 from plane.app.serializers import (
-<<<<<<< HEAD
     AccountSerializer,
-=======
->>>>>>> bce69bcb
     IssueActivitySerializer,
     ProfileSerializer,
     UserMeSerializer,
     UserMeSettingsSerializer,
     UserSerializer,
-<<<<<<< HEAD
 )
 from plane.app.views.base import BaseAPIView, BaseViewSet
 from plane.db.models import (
@@ -27,11 +23,6 @@
     User,
     WorkspaceMember,
 )
-=======
-)
-from plane.app.views.base import BaseAPIView, BaseViewSet
-from plane.db.models import IssueActivity, ProjectMember, User, WorkspaceMember
->>>>>>> bce69bcb
 from plane.license.models import Instance, InstanceAdmin
 from plane.utils.cache import cache_response, invalidate_cache
 from plane.utils.paginator import BasePaginator
