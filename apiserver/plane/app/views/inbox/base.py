# Python imports
import json

# Django import
from django.utils import timezone
from django.db.models import Q, Count, OuterRef, Func, F, Prefetch, Exists
from django.core.serializers.json import DjangoJSONEncoder
from django.contrib.postgres.aggregates import ArrayAgg
from django.contrib.postgres.fields import ArrayField
from django.db.models import Value, UUIDField
from django.db.models.functions import Coalesce

# Third party imports
from rest_framework import status
from rest_framework.response import Response

# Module imports
from ..base import BaseViewSet
from plane.app.permissions import ProjectBasePermission, ProjectLitePermission
from plane.db.models import (
    Inbox,
    InboxIssue,
    Issue,
    State,
    Workspace,
    IssueLink,
    IssueAttachment,
    ProjectMember,
    IssueReaction,
    IssueSubscriber,
)
from plane.app.serializers import (
    IssueCreateSerializer,
    IssueSerializer,
    InboxSerializer,
    InboxIssueSerializer,
    IssueDetailSerializer,
    InboxIssueDetailSerializer,
)
from plane.utils.issue_filters import issue_filters
from plane.bgtasks.issue_activites_task import issue_activity


class InboxViewSet(BaseViewSet):
    permission_classes = [
        ProjectBasePermission,
    ]

    serializer_class = InboxSerializer
    model = Inbox

    def get_queryset(self):
        return (
            super()
            .get_queryset()
            .filter(
                workspace__slug=self.kwargs.get("slug"),
                project_id=self.kwargs.get("project_id"),
            )
            .annotate(
                pending_issue_count=Count(
                    "issue_inbox",
                    filter=Q(issue_inbox__status=-2),
                )
            )
            .select_related("workspace", "project")
        )

    def list(self, request, slug, project_id):
        inbox = self.get_queryset().first()
        return Response(
            InboxSerializer(inbox).data,
            status=status.HTTP_200_OK,
        )

    def perform_create(self, serializer):
        serializer.save(project_id=self.kwargs.get("project_id"))

    def destroy(self, request, slug, project_id, pk):
        inbox = Inbox.objects.filter(
            workspace__slug=slug, project_id=project_id, pk=pk
        ).first()
        # Handle default inbox delete
        if inbox.is_default:
            return Response(
                {"error": "You cannot delete the default inbox"},
                status=status.HTTP_400_BAD_REQUEST,
            )
        inbox.delete()
        return Response(status=status.HTTP_204_NO_CONTENT)


class InboxIssueViewSet(BaseViewSet):
    permission_classes = [
        ProjectLitePermission,
    ]

    serializer_class = InboxIssueSerializer
    model = InboxIssue

    filterset_fields = [
        "status",
    ]

    def get_queryset(self):
        return (
            Issue.objects.filter(
                project_id=self.kwargs.get("project_id"),
                workspace__slug=self.kwargs.get("slug"),
            )
            .select_related("workspace", "project", "state", "parent")
            .prefetch_related("assignees", "labels", "issue_module__module")
            .prefetch_related(
                Prefetch(
                    "issue_inbox",
                    queryset=InboxIssue.objects.only(
                        "status", "duplicate_to", "snoozed_till", "source"
                    ),
                )
            )
            .annotate(cycle_id=F("issue_cycle__cycle_id"))
            .annotate(
                link_count=IssueLink.objects.filter(issue=OuterRef("id"))
                .order_by()
                .annotate(count=Func(F("id"), function="Count"))
                .values("count")
            )
            .annotate(
                attachment_count=IssueAttachment.objects.filter(
                    issue=OuterRef("id")
                )
                .order_by()
                .annotate(count=Func(F("id"), function="Count"))
                .values("count")
            )
            .annotate(
                sub_issues_count=Issue.issue_objects.filter(
                    parent=OuterRef("id")
                )
                .order_by()
                .annotate(count=Func(F("id"), function="Count"))
                .values("count")
            )
            .annotate(
                label_ids=Coalesce(
                    ArrayAgg(
                        "labels__id",
                        distinct=True,
                        filter=~Q(labels__id__isnull=True),
                    ),
                    Value([], output_field=ArrayField(UUIDField())),
                ),
                assignee_ids=Coalesce(
                    ArrayAgg(
                        "assignees__id",
                        distinct=True,
                        filter=~Q(assignees__id__isnull=True),
                    ),
                    Value([], output_field=ArrayField(UUIDField())),
                ),
                module_ids=Coalesce(
                    ArrayAgg(
                        "issue_module__module_id",
                        distinct=True,
                        filter=~Q(issue_module__module_id__isnull=True),
                    ),
                    Value([], output_field=ArrayField(UUIDField())),
                ),
            )
        ).distinct()

    def list(self, request, slug, project_id):
<<<<<<< HEAD
        filters = issue_filters(request.query_params, "GET")
=======
>>>>>>> 967f065d
        workspace = Workspace.objects.filter(slug=slug).first()
        inbox_id = Inbox.objects.filter(
            workspace_id=workspace.id, project_id=project_id
        ).first()
<<<<<<< HEAD
        issue_queryset = (
            self.get_queryset()
            .filter(issue_inbox__inbox_id=inbox_id)
            .filter(**filters)
            .order_by("issue_inbox__snoozed_till", "issue_inbox__status")
        )
        if self.expand:
            issues = IssueSerializer(
                issue_queryset, expand=self.expand, many=True
            ).data
        else:
            issues = issue_queryset.values(
                "id",
                "name",
                "state_id",
                "sort_order",
                "completed_at",
                "estimate_point",
                "priority",
                "start_date",
                "target_date",
                "sequence_id",
                "project_id",
                "parent_id",
                "cycle_id",
                "module_ids",
                "label_ids",
                "assignee_ids",
                "sub_issues_count",
                "created_at",
                "updated_at",
                "created_by",
                "updated_by",
                "attachment_count",
                "link_count",
                "is_draft",
                "archived_at",
            )
=======
        inbox_issue = InboxIssue.objects.filter(
            inbox_id=inbox_id.id, project_id=project_id
        ).prefetch_related("issue")
        issues = InboxIssueSerializer(inbox_issue, many=True).data
>>>>>>> 967f065d
        return Response(
            issues,
            status=status.HTTP_200_OK,
        )

    def create(self, request, slug, project_id):
        if not request.data.get("issue", {}).get("name", False):
            return Response(
                {"error": "Name is required"},
                status=status.HTTP_400_BAD_REQUEST,
            )

        # Check for valid priority
        if request.data.get("issue", {}).get("priority", "none") not in [
            "low",
            "medium",
            "high",
            "urgent",
            "none",
        ]:
            return Response(
                {"error": "Invalid priority"},
                status=status.HTTP_400_BAD_REQUEST,
            )

        # Create or get state
        state, _ = State.objects.get_or_create(
            name="Triage",
            group="backlog",
            description="Default state for managing all Inbox Issues",
            project_id=project_id,
            color="#ff7700",
        )

        # create an issue
        issue = Issue.objects.create(
            name=request.data.get("issue", {}).get("name"),
            description=request.data.get("issue", {}).get("description", {}),
            description_html=request.data.get("issue", {}).get(
                "description_html", "<p></p>"
            ),
            priority=request.data.get("issue", {}).get("priority", "low"),
            project_id=project_id,
            state=state,
        )

        # Create an Issue Activity
        issue_activity.delay(
            type="issue.activity.created",
            requested_data=json.dumps(request.data, cls=DjangoJSONEncoder),
            actor_id=str(request.user.id),
            issue_id=str(issue.id),
            project_id=str(project_id),
            current_instance=None,
            epoch=int(timezone.now().timestamp()),
            notification=True,
            origin=request.META.get("HTTP_ORIGIN"),
        )
        workspace = Workspace.objects.filter(slug=slug).first()
        inbox_id = Inbox.objects.filter(
            workspace_id=workspace.id, project_id=project_id
        ).first()
        # create an inbox issue
<<<<<<< HEAD
        InboxIssue.objects.create(
=======
        inbox_issue = InboxIssue.objects.create(
>>>>>>> 967f065d
            inbox_id=inbox_id.id,
            project_id=project_id,
            issue=issue,
            source=request.data.get("source", "in-app"),
        )
        serializer = InboxIssueSerializer(inbox_issue)
        return Response(serializer.data, status=status.HTTP_200_OK)

    def partial_update(self, request, slug, project_id, issue_id):
        workspace = Workspace.objects.filter(slug=slug).first()
        inbox_id = Inbox.objects.filter(
            workspace_id=workspace.id, project_id=project_id
        ).first()
        inbox_issue = InboxIssue.objects.get(
            issue_id=issue_id,
            workspace__slug=slug,
            project_id=project_id,
            inbox_id=inbox_id,
        )
        # Get the project member
        project_member = ProjectMember.objects.get(
            workspace__slug=slug,
            project_id=project_id,
            member=request.user,
            is_active=True,
        )
        # Only project members admins and created_by users can access this endpoint
        if project_member.role <= 10 and str(inbox_issue.created_by_id) != str(
            request.user.id
        ):
            return Response(
                {"error": "You cannot edit inbox issues"},
                status=status.HTTP_400_BAD_REQUEST,
            )

        # Get issue data
        issue_data = request.data.pop("issue", False)

        if bool(issue_data):
            issue = self.get_queryset().filter(pk=inbox_issue.issue_id).first()
            # Only allow guests and viewers to edit name and description
            if project_member.role <= 10:
                # viewers and guests since only viewers and guests
                issue_data = {
                    "name": issue_data.get("name", issue.name),
                    "description_html": issue_data.get(
                        "description_html", issue.description_html
                    ),
                    "description": issue_data.get(
                        "description", issue.description
                    ),
                }

            issue_serializer = IssueCreateSerializer(
                issue, data=issue_data, partial=True
            )

            if issue_serializer.is_valid():
                current_instance = issue
                # Log all the updates
                requested_data = json.dumps(issue_data, cls=DjangoJSONEncoder)
                if issue is not None:
                    issue_activity.delay(
                        type="issue.activity.updated",
                        requested_data=requested_data,
                        actor_id=str(request.user.id),
                        issue_id=str(issue.id),
                        project_id=str(project_id),
                        current_instance=json.dumps(
                            IssueSerializer(current_instance).data,
                            cls=DjangoJSONEncoder,
                        ),
                        epoch=int(timezone.now().timestamp()),
                        notification=True,
                        origin=request.META.get("HTTP_ORIGIN"),
                    )
                issue_serializer.save()
            else:
                return Response(
                    issue_serializer.errors, status=status.HTTP_400_BAD_REQUEST
                )

        # Only project admins and members can edit inbox issue attributes
        if project_member.role > 10:
            serializer = InboxIssueSerializer(
                inbox_issue, data=request.data, partial=True
            )

            if serializer.is_valid():
                serializer.save()
                # Update the issue state if the issue is rejected or marked as duplicate
                if serializer.data["status"] in [-1, 2]:
                    issue = Issue.objects.get(
                        pk=inbox_issue.issue_id,
                        workspace__slug=slug,
                        project_id=project_id,
                    )
                    state = State.objects.filter(
                        group="cancelled",
                        workspace__slug=slug,
                        project_id=project_id,
                    ).first()
                    if state is not None:
                        issue.state = state
                        issue.save()

                # Update the issue state if it is accepted
                if serializer.data["status"] in [1]:
                    issue = Issue.objects.get(
                        pk=inbox_issue.issue_id,
                        workspace__slug=slug,
                        project_id=project_id,
                    )

                    # Update the issue state only if it is in triage state
                    if issue.state.name == "Triage":
                        # Move to default state
                        state = State.objects.filter(
                            workspace__slug=slug,
                            project_id=project_id,
                            default=True,
                        ).first()
                        if state is not None:
                            issue.state = state
                            issue.save()
                return Response(status=status.HTTP_204_NO_CONTENT)
            return Response(
                serializer.errors, status=status.HTTP_400_BAD_REQUEST
            )
        else:
            issue = self.get_queryset().filter(pk=issue_id).first()
            serializer = IssueSerializer(issue, expand=self.expand)
            return Response(serializer.data, status=status.HTTP_200_OK)

    def retrieve(self, request, slug, project_id, issue_id):
        issue = (
            self.get_queryset()
            .filter(pk=issue_id)
            .prefetch_related(
                Prefetch(
                    "issue_reactions",
                    queryset=IssueReaction.objects.select_related(
                        "issue", "actor"
                    ),
                )
            )
            .prefetch_related(
                Prefetch(
                    "issue_attachment",
                    queryset=IssueAttachment.objects.select_related("issue"),
                )
            )
            .prefetch_related(
                Prefetch(
                    "issue_link",
                    queryset=IssueLink.objects.select_related("created_by"),
                )
            )
            .annotate(
                is_subscribed=Exists(
                    IssueSubscriber.objects.filter(
                        workspace__slug=slug,
                        project_id=project_id,
                        issue_id=OuterRef("pk"),
                        subscriber=request.user,
                    )
                )
            )
        ).first()
        if issue is None:
            return Response(
                {"error": "Requested object was not found"},
                status=status.HTTP_404_NOT_FOUND,
            )

        serializer = IssueDetailSerializer(issue)
        return Response(serializer.data, status=status.HTTP_200_OK)

    def destroy(self, request, slug, project_id, issue_id):
        workspace = Workspace.objects.filter(slug=slug).first()
        inbox_id = Inbox.objects.filter(
            workspace_id=workspace.id, project_id=project_id
        ).first()
        inbox_issue = InboxIssue.objects.get(
            issue_id=issue_id,
            workspace__slug=slug,
            project_id=project_id,
            inbox_id=inbox_id,
        )
        # Get the project member
        project_member = ProjectMember.objects.get(
            workspace__slug=slug,
            project_id=project_id,
            member=request.user,
            is_active=True,
        )

        if project_member.role <= 10 and str(inbox_issue.created_by_id) != str(
            request.user.id
        ):
            return Response(
                {"error": "You cannot delete inbox issue"},
                status=status.HTTP_400_BAD_REQUEST,
            )

        # Check the issue status
        if inbox_issue.status in [-2, -1, 0, 2]:
            # Delete the issue also
            Issue.objects.filter(
                workspace__slug=slug, project_id=project_id, pk=issue_id
            ).delete()

        inbox_issue.delete()
        return Response(status=status.HTTP_204_NO_CONTENT)<|MERGE_RESOLUTION|>--- conflicted
+++ resolved
@@ -170,59 +170,14 @@
         ).distinct()
 
     def list(self, request, slug, project_id):
-<<<<<<< HEAD
-        filters = issue_filters(request.query_params, "GET")
-=======
->>>>>>> 967f065d
         workspace = Workspace.objects.filter(slug=slug).first()
         inbox_id = Inbox.objects.filter(
             workspace_id=workspace.id, project_id=project_id
         ).first()
-<<<<<<< HEAD
-        issue_queryset = (
-            self.get_queryset()
-            .filter(issue_inbox__inbox_id=inbox_id)
-            .filter(**filters)
-            .order_by("issue_inbox__snoozed_till", "issue_inbox__status")
-        )
-        if self.expand:
-            issues = IssueSerializer(
-                issue_queryset, expand=self.expand, many=True
-            ).data
-        else:
-            issues = issue_queryset.values(
-                "id",
-                "name",
-                "state_id",
-                "sort_order",
-                "completed_at",
-                "estimate_point",
-                "priority",
-                "start_date",
-                "target_date",
-                "sequence_id",
-                "project_id",
-                "parent_id",
-                "cycle_id",
-                "module_ids",
-                "label_ids",
-                "assignee_ids",
-                "sub_issues_count",
-                "created_at",
-                "updated_at",
-                "created_by",
-                "updated_by",
-                "attachment_count",
-                "link_count",
-                "is_draft",
-                "archived_at",
-            )
-=======
         inbox_issue = InboxIssue.objects.filter(
             inbox_id=inbox_id.id, project_id=project_id
         ).prefetch_related("issue")
         issues = InboxIssueSerializer(inbox_issue, many=True).data
->>>>>>> 967f065d
         return Response(
             issues,
             status=status.HTTP_200_OK,
@@ -286,11 +241,7 @@
             workspace_id=workspace.id, project_id=project_id
         ).first()
         # create an inbox issue
-<<<<<<< HEAD
-        InboxIssue.objects.create(
-=======
         inbox_issue = InboxIssue.objects.create(
->>>>>>> 967f065d
             inbox_id=inbox_id.id,
             project_id=project_id,
             issue=issue,
