--- conflicted
+++ resolved
@@ -39,11 +39,8 @@
     IssueAttachment,
     IssueLink,
     IssueRelation,
-<<<<<<< HEAD
     Project,
     ProjectMember,
-=======
->>>>>>> 1c3619a4
     User,
     Widget,
 )
@@ -51,6 +48,26 @@
 
 # Module imports
 from .. import BaseAPIView
+from plane.db.models import (
+    Issue,
+    IssueActivity,
+    ProjectMember,
+    Widget,
+    DashboardWidget,
+    Dashboard,
+    Project,
+    IssueLink,
+    IssueAttachment,
+    IssueRelation,
+    User,
+)
+from plane.app.serializers import (
+    IssueActivitySerializer,
+    IssueSerializer,
+    DashboardSerializer,
+    WidgetSerializer,
+)
+from plane.utils.issue_filters import issue_filters
 
 
 def dashboard_overview_stats(self, request, slug):
