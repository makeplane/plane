# Third party imports
from rest_framework.response import Response
from rest_framework import status

# Module imports
from plane.app.views.base import BaseViewSet
from plane.app.permissions import ROLE, allow_permission
from plane.db.models import Sticky, Workspace
from plane.app.serializers import StickySerializer


class WorkspaceStickyViewSet(BaseViewSet):
    serializer_class = StickySerializer
    model = Sticky

    def get_queryset(self):
        return self.filter_queryset(
            super()
            .get_queryset()
            .filter(workspace__slug=self.kwargs.get("slug"))
            .filter(owner_id=self.request.user.id)
            .select_related("workspace", "owner")
            .distinct()
        )

    @allow_permission(
        allowed_roles=[ROLE.ADMIN, ROLE.MEMBER, ROLE.GUEST], level="WORKSPACE"
    )
    def create(self, request, slug):
        workspace = Workspace.objects.get(slug=slug)
        serializer = StickySerializer(data=request.data)
        if serializer.is_valid():
            serializer.save(workspace_id=workspace.id, owner_id=request.user.id)
            return Response(serializer.data, status=status.HTTP_201_CREATED)
        return Response(serializer.errors, status=status.HTTP_400_BAD_REQUEST)

    @allow_permission(
        allowed_roles=[ROLE.ADMIN, ROLE.MEMBER, ROLE.GUEST], level="WORKSPACE"
    )
    def list(self, request, slug):
        query = request.query_params.get("query", False)
        stickies = self.get_queryset().order_by("-sort_order")
        if query:
<<<<<<< HEAD
            stickies = stickies.filter(description_html__icontains=query)
=======
            stickies = stickies.filter(description_stripped__icontains=query)
>>>>>>> d28563e2

        return self.paginate(
            request=request,
            queryset=(stickies),
            on_results=lambda stickies: StickySerializer(stickies, many=True).data,
            default_per_page=20,
        )

    @allow_permission(allowed_roles=[], creator=True, model=Sticky, level="WORKSPACE")
    def partial_update(self, request, *args, **kwargs):
        return super().partial_update(request, *args, **kwargs)

    @allow_permission(allowed_roles=[], creator=True, model=Sticky, level="WORKSPACE")
    def destroy(self, request, *args, **kwargs):
        return super().destroy(request, *args, **kwargs)<|MERGE_RESOLUTION|>--- conflicted
+++ resolved
@@ -41,11 +41,7 @@
         query = request.query_params.get("query", False)
         stickies = self.get_queryset().order_by("-sort_order")
         if query:
-<<<<<<< HEAD
-            stickies = stickies.filter(description_html__icontains=query)
-=======
             stickies = stickies.filter(description_stripped__icontains=query)
->>>>>>> d28563e2
 
         return self.paginate(
             request=request,
