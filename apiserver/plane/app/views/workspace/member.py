# Django imports
<<<<<<< HEAD
from django.db.models import (
    Count,
    Q,
    OuterRef,
    Subquery,
    IntegerField,
)
=======
from django.db.models import CharField, Count, Q, OuterRef, Subquery, IntegerField
>>>>>>> b72d1807
from django.db.models.functions import Coalesce

# Third party modules
from rest_framework import status
from rest_framework.response import Response

from plane.app.permissions import (
    WorkspaceEntityPermission,
    allow_permission,
    ROLE,
)

# Module imports
from plane.app.serializers import (
    ProjectMemberRoleSerializer,
    WorkspaceMemberAdminSerializer,
    WorkspaceMemberMeSerializer,
    WorkSpaceMemberSerializer,
)
from plane.app.views.base import BaseAPIView
from plane.db.models import (
    Project,
    ProjectMember,
    WorkspaceMember,
    DraftIssue,
)
from plane.utils.cache import invalidate_cache

from .. import BaseViewSet


class WorkSpaceMemberViewSet(BaseViewSet):
    serializer_class = WorkspaceMemberAdminSerializer
    model = WorkspaceMember

    search_fields = ["member__display_name", "member__first_name"]

    def get_queryset(self):
        return self.filter_queryset(
            super()
            .get_queryset()
            .filter(workspace__slug=self.kwargs.get("slug"), is_active=True)
            .select_related("workspace", "workspace__owner")
            .select_related("member")
        )

    @allow_permission(
        allowed_roles=[ROLE.ADMIN, ROLE.MEMBER, ROLE.GUEST], level="WORKSPACE"
    )
    def list(self, request, slug):
        workspace_member = WorkspaceMember.objects.get(
            member=request.user, workspace__slug=slug, is_active=True
        )

        # Get all active workspace members
        workspace_members = self.get_queryset()
        if workspace_member.role > 5:
            serializer = WorkspaceMemberAdminSerializer(
                workspace_members, fields=("id", "member", "role"), many=True
            )
        else:
            serializer = WorkSpaceMemberSerializer(
                workspace_members, fields=("id", "member", "role"), many=True
            )
        return Response(serializer.data, status=status.HTTP_200_OK)

    @allow_permission(allowed_roles=[ROLE.ADMIN], level="WORKSPACE")
    def partial_update(self, request, slug, pk):
        workspace_member = WorkspaceMember.objects.get(
            pk=pk, workspace__slug=slug, member__is_bot=False, is_active=True
        )
        if request.user.id == workspace_member.member_id:
            return Response(
                {"error": "You cannot update your own role"},
                status=status.HTTP_400_BAD_REQUEST,
            )

        if workspace_member.role > int(request.data.get("role")):
            _ = ProjectMember.objects.filter(
                workspace__slug=slug, member_id=workspace_member.member_id
            ).update(role=int(request.data.get("role")))

        serializer = WorkSpaceMemberSerializer(
            workspace_member, data=request.data, partial=True
        )

        if serializer.is_valid():
            serializer.save()
            return Response(serializer.data, status=status.HTTP_200_OK)
        return Response(serializer.errors, status=status.HTTP_400_BAD_REQUEST)

    @allow_permission(allowed_roles=[ROLE.ADMIN], level="WORKSPACE")
    def destroy(self, request, slug, pk):
        # Check the user role who is deleting the user
        workspace_member = WorkspaceMember.objects.get(
            workspace__slug=slug, pk=pk, member__is_bot=False, is_active=True
        )

        # check requesting user role
        requesting_workspace_member = WorkspaceMember.objects.get(
            workspace__slug=slug, member=request.user, is_active=True
        )

        if str(workspace_member.id) == str(requesting_workspace_member.id):
            return Response(
                {
                    "error": "You cannot remove yourself from the workspace. Please use leave workspace"
                },
                status=status.HTTP_400_BAD_REQUEST,
            )

        if requesting_workspace_member.role < workspace_member.role:
            return Response(
                {"error": "You cannot remove a user having role higher than you"},
                status=status.HTTP_400_BAD_REQUEST,
            )

        if (
            Project.objects.annotate(
                total_members=Count("project_projectmember"),
                member_with_role=Count(
                    "project_projectmember",
                    filter=Q(
                        project_projectmember__member_id=workspace_member.id,
                        project_projectmember__role=20,
                    ),
                ),
            )
            .filter(total_members=1, member_with_role=1, workspace__slug=slug)
            .exists()
        ):
            return Response(
                {
                    "error": "User is a part of some projects where they are the only admin, they should either leave that project or promote another user to admin."
                },
                status=status.HTTP_400_BAD_REQUEST,
            )

        # Deactivate the users from the projects where the user is part of
        _ = ProjectMember.objects.filter(
            workspace__slug=slug, member_id=workspace_member.member_id, is_active=True
        ).update(is_active=False)

        workspace_member.is_active = False
        workspace_member.save()
        return Response(status=status.HTTP_204_NO_CONTENT)

    @invalidate_cache(
        path="/api/workspaces/:slug/members/",
        url_params=True,
        user=False,
        multiple=True,
    )
    @invalidate_cache(path="/api/users/me/settings/")
    @invalidate_cache(path="api/users/me/workspaces/", user=False, multiple=True)
    @allow_permission(
        allowed_roles=[ROLE.ADMIN, ROLE.MEMBER, ROLE.GUEST], level="WORKSPACE"
    )
    def leave(self, request, slug):
        workspace_member = WorkspaceMember.objects.get(
            workspace__slug=slug, member=request.user, is_active=True
        )

        # Check if the leaving user is the only admin of the workspace
        if (
            workspace_member.role == 20
            and not WorkspaceMember.objects.filter(
                workspace__slug=slug, role=20, is_active=True
            ).count()
            > 1
        ):
            return Response(
                {
                    "error": "You cannot leave the workspace as you are the only admin of the workspace you will have to either delete the workspace or promote another user to admin."
                },
                status=status.HTTP_400_BAD_REQUEST,
            )

        if (
            Project.objects.annotate(
                total_members=Count("project_projectmember"),
                member_with_role=Count(
                    "project_projectmember",
                    filter=Q(
                        project_projectmember__member_id=request.user.id,
                        project_projectmember__role=20,
                    ),
                ),
            )
            .filter(total_members=1, member_with_role=1, workspace__slug=slug)
            .exists()
        ):
            return Response(
                {
                    "error": "You are a part of some projects where you are the only admin, you should either leave the project or promote another user to admin."
                },
                status=status.HTTP_400_BAD_REQUEST,
            )

        # # Deactivate the users from the projects where the user is part of
        _ = ProjectMember.objects.filter(
            workspace__slug=slug, member_id=workspace_member.member_id, is_active=True
        ).update(is_active=False)

        # # Deactivate the user
        workspace_member.is_active = False
        workspace_member.save()
        return Response(status=status.HTTP_204_NO_CONTENT)


class WorkspaceMemberUserViewsEndpoint(BaseAPIView):
    def post(self, request, slug):
        workspace_member = WorkspaceMember.objects.get(
            workspace__slug=slug, member=request.user, is_active=True
        )
        workspace_member.view_props = request.data.get("view_props", {})
        workspace_member.save()

        return Response(status=status.HTTP_204_NO_CONTENT)


class WorkspaceMemberUserEndpoint(BaseAPIView):
    def get(self, request, slug):
        draft_issue_count = (
            DraftIssue.objects.filter(
                created_by=request.user, workspace_id=OuterRef("workspace_id")
            )
            .values("workspace_id")
            .annotate(count=Count("id"))
            .values("count")
        )

        workspace_member = (
            WorkspaceMember.objects.filter(
                member=request.user, workspace__slug=slug, is_active=True
            )
            .annotate(
                draft_issue_count=Coalesce(
                    Subquery(draft_issue_count, output_field=IntegerField()), 0
                )
            )
            .first()
        )
        serializer = WorkspaceMemberMeSerializer(workspace_member)
        return Response(serializer.data, status=status.HTTP_200_OK)


class WorkspaceProjectMemberEndpoint(BaseAPIView):
    serializer_class = ProjectMemberRoleSerializer
    model = ProjectMember

    permission_classes = [WorkspaceEntityPermission]

    def get(self, request, slug):
        # Fetch all project IDs where the user is involved
        project_ids = (
            ProjectMember.objects.filter(member=request.user, is_active=True)
            .values_list("project_id", flat=True)
            .distinct()
        )

        # Get all the project members in which the user is involved
        project_members = ProjectMember.objects.filter(
            workspace__slug=slug, project_id__in=project_ids, is_active=True
        ).select_related("project", "member", "workspace")
        project_members = ProjectMemberRoleSerializer(project_members, many=True).data

        project_members_dict = dict()

        # Construct a dictionary with project_id as key and project_members as value
        for project_member in project_members:
            project_id = project_member.pop("project")
            if str(project_id) not in project_members_dict:
                project_members_dict[str(project_id)] = []
            project_members_dict[str(project_id)].append(project_member)

<<<<<<< HEAD
        return Response(project_members_dict, status=status.HTTP_200_OK)
=======
        return Response(project_members_dict, status=status.HTTP_200_OK)


class TeamMemberViewSet(BaseViewSet):
    serializer_class = TeamSerializer
    model = Team
    permission_classes = [WorkSpaceAdminPermission]

    search_fields = ["member__display_name", "member__first_name"]

    def get_queryset(self):
        return self.filter_queryset(
            super()
            .get_queryset()
            .filter(workspace__slug=self.kwargs.get("slug"))
            .select_related("workspace", "workspace__owner")
            .prefetch_related("members")
        )

    def create(self, request, slug):
        members = list(
            WorkspaceMember.objects.filter(
                workspace__slug=slug,
                member__id__in=request.data.get("members", []),
                is_active=True,
            )
            .annotate(member_str_id=Cast("member", output_field=CharField()))
            .distinct()
            .values_list("member_str_id", flat=True)
        )

        if len(members) != len(request.data.get("members", [])):
            users = list(set(request.data.get("members", [])).difference(members))
            users = User.objects.filter(pk__in=users)

            serializer = UserLiteSerializer(users, many=True)
            return Response(
                {
                    "error": f"{len(users)} of the member(s) are not a part of the workspace",
                    "members": serializer.data,
                },
                status=status.HTTP_400_BAD_REQUEST,
            )

        workspace = Workspace.objects.get(slug=slug)

        serializer = TeamSerializer(data=request.data, context={"workspace": workspace})
        if serializer.is_valid():
            serializer.save()
            return Response(serializer.data, status=status.HTTP_201_CREATED)
        return Response(serializer.errors, status=status.HTTP_400_BAD_REQUEST)
>>>>>>> b72d1807
<|MERGE_RESOLUTION|>--- conflicted
+++ resolved
@@ -1,5 +1,4 @@
 # Django imports
-<<<<<<< HEAD
 from django.db.models import (
     Count,
     Q,
@@ -7,9 +6,6 @@
     Subquery,
     IntegerField,
 )
-=======
-from django.db.models import CharField, Count, Q, OuterRef, Subquery, IntegerField
->>>>>>> b72d1807
 from django.db.models.functions import Coalesce
 
 # Third party modules
@@ -123,7 +119,9 @@
 
         if requesting_workspace_member.role < workspace_member.role:
             return Response(
-                {"error": "You cannot remove a user having role higher than you"},
+                {
+                    "error": "You cannot remove a user having role higher than you"
+                },
                 status=status.HTTP_400_BAD_REQUEST,
             )
 
@@ -150,7 +148,9 @@
 
         # Deactivate the users from the projects where the user is part of
         _ = ProjectMember.objects.filter(
-            workspace__slug=slug, member_id=workspace_member.member_id, is_active=True
+            workspace__slug=slug,
+            member_id=workspace_member.member_id,
+            is_active=True,
         ).update(is_active=False)
 
         workspace_member.is_active = False
@@ -164,7 +164,9 @@
         multiple=True,
     )
     @invalidate_cache(path="/api/users/me/settings/")
-    @invalidate_cache(path="api/users/me/workspaces/", user=False, multiple=True)
+    @invalidate_cache(
+        path="api/users/me/workspaces/", user=False, multiple=True
+    )
     @allow_permission(
         allowed_roles=[ROLE.ADMIN, ROLE.MEMBER, ROLE.GUEST], level="WORKSPACE"
     )
@@ -211,7 +213,9 @@
 
         # # Deactivate the users from the projects where the user is part of
         _ = ProjectMember.objects.filter(
-            workspace__slug=slug, member_id=workspace_member.member_id, is_active=True
+            workspace__slug=slug,
+            member_id=workspace_member.member_id,
+            is_active=True,
         ).update(is_active=False)
 
         # # Deactivate the user
@@ -275,7 +279,9 @@
         project_members = ProjectMember.objects.filter(
             workspace__slug=slug, project_id__in=project_ids, is_active=True
         ).select_related("project", "member", "workspace")
-        project_members = ProjectMemberRoleSerializer(project_members, many=True).data
+        project_members = ProjectMemberRoleSerializer(
+            project_members, many=True
+        ).data
 
         project_members_dict = dict()
 
@@ -286,58 +292,4 @@
                 project_members_dict[str(project_id)] = []
             project_members_dict[str(project_id)].append(project_member)
 
-<<<<<<< HEAD
-        return Response(project_members_dict, status=status.HTTP_200_OK)
-=======
-        return Response(project_members_dict, status=status.HTTP_200_OK)
-
-
-class TeamMemberViewSet(BaseViewSet):
-    serializer_class = TeamSerializer
-    model = Team
-    permission_classes = [WorkSpaceAdminPermission]
-
-    search_fields = ["member__display_name", "member__first_name"]
-
-    def get_queryset(self):
-        return self.filter_queryset(
-            super()
-            .get_queryset()
-            .filter(workspace__slug=self.kwargs.get("slug"))
-            .select_related("workspace", "workspace__owner")
-            .prefetch_related("members")
-        )
-
-    def create(self, request, slug):
-        members = list(
-            WorkspaceMember.objects.filter(
-                workspace__slug=slug,
-                member__id__in=request.data.get("members", []),
-                is_active=True,
-            )
-            .annotate(member_str_id=Cast("member", output_field=CharField()))
-            .distinct()
-            .values_list("member_str_id", flat=True)
-        )
-
-        if len(members) != len(request.data.get("members", [])):
-            users = list(set(request.data.get("members", [])).difference(members))
-            users = User.objects.filter(pk__in=users)
-
-            serializer = UserLiteSerializer(users, many=True)
-            return Response(
-                {
-                    "error": f"{len(users)} of the member(s) are not a part of the workspace",
-                    "members": serializer.data,
-                },
-                status=status.HTTP_400_BAD_REQUEST,
-            )
-
-        workspace = Workspace.objects.get(slug=slug)
-
-        serializer = TeamSerializer(data=request.data, context={"workspace": workspace})
-        if serializer.is_valid():
-            serializer.save()
-            return Response(serializer.data, status=status.HTTP_201_CREATED)
-        return Response(serializer.errors, status=status.HTTP_400_BAD_REQUEST)
->>>>>>> b72d1807
+        return Response(project_members_dict, status=status.HTTP_200_OK)