--- conflicted
+++ resolved
@@ -25,12 +25,9 @@
 from plane.bgtasks.workspace_invitation_task import workspace_invitation
 from plane.db.models import User, Workspace, WorkspaceMember, WorkspaceMemberInvite
 from plane.utils.cache import invalidate_cache, invalidate_cache_directly
-<<<<<<< HEAD
 from plane.utils.host import base_host
 from plane.utils.ip_address import get_client_ip
-=======
 from plane.payment.bgtasks.member_sync_task import member_sync_task
->>>>>>> c90b604c
 from .. import BaseViewSet
 from plane.payment.utils.member_payment_count import workspace_member_check
 
@@ -252,11 +249,8 @@
                 # Send event
                 track_event.delay(
                     email=email,
-<<<<<<< HEAD
                     user_agent=request.META.get("HTTP_USER_AGENT"),
                     ip=get_client_ip(request=request),
-=======
->>>>>>> c90b604c
                     event_name="MEMBER_ACCEPTED",
                     properties={
                         "event_id": uuid.uuid4().hex,
