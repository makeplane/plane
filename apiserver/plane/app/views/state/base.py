--- conflicted
+++ resolved
@@ -1,11 +1,6 @@
 # Python imports
 from itertools import groupby
 
-<<<<<<< HEAD
-# Django imports
-
-=======
->>>>>>> 8b6035d3
 # Third party imports
 from rest_framework.response import Response
 from rest_framework import status
@@ -18,6 +13,7 @@
 )
 from plane.db.models import State, Issue
 from plane.utils.cache import invalidate_cache
+
 
 class StateViewSet(BaseViewSet):
     serializer_class = StateSerializer
@@ -43,7 +39,9 @@
             .distinct()
         )
 
-    @invalidate_cache(path="workspaces/:slug/states/", url_params=True, user=False)
+    @invalidate_cache(
+        path="workspaces/:slug/states/", url_params=True, user=False
+    )
     def create(self, request, slug, project_id):
         serializer = StateSerializer(data=request.data)
         if serializer.is_valid():
@@ -64,7 +62,9 @@
             return Response(state_dict, status=status.HTTP_200_OK)
         return Response(states, status=status.HTTP_200_OK)
 
-    @invalidate_cache(path="workspaces/:slug/states/", url_params=True, user=False)
+    @invalidate_cache(
+        path="workspaces/:slug/states/", url_params=True, user=False
+    )
     def mark_as_default(self, request, slug, project_id, pk):
         # Select all the states which are marked as default
         _ = State.objects.filter(
@@ -75,7 +75,9 @@
         ).update(default=True)
         return Response(status=status.HTTP_204_NO_CONTENT)
 
-    @invalidate_cache(path="workspaces/:slug/states/", url_params=True, user=False)
+    @invalidate_cache(
+        path="workspaces/:slug/states/", url_params=True, user=False
+    )
     def destroy(self, request, slug, project_id, pk):
         state = State.objects.get(
             is_triage=False,
