# Python imports
import uuid
import json
<<<<<<< HEAD
import requests 
=======
import requests
>>>>>>> 7010448c

# Third party imports
from rest_framework import status
from rest_framework.response import Response

# Django imports
from django.conf import settings
from django.db.models import Max, Q
from django.conf import settings
# Module imports
from plane.app.views import BaseAPIView
from plane.db.models import (
    WorkspaceIntegration,
    Importer,
    APIToken,
    Project,
    State,
    IssueSequence,
    Issue,
    IssueActivity,
    IssueComment,
    IssueLink,
    IssueLabel,
    Workspace,
    IssueAssignee,
    Module,
    ModuleLink,
    ModuleIssue,
    Label,
)
from plane.app.serializers import (
    ImporterSerializer,
    IssueFlatSerializer,
    ModuleSerializer,
)
from plane.utils.html_processor import strip_tags
from plane.app.permissions import WorkSpaceAdminPermission
from plane.bgtasks.importer_task import service_importer

class ServiceIssueImportSummaryEndpoint(BaseAPIView):
    def get(self, request, slug, service):
        if service == "github":
            owner = request.GET.get("owner", False)
            repo = request.GET.get("repo", False)
            if not owner or not repo:
                return Response(
                    {"error": "Owner and repo are required"},
                    status=status.HTTP_400_BAD_REQUEST,
                )

            workspace_integration = WorkspaceIntegration.objects.get(
                integration__provider="github", workspace__slug=slug
            )

            installtion_id = workspace_integration.config.get("installation_id", False)

            # Check for the installation id
            if not installtion_id:
                return Response(
                    {
                        "error": "There was an error during the installation of the GitHub app. To resolve this issue, we recommend reinstalling the GitHub app."
                    },
                    status=status.HTTP_400_BAD_REQUEST,
                )

            # Request segway for the required information
            if settings.SEGWAY_BASE_URL:
                headers = {
                    "Content-Type": "application/json",
                    "x-api-key": settings.SEGWAY_KEY,
                }
                data = {
                    "owner": owner,
                    "repo": repo,
                    "installationId": installtion_id,
                }
                res = requests.post(
                    f"{settings.SEGWAY_BASE_URL}/api/github",
                    data=json.dumps(data),
                    headers=headers,
                )
                if "error" in res.json():
                    return Response(res.json(), status=status.HTTP_400_BAD_REQUEST)
                else:
                    return Response(
                        res.json(),
                        status=status.HTTP_200_OK,
                    )
            return Response(
                {"error": "Inetgration service is not available please try later"},
                status=status.HTTP_400_BAD_REQUEST,
            )
        if service == "jira":
            # Check for all the keys
            params = {
                "project_key": "Project key is required",
                "api_token": "API token is required",
                "email": "Email is required",
                "cloud_hostname": "Cloud hostname is required",
            }

            for key, error_message in params.items():
                if not request.GET.get(key, False):
                    return Response(
                        {"error": error_message}, status=status.HTTP_400_BAD_REQUEST
                    )

            project_key = request.GET.get("project_key", "")
            api_token = request.GET.get("api_token", "")
            email = request.GET.get("email", "")
            cloud_hostname = request.GET.get("cloud_hostname", "")

            if settings.SEGWAY_BASE_URL:
<<<<<<< HEAD
                print("inside this it came ")
=======
>>>>>>> 7010448c
                headers = {
                    "Content-Type": "application/json",
                    "x-api-key": settings.SEGWAY_KEY,
                }
                data = {
                    "project_key": project_key,
                    "api_token": api_token,
                    "email": email,
                    "cloud_hostname": cloud_hostname,
                }
                res = requests.post(
                    f"{settings.SEGWAY_BASE_URL}/api/jira",
                    data=json.dumps(data),
                    headers=headers,
                )

                if "error" in res.json():
                    return Response(res.json(), status=status.HTTP_400_BAD_REQUEST)
                else:
                    return Response(
                        res.json(),
                        status=status.HTTP_200_OK,
                    )
<<<<<<< HEAD
=======

            return Response(
                {"error": "Inetgration service is not available please try later"},
                status=status.HTTP_400_BAD_REQUEST,
            )
>>>>>>> 7010448c
        return Response(
            {"error": "Service not supported yet"},
            status=status.HTTP_400_BAD_REQUEST,
        )


class ImportServiceEndpoint(BaseAPIView):
    permission_classes = [
        WorkSpaceAdminPermission,
    ]

    def post(self, request, slug, service):
        if service not in ["github", "jira"]:
            return Response(
                {"error": "Servivce not supported yet"},
                status=status.HTTP_400_BAD_REQUEST,
            )

        if service == "github":
            workspace_integration = WorkspaceIntegration.objects.get(
                integration__provider="github", workspace__slug=slug
            )

            installation_id = workspace_integration.config.get("installation_id", False)

        project_id = request.data.get("project_id", False)

        if not project_id:
            return Response(
                {"error": "Project ID is required"},
                status=status.HTTP_400_BAD_REQUEST,
            )
        workspace = Workspace.objects.get(slug=slug)

        # Validate the data
        data = request.data.get("data", False)
        metadata = request.data.get("metadata", False)
        config = request.data.get("config", False)
        if not data or not metadata or not config:
            return Response(
                {"error": "Data, config and metadata are required"},
                status=status.HTTP_400_BAD_REQUEST,
            )

        # Update config
        if config and service == "github":
            config.update({"installation_id": installation_id})

        # Get the api token -- # derecated
        api_token = APIToken.objects.filter(
            user=request.user, workspace=workspace
        ).first()
        if api_token is None:
            api_token = APIToken.objects.create(
                user=request.user,
                label="Importer",
                workspace=workspace,
            )

        # Create an import
        importer = Importer.objects.create(
            service=service,
            project_id=project_id,
            status="queued",
            initiated_by=request.user,
            data=data,
            metadata=metadata,
            token=api_token,
            config=config,
            created_by=request.user,
            updated_by=request.user,
        )

        # Push it to segway
        if settings.SEGWAY_BASE_URL:
            headers = {
                "Content-Type": "application/json",
                "x-api-key": settings.SEGWAY_KEY,
            }
            data = {
                "metadata": metadata,
                "data": data,
                "config": config,
                "workspace_id": str(workspace.id),
                "project_id": str(project_id),
                "created_by": str(request.user.id),
                "importer_id": str(importer.id),
            }
            res = requests.post(
                f"{settings.SEGWAY_BASE_URL}/api/github/import",
                data=json.dumps(data),
                headers=headers,
            )

<<<<<<< HEAD
            if settings.SEGWAY_BASE_URL:
                print("inside this it came ")
                headers = {
                    "Content-Type": "application/json",
                    "x-api-key": settings.SEGWAY_KEY,
                }
                data = {
                    "metadata": metadata,
                    "data": data,
                    "config": config,
                    "workspace_id": str(workspace.id),
                    "project_id": str(project_id),
                    "created_by": str(request.user.id),
                    "importer_id": str(importer.id),
                }
                res = requests.post(
                    f"{settings.SEGWAY_BASE_URL}/api/jira/import",
                    data=json.dumps(data),
                    headers=headers,
                )

                if "error" in res.json():
                    return Response(res.json(), status=status.HTTP_400_BAD_REQUEST)
                else:
                    importer = Importer.objects.get(pk=importer.id)
                    importer.status = "processing"
                    importer.save(update_fields=["status"])
                    return Response(
                        res.json(),
                        status=status.HTTP_200_OK,
                    )

            # service_importer.apply_async(
            #     args=[],
            #     kwargs={"service": service, "importer_id": importer.id},
            #     routing_key="internal",
            # )
            serializer = ImporterSerializer(importer)
            return Response(serializer.data, status=status.HTTP_201_CREATED)
=======
            if "error" in res.json():
                importer.status = "failed"
                importer.reason = str(res.json())
                importer.save()
            else:
                importer.status = "processing"
                importer.save(update_fields=["status"])
        else:
            importer.status = "failed"
            importer.reason = "Segway base url is not present"
            importer.save(update_fields=["status", "reason"])
>>>>>>> 7010448c

        # return the response
        serializer = ImporterSerializer(importer)
        return Response(serializer.data, status=status.HTTP_201_CREATED)

    def get(self, request, slug):
        imports = (
            Importer.objects.filter(workspace__slug=slug)
            .order_by("-created_at")
            .select_related("initiated_by", "project", "workspace")
        )
        serializer = ImporterSerializer(imports, many=True)
        return Response(serializer.data)

    def delete(self, request, slug, service, pk):
        importer = Importer.objects.get(pk=pk, service=service, workspace__slug=slug)

        if importer.imported_data is not None:
            # Delete all imported Issues
            imported_issues = importer.imported_data.get("issues", [])
            Issue.issue_objects.filter(id__in=imported_issues).delete()

            # Delete all imported Labels
            imported_labels = importer.imported_data.get("labels", [])
            Label.objects.filter(id__in=imported_labels).delete()

            if importer.service == "jira":
                imported_modules = importer.imported_data.get("modules", [])
                Module.objects.filter(id__in=imported_modules).delete()
        importer.delete()
        return Response(status=status.HTTP_204_NO_CONTENT)

    def patch(self, request, slug, service, pk):
        importer = Importer.objects.get(pk=pk, service=service, workspace__slug=slug)
        serializer = ImporterSerializer(importer, data=request.data, partial=True)
        if serializer.is_valid():
            serializer.save()
            return Response(serializer.data, status=status.HTTP_200_OK)
        return Response(serializer.errors, status=status.HTTP_400_BAD_REQUEST)


class UpdateServiceImportStatusEndpoint(BaseAPIView):
    def post(self, request, slug, project_id, service, importer_id):
        importer = Importer.objects.get(
            pk=importer_id,
            workspace__slug=slug,
            project_id=project_id,
            service=service,
        )
        importer.status = request.data.get("status", "processing")
        importer.save()
        return Response(status.HTTP_200_OK)


class BulkImportIssuesEndpoint(BaseAPIView):
    def post(self, request, slug, project_id, service):
        # Get the project
        project = Project.objects.get(pk=project_id, workspace__slug=slug)

        # Get the default state
        default_state = State.objects.filter(
            ~Q(name="Triage"), project_id=project_id, default=True
        ).first()
        # if there is no default state assign any random state
        if default_state is None:
            default_state = State.objects.filter(
                ~Q(name="Triage"), project_id=project_id
            ).first()

        # Get the maximum sequence_id
        last_id = IssueSequence.objects.filter(project_id=project_id).aggregate(
            largest=Max("sequence")
        )["largest"]

        last_id = 1 if last_id is None else last_id + 1

        # Get the maximum sort order
        largest_sort_order = Issue.objects.filter(
            project_id=project_id, state=default_state
        ).aggregate(largest=Max("sort_order"))["largest"]

        largest_sort_order = (
            65535 if largest_sort_order is None else largest_sort_order + 10000
        )

        # Get the issues_data
        issues_data = request.data.get("issues_data", [])

        if not len(issues_data):
            return Response(
                {"error": "Issue data is required"},
                status=status.HTTP_400_BAD_REQUEST,
            )

        # Issues
        bulk_issues = []
        for issue_data in issues_data:
            bulk_issues.append(
                Issue(
                    project_id=project_id,
                    workspace_id=project.workspace_id,
                    state_id=issue_data.get("state")
                    if issue_data.get("state", False)
                    else default_state.id,
                    name=issue_data.get("name", "Issue Created through Bulk"),
                    description_html=issue_data.get("description_html", "<p></p>"),
                    description_stripped=(
                        None
                        if (
                            issue_data.get("description_html") == ""
                            or issue_data.get("description_html") is None
                        )
                        else strip_tags(issue_data.get("description_html"))
                    ),
                    sequence_id=last_id,
                    sort_order=largest_sort_order,
                    start_date=issue_data.get("start_date", None),
                    target_date=issue_data.get("target_date", None),
                    priority=issue_data.get("priority", "none"),
                    created_by=request.user,
                )
            )

            largest_sort_order = largest_sort_order + 10000
            last_id = last_id + 1

        issues = Issue.objects.bulk_create(
            bulk_issues,
            batch_size=100,
            ignore_conflicts=True,
        )

        # Sequences
        _ = IssueSequence.objects.bulk_create(
            [
                IssueSequence(
                    issue=issue,
                    sequence=issue.sequence_id,
                    project_id=project_id,
                    workspace_id=project.workspace_id,
                )
                for issue in issues
            ],
            batch_size=100,
        )

        # Attach Labels
        bulk_issue_labels = []
        for issue, issue_data in zip(issues, issues_data):
            labels_list = issue_data.get("labels_list", [])
            bulk_issue_labels = bulk_issue_labels + [
                IssueLabel(
                    issue=issue,
                    label_id=label_id,
                    project_id=project_id,
                    workspace_id=project.workspace_id,
                    created_by=request.user,
                )
                for label_id in labels_list
            ]

        _ = IssueLabel.objects.bulk_create(
            bulk_issue_labels, batch_size=100, ignore_conflicts=True
        )

        # Attach Assignees
        bulk_issue_assignees = []
        for issue, issue_data in zip(issues, issues_data):
            assignees_list = issue_data.get("assignees_list", [])
            bulk_issue_assignees = bulk_issue_assignees + [
                IssueAssignee(
                    issue=issue,
                    assignee_id=assignee_id,
                    project_id=project_id,
                    workspace_id=project.workspace_id,
                    created_by=request.user,
                )
                for assignee_id in assignees_list
            ]

        _ = IssueAssignee.objects.bulk_create(
            bulk_issue_assignees, batch_size=100, ignore_conflicts=True
        )

        # Track the issue activities
        IssueActivity.objects.bulk_create(
            [
                IssueActivity(
                    issue=issue,
                    actor=request.user,
                    project_id=project_id,
                    workspace_id=project.workspace_id,
                    comment=f"imported the issue from {service}",
                    verb="created",
                    created_by=request.user,
                )
                for issue in issues
            ],
            batch_size=100,
        )

        # Create Comments
        bulk_issue_comments = []
        for issue, issue_data in zip(issues, issues_data):
            comments_list = issue_data.get("comments_list", [])
            bulk_issue_comments = bulk_issue_comments + [
                IssueComment(
                    issue=issue,
                    comment_html=comment.get("comment_html", "<p></p>"),
                    actor=request.user,
                    project_id=project_id,
                    workspace_id=project.workspace_id,
                    created_by=request.user,
                )
                for comment in comments_list
            ]

        _ = IssueComment.objects.bulk_create(bulk_issue_comments, batch_size=100)

        # Attach Links
        _ = IssueLink.objects.bulk_create(
            [
                IssueLink(
                    issue=issue,
                    url=issue_data.get("link", {}).get("url", "https://github.com"),
                    title=issue_data.get("link", {}).get("title", "Original Issue"),
                    project_id=project_id,
                    workspace_id=project.workspace_id,
                    created_by=request.user,
                )
                for issue, issue_data in zip(issues, issues_data)
            ]
        )

        return Response(
            {"issues": IssueFlatSerializer(issues, many=True).data},
            status=status.HTTP_201_CREATED,
        )


class BulkImportModulesEndpoint(BaseAPIView):
    def post(self, request, slug, project_id, service):
        modules_data = request.data.get("modules_data", [])
        project = Project.objects.get(pk=project_id, workspace__slug=slug)

        modules = Module.objects.bulk_create(
            [
                Module(
                    name=module.get("name", uuid.uuid4().hex),
                    description=module.get("description", ""),
                    start_date=module.get("start_date", None),
                    target_date=module.get("target_date", None),
                    project_id=project_id,
                    workspace_id=project.workspace_id,
                    created_by=request.user,
                )
                for module in modules_data
            ],
            batch_size=100,
            ignore_conflicts=True,
        )

        modules = Module.objects.filter(id__in=[module.id for module in modules])

        if len(modules) == len(modules_data):
            _ = ModuleLink.objects.bulk_create(
                [
                    ModuleLink(
                        module=module,
                        url=module_data.get("link", {}).get("url", "https://plane.so"),
                        title=module_data.get("link", {}).get(
                            "title", "Original Issue"
                        ),
                        project_id=project_id,
                        workspace_id=project.workspace_id,
                        created_by=request.user,
                    )
                    for module, module_data in zip(modules, modules_data)
                ],
                batch_size=100,
                ignore_conflicts=True,
            )

            bulk_module_issues = []
            for module, module_data in zip(modules, modules_data):
                module_issues_list = module_data.get("module_issues_list", [])
                bulk_module_issues = bulk_module_issues + [
                    ModuleIssue(
                        issue_id=issue,
                        module=module,
                        project_id=project_id,
                        workspace_id=project.workspace_id,
                        created_by=request.user,
                    )
                    for issue in module_issues_list
                ]

            _ = ModuleIssue.objects.bulk_create(
                bulk_module_issues, batch_size=100, ignore_conflicts=True
            )

            serializer = ModuleSerializer(modules, many=True)
            return Response(
                {"modules": serializer.data}, status=status.HTTP_201_CREATED
            )

        else:
            return Response(
                {"message": "Modules created but issues could not be imported"},
                status=status.HTTP_200_OK,
            )<|MERGE_RESOLUTION|>--- conflicted
+++ resolved
@@ -1,11 +1,7 @@
 # Python imports
 import uuid
 import json
-<<<<<<< HEAD
-import requests 
-=======
 import requests
->>>>>>> 7010448c
 
 # Third party imports
 from rest_framework import status
@@ -119,10 +115,6 @@
             cloud_hostname = request.GET.get("cloud_hostname", "")
 
             if settings.SEGWAY_BASE_URL:
-<<<<<<< HEAD
-                print("inside this it came ")
-=======
->>>>>>> 7010448c
                 headers = {
                     "Content-Type": "application/json",
                     "x-api-key": settings.SEGWAY_KEY,
@@ -146,14 +138,11 @@
                         res.json(),
                         status=status.HTTP_200_OK,
                     )
-<<<<<<< HEAD
-=======
 
             return Response(
                 {"error": "Inetgration service is not available please try later"},
                 status=status.HTTP_400_BAD_REQUEST,
             )
->>>>>>> 7010448c
         return Response(
             {"error": "Service not supported yet"},
             status=status.HTTP_400_BAD_REQUEST,
@@ -248,47 +237,6 @@
                 headers=headers,
             )
 
-<<<<<<< HEAD
-            if settings.SEGWAY_BASE_URL:
-                print("inside this it came ")
-                headers = {
-                    "Content-Type": "application/json",
-                    "x-api-key": settings.SEGWAY_KEY,
-                }
-                data = {
-                    "metadata": metadata,
-                    "data": data,
-                    "config": config,
-                    "workspace_id": str(workspace.id),
-                    "project_id": str(project_id),
-                    "created_by": str(request.user.id),
-                    "importer_id": str(importer.id),
-                }
-                res = requests.post(
-                    f"{settings.SEGWAY_BASE_URL}/api/jira/import",
-                    data=json.dumps(data),
-                    headers=headers,
-                )
-
-                if "error" in res.json():
-                    return Response(res.json(), status=status.HTTP_400_BAD_REQUEST)
-                else:
-                    importer = Importer.objects.get(pk=importer.id)
-                    importer.status = "processing"
-                    importer.save(update_fields=["status"])
-                    return Response(
-                        res.json(),
-                        status=status.HTTP_200_OK,
-                    )
-
-            # service_importer.apply_async(
-            #     args=[],
-            #     kwargs={"service": service, "importer_id": importer.id},
-            #     routing_key="internal",
-            # )
-            serializer = ImporterSerializer(importer)
-            return Response(serializer.data, status=status.HTTP_201_CREATED)
-=======
             if "error" in res.json():
                 importer.status = "failed"
                 importer.reason = str(res.json())
@@ -300,7 +248,6 @@
             importer.status = "failed"
             importer.reason = "Segway base url is not present"
             importer.save(update_fields=["status", "reason"])
->>>>>>> 7010448c
 
         # return the response
         serializer = ImporterSerializer(importer)
