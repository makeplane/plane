--- conflicted
+++ resolved
@@ -9,7 +9,7 @@
 
 # Django imports
 from django.db.models import Max, Q
-
+from django.conf import settings
 # Module imports
 from plane.app.views import BaseAPIView
 from plane.db.models import (
@@ -236,7 +236,6 @@
                 headers=headers,
             )
 
-<<<<<<< HEAD
             if "error" in res.json():
                 importer.status = "failed"
                 importer.reason = str(res.json())
@@ -248,15 +247,6 @@
             importer.status = "failed"
             importer.reason = "Segway base url is not present"
             importer.save(update_fields=["status", "reason"])
-=======
-            service_importer.apply_async(
-                args=[],
-                kwargs={"service": service, "importer_id": importer.id},
-                routing_key="internal",
-            )
-            serializer = ImporterSerializer(importer)
-            return Response(serializer.data, status=status.HTTP_201_CREATED)
->>>>>>> 1cc18a09
 
         # return the response
         serializer = ImporterSerializer(importer)
