# Python import
from uuid import uuid4

# Third party
from rest_framework.response import Response
from rest_framework import status

# Module import
from .base import BaseAPIView
from plane.db.models import APIToken, Workspace
from plane.app.serializers import APITokenSerializer, APITokenReadSerializer
from plane.app.permissions import WorkspaceOwnerPermission


class ApiTokenEndpoint(BaseAPIView):
    permission_classes = [WorkspaceOwnerPermission]

    def post(self, request, slug):
        label = request.data.get("label", str(uuid4().hex))
        description = request.data.get("description", "")
        workspace = Workspace.objects.get(slug=slug)
        expired_at = request.data.get("expired_at", None)

        # Check the user type
        user_type = 1 if request.user.is_bot else 0

        api_token = APIToken.objects.create(
            label=label,
            description=description,
            user=request.user,
            workspace=workspace,
            user_type=user_type,
            expired_at=expired_at,
        )

        serializer = APITokenSerializer(api_token)
        # Token will be only visible while creating
        return Response(serializer.data, status=status.HTTP_201_CREATED)

    def get(self, request, slug, pk=None):
        if pk is None:
            api_tokens = APIToken.objects.filter(
                user=request.user, workspace__slug=slug, is_service=False
            )
            serializer = APITokenReadSerializer(api_tokens, many=True)
            return Response(serializer.data, status=status.HTTP_200_OK)
        else:
            api_tokens = APIToken.objects.get(
                user=request.user, workspace__slug=slug, pk=pk
            )
            serializer = APITokenReadSerializer(api_tokens)
            return Response(serializer.data, status=status.HTTP_200_OK)

    def delete(self, request, slug, pk):
        api_token = APIToken.objects.get(
            workspace__slug=slug, user=request.user, pk=pk, is_service=False
        )
        api_token.delete()
        return Response(status=status.HTTP_204_NO_CONTENT)

    def patch(self, request, slug, pk):
        api_token = APIToken.objects.get(workspace__slug=slug, user=request.user, pk=pk)
        serializer = APITokenSerializer(api_token, data=request.data, partial=True)
        if serializer.is_valid():
            serializer.save()
            return Response(serializer.data, status=status.HTTP_200_OK)
        return Response(serializer.errors, status=status.HTTP_400_BAD_REQUEST)


class ServiceApiTokenEndpoint(BaseAPIView):
    permission_classes = [WorkspaceOwnerPermission]

    def post(self, request, slug):
        workspace = Workspace.objects.get(slug=slug)

        api_token = APIToken.objects.filter(
<<<<<<< HEAD
            workspace=workspace, is_service=True
=======
            workspace=workspace,
            is_service=True,
            user=request.user,
>>>>>>> c4c58f67
        ).first()

        if api_token:
            return Response({"token": str(api_token.token)}, status=status.HTTP_200_OK)
        else:
            # Check the user type
            user_type = 1 if request.user.is_bot else 0

            api_token = APIToken.objects.create(
                label=str(uuid4().hex),
                description="Service Token",
                user=request.user,
                workspace=workspace,
                user_type=user_type,
                is_service=True,
            )
            return Response(
<<<<<<< HEAD
                {"token": str(api_token.token)}, status=status.HTTP_201_CREATED
=======
                {
                    "token": str(api_token.token),
                },
                status=status.HTTP_201_CREATED,
>>>>>>> c4c58f67
            )<|MERGE_RESOLUTION|>--- conflicted
+++ resolved
@@ -74,13 +74,7 @@
         workspace = Workspace.objects.get(slug=slug)
 
         api_token = APIToken.objects.filter(
-<<<<<<< HEAD
-            workspace=workspace, is_service=True
-=======
-            workspace=workspace,
-            is_service=True,
-            user=request.user,
->>>>>>> c4c58f67
+            workspace=workspace, is_service=True, user=request.user
         ).first()
 
         if api_token:
@@ -98,12 +92,5 @@
                 is_service=True,
             )
             return Response(
-<<<<<<< HEAD
                 {"token": str(api_token.token)}, status=status.HTTP_201_CREATED
-=======
-                {
-                    "token": str(api_token.token),
-                },
-                status=status.HTTP_201_CREATED,
->>>>>>> c4c58f67
             )