from django.urls import path


from plane.app.views import (
    UserWorkspaceInvitationsViewSet,
    WorkSpaceViewSet,
    WorkspaceJoinEndpoint,
    WorkSpaceMemberViewSet,
    WorkspaceInvitationsViewset,
    WorkspaceMemberUserEndpoint,
    WorkspaceMemberUserViewsEndpoint,
    WorkSpaceAvailabilityCheckEndpoint,
    TeamMemberViewSet,
    UserLastProjectWithWorkspaceEndpoint,
    WorkspaceThemeViewSet,
    WorkspaceUserProfileStatsEndpoint,
    WorkspaceUserActivityEndpoint,
    WorkspaceUserProfileEndpoint,
    WorkspaceUserProfileIssuesEndpoint,
    WorkspaceLabelsEndpoint,
    WorkspaceProjectMemberEndpoint,
    WorkspaceUserPropertiesEndpoint,
    WorkspaceStatesEndpoint,
    WorkspaceEstimatesEndpoint,
<<<<<<< HEAD
    ExportWorkspaceUserActivityEndpoint
=======
    WorkspaceModulesEndpoint,
    WorkspaceCyclesEndpoint,
>>>>>>> 03f8bfae
)


urlpatterns = [
    path(
        "workspace-slug-check/",
        WorkSpaceAvailabilityCheckEndpoint.as_view(),
        name="workspace-availability",
    ),
    path(
        "workspaces/",
        WorkSpaceViewSet.as_view(
            {
                "get": "list",
                "post": "create",
            }
        ),
        name="workspace",
    ),
    path(
        "workspaces/<str:slug>/",
        WorkSpaceViewSet.as_view(
            {
                "get": "retrieve",
                "put": "update",
                "patch": "partial_update",
                "delete": "destroy",
            }
        ),
        name="workspace",
    ),
    path(
        "workspaces/<str:slug>/invitations/",
        WorkspaceInvitationsViewset.as_view(
            {
                "get": "list",
                "post": "create",
            },
        ),
        name="workspace-invitations",
    ),
    path(
        "workspaces/<str:slug>/invitations/<uuid:pk>/",
        WorkspaceInvitationsViewset.as_view(
            {
                "delete": "destroy",
                "get": "retrieve",
                "patch": "partial_update",
            }
        ),
        name="workspace-invitations",
    ),
    # user workspace invitations
    path(
        "users/me/workspaces/invitations/",
        UserWorkspaceInvitationsViewSet.as_view(
            {
                "get": "list",
                "post": "create",
            },
        ),
        name="user-workspace-invitations",
    ),
    path(
        "workspaces/<str:slug>/invitations/<uuid:pk>/join/",
        WorkspaceJoinEndpoint.as_view(),
        name="workspace-join",
    ),
    # user join workspace
    path(
        "workspaces/<str:slug>/members/",
        WorkSpaceMemberViewSet.as_view({"get": "list"}),
        name="workspace-member",
    ),
    path(
        "workspaces/<str:slug>/project-members/",
        WorkspaceProjectMemberEndpoint.as_view(),
        name="workspace-member-roles",
    ),
    path(
        "workspaces/<str:slug>/members/<uuid:pk>/",
        WorkSpaceMemberViewSet.as_view(
            {
                "patch": "partial_update",
                "delete": "destroy",
                "get": "retrieve",
            }
        ),
        name="workspace-member",
    ),
    path(
        "workspaces/<str:slug>/members/leave/",
        WorkSpaceMemberViewSet.as_view(
            {
                "post": "leave",
            },
        ),
        name="leave-workspace-members",
    ),
    path(
        "workspaces/<str:slug>/teams/",
        TeamMemberViewSet.as_view(
            {
                "get": "list",
                "post": "create",
            }
        ),
        name="workspace-team-members",
    ),
    path(
        "workspaces/<str:slug>/teams/<uuid:pk>/",
        TeamMemberViewSet.as_view(
            {
                "put": "update",
                "patch": "partial_update",
                "delete": "destroy",
                "get": "retrieve",
            }
        ),
        name="workspace-team-members",
    ),
    path(
        "users/last-visited-workspace/",
        UserLastProjectWithWorkspaceEndpoint.as_view(),
        name="workspace-project-details",
    ),
    path(
        "workspaces/<str:slug>/workspace-members/me/",
        WorkspaceMemberUserEndpoint.as_view(),
        name="workspace-member-details",
    ),
    path(
        "workspaces/<str:slug>/workspace-views/",
        WorkspaceMemberUserViewsEndpoint.as_view(),
        name="workspace-member-views-details",
    ),
    path(
        "workspaces/<str:slug>/workspace-themes/",
        WorkspaceThemeViewSet.as_view(
            {
                "get": "list",
                "post": "create",
            }
        ),
        name="workspace-themes",
    ),
    path(
        "workspaces/<str:slug>/workspace-themes/<uuid:pk>/",
        WorkspaceThemeViewSet.as_view(
            {
                "get": "retrieve",
                "patch": "partial_update",
                "delete": "destroy",
            }
        ),
        name="workspace-themes",
    ),
    path(
        "workspaces/<str:slug>/user-stats/<uuid:user_id>/",
        WorkspaceUserProfileStatsEndpoint.as_view(),
        name="workspace-user-stats",
    ),
    path(
        "workspaces/<str:slug>/user-activity/<uuid:user_id>/",
        WorkspaceUserActivityEndpoint.as_view(),
        name="workspace-user-activity",
    ),
    path(
        "workspaces/<str:slug>/user-activity/<uuid:user_id>/export/",
        ExportWorkspaceUserActivityEndpoint.as_view(),
        name="export-workspace-user-activity",
    ),
    path(
        "workspaces/<str:slug>/user-profile/<uuid:user_id>/",
        WorkspaceUserProfileEndpoint.as_view(),
        name="workspace-user-profile-page",
    ),
    path(
        "workspaces/<str:slug>/user-issues/<uuid:user_id>/",
        WorkspaceUserProfileIssuesEndpoint.as_view(),
        name="workspace-user-profile-issues",
    ),
    path(
        "workspaces/<str:slug>/labels/",
        WorkspaceLabelsEndpoint.as_view(),
        name="workspace-labels",
    ),
    path(
        "workspaces/<str:slug>/user-properties/",
        WorkspaceUserPropertiesEndpoint.as_view(),
        name="workspace-user-filters",
    ),
    path(
        "workspaces/<str:slug>/states/",
        WorkspaceStatesEndpoint.as_view(),
        name="workspace-state",
    ),
    path(
        "workspaces/<str:slug>/estimates/",
        WorkspaceEstimatesEndpoint.as_view(),
        name="workspace-estimate",
    ),
    path(
        "workspaces/<str:slug>/modules/",
        WorkspaceModulesEndpoint.as_view(),
        name="workspace-modules",
    ),
    path(
        "workspaces/<str:slug>/cycles/",
        WorkspaceCyclesEndpoint.as_view(),
        name="workspace-cycles",
    ),
]<|MERGE_RESOLUTION|>--- conflicted
+++ resolved
@@ -22,12 +22,9 @@
     WorkspaceUserPropertiesEndpoint,
     WorkspaceStatesEndpoint,
     WorkspaceEstimatesEndpoint,
-<<<<<<< HEAD
     ExportWorkspaceUserActivityEndpoint
-=======
     WorkspaceModulesEndpoint,
     WorkspaceCyclesEndpoint,
->>>>>>> 03f8bfae
 )
 
 
