--- conflicted
+++ resolved
@@ -21,11 +21,8 @@
     BulkArchiveIssuesEndpoint,
     DeletedIssuesListViewSet,
     IssuePaginatedViewSet,
-<<<<<<< HEAD
     IssueDetailEndpoint,
-=======
     IssueAttachmentV2Endpoint,
->>>>>>> 701af734
 )
 
 urlpatterns = [
