--- conflicted
+++ resolved
@@ -3,21 +3,15 @@
 from plane.app.views import (
     BulkCreateIssueLabelsEndpoint,
     BulkDeleteIssuesEndpoint,
-<<<<<<< HEAD
-    BulkImportIssuesEndpoint,
     SubIssuesEndpoint,
     IssueLinkViewSet,
     IssueAttachmentEndpoint,
-=======
     CommentReactionViewSet,
->>>>>>> 1fa47a6c
     ExportIssuesEndpoint,
     IssueActivityEndpoint,
     IssueArchiveViewSet,
-    IssueAttachmentEndpoint,
     IssueCommentViewSet,
     IssueDraftViewSet,
-    IssueLinkViewSet,
     IssueListEndpoint,
     IssueReactionViewSet,
     IssueRelationViewSet,
@@ -25,8 +19,6 @@
     IssueUserDisplayPropertyEndpoint,
     IssueViewSet,
     LabelViewSet,
-    SubIssuesEndpoint,
-    UserWorkSpaceIssues,
 )
 
 urlpatterns = [
@@ -89,20 +81,7 @@
         BulkDeleteIssuesEndpoint.as_view(),
         name="project-issues-bulk",
     ),
-    path(
-<<<<<<< HEAD
-        "workspaces/<str:slug>/projects/<uuid:project_id>/bulk-import-issues/<str:service>/",
-        BulkImportIssuesEndpoint.as_view(),
-        name="project-issues-bulk",
-    ),
-    ## 
-=======
-        "workspaces/<str:slug>/my-issues/",
-        UserWorkSpaceIssues.as_view(),
-        name="workspace-issues",
-    ),
     ##
->>>>>>> 1fa47a6c
     path(
         "workspaces/<str:slug>/projects/<uuid:project_id>/issues/<uuid:issue_id>/sub-issues/",
         SubIssuesEndpoint.as_view(),
