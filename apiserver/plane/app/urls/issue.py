from django.urls import path

from plane.app.views import (
    BulkCreateIssueLabelsEndpoint,
    BulkDeleteIssuesEndpoint,
    SubIssuesEndpoint,
    IssueLinkViewSet,
    IssueAttachmentEndpoint,
    CommentReactionViewSet,
    ExportIssuesEndpoint,
    IssueActivityEndpoint,
    IssueArchiveViewSet,
    IssueCommentViewSet,
    IssueDraftViewSet,
    IssueListEndpoint,
    IssueReactionViewSet,
    IssueRelationViewSet,
    IssueSubscriberViewSet,
    IssueUserDisplayPropertyEndpoint,
    IssueViewSet,
    LabelViewSet,
    BulkArchiveIssuesEndpoint,
<<<<<<< HEAD
    DeletedIssuesListViewSet,
=======
    IssuePaginatedViewSet,
>>>>>>> 23dcdd64
)

urlpatterns = [
    path(
        "workspaces/<str:slug>/projects/<uuid:project_id>/issues/list/",
        IssueListEndpoint.as_view(),
        name="project-issue",
    ),
    path(
        "workspaces/<str:slug>/projects/<uuid:project_id>/issues/",
        IssueViewSet.as_view(
            {
                "get": "list",
                "post": "create",
            }
        ),
        name="project-issue",
    ),
    # updated v1 paginated issues
    path(
        "workspaces/<str:slug>/projects/<uuid:project_id>/v2/issues/",
        IssuePaginatedViewSet.as_view({"get": "list"}),
        name="project-issues-paginated",
    ),
    path(
        "workspaces/<str:slug>/projects/<uuid:project_id>/issues/<uuid:pk>/",
        IssueViewSet.as_view(
            {
                "get": "retrieve",
                "put": "update",
                "patch": "partial_update",
                "delete": "destroy",
            }
        ),
        name="project-issue",
    ),
    path(
        "workspaces/<str:slug>/projects/<uuid:project_id>/issue-labels/",
        LabelViewSet.as_view(
            {
                "get": "list",
                "post": "create",
            }
        ),
        name="project-issue-labels",
    ),
    path(
        "workspaces/<str:slug>/projects/<uuid:project_id>/issue-labels/<uuid:pk>/",
        LabelViewSet.as_view(
            {
                "get": "retrieve",
                "put": "update",
                "patch": "partial_update",
                "delete": "destroy",
            }
        ),
        name="project-issue-labels",
    ),
    path(
        "workspaces/<str:slug>/projects/<uuid:project_id>/bulk-create-labels/",
        BulkCreateIssueLabelsEndpoint.as_view(),
        name="project-bulk-labels",
    ),
    path(
        "workspaces/<str:slug>/projects/<uuid:project_id>/bulk-delete-issues/",
        BulkDeleteIssuesEndpoint.as_view(),
        name="project-issues-bulk",
    ),
    path(
        "workspaces/<str:slug>/projects/<uuid:project_id>/bulk-archive-issues/",
        BulkArchiveIssuesEndpoint.as_view(),
        name="bulk-archive-issues",
    ),
    ##
    path(
        "workspaces/<str:slug>/projects/<uuid:project_id>/issues/<uuid:issue_id>/sub-issues/",
        SubIssuesEndpoint.as_view(),
        name="sub-issues",
    ),
    path(
        "workspaces/<str:slug>/projects/<uuid:project_id>/issues/<uuid:issue_id>/issue-links/",
        IssueLinkViewSet.as_view(
            {
                "get": "list",
                "post": "create",
            }
        ),
        name="project-issue-links",
    ),
    path(
        "workspaces/<str:slug>/projects/<uuid:project_id>/issues/<uuid:issue_id>/issue-links/<uuid:pk>/",
        IssueLinkViewSet.as_view(
            {
                "get": "retrieve",
                "put": "update",
                "patch": "partial_update",
                "delete": "destroy",
            }
        ),
        name="project-issue-links",
    ),
    path(
        "workspaces/<str:slug>/projects/<uuid:project_id>/issues/<uuid:issue_id>/issue-attachments/",
        IssueAttachmentEndpoint.as_view(),
        name="project-issue-attachments",
    ),
    path(
        "workspaces/<str:slug>/projects/<uuid:project_id>/issues/<uuid:issue_id>/issue-attachments/<uuid:pk>/",
        IssueAttachmentEndpoint.as_view(),
        name="project-issue-attachments",
    ),
    path(
        "workspaces/<str:slug>/export-issues/",
        ExportIssuesEndpoint.as_view(),
        name="export-issues",
    ),
    ## End Issues
    ## Issue Activity
    path(
        "workspaces/<str:slug>/projects/<uuid:project_id>/issues/<uuid:issue_id>/history/",
        IssueActivityEndpoint.as_view(),
        name="project-issue-history",
    ),
    ## Issue Activity
    ## IssueComments
    path(
        "workspaces/<str:slug>/projects/<uuid:project_id>/issues/<uuid:issue_id>/comments/",
        IssueCommentViewSet.as_view(
            {
                "get": "list",
                "post": "create",
            }
        ),
        name="project-issue-comment",
    ),
    path(
        "workspaces/<str:slug>/projects/<uuid:project_id>/issues/<uuid:issue_id>/comments/<uuid:pk>/",
        IssueCommentViewSet.as_view(
            {
                "get": "retrieve",
                "put": "update",
                "patch": "partial_update",
                "delete": "destroy",
            }
        ),
        name="project-issue-comment",
    ),
    ## End IssueComments
    # Issue Subscribers
    path(
        "workspaces/<str:slug>/projects/<uuid:project_id>/issues/<uuid:issue_id>/issue-subscribers/",
        IssueSubscriberViewSet.as_view(
            {
                "get": "list",
                "post": "create",
            }
        ),
        name="project-issue-subscribers",
    ),
    path(
        "workspaces/<str:slug>/projects/<uuid:project_id>/issues/<uuid:issue_id>/issue-subscribers/<uuid:subscriber_id>/",
        IssueSubscriberViewSet.as_view({"delete": "destroy"}),
        name="project-issue-subscribers",
    ),
    path(
        "workspaces/<str:slug>/projects/<uuid:project_id>/issues/<uuid:issue_id>/subscribe/",
        IssueSubscriberViewSet.as_view(
            {
                "get": "subscription_status",
                "post": "subscribe",
                "delete": "unsubscribe",
            }
        ),
        name="project-issue-subscribers",
    ),
    ## End Issue Subscribers
    # Issue Reactions
    path(
        "workspaces/<str:slug>/projects/<uuid:project_id>/issues/<uuid:issue_id>/reactions/",
        IssueReactionViewSet.as_view(
            {
                "get": "list",
                "post": "create",
            }
        ),
        name="project-issue-reactions",
    ),
    path(
        "workspaces/<str:slug>/projects/<uuid:project_id>/issues/<uuid:issue_id>/reactions/<str:reaction_code>/",
        IssueReactionViewSet.as_view(
            {
                "delete": "destroy",
            }
        ),
        name="project-issue-reactions",
    ),
    ## End Issue Reactions
    # Comment Reactions
    path(
        "workspaces/<str:slug>/projects/<uuid:project_id>/comments/<uuid:comment_id>/reactions/",
        CommentReactionViewSet.as_view(
            {
                "get": "list",
                "post": "create",
            }
        ),
        name="project-issue-comment-reactions",
    ),
    path(
        "workspaces/<str:slug>/projects/<uuid:project_id>/comments/<uuid:comment_id>/reactions/<str:reaction_code>/",
        CommentReactionViewSet.as_view(
            {
                "delete": "destroy",
            }
        ),
        name="project-issue-comment-reactions",
    ),
    ## End Comment Reactions
    ## IssueUserProperty
    path(
        "workspaces/<str:slug>/projects/<uuid:project_id>/user-properties/",
        IssueUserDisplayPropertyEndpoint.as_view(),
        name="project-issue-display-properties",
    ),
    ## IssueUserProperty End
    ## Issue Archives
    path(
        "workspaces/<str:slug>/projects/<uuid:project_id>/archived-issues/",
        IssueArchiveViewSet.as_view(
            {
                "get": "list",
            }
        ),
        name="project-issue-archive",
    ),
    path(
        "workspaces/<str:slug>/projects/<uuid:project_id>/issues/<uuid:pk>/archive/",
        IssueArchiveViewSet.as_view(
            {
                "get": "retrieve",
                "post": "archive",
                "delete": "unarchive",
            }
        ),
        name="project-issue-archive-unarchive",
    ),
    ## End Issue Archives
    ## Issue Relation
    path(
        "workspaces/<str:slug>/projects/<uuid:project_id>/issues/<uuid:issue_id>/issue-relation/",
        IssueRelationViewSet.as_view(
            {
                "get": "list",
                "post": "create",
            }
        ),
        name="issue-relation",
    ),
    path(
        "workspaces/<str:slug>/projects/<uuid:project_id>/issues/<uuid:issue_id>/remove-relation/",
        IssueRelationViewSet.as_view(
            {
                "post": "remove_relation",
            }
        ),
        name="issue-relation",
    ),
    ## End Issue Relation
    ## Issue Drafts
    path(
        "workspaces/<str:slug>/projects/<uuid:project_id>/issue-drafts/",
        IssueDraftViewSet.as_view(
            {
                "get": "list",
                "post": "create",
            }
        ),
        name="project-issue-draft",
    ),
    path(
        "workspaces/<str:slug>/projects/<uuid:project_id>/issue-drafts/<uuid:pk>/",
        IssueDraftViewSet.as_view(
            {
                "get": "retrieve",
                "patch": "partial_update",
                "delete": "destroy",
            }
        ),
        name="project-issue-draft",
    ),
<<<<<<< HEAD
    path(
        "workspaces/<str:slug>/projects/<uuid:project_id>/bulk-operation-issues/",
        BulkIssueOperationsEndpoint.as_view(),
        name="bulk-operations-issues",
    ),
    path(
        "workspaces/<str:slug>/projects/<uuid:project_id>/deleted-issues/",
        DeletedIssuesListViewSet.as_view(),
        name="deleted-issues",
    ),
=======
>>>>>>> 23dcdd64
]<|MERGE_RESOLUTION|>--- conflicted
+++ resolved
@@ -20,11 +20,8 @@
     IssueViewSet,
     LabelViewSet,
     BulkArchiveIssuesEndpoint,
-<<<<<<< HEAD
     DeletedIssuesListViewSet,
-=======
     IssuePaginatedViewSet,
->>>>>>> 23dcdd64
 )
 
 urlpatterns = [
@@ -315,17 +312,9 @@
         ),
         name="project-issue-draft",
     ),
-<<<<<<< HEAD
-    path(
-        "workspaces/<str:slug>/projects/<uuid:project_id>/bulk-operation-issues/",
-        BulkIssueOperationsEndpoint.as_view(),
-        name="bulk-operations-issues",
-    ),
     path(
         "workspaces/<str:slug>/projects/<uuid:project_id>/deleted-issues/",
         DeletedIssuesListViewSet.as_view(),
         name="deleted-issues",
     ),
-=======
->>>>>>> 23dcdd64
 ]