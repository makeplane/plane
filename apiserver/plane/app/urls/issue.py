--- conflicted
+++ resolved
@@ -41,16 +41,13 @@
         ),
         name="project-issue",
     ),
-<<<<<<< HEAD
     path(
         "workspaces/<str:slug>/projects/<uuid:project_id>/issues-detail/",
         IssueDetailEndpoint.as_view(),
         name="project-issue-detail",
     ),
     # updated v1 paginated issues
-=======
     # updated v2 paginated issues
->>>>>>> 85f7483b
     path(
         "workspaces/<str:slug>/v2/issues/",
         IssuePaginatedViewSet.as_view({"get": "list"}),
