--- conflicted
+++ resolved
@@ -19,11 +19,7 @@
     IssueUserDisplayPropertyEndpoint,
     IssueViewSet,
     LabelViewSet,
-<<<<<<< HEAD
-    BulkArchiveIssuesEndpoint,
     DeletedIssuesListViewSet,
-=======
->>>>>>> 4ec52d5a
     IssuePaginatedViewSet,
 )
 
