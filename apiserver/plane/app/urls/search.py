from django.urls import path


<<<<<<< HEAD
from plane.app.views import GlobalSearchEndpoint, IssueSearchEndpoint
=======
from plane.app.views import (
    GlobalSearchEndpoint,
    IssueSearchEndpoint,
    SearchEndpoint,
    WorkspaceSearchEndpoint,
    WorkspaceEntitySearchEndpoint,
)
>>>>>>> c4c58f67


urlpatterns = [
    path(
        "workspaces/<str:slug>/search/",
        GlobalSearchEndpoint.as_view(),
        name="global-search",
    ),
    path(
        "workspaces/<str:slug>/projects/<uuid:project_id>/search-issues/",
        IssueSearchEndpoint.as_view(),
        name="project-issue-search",
    ),
    path(
        "workspaces/<str:slug>/projects/<uuid:project_id>/search/",
        SearchEndpoint.as_view(),
        name="search",
    ),
    path(
        "workspaces/<str:slug>/app-search/",
        WorkspaceSearchEndpoint.as_view(),
        name="app-search",
    ),
    path(
        "workspaces/<str:slug>/entity-search/",
        WorkspaceEntitySearchEndpoint.as_view(),
        name="entity-search",
    ),
]<|MERGE_RESOLUTION|>--- conflicted
+++ resolved
@@ -1,9 +1,6 @@
 from django.urls import path
 
 
-<<<<<<< HEAD
-from plane.app.views import GlobalSearchEndpoint, IssueSearchEndpoint
-=======
 from plane.app.views import (
     GlobalSearchEndpoint,
     IssueSearchEndpoint,
@@ -11,7 +8,6 @@
     WorkspaceSearchEndpoint,
     WorkspaceEntitySearchEndpoint,
 )
->>>>>>> c4c58f67
 
 
 urlpatterns = [
