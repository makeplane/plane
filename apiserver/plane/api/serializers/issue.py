--- conflicted
+++ resolved
@@ -21,27 +21,27 @@
     IssueActivity,
     ProjectMember,
 )
-<<<<<<< HEAD
 from plane.utils.parse_html import parse_text_to_html, refresh_url_content
 
 
-class BaseIssueSerializerMixin:
-    def refresh_html_content(self, instance):
-        html = parse_text_to_html(instance.description_html)
-        refreshed, html = refresh_url_content(html)
-
-        if refreshed:
-            instance.description_html = html
-            instance.save()
-=======
 from .base import BaseSerializer
 from .cycle import CycleSerializer, CycleLiteSerializer
 from .module import ModuleSerializer, ModuleLiteSerializer
 from .user import UserLiteSerializer
 from .state import StateLiteSerializer
->>>>>>> 93645275
-
-class IssueSerializer(BaseSerializer):
+
+
+class BaseIssueSerializerMixin:
+    def refresh_html_content(self, instance):
+        html = parse_text_to_html(instance.description_html)
+        refreshed, html = refresh_url_content(html)
+
+        if refreshed:
+            instance.description_html = html
+            instance.save()
+            
+
+class IssueSerializer(BaseSerializer, BaseIssueSerializerMixin):
     assignees = serializers.ListField(
         child=serializers.PrimaryKeyRelatedField(
             queryset=User.objects.values_list("id", flat=True)
@@ -238,6 +238,7 @@
         return super().update(instance, validated_data)
 
     def to_representation(self, instance):
+        self.refresh_html_content(instance)
         data = super().to_representation(instance)
         if "assignees" in self.fields:
             if "assignees" in self.expand:
@@ -265,7 +266,6 @@
         fields = "__all__"
         read_only_fields = [
             "id",
-<<<<<<< HEAD
             "name",
             "color",
         ]
@@ -366,8 +366,6 @@
         model = ModuleIssue
         fields = "__all__"
         read_only_fields = [
-=======
->>>>>>> 93645275
             "workspace",
             "project",
             "created_by",
@@ -416,61 +414,7 @@
             "updated_by",
             "created_at",
             "updated_at",
-<<<<<<< HEAD
-            "workspace",
-            "project",
-            "issue",
-        ]
-
-
-class IssueReactionSerializer(BaseSerializer):
-    actor_detail = UserLiteSerializer(read_only=True, source="actor")
-
-    class Meta:
-        model = IssueReaction
-        fields = "__all__"
-        read_only_fields = [
-            "workspace",
-            "project",
-            "issue",
-            "actor",
-        ]
-
-
-class CommentReactionLiteSerializer(BaseSerializer):
-    actor_detail = UserLiteSerializer(read_only=True, source="actor")
-
-    class Meta:
-        model = CommentReaction
-        fields = [
-            "id",
-            "reaction",
-            "comment",
-            "actor_detail",
-        ]
-
-
-class CommentReactionSerializer(BaseSerializer):
-    class Meta:
-        model = CommentReaction
-        fields = "__all__"
-        read_only_fields = ["workspace", "project", "comment", "actor"]
-
-
-class IssueVoteSerializer(BaseSerializer):
-    actor_detail = UserLiteSerializer(read_only=True, source="actor")
-
-    class Meta:
-        model = IssueVote
-        fields = ["issue", "vote", "workspace", "project", "actor", "actor_detail"]
-        read_only_fields = fields
-
-
-=======
-        ]
-
-
->>>>>>> 93645275
+
 class IssueCommentSerializer(BaseSerializer):
     is_member = serializers.BooleanField(read_only=True)
 
@@ -512,82 +456,25 @@
         ]
 
 
-<<<<<<< HEAD
-class IssueSerializer(BaseSerializer, BaseIssueSerializerMixin):
-    project_detail = ProjectLiteSerializer(read_only=True, source="project")
-    state_detail = StateSerializer(read_only=True, source="state")
-    parent_detail = IssueStateFlatSerializer(read_only=True, source="parent")
-    label_details = LabelSerializer(read_only=True, source="labels", many=True)
-    assignee_details = UserLiteSerializer(read_only=True, source="assignees", many=True)
-    related_issues = IssueRelationSerializer(
-        read_only=True, source="issue_relation", many=True
-    )
-    issue_relations = RelatedIssueSerializer(
-        read_only=True, source="issue_related", many=True
-    )
-    issue_cycle = IssueCycleDetailSerializer(read_only=True)
-    issue_module = IssueModuleDetailSerializer(read_only=True)
-    issue_link = IssueLinkSerializer(read_only=True, many=True)
-    issue_attachment = IssueAttachmentSerializer(read_only=True, many=True)
-    sub_issues_count = serializers.IntegerField(read_only=True)
-    issue_reactions = IssueReactionSerializer(read_only=True, many=True)
-=======
 class CycleIssueSerializer(BaseSerializer):
     cycle = CycleSerializer(read_only=True)
->>>>>>> 93645275
 
     class Meta:
         fields = [
             "cycle",
         ]
 
-    def to_representation(self, instance):
-        self.refresh_html_content(instance)
-        data = super().to_representation(instance)
-        return data
-
-
-<<<<<<< HEAD
-class IssueLiteSerializer(BaseSerializer, BaseIssueSerializerMixin):
-    workspace_detail = WorkspaceLiteSerializer(read_only=True, source="workspace")
-    project_detail = ProjectLiteSerializer(read_only=True, source="project")
-    state_detail = StateLiteSerializer(read_only=True, source="state")
-    label_details = LabelLiteSerializer(read_only=True, source="labels", many=True)
-    assignee_details = UserLiteSerializer(read_only=True, source="assignees", many=True)
-    sub_issues_count = serializers.IntegerField(read_only=True)
-    cycle_id = serializers.UUIDField(read_only=True)
-    module_id = serializers.UUIDField(read_only=True)
-    attachment_count = serializers.IntegerField(read_only=True)
-    link_count = serializers.IntegerField(read_only=True)
-    issue_reactions = IssueReactionSerializer(read_only=True, many=True)
-=======
+
 class ModuleIssueSerializer(BaseSerializer):
     module = ModuleSerializer(read_only=True)
->>>>>>> 93645275
 
     class Meta:
         fields = [
             "module",
         ]
 
-    def to_representation(self, instance):
-        self.refresh_html_content(instance)
-        data = super().to_representation(instance)
-        return data
-
-
-<<<<<<< HEAD
-class IssuePublicSerializer(BaseSerializer):
-    project_detail = ProjectLiteSerializer(read_only=True, source="project")
-    state_detail = StateLiteSerializer(read_only=True, source="state")
-    reactions = IssueReactionSerializer(
-        read_only=True, many=True, source="issue_reactions"
-    )
-    votes = IssueVoteSerializer(read_only=True, many=True)
-=======
 class LabelLiteSerializer(BaseSerializer):
->>>>>>> 93645275
-
+          
     class Meta:
         model = Label
         fields = [
@@ -597,9 +484,7 @@
         ]
 
 
-<<<<<<< HEAD
-class IssueSubscriberSerializer(BaseSerializer):
-=======
+
 class IssueExpandSerializer(BaseSerializer):
     cycle = CycleLiteSerializer(source="issue_cycle.cycle", read_only=True)
     module = ModuleLiteSerializer(source="issue_module.module", read_only=True)
@@ -607,7 +492,6 @@
     assignees = UserLiteSerializer(read_only=True, many=True)
     state = StateLiteSerializer(read_only=True)
 
->>>>>>> 93645275
     class Meta:
         model = Issue
         fields = "__all__"
