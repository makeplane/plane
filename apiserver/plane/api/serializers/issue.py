--- conflicted
+++ resolved
@@ -462,15 +462,9 @@
 
 # Issue Serializer with state details
 class IssueStateSerializer(BaseSerializer):
-<<<<<<< HEAD
-    state_detail = StateSerializer(read_only=True, source="state")
-    project_detail = ProjectSerializer(read_only=True, source="project")
     label_details = LabelLiteSerializer(read_only=True, source="labels", many=True)
-=======
     state_detail = StateLiteSerializer(read_only=True, source="state")
     project_detail = ProjectLiteSerializer(read_only=True, source="project")
-    label_details = LabelSerializer(read_only=True, source="labels", many=True)
->>>>>>> 5fadf535
     assignee_details = UserLiteSerializer(read_only=True, source="assignees", many=True)
     sub_issues_count = serializers.IntegerField(read_only=True)
     bridge_id = serializers.UUIDField(read_only=True)
