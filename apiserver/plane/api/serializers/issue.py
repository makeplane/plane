--- conflicted
+++ resolved
@@ -7,12 +7,8 @@
 from .state import StateSerializer, StateLiteSerializer
 from .user import UserLiteSerializer
 from .project import ProjectSerializer, ProjectLiteSerializer
-<<<<<<< HEAD
-from .workspace import WorkSpaceSerializer
 from .estimate import EstimatePointSerializer
-=======
 from .workspace import WorkspaceLiteSerializer
->>>>>>> e2921539
 from plane.db.models import (
     User,
     Issue,
@@ -494,12 +490,9 @@
     label_details = LabelLiteSerializer(read_only=True, source="labels", many=True)
     assignee_details = UserLiteSerializer(read_only=True, source="assignees", many=True)
     sub_issues_count = serializers.IntegerField(read_only=True)
-<<<<<<< HEAD
     estimate_point_detail = EstimatePointSerializer(read_only=True, source="estimate")
-=======
     cycle_id = serializers.UUIDField(read_only=True)
     module_id = serializers.UUIDField(read_only=True)
->>>>>>> e2921539
 
     class Meta:
         model = Issue
