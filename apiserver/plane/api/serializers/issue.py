--- conflicted
+++ resolved
@@ -16,12 +16,8 @@
     Issue,
     IssueActivity,
     IssueComment,
-<<<<<<< HEAD
     IssueDisplayProperty,
     IssueBlocker,
-=======
-    IssueProperty,
->>>>>>> 759a604c
     IssueAssignee,
     IssueSubscriber,
     IssueLabel,
