--- conflicted
+++ resolved
@@ -21,27 +21,27 @@
     IssueActivity,
     ProjectMember,
 )
-<<<<<<< HEAD
 from plane.utils.parse_html import parse_text_to_html, refresh_url_content
 
 
-class BaseIssueSerializerMixin:
-    def refresh_html_content(self, instance):
-        html = parse_text_to_html(instance.description_html)
-        refreshed, html = refresh_url_content(html)
-
-        if refreshed:
-            instance.description_html = html
-            instance.save()
-=======
 from .base import BaseSerializer
 from .cycle import CycleSerializer, CycleLiteSerializer
 from .module import ModuleSerializer, ModuleLiteSerializer
 from .user import UserLiteSerializer
 from .state import StateLiteSerializer
->>>>>>> 6004f29b
-
-class IssueSerializer(BaseSerializer):
+
+
+class BaseIssueSerializerMixin:
+    def refresh_html_content(self, instance):
+        html = parse_text_to_html(instance.description_html)
+        refreshed, html = refresh_url_content(html)
+
+        if refreshed:
+            instance.description_html = html
+            instance.save()
+
+
+class IssueSerializer(BaseSerializer, BaseIssueSerializerMixin):
     assignees = serializers.ListField(
         child=serializers.PrimaryKeyRelatedField(
             queryset=User.objects.values_list("id", flat=True)
@@ -81,13 +81,13 @@
             and data.get("start_date", None) > data.get("target_date", None)
         ):
             raise serializers.ValidationError("Start date cannot exceed target date")
-        
+
         try:
-            if(data.get("description_html", None) is not None):
+            if data.get("description_html", None) is not None:
                 parsed = html.fromstring(data["description_html"])
-                parsed_str = html.tostring(parsed, encoding='unicode')
+                parsed_str = html.tostring(parsed, encoding="unicode")
                 data["description_html"] = parsed_str
-            
+
         except Exception as e:
             raise serializers.ValidationError(f"Invalid HTML: {str(e)}")
 
@@ -238,6 +238,7 @@
         return super().update(instance, validated_data)
 
     def to_representation(self, instance):
+        self.refresh_html_content(instance)
         data = super().to_representation(instance)
         if "assignees" in self.fields:
             if "assignees" in self.expand:
@@ -265,109 +266,6 @@
         fields = "__all__"
         read_only_fields = [
             "id",
-<<<<<<< HEAD
-            "name",
-            "color",
-        ]
-
-
-class IssueLabelSerializer(BaseSerializer):
-    # label_details = LabelSerializer(read_only=True, source="label")
-
-    class Meta:
-        model = IssueLabel
-        fields = "__all__"
-        read_only_fields = [
-            "workspace",
-            "project",
-        ]
-
-
-class IssueRelationSerializer(BaseSerializer):
-    issue_detail = IssueProjectLiteSerializer(read_only=True, source="related_issue")
-
-    class Meta:
-        model = IssueRelation
-        fields = ["issue_detail", "relation_type", "related_issue", "issue", "id"]
-        read_only_fields = [
-            "workspace",
-            "project",
-        ]
-
-
-class RelatedIssueSerializer(BaseSerializer):
-    issue_detail = IssueProjectLiteSerializer(read_only=True, source="issue")
-
-    class Meta:
-        model = IssueRelation
-        fields = ["issue_detail", "relation_type", "related_issue", "issue", "id"]
-        read_only_fields = [
-            "workspace",
-            "project",
-        ]
-
-
-class IssueAssigneeSerializer(BaseSerializer):
-    assignee_details = UserLiteSerializer(read_only=True, source="assignee")
-
-    class Meta:
-        model = IssueAssignee
-        fields = "__all__"
-
-
-class CycleBaseSerializer(BaseSerializer):
-    class Meta:
-        model = Cycle
-        fields = "__all__"
-        read_only_fields = [
-            "workspace",
-            "project",
-            "created_by",
-            "updated_by",
-            "created_at",
-            "updated_at",
-        ]
-
-
-class IssueCycleDetailSerializer(BaseSerializer):
-    cycle_detail = CycleBaseSerializer(read_only=True, source="cycle")
-
-    class Meta:
-        model = CycleIssue
-        fields = "__all__"
-        read_only_fields = [
-            "workspace",
-            "project",
-            "created_by",
-            "updated_by",
-            "created_at",
-            "updated_at",
-        ]
-
-
-class ModuleBaseSerializer(BaseSerializer):
-    class Meta:
-        model = Module
-        fields = "__all__"
-        read_only_fields = [
-            "workspace",
-            "project",
-            "created_by",
-            "updated_by",
-            "created_at",
-            "updated_at",
-        ]
-
-
-class IssueModuleDetailSerializer(BaseSerializer):
-    module_detail = ModuleBaseSerializer(read_only=True, source="module")
-
-    class Meta:
-        model = ModuleIssue
-        fields = "__all__"
-        read_only_fields = [
-=======
->>>>>>> 6004f29b
             "workspace",
             "project",
             "created_by",
@@ -416,61 +314,9 @@
             "updated_by",
             "created_at",
             "updated_at",
-<<<<<<< HEAD
-            "workspace",
-            "project",
-            "issue",
-        ]
-
-
-class IssueReactionSerializer(BaseSerializer):
-    actor_detail = UserLiteSerializer(read_only=True, source="actor")
-
-    class Meta:
-        model = IssueReaction
-        fields = "__all__"
-        read_only_fields = [
-            "workspace",
-            "project",
-            "issue",
-            "actor",
-        ]
-
-
-class CommentReactionLiteSerializer(BaseSerializer):
-    actor_detail = UserLiteSerializer(read_only=True, source="actor")
-
-    class Meta:
-        model = CommentReaction
-        fields = [
-            "id",
-            "reaction",
-            "comment",
-            "actor_detail",
-        ]
-
-
-class CommentReactionSerializer(BaseSerializer):
-    class Meta:
-        model = CommentReaction
-        fields = "__all__"
-        read_only_fields = ["workspace", "project", "comment", "actor"]
-
-
-class IssueVoteSerializer(BaseSerializer):
-    actor_detail = UserLiteSerializer(read_only=True, source="actor")
-
-    class Meta:
-        model = IssueVote
-        fields = ["issue", "vote", "workspace", "project", "actor", "actor_detail"]
-        read_only_fields = fields
-
-
-=======
-        ]
-
-
->>>>>>> 6004f29b
+        ]
+
+
 class IssueCommentSerializer(BaseSerializer):
     is_member = serializers.BooleanField(read_only=True)
 
@@ -493,11 +339,11 @@
 
     def validate(self, data):
         try:
-            if(data.get("comment_html", None) is not None):
+            if data.get("comment_html", None) is not None:
                 parsed = html.fromstring(data["comment_html"])
-                parsed_str = html.tostring(parsed, encoding='unicode')
+                parsed_str = html.tostring(parsed, encoding="unicode")
                 data["comment_html"] = parsed_str
-            
+
         except Exception as e:
             raise serializers.ValidationError(f"Invalid HTML: {str(e)}")
         return data
@@ -512,82 +358,25 @@
         ]
 
 
-<<<<<<< HEAD
-class IssueSerializer(BaseSerializer, BaseIssueSerializerMixin):
-    project_detail = ProjectLiteSerializer(read_only=True, source="project")
-    state_detail = StateSerializer(read_only=True, source="state")
-    parent_detail = IssueStateFlatSerializer(read_only=True, source="parent")
-    label_details = LabelSerializer(read_only=True, source="labels", many=True)
-    assignee_details = UserLiteSerializer(read_only=True, source="assignees", many=True)
-    related_issues = IssueRelationSerializer(
-        read_only=True, source="issue_relation", many=True
-    )
-    issue_relations = RelatedIssueSerializer(
-        read_only=True, source="issue_related", many=True
-    )
-    issue_cycle = IssueCycleDetailSerializer(read_only=True)
-    issue_module = IssueModuleDetailSerializer(read_only=True)
-    issue_link = IssueLinkSerializer(read_only=True, many=True)
-    issue_attachment = IssueAttachmentSerializer(read_only=True, many=True)
-    sub_issues_count = serializers.IntegerField(read_only=True)
-    issue_reactions = IssueReactionSerializer(read_only=True, many=True)
-=======
 class CycleIssueSerializer(BaseSerializer):
     cycle = CycleSerializer(read_only=True)
->>>>>>> 6004f29b
 
     class Meta:
         fields = [
             "cycle",
         ]
 
-    def to_representation(self, instance):
-        self.refresh_html_content(instance)
-        data = super().to_representation(instance)
-        return data
-
-
-<<<<<<< HEAD
-class IssueLiteSerializer(BaseSerializer, BaseIssueSerializerMixin):
-    workspace_detail = WorkspaceLiteSerializer(read_only=True, source="workspace")
-    project_detail = ProjectLiteSerializer(read_only=True, source="project")
-    state_detail = StateLiteSerializer(read_only=True, source="state")
-    label_details = LabelLiteSerializer(read_only=True, source="labels", many=True)
-    assignee_details = UserLiteSerializer(read_only=True, source="assignees", many=True)
-    sub_issues_count = serializers.IntegerField(read_only=True)
-    cycle_id = serializers.UUIDField(read_only=True)
-    module_id = serializers.UUIDField(read_only=True)
-    attachment_count = serializers.IntegerField(read_only=True)
-    link_count = serializers.IntegerField(read_only=True)
-    issue_reactions = IssueReactionSerializer(read_only=True, many=True)
-=======
+
 class ModuleIssueSerializer(BaseSerializer):
     module = ModuleSerializer(read_only=True)
->>>>>>> 6004f29b
 
     class Meta:
         fields = [
             "module",
         ]
 
-    def to_representation(self, instance):
-        self.refresh_html_content(instance)
-        data = super().to_representation(instance)
-        return data
-
-
-<<<<<<< HEAD
-class IssuePublicSerializer(BaseSerializer):
-    project_detail = ProjectLiteSerializer(read_only=True, source="project")
-    state_detail = StateLiteSerializer(read_only=True, source="state")
-    reactions = IssueReactionSerializer(
-        read_only=True, many=True, source="issue_reactions"
-    )
-    votes = IssueVoteSerializer(read_only=True, many=True)
-=======
+
 class LabelLiteSerializer(BaseSerializer):
->>>>>>> 6004f29b
-
     class Meta:
         model = Label
         fields = [
@@ -597,9 +386,6 @@
         ]
 
 
-<<<<<<< HEAD
-class IssueSubscriberSerializer(BaseSerializer):
-=======
 class IssueExpandSerializer(BaseSerializer):
     cycle = CycleLiteSerializer(source="issue_cycle.cycle", read_only=True)
     module = ModuleLiteSerializer(source="issue_module.module", read_only=True)
@@ -607,7 +393,6 @@
     assignees = UserLiteSerializer(read_only=True, many=True)
     state = StateLiteSerializer(read_only=True)
 
->>>>>>> 6004f29b
     class Meta:
         model = Issue
         fields = "__all__"
