# Third party imports
from rest_framework import serializers

# Module imports
from plane.db.models import Project, ProjectIdentifier, WorkspaceMember, State, Estimate
from .base import BaseSerializer
<<<<<<< HEAD
from plane.api.serializers.workspace import WorkSpaceSerializer, WorkspaceLiteSerializer
from plane.api.serializers.user import UserLiteSerializer, UserAdminLiteSerializer
from plane.db.models import (
    Project,
    ProjectMember,
    ProjectMemberInvite,
    ProjectIdentifier,
    ProjectFavorite,
    ProjectDeployBoard,
    ProjectPublicMember,
)
from plane.utils.s3 import S3


class BaseProjectSerializerMixin:
    def refresh_cover_image(self, instance):
        cover_image = instance.cover_image

        if S3.verify_s3_url(cover_image) and S3.url_file_has_expired(cover_image):
            s3 = S3()
            instance.cover_image = s3.refresh_url(cover_image)
            instance.save()


class ProjectSerializer(BaseSerializer, BaseProjectSerializerMixin):
    workspace_detail = WorkspaceLiteSerializer(source="workspace", read_only=True)
=======


class ProjectSerializer(BaseSerializer):

    total_members = serializers.IntegerField(read_only=True)
    total_cycles = serializers.IntegerField(read_only=True)
    total_modules = serializers.IntegerField(read_only=True)
    is_member = serializers.BooleanField(read_only=True)
    sort_order = serializers.FloatField(read_only=True)
    member_role = serializers.IntegerField(read_only=True)
    is_deployed = serializers.BooleanField(read_only=True)
>>>>>>> 93645275

    class Meta:
        model = Project
        fields = "__all__"
        read_only_fields = [
            "id",
            'emoji',
            "workspace",
            "created_at",
            "updated_at",
            "created_by",
            "updated_by",
        ]

    def validate(self, data):
        # Check project lead should be a member of the workspace
        if (
            data.get("project_lead", None) is not None
            and not WorkspaceMember.objects.filter(
                workspace_id=self.context["workspace_id"],
                member_id=data.get("project_lead"),
            ).exists()
        ):
            raise serializers.ValidationError(
                "Project lead should be a user in the workspace"
            )

        # Check default assignee should be a member of the workspace
        if (
            data.get("default_assignee", None) is not None
            and not WorkspaceMember.objects.filter(
                workspace_id=self.context["workspace_id"],
                member_id=data.get("default_assignee"),
            ).exists()
        ):
            raise serializers.ValidationError(
                "Default assignee should be a user in the workspace"
            )

        return data

    def create(self, validated_data):
        identifier = validated_data.get("identifier", "").strip().upper()
        if identifier == "":
            raise serializers.ValidationError(detail="Project Identifier is required")

        if ProjectIdentifier.objects.filter(
            name=identifier, workspace_id=self.context["workspace_id"]
        ).exists():
            raise serializers.ValidationError(detail="Project Identifier is taken")

        project = Project.objects.create(
            **validated_data, workspace_id=self.context["workspace_id"]
        )
        _ = ProjectIdentifier.objects.create(
            name=project.identifier,
            project=project,
            workspace_id=self.context["workspace_id"],
        )
        return project

<<<<<<< HEAD
    def update(self, instance, validated_data):
        identifier = validated_data.get("identifier", "").strip().upper()

        # If identifier is not passed update the project and return
        if identifier == "":
            project = super().update(instance, validated_data)
            return project

        # If no Project Identifier is found create it
        project_identifier = ProjectIdentifier.objects.filter(
            name=identifier, workspace_id=instance.workspace_id
        ).first()
        if project_identifier is None:
            project = super().update(instance, validated_data)
            project_identifier = ProjectIdentifier.objects.filter(
                project=project
            ).first()
            if project_identifier is not None:
                project_identifier.name = identifier
                project_identifier.save()
            return project
        # If found check if the project_id to be updated and identifier project id is same
        if project_identifier.project_id == instance.id:
            # If same pass update
            project = super().update(instance, validated_data)
            return project

        # If not same fail update
        raise serializers.ValidationError(detail="Project Identifier is already taken")

    def to_representation(self, instance):
        self.refresh_cover_image(instance)
        return super().to_representation(instance)

=======
>>>>>>> 93645275

class ProjectLiteSerializer(BaseSerializer, BaseProjectSerializerMixin):
    class Meta:
        model = Project
        fields = [
            "id",
            "identifier",
            "name",
            "cover_image",
            "icon_prop",
            "emoji",
            "description",
        ]
<<<<<<< HEAD
        read_only_fields = fields

    def to_representation(self, instance):
        self.refresh_cover_image(instance)
        return super().to_representation(instance)


class ProjectDetailSerializer(BaseSerializer, BaseProjectSerializerMixin):
    workspace = WorkSpaceSerializer(read_only=True)
    default_assignee = UserLiteSerializer(read_only=True)
    project_lead = UserLiteSerializer(read_only=True)
    is_favorite = serializers.BooleanField(read_only=True)
    total_members = serializers.IntegerField(read_only=True)
    total_cycles = serializers.IntegerField(read_only=True)
    total_modules = serializers.IntegerField(read_only=True)
    is_member = serializers.BooleanField(read_only=True)
    sort_order = serializers.FloatField(read_only=True)
    member_role = serializers.IntegerField(read_only=True)
    is_deployed = serializers.BooleanField(read_only=True)

    class Meta:
        model = Project
        fields = "__all__"

    def to_representation(self, instance):
        self.refresh_cover_image(instance)
        return super().to_representation(instance)


class ProjectMemberSerializer(BaseSerializer):
    workspace = WorkspaceLiteSerializer(read_only=True)
    project = ProjectLiteSerializer(read_only=True)
    member = UserLiteSerializer(read_only=True)

    class Meta:
        model = ProjectMember
        fields = "__all__"


class ProjectMemberAdminSerializer(BaseSerializer):
    workspace = WorkspaceLiteSerializer(read_only=True)
    project = ProjectLiteSerializer(read_only=True)
    member = UserAdminLiteSerializer(read_only=True)

    class Meta:
        model = ProjectMember
        fields = "__all__"


class ProjectMemberInviteSerializer(BaseSerializer):
    project = ProjectLiteSerializer(read_only=True)
    workspace = WorkspaceLiteSerializer(read_only=True)

    class Meta:
        model = ProjectMemberInvite
        fields = "__all__"


class ProjectIdentifierSerializer(BaseSerializer):
    class Meta:
        model = ProjectIdentifier
        fields = "__all__"


class ProjectFavoriteSerializer(BaseSerializer):
    project_detail = ProjectLiteSerializer(source="project", read_only=True)

    class Meta:
        model = ProjectFavorite
        fields = "__all__"
        read_only_fields = [
            "workspace",
            "user",
        ]


class ProjectMemberLiteSerializer(BaseSerializer):
    member = UserLiteSerializer(read_only=True)
    is_subscribed = serializers.BooleanField(read_only=True)

    class Meta:
        model = ProjectMember
        fields = ["member", "id", "is_subscribed"]
        read_only_fields = fields


class ProjectDeployBoardSerializer(BaseSerializer):
    project_details = ProjectLiteSerializer(read_only=True, source="project")
    workspace_detail = WorkspaceLiteSerializer(read_only=True, source="workspace")

    class Meta:
        model = ProjectDeployBoard
        fields = "__all__"
        read_only_fields = [
            "workspace",
            "project",
            "anchor",
        ]


class ProjectPublicMemberSerializer(BaseSerializer):
    class Meta:
        model = ProjectPublicMember
        fields = "__all__"
        read_only_fields = [
            "workspace",
            "project",
            "member",
        ]
=======
        read_only_fields = fields
>>>>>>> 93645275
<|MERGE_RESOLUTION|>--- conflicted
+++ resolved
@@ -4,7 +4,6 @@
 # Module imports
 from plane.db.models import Project, ProjectIdentifier, WorkspaceMember, State, Estimate
 from .base import BaseSerializer
-<<<<<<< HEAD
 from plane.api.serializers.workspace import WorkSpaceSerializer, WorkspaceLiteSerializer
 from plane.api.serializers.user import UserLiteSerializer, UserAdminLiteSerializer
 from plane.db.models import (
@@ -30,11 +29,6 @@
 
 
 class ProjectSerializer(BaseSerializer, BaseProjectSerializerMixin):
-    workspace_detail = WorkspaceLiteSerializer(source="workspace", read_only=True)
-=======
-
-
-class ProjectSerializer(BaseSerializer):
 
     total_members = serializers.IntegerField(read_only=True)
     total_cycles = serializers.IntegerField(read_only=True)
@@ -43,7 +37,6 @@
     sort_order = serializers.FloatField(read_only=True)
     member_role = serializers.IntegerField(read_only=True)
     is_deployed = serializers.BooleanField(read_only=True)
->>>>>>> 93645275
 
     class Meta:
         model = Project
@@ -105,43 +98,10 @@
         )
         return project
 
-<<<<<<< HEAD
-    def update(self, instance, validated_data):
-        identifier = validated_data.get("identifier", "").strip().upper()
-
-        # If identifier is not passed update the project and return
-        if identifier == "":
-            project = super().update(instance, validated_data)
-            return project
-
-        # If no Project Identifier is found create it
-        project_identifier = ProjectIdentifier.objects.filter(
-            name=identifier, workspace_id=instance.workspace_id
-        ).first()
-        if project_identifier is None:
-            project = super().update(instance, validated_data)
-            project_identifier = ProjectIdentifier.objects.filter(
-                project=project
-            ).first()
-            if project_identifier is not None:
-                project_identifier.name = identifier
-                project_identifier.save()
-            return project
-        # If found check if the project_id to be updated and identifier project id is same
-        if project_identifier.project_id == instance.id:
-            # If same pass update
-            project = super().update(instance, validated_data)
-            return project
-
-        # If not same fail update
-        raise serializers.ValidationError(detail="Project Identifier is already taken")
-
     def to_representation(self, instance):
         self.refresh_cover_image(instance)
         return super().to_representation(instance)
 
-=======
->>>>>>> 93645275
 
 class ProjectLiteSerializer(BaseSerializer, BaseProjectSerializerMixin):
     class Meta:
@@ -155,116 +115,8 @@
             "emoji",
             "description",
         ]
-<<<<<<< HEAD
         read_only_fields = fields
 
     def to_representation(self, instance):
         self.refresh_cover_image(instance)
-        return super().to_representation(instance)
-
-
-class ProjectDetailSerializer(BaseSerializer, BaseProjectSerializerMixin):
-    workspace = WorkSpaceSerializer(read_only=True)
-    default_assignee = UserLiteSerializer(read_only=True)
-    project_lead = UserLiteSerializer(read_only=True)
-    is_favorite = serializers.BooleanField(read_only=True)
-    total_members = serializers.IntegerField(read_only=True)
-    total_cycles = serializers.IntegerField(read_only=True)
-    total_modules = serializers.IntegerField(read_only=True)
-    is_member = serializers.BooleanField(read_only=True)
-    sort_order = serializers.FloatField(read_only=True)
-    member_role = serializers.IntegerField(read_only=True)
-    is_deployed = serializers.BooleanField(read_only=True)
-
-    class Meta:
-        model = Project
-        fields = "__all__"
-
-    def to_representation(self, instance):
-        self.refresh_cover_image(instance)
-        return super().to_representation(instance)
-
-
-class ProjectMemberSerializer(BaseSerializer):
-    workspace = WorkspaceLiteSerializer(read_only=True)
-    project = ProjectLiteSerializer(read_only=True)
-    member = UserLiteSerializer(read_only=True)
-
-    class Meta:
-        model = ProjectMember
-        fields = "__all__"
-
-
-class ProjectMemberAdminSerializer(BaseSerializer):
-    workspace = WorkspaceLiteSerializer(read_only=True)
-    project = ProjectLiteSerializer(read_only=True)
-    member = UserAdminLiteSerializer(read_only=True)
-
-    class Meta:
-        model = ProjectMember
-        fields = "__all__"
-
-
-class ProjectMemberInviteSerializer(BaseSerializer):
-    project = ProjectLiteSerializer(read_only=True)
-    workspace = WorkspaceLiteSerializer(read_only=True)
-
-    class Meta:
-        model = ProjectMemberInvite
-        fields = "__all__"
-
-
-class ProjectIdentifierSerializer(BaseSerializer):
-    class Meta:
-        model = ProjectIdentifier
-        fields = "__all__"
-
-
-class ProjectFavoriteSerializer(BaseSerializer):
-    project_detail = ProjectLiteSerializer(source="project", read_only=True)
-
-    class Meta:
-        model = ProjectFavorite
-        fields = "__all__"
-        read_only_fields = [
-            "workspace",
-            "user",
-        ]
-
-
-class ProjectMemberLiteSerializer(BaseSerializer):
-    member = UserLiteSerializer(read_only=True)
-    is_subscribed = serializers.BooleanField(read_only=True)
-
-    class Meta:
-        model = ProjectMember
-        fields = ["member", "id", "is_subscribed"]
-        read_only_fields = fields
-
-
-class ProjectDeployBoardSerializer(BaseSerializer):
-    project_details = ProjectLiteSerializer(read_only=True, source="project")
-    workspace_detail = WorkspaceLiteSerializer(read_only=True, source="workspace")
-
-    class Meta:
-        model = ProjectDeployBoard
-        fields = "__all__"
-        read_only_fields = [
-            "workspace",
-            "project",
-            "anchor",
-        ]
-
-
-class ProjectPublicMemberSerializer(BaseSerializer):
-    class Meta:
-        model = ProjectPublicMember
-        fields = "__all__"
-        read_only_fields = [
-            "workspace",
-            "project",
-            "member",
-        ]
-=======
-        read_only_fields = fields
->>>>>>> 93645275
+        return super().to_representation(instance)