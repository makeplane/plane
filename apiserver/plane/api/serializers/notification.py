--- conflicted
+++ resolved
@@ -4,12 +4,7 @@
 from plane.db.models import Notification
 
 class NotificationSerializer(BaseSerializer):
-
-<<<<<<< HEAD
-    triggered_by_details = UserLiteSerializer(read_only=True)
-=======
     triggered_by_details = UserLiteSerializer(read_only=True, source="triggered_by")
->>>>>>> b69c4b6b
 
     class Meta:
         model = Notification
