--- conflicted
+++ resolved
@@ -23,14 +23,11 @@
 from .workspace import urlpatterns as workspace_urls
 from .api import urlpatterns as api_urls
 from .webhook import urlpatterns as webhook_urls
-<<<<<<< HEAD
-=======
 
 
 # Django imports
 from django.conf import settings
 
->>>>>>> f617593d
 
 urlpatterns = [
     *analytic_urls,
@@ -56,7 +53,6 @@
     *unsplash_urls,
     *user_urls,
     *view_urls,
-    *webhook_urls,
     *workspace_urls,
 ]
 
