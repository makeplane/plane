--- conflicted
+++ resolved
@@ -49,11 +49,7 @@
     ),
     path(
         "workspaces/<str:slug>/projects/<uuid:project_id>/issues/<uuid:issue_id>/links/<uuid:pk>/",
-<<<<<<< HEAD
-        IssueLinkAPIEndpoint.as_view(http_method_names=["get", "delete"]),
-=======
         IssueLinkAPIEndpoint.as_view(http_method_names=["get", "patch", "delete"]),
->>>>>>> ec7d15e0
         name="link",
     ),
     path(
@@ -63,29 +59,17 @@
     ),
     path(
         "workspaces/<str:slug>/projects/<uuid:project_id>/issues/<uuid:issue_id>/comments/<uuid:pk>/",
-<<<<<<< HEAD
-        IssueCommentAPIEndpoint.as_view(http_method_names=["get", "delete"]),
-=======
         IssueCommentAPIEndpoint.as_view(http_method_names=["get", "patch", "delete"]),
->>>>>>> ec7d15e0
         name="comment",
     ),
     path(
         "workspaces/<str:slug>/projects/<uuid:project_id>/issues/<uuid:issue_id>/activities/",
-<<<<<<< HEAD
         IssueActivityAPIEndpoint.as_view(http_method_names=["get"]),
-=======
-        IssueActivityAPIEndpoint.as_view(http_method_names=["get", "post"]),
->>>>>>> ec7d15e0
         name="activity",
     ),
     path(
         "workspaces/<str:slug>/projects/<uuid:project_id>/issues/<uuid:issue_id>/activities/<uuid:pk>/",
-<<<<<<< HEAD
         IssueActivityAPIEndpoint.as_view(http_method_names=["get"]),
-=======
-        IssueActivityAPIEndpoint.as_view(http_method_names=["get", "patch", "delete"]),
->>>>>>> ec7d15e0
         name="activity",
     ),
     path(
@@ -95,11 +79,7 @@
     ),
     path(
         "workspaces/<str:slug>/projects/<uuid:project_id>/issues/<uuid:issue_id>/issue-attachments/<uuid:pk>/",
-<<<<<<< HEAD
         IssueAttachmentEndpoint.as_view(http_method_names=["get", "delete"]),
-=======
-        IssueAttachmentEndpoint.as_view(http_method_names=["get", "patch", "delete"]),
->>>>>>> ec7d15e0
         name="issue-attachment",
     ),
 ]