--- conflicted
+++ resolved
@@ -1,34 +1,11 @@
 from django.urls import path
 
 from plane.api.views import (
-<<<<<<< HEAD
-    IssueViewSet,
-    LabelViewSet,
-    BulkCreateIssueLabelsEndpoint,
-    BulkDeleteIssuesEndpoint,
-    BulkImportIssuesEndpoint,
-    UserWorkSpaceIssues,
-    SubIssuesEndpoint,
-    IssueLinkViewSet,
-    IssueAttachmentEndpoint,
-    ExportIssuesEndpoint,
-    IssueActivityEndpoint,
-    IssueCommentViewSet,
-    IssueSubscriberViewSet,
-    IssueReactionViewSet,
-    CommentReactionViewSet,
-    IssueUserDisplayPropertyEndpoint,
-    IssueArchiveViewSet,
-    IssueRelationViewSet,
-    IssueDraftViewSet,
-    BulkIssueOperationsEndpoint,
-=======
     IssueAPIEndpoint,
     LabelAPIEndpoint,
     IssueLinkAPIEndpoint,
     IssueCommentAPIEndpoint,
     IssueActivityAPIEndpoint,
->>>>>>> 7bff8d2e
 )
 
 urlpatterns = [
@@ -39,62 +16,8 @@
     ),
     path(
         "workspaces/<str:slug>/projects/<uuid:project_id>/issues/<uuid:pk>/",
-<<<<<<< HEAD
-        IssueViewSet.as_view(
-            {
-                "get": "retrieve",
-                "put": "update",
-                "patch": "partial_update",
-                "delete": "destroy",
-            }
-        ),
-        name="project-issue",
-    ),
-    path(
-        "workspaces/<str:slug>/projects/<uuid:project_id>/issue-labels/",
-        LabelViewSet.as_view(
-            {
-                "get": "list",
-                "post": "create",
-            }
-        ),
-        name="project-issue-labels",
-    ),
-    path(
-        "workspaces/<str:slug>/projects/<uuid:project_id>/issue-labels/<uuid:pk>/",
-        LabelViewSet.as_view(
-            {
-                "get": "retrieve",
-                "put": "update",
-                "patch": "partial_update",
-                "delete": "destroy",
-            }
-        ),
-        name="project-issue-labels",
-    ),
-    path(
-        "workspaces/<str:slug>/projects/<uuid:project_id>/bulk-create-labels/",
-        BulkCreateIssueLabelsEndpoint.as_view(),
-        name="project-bulk-labels",
-    ),
-    path(
-        "workspaces/<str:slug>/projects/<uuid:project_id>/bulk-operation-issues/",
-        BulkIssueOperationsEndpoint.as_view(),
-        name="bulk-issue-operation",
-    ),
-    path(
-        "workspaces/<str:slug>/projects/<uuid:project_id>/bulk-delete-issues/",
-        BulkDeleteIssuesEndpoint.as_view(),
-        name="project-issues-bulk",
-    ),
-    path(
-        "workspaces/<str:slug>/projects/<uuid:project_id>/bulk-import-issues/<str:service>/",
-        BulkImportIssuesEndpoint.as_view(),
-        name="project-issues-bulk",
-=======
         IssueAPIEndpoint.as_view(),
         name="issue",
->>>>>>> 7bff8d2e
     ),
     path(
         "workspaces/<str:slug>/projects/<uuid:project_id>/labels/",
