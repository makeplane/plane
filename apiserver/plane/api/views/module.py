--- conflicted
+++ resolved
@@ -3,6 +3,7 @@
 
 # Django Imports
 from django.utils import timezone
+from django.db import IntegrityError
 from django.db.models import Prefetch, F, OuterRef, Func, Exists, Count, Q
 from django.core import serializers
 from django.utils.decorators import method_decorator
@@ -141,123 +142,149 @@
         )
 
     def create(self, request, slug, project_id):
-        project = Project.objects.get(workspace__slug=slug, pk=project_id)
-        serializer = ModuleWriteSerializer(
-            data=request.data, context={"project": project}
-        )
-
-        if serializer.is_valid():
-            serializer.save()
-            return Response(serializer.data, status=status.HTTP_201_CREATED)
-        return Response(serializer.errors, status=status.HTTP_400_BAD_REQUEST)
+        try:
+            project = Project.objects.get(workspace__slug=slug, pk=project_id)
+            serializer = ModuleWriteSerializer(
+                data=request.data, context={"project": project}
+            )
+
+            if serializer.is_valid():
+                serializer.save()
+                return Response(serializer.data, status=status.HTTP_201_CREATED)
+            return Response(serializer.errors, status=status.HTTP_400_BAD_REQUEST)
+
+        except Project.DoesNotExist:
+            return Response(
+                {"error": "Project was not found"}, status=status.HTTP_404_NOT_FOUND
+            )
+        except IntegrityError as e:
+            if "already exists" in str(e):
+                return Response(
+                    {"name": "The module name is already taken"},
+                    status=status.HTTP_410_GONE,
+                )
+        except Exception as e:
+            capture_exception(e)
+            return Response(
+                {"error": "Something went wrong please try again later"},
+                status=status.HTTP_400_BAD_REQUEST,
+            )
 
     def retrieve(self, request, slug, project_id, pk):
-        queryset = self.get_queryset().get(pk=pk)
-
-        assignee_distribution = (
-            Issue.objects.filter(
-                issue_module__module_id=pk,
-                workspace__slug=slug,
-                project_id=project_id,
-            )
-            .annotate(first_name=F("assignees__first_name"))
-            .annotate(last_name=F("assignees__last_name"))
-            .annotate(assignee_id=F("assignees__id"))
-            .annotate(display_name=F("assignees__display_name"))
-            .annotate(avatar=F("assignees__avatar"))
-            .values(
-                "first_name", "last_name", "assignee_id", "avatar", "display_name"
-            )
-            .annotate(
-                total_issues=Count(
-                    "assignee_id",
-                    filter=Q(
-                        archived_at__isnull=True,
-                        is_draft=False,
+        try:
+            queryset = self.get_queryset().get(pk=pk)
+
+            assignee_distribution = (
+                Issue.objects.filter(
+                    issue_module__module_id=pk,
+                    workspace__slug=slug,
+                    project_id=project_id,
+                )
+                .annotate(first_name=F("assignees__first_name"))
+                .annotate(last_name=F("assignees__last_name"))
+                .annotate(assignee_id=F("assignees__id"))
+                .annotate(display_name=F("assignees__display_name"))
+                .annotate(avatar=F("assignees__avatar"))
+                .values(
+                    "first_name", "last_name", "assignee_id", "avatar", "display_name"
+                )
+                .annotate(
+                    total_issues=Count(
+                        "assignee_id",
+                        filter=Q(
+                            archived_at__isnull=True,
+                            is_draft=False,
+                        ),
+                    )
+                )
+                .annotate(
+                    completed_issues=Count(
+                        "assignee_id",
+                        filter=Q(
+                            completed_at__isnull=False,
+                            archived_at__isnull=True,
+                            is_draft=False,
+                        ),
+                    )
+                )
+                .annotate(
+                    pending_issues=Count(
+                        "assignee_id",
+                        filter=Q(
+                            completed_at__isnull=True,
+                            archived_at__isnull=True,
+                            is_draft=False,
+                        ),
+                    )
+                )
+                .order_by("first_name", "last_name")
+            )
+
+            label_distribution = (
+                Issue.objects.filter(
+                    issue_module__module_id=pk,
+                    workspace__slug=slug,
+                    project_id=project_id,
+                )
+                .annotate(label_name=F("labels__name"))
+                .annotate(color=F("labels__color"))
+                .annotate(label_id=F("labels__id"))
+                .values("label_name", "color", "label_id")
+                .annotate(
+                    total_issues=Count(
+                        "label_id",
+                        filter=Q(
+                            archived_at__isnull=True,
+                            is_draft=False,
+                        ),
                     ),
                 )
-            )
-            .annotate(
-                completed_issues=Count(
-                    "assignee_id",
-                    filter=Q(
-                        completed_at__isnull=False,
-                        archived_at__isnull=True,
-                        is_draft=False,
-                    ),
-                )
-            )
-            .annotate(
-                pending_issues=Count(
-                    "assignee_id",
-                    filter=Q(
-                        completed_at__isnull=True,
-                        archived_at__isnull=True,
-                        is_draft=False,
-                    ),
-                )
-            )
-            .order_by("first_name", "last_name")
-        )
-
-        label_distribution = (
-            Issue.objects.filter(
-                issue_module__module_id=pk,
-                workspace__slug=slug,
-                project_id=project_id,
-            )
-            .annotate(label_name=F("labels__name"))
-            .annotate(color=F("labels__color"))
-            .annotate(label_id=F("labels__id"))
-            .values("label_name", "color", "label_id")
-            .annotate(
-                total_issues=Count(
-                    "label_id",
-                    filter=Q(
-                        archived_at__isnull=True,
-                        is_draft=False,
-                    ),
-                ),
-            )
-            .annotate(
-                completed_issues=Count(
-                    "label_id",
-                    filter=Q(
-                        completed_at__isnull=False,
-                        archived_at__isnull=True,
-                        is_draft=False,
-                    ),
-                )
-            )
-            .annotate(
-                pending_issues=Count(
-                    "label_id",
-                    filter=Q(
-                        completed_at__isnull=True,
-                        archived_at__isnull=True,
-                        is_draft=False,
-                    ),
-                )
-            )
-            .order_by("label_name")
-        )
-
-        data = ModuleSerializer(queryset).data
-        data["distribution"] = {
-            "assignees": assignee_distribution,
-            "labels": label_distribution,
-            "completion_chart": {},
-        }
-
-        if queryset.start_date and queryset.target_date:
-            data["distribution"]["completion_chart"] = burndown_plot(
-                queryset=queryset, slug=slug, project_id=project_id, module_id=pk
-            )
-
-        return Response(
-            data,
-            status=status.HTTP_200_OK,
-        )
+                .annotate(
+                    completed_issues=Count(
+                        "label_id",
+                        filter=Q(
+                            completed_at__isnull=False,
+                            archived_at__isnull=True,
+                            is_draft=False,
+                        ),
+                    )
+                )
+                .annotate(
+                    pending_issues=Count(
+                        "label_id",
+                        filter=Q(
+                            completed_at__isnull=True,
+                            archived_at__isnull=True,
+                            is_draft=False,
+                        ),
+                    )
+                )
+                .order_by("label_name")
+            )
+
+            data = ModuleSerializer(queryset).data
+            data["distribution"] = {
+                "assignees": assignee_distribution,
+                "labels": label_distribution,
+                "completion_chart": {},
+            }
+
+            if queryset.start_date and queryset.target_date:
+                data["distribution"]["completion_chart"] = burndown_plot(
+                    queryset=queryset, slug=slug, project_id=project_id, module_id=pk
+                )
+
+            return Response(
+                data,
+                status=status.HTTP_200_OK,
+            )
+
+        except Exception as e:
+            capture_exception(e)
+            return Response(
+                {"error": "Something went wrong please try again later"},
+                status=status.HTTP_400_BAD_REQUEST,
+            )
 
     def destroy(self, request, slug, project_id, pk):
         try:
@@ -336,141 +363,130 @@
 
     @method_decorator(gzip_page)
     def list(self, request, slug, project_id, module_id):
-        order_by = request.GET.get("order_by", "created_at")
-        group_by = request.GET.get("group_by", False)
-        sub_group_by = request.GET.get("sub_group_by", False)
-        filters = issue_filters(request.query_params, "GET")
-        issues = (
-            Issue.issue_objects.filter(issue_module__module_id=module_id)
-            .annotate(
-                sub_issues_count=Issue.issue_objects.filter(parent=OuterRef("id"))
-                .order_by()
-                .annotate(count=Func(F("id"), function="Count"))
-                .values("count")
-            )
-            .annotate(bridge_id=F("issue_module__id"))
-            .filter(project_id=project_id)
-            .filter(workspace__slug=slug)
-            .select_related("project")
-            .select_related("workspace")
-            .select_related("state")
-            .select_related("parent")
-            .prefetch_related("assignees")
-            .prefetch_related("labels")
-            .order_by(order_by)
-            .filter(**filters)
-            .annotate(
-                link_count=IssueLink.objects.filter(issue=OuterRef("id"))
-                .order_by()
-                .annotate(count=Func(F("id"), function="Count"))
-                .values("count")
-            )
-            .annotate(
-                attachment_count=IssueAttachment.objects.filter(
-                    issue=OuterRef("id")
-                )
-                .order_by()
-                .annotate(count=Func(F("id"), function="Count"))
-                .values("count")
-            )
-        )
-
-        issues_data = IssueStateSerializer(issues, many=True).data
-
-        if sub_group_by and sub_group_by == group_by:
-            return Response(
-                {"error": "Group by and sub group by cannot be same"},
-                status=status.HTTP_400_BAD_REQUEST,
-            )
-
-        if group_by:
-            return Response(
-                group_results(issues_data, group_by, sub_group_by),
+        try:
+            order_by = request.GET.get("order_by", "created_at")
+            group_by = request.GET.get("group_by", False)
+            sub_group_by = request.GET.get("sub_group_by", False)
+            filters = issue_filters(request.query_params, "GET")
+            issues = (
+                Issue.issue_objects.filter(issue_module__module_id=module_id)
+                .annotate(
+                    sub_issues_count=Issue.issue_objects.filter(parent=OuterRef("id"))
+                    .order_by()
+                    .annotate(count=Func(F("id"), function="Count"))
+                    .values("count")
+                )
+                .annotate(bridge_id=F("issue_module__id"))
+                .filter(project_id=project_id)
+                .filter(workspace__slug=slug)
+                .select_related("project")
+                .select_related("workspace")
+                .select_related("state")
+                .select_related("parent")
+                .prefetch_related("assignees")
+                .prefetch_related("labels")
+                .order_by(order_by)
+                .filter(**filters)
+                .annotate(
+                    link_count=IssueLink.objects.filter(issue=OuterRef("id"))
+                    .order_by()
+                    .annotate(count=Func(F("id"), function="Count"))
+                    .values("count")
+                )
+                .annotate(
+                    attachment_count=IssueAttachment.objects.filter(
+                        issue=OuterRef("id")
+                    )
+                    .order_by()
+                    .annotate(count=Func(F("id"), function="Count"))
+                    .values("count")
+                )
+            )
+
+            issues_data = IssueStateSerializer(issues, many=True).data
+
+            if sub_group_by and sub_group_by == group_by:
+                return Response(
+                    {"error": "Group by and sub group by cannot be same"},
+                    status=status.HTTP_400_BAD_REQUEST,
+                )
+
+            if group_by:
+                return Response(
+                    group_results(issues_data, group_by, sub_group_by),
+                    status=status.HTTP_200_OK,
+                )
+
+            return Response(
+                issues_data,
                 status=status.HTTP_200_OK,
             )
-
-        return Response(
-            issues_data,
-            status=status.HTTP_200_OK,
-        )
+        except Exception as e:
+            capture_exception(e)
+            return Response(
+                {"error": "Something went wrong please try again later"},
+                status=status.HTTP_400_BAD_REQUEST,
+            )
 
     def create(self, request, slug, project_id, module_id):
-        issues = request.data.get("issues", [])
-        if not len(issues):
-            return Response(
-                {"error": "Issues are required"}, status=status.HTTP_400_BAD_REQUEST
-            )
-        module = Module.objects.get(
-            workspace__slug=slug, project_id=project_id, pk=module_id
-        )
-
-        module_issues = list(ModuleIssue.objects.filter(issue_id__in=issues))
-
-        update_module_issue_activity = []
-        records_to_update = []
-        record_to_create = []
-
-        for issue in issues:
-            module_issue = [
-                module_issue
-                for module_issue in module_issues
-                if str(module_issue.issue_id) in issues
-            ]
-
-            if len(module_issue):
-                if module_issue[0].module_id != module_id:
-                    update_module_issue_activity.append(
-                        {
-                            "old_module_id": str(module_issue[0].module_id),
-                            "new_module_id": str(module_id),
-                            "issue_id": str(module_issue[0].issue_id),
-                        }
+        try:
+            issues = request.data.get("issues", [])
+            if not len(issues):
+                return Response(
+                    {"error": "Issues are required"}, status=status.HTTP_400_BAD_REQUEST
+                )
+            module = Module.objects.get(
+                workspace__slug=slug, project_id=project_id, pk=module_id
+            )
+
+            module_issues = list(ModuleIssue.objects.filter(issue_id__in=issues))
+
+            update_module_issue_activity = []
+            records_to_update = []
+            record_to_create = []
+
+            for issue in issues:
+                module_issue = [
+                    module_issue
+                    for module_issue in module_issues
+                    if str(module_issue.issue_id) in issues
+                ]
+
+                if len(module_issue):
+                    if module_issue[0].module_id != module_id:
+                        update_module_issue_activity.append(
+                            {
+                                "old_module_id": str(module_issue[0].module_id),
+                                "new_module_id": str(module_id),
+                                "issue_id": str(module_issue[0].issue_id),
+                            }
+                        )
+                        module_issue[0].module_id = module_id
+                        records_to_update.append(module_issue[0])
+                else:
+                    record_to_create.append(
+                        ModuleIssue(
+                            module=module,
+                            issue_id=issue,
+                            project_id=project_id,
+                            workspace=module.workspace,
+                            created_by=request.user,
+                            updated_by=request.user,
+                        )
                     )
-                    module_issue[0].module_id = module_id
-                    records_to_update.append(module_issue[0])
-            else:
-                record_to_create.append(
-                    ModuleIssue(
-                        module=module,
-                        issue_id=issue,
-                        project_id=project_id,
-                        workspace=module.workspace,
-                        created_by=request.user,
-                        updated_by=request.user,
-                    )
-                )
-
-        ModuleIssue.objects.bulk_create(
-            record_to_create,
-            batch_size=10,
-            ignore_conflicts=True,
-        )
-
-        ModuleIssue.objects.bulk_update(
-            records_to_update,
-            ["module"],
-            batch_size=10,
-        )
-
-<<<<<<< HEAD
-        # Capture Issue Activity
-        issue_activity.delay(
-            type="module.activity.created",
-            requested_data=json.dumps({"modules_list": issues}),
-            actor_id=str(self.request.user.id),
-            issue_id=str(self.kwargs.get("pk", None)),
-            project_id=str(self.kwargs.get("project_id", None)),
-            current_instance=json.dumps(
-                {
-                    "updated_module_issues": update_module_issue_activity,
-                    "created_module_issues": serializers.serialize(
-                        "json", record_to_create
-                    ),
-                }
-            ),
-            epoch=int(timezone.now().timestamp())
-        )
-=======
+
+            ModuleIssue.objects.bulk_create(
+                record_to_create,
+                batch_size=10,
+                ignore_conflicts=True,
+            )
+
+            ModuleIssue.objects.bulk_update(
+                records_to_update,
+                ["module"],
+                batch_size=10,
+            )
+
             # Capture Issue Activity
             issue_activity.delay(
                 type="module.activity.created",
@@ -488,12 +504,21 @@
                 ),
                 epoch=int(timezone.now().timestamp()),
             )
->>>>>>> 1fc5d2bd
-
-        return Response(
-            ModuleIssueSerializer(self.get_queryset(), many=True).data,
-            status=status.HTTP_200_OK,
-        )
+
+            return Response(
+                ModuleIssueSerializer(self.get_queryset(), many=True).data,
+                status=status.HTTP_200_OK,
+            )
+        except Module.DoesNotExist:
+            return Response(
+                {"error": "Module Does not exists"}, status=status.HTTP_400_BAD_REQUEST
+            )
+        except Exception as e:
+            capture_exception(e)
+            return Response(
+                {"error": "Something went wrong please try again later"},
+                status=status.HTTP_400_BAD_REQUEST,
+            )
 
     def destroy(self, request, slug, project_id, module_id, pk):
         try:
@@ -565,18 +590,49 @@
         )
 
     def create(self, request, slug, project_id):
-        serializer = ModuleFavoriteSerializer(data=request.data)
-        if serializer.is_valid():
-            serializer.save(user=request.user, project_id=project_id)
-            return Response(serializer.data, status=status.HTTP_201_CREATED)
-        return Response(serializer.errors, status=status.HTTP_400_BAD_REQUEST)
+        try:
+            serializer = ModuleFavoriteSerializer(data=request.data)
+            if serializer.is_valid():
+                serializer.save(user=request.user, project_id=project_id)
+                return Response(serializer.data, status=status.HTTP_201_CREATED)
+            return Response(serializer.errors, status=status.HTTP_400_BAD_REQUEST)
+        except IntegrityError as e:
+            if "already exists" in str(e):
+                return Response(
+                    {"error": "The module is already added to favorites"},
+                    status=status.HTTP_410_GONE,
+                )
+            else:
+                capture_exception(e)
+                return Response(
+                    {"error": "Something went wrong please try again later"},
+                    status=status.HTTP_400_BAD_REQUEST,
+                )
+        except Exception as e:
+            capture_exception(e)
+            return Response(
+                {"error": "Something went wrong please try again later"},
+                status=status.HTTP_400_BAD_REQUEST,
+            )
 
     def destroy(self, request, slug, project_id, module_id):
-        module_favorite = ModuleFavorite.objects.get(
-            project=project_id,
-            user=request.user,
-            workspace__slug=slug,
-            module_id=module_id,
-        )
-        module_favorite.delete()
-        return Response(status=status.HTTP_204_NO_CONTENT)+        try:
+            module_favorite = ModuleFavorite.objects.get(
+                project=project_id,
+                user=request.user,
+                workspace__slug=slug,
+                module_id=module_id,
+            )
+            module_favorite.delete()
+            return Response(status=status.HTTP_204_NO_CONTENT)
+        except ModuleFavorite.DoesNotExist:
+            return Response(
+                {"error": "Module is not in favorites"},
+                status=status.HTTP_400_BAD_REQUEST,
+            )
+        except Exception as e:
+            capture_exception(e)
+            return Response(
+                {"error": "Something went wrong please try again later"},
+                status=status.HTTP_400_BAD_REQUEST,
+            )