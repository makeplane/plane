# Python imports
import json

# Django imports
from django.core.serializers.json import DjangoJSONEncoder
from django.utils import timezone
from django.db.models import Q, Value, UUIDField
from django.db.models.functions import Coalesce
from django.contrib.postgres.aggregates import ArrayAgg
from django.contrib.postgres.fields import ArrayField

# Third party imports
from rest_framework import status
from rest_framework.response import Response

# Module imports
from plane.api.serializers import IntakeIssueSerializer, IssueSerializer
from plane.app.permissions import ProjectLitePermission
from plane.bgtasks.issue_activities_task import issue_activity
<<<<<<< HEAD
from plane.db.models import Intake, IntakeIssue, Issue, Project, ProjectMember, State
from plane.utils.host import base_host
=======
from plane.db.models import (
    IssueType,
    Intake,
    IntakeIssue,
    Issue,
    Project,
    ProjectMember,
    State,
)
from plane.ee.models import IntakeSetting

>>>>>>> c90b604c
from .base import BaseAPIView


class IntakeIssueAPIEndpoint(BaseAPIView):
    """
    This viewset automatically provides `list`, `create`, `retrieve`,
    `update` and `destroy` actions related to intake issues.

    """

    permission_classes = [ProjectLitePermission]

    serializer_class = IntakeIssueSerializer
    model = IntakeIssue

    filterset_fields = ["status"]

    def get_queryset(self):
        intake = Intake.objects.filter(
            workspace__slug=self.kwargs.get("slug"),
            project_id=self.kwargs.get("project_id"),
        ).first()

        project = Project.objects.get(
            workspace__slug=self.kwargs.get("slug"), pk=self.kwargs.get("project_id")
        )

        if intake is None and not project.intake_view:
            return IntakeIssue.objects.none()

        return (
            IntakeIssue.objects.filter(
                Q(snoozed_till__gte=timezone.now()) | Q(snoozed_till__isnull=True),
                workspace__slug=self.kwargs.get("slug"),
                project_id=self.kwargs.get("project_id"),
                intake_id=intake.id,
            )
            .select_related("issue", "workspace", "project")
            .order_by(self.kwargs.get("order_by", "-created_at"))
        )

    def get(self, request, slug, project_id, issue_id=None):
        if issue_id:
            intake_issue_queryset = self.get_queryset().get(issue_id=issue_id)
            intake_issue_data = IntakeIssueSerializer(
                intake_issue_queryset, fields=self.fields, expand=self.expand
            ).data
            return Response(intake_issue_data, status=status.HTTP_200_OK)
        issue_queryset = self.get_queryset()
        return self.paginate(
            request=request,
            queryset=(issue_queryset),
            on_results=lambda intake_issues: IntakeIssueSerializer(
                intake_issues, many=True, fields=self.fields, expand=self.expand
            ).data,
        )

    def post(self, request, slug, project_id):
        if not request.data.get("issue", {}).get("name", False):
            return Response(
                {"error": "Name is required"}, status=status.HTTP_400_BAD_REQUEST
            )

        intake = Intake.objects.filter(
            workspace__slug=slug, project_id=project_id
        ).first()

        project = Project.objects.get(workspace__slug=slug, pk=project_id)

        # Intake view
        if intake is None and not project.intake_view:
            return Response(
                {
                    "error": "Intake is not enabled for this project enable it through the project's api"
                },
                status=status.HTTP_400_BAD_REQUEST,
            )

        # Check for valid priority
        if request.data.get("issue", {}).get("priority", "none") not in [
            "low",
            "medium",
            "high",
            "urgent",
            "none",
        ]:
            return Response(
                {"error": "Invalid priority"}, status=status.HTTP_400_BAD_REQUEST
            )

        # Get the issue type
        issue_type = IssueType.objects.filter(
            project_issue_types__project_id=project_id, is_epic=False, is_default=True
        ).first()

        # create an issue
        issue = Issue.objects.create(
            name=request.data.get("issue", {}).get("name"),
            description=request.data.get("issue", {}).get("description", {}),
            description_html=request.data.get("issue", {}).get(
                "description_html", "<p></p>"
            ),
            priority=request.data.get("issue", {}).get("priority", "none"),
            project_id=project_id,
            type=issue_type,
        )

        # create an intake issue
        intake_issue = IntakeIssue.objects.create(
            intake_id=intake.id,
            project_id=project_id,
            issue=issue,
            source=request.data.get("source", "IN-APP"),
        )
        # Create an Issue Activity
        issue_activity.delay(
            type="issue.activity.created",
            requested_data=json.dumps(request.data, cls=DjangoJSONEncoder),
            actor_id=str(request.user.id),
            issue_id=str(issue.id),
            project_id=str(project_id),
            current_instance=None,
            epoch=int(timezone.now().timestamp()),
            intake=str(intake_issue.id),
        )

        serializer = IntakeIssueSerializer(intake_issue)
        return Response(serializer.data, status=status.HTTP_200_OK)

    def patch(self, request, slug, project_id, issue_id):
        intake = Intake.objects.filter(
            workspace__slug=slug, project_id=project_id
        ).first()

        project = Project.objects.get(workspace__slug=slug, pk=project_id)

        # Intake view
        if intake is None and not project.intake_view:
            return Response(
                {
                    "error": "Intake is not enabled for this project enable it through the project's api"
                },
                status=status.HTTP_400_BAD_REQUEST,
            )

        intake_settings = IntakeSetting.objects.filter(
            workspace__slug=slug, project_id=project_id, intake=intake
        ).first()

        if intake_settings is not None and not intake_settings.is_in_app_enabled:
            return Response(
                {"error": "Creating intake issues is disabled"},
                status=status.HTTP_400_BAD_REQUEST,
            )

        # Get the intake issue
        intake_issue = IntakeIssue.objects.get(
            issue_id=issue_id,
            workspace__slug=slug,
            project_id=project_id,
            intake_id=intake.id,
        )

        # Get the project member
        project_member = ProjectMember.objects.get(
            workspace__slug=slug,
            project_id=project_id,
            member=request.user,
            is_active=True,
        )

        # Only project members admins and created_by users can access this endpoint
        if project_member.role <= 5 and str(intake_issue.created_by_id) != str(
            request.user.id
        ):
            return Response(
                {"error": "You cannot edit intake issues"},
                status=status.HTTP_400_BAD_REQUEST,
            )

        # Get issue data
        issue_data = request.data.pop("issue", False)

        if bool(issue_data):
            issue = Issue.objects.annotate(
                label_ids=Coalesce(
                    ArrayAgg(
                        "labels__id",
                        distinct=True,
                        filter=Q(
                            ~Q(labels__id__isnull=True)
                            & Q(label_issue__deleted_at__isnull=True)
                        ),
                    ),
                    Value([], output_field=ArrayField(UUIDField())),
                ),
                assignee_ids=Coalesce(
                    ArrayAgg(
                        "assignees__id",
                        distinct=True,
                        filter=Q(
                            ~Q(assignees__id__isnull=True)
                            & Q(assignees__member_project__is_active=True)
                            & Q(issue_assignee__deleted_at__isnull=True)
                        ),
                    ),
                    Value([], output_field=ArrayField(UUIDField())),
                ),
            ).get(pk=issue_id, workspace__slug=slug, project_id=project_id)
            # Only allow guests to edit name and description
            if project_member.role <= 5:
                issue_data = {
                    "name": issue_data.get("name", issue.name),
                    "description_html": issue_data.get(
                        "description_html", issue.description_html
                    ),
                    "description": issue_data.get("description", issue.description),
                }

            issue_serializer = IssueSerializer(issue, data=issue_data, partial=True)

            if issue_serializer.is_valid():
                current_instance = issue
                # Log all the updates
                requested_data = json.dumps(issue_data, cls=DjangoJSONEncoder)
                if issue is not None:
                    issue_activity.delay(
                        type="issue.activity.updated",
                        requested_data=requested_data,
                        actor_id=str(request.user.id),
                        issue_id=str(issue_id),
                        project_id=str(project_id),
                        current_instance=json.dumps(
                            IssueSerializer(current_instance).data,
                            cls=DjangoJSONEncoder,
                        ),
                        epoch=int(timezone.now().timestamp()),
                        intake=(intake_issue.id),
                    )
                issue_serializer.save()
            else:
                return Response(
                    issue_serializer.errors, status=status.HTTP_400_BAD_REQUEST
                )

        # Only project admins and members can edit intake issue attributes
        if project_member.role > 15:
            serializer = IntakeIssueSerializer(
                intake_issue, data=request.data, partial=True
            )
            current_instance = json.dumps(
                IntakeIssueSerializer(intake_issue).data, cls=DjangoJSONEncoder
            )

            if serializer.is_valid():
                serializer.save()
                # Update the issue state if the issue is rejected or marked as duplicate
                if serializer.data["status"] in [-1, 2]:
                    issue = Issue.objects.get(
                        pk=issue_id, workspace__slug=slug, project_id=project_id
                    )
                    state = State.objects.filter(
                        group="cancelled", workspace__slug=slug, project_id=project_id
                    ).first()
                    if state is not None:
                        issue.state = state
                        issue.save()

                # Update the issue state if it is accepted
                if serializer.data["status"] in [1]:
                    issue = Issue.objects.get(
                        pk=issue_id, workspace__slug=slug, project_id=project_id
                    )

                    # Update the issue state only if it is in triage state
                    if issue.state.is_triage:
                        # Move to default state
                        state = State.objects.filter(
                            workspace__slug=slug, project_id=project_id, default=True
                        ).first()
                        if state is not None:
                            issue.state = state
                            issue.save()

                # create a activity for status change
                issue_activity.delay(
                    type="intake.activity.created",
                    requested_data=json.dumps(request.data, cls=DjangoJSONEncoder),
                    actor_id=str(request.user.id),
                    issue_id=str(issue_id),
                    project_id=str(project_id),
                    current_instance=current_instance,
                    epoch=int(timezone.now().timestamp()),
                    notification=False,
                    origin=base_host(request=request, is_app=True),
                    intake=str(intake_issue.id),
                )

                return Response(serializer.data, status=status.HTTP_200_OK)
            return Response(serializer.errors, status=status.HTTP_400_BAD_REQUEST)
        else:
            return Response(
                IntakeIssueSerializer(intake_issue).data, status=status.HTTP_200_OK
            )

    def delete(self, request, slug, project_id, issue_id):
        intake = Intake.objects.filter(
            workspace__slug=slug, project_id=project_id
        ).first()

        project = Project.objects.get(workspace__slug=slug, pk=project_id)

        # Intake view
        if intake is None and not project.intake_view:
            return Response(
                {
                    "error": "Intake is not enabled for this project enable it through the project's api"
                },
                status=status.HTTP_400_BAD_REQUEST,
            )

        # Get the intake issue
        intake_issue = IntakeIssue.objects.get(
            issue_id=issue_id,
            workspace__slug=slug,
            project_id=project_id,
            intake_id=intake.id,
        )

        # Check the issue status
        if intake_issue.status in [-2, -1, 0, 2]:
            # Delete the issue also
            issue = Issue.objects.filter(
                workspace__slug=slug, project_id=project_id, pk=issue_id
            ).first()
            if issue.created_by_id != request.user.id and (
                not ProjectMember.objects.filter(
                    workspace__slug=slug,
                    member=request.user,
                    role=20,
                    project_id=project_id,
                    is_active=True,
                ).exists()
            ):
                return Response(
                    {"error": "Only admin or creator can delete the issue"},
                    status=status.HTTP_403_FORBIDDEN,
                )
            issue.delete()

        intake_issue.delete()
        return Response(status=status.HTTP_204_NO_CONTENT)<|MERGE_RESOLUTION|>--- conflicted
+++ resolved
@@ -17,22 +17,9 @@
 from plane.api.serializers import IntakeIssueSerializer, IssueSerializer
 from plane.app.permissions import ProjectLitePermission
 from plane.bgtasks.issue_activities_task import issue_activity
-<<<<<<< HEAD
 from plane.db.models import Intake, IntakeIssue, Issue, Project, ProjectMember, State
 from plane.utils.host import base_host
-=======
-from plane.db.models import (
-    IssueType,
-    Intake,
-    IntakeIssue,
-    Issue,
-    Project,
-    ProjectMember,
-    State,
-)
 from plane.ee.models import IntakeSetting
-
->>>>>>> c90b604c
 from .base import BaseAPIView
 
 
