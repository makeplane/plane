# Python imports
import jwt
from datetime import date, datetime
from dateutil.relativedelta import relativedelta
from uuid import uuid4

# Django imports
from django.db import IntegrityError
from django.db.models import Prefetch
from django.conf import settings
from django.utils import timezone
from django.core.exceptions import ValidationError
from django.core.validators import validate_email
from django.contrib.sites.shortcuts import get_current_site
from django.db.models import (
    Prefetch,
    OuterRef,
    Func,
    F,
    Q,
    Count,
    Case,
    Value,
    CharField,
    When,
    Max,
    IntegerField,
)
from django.db.models.functions import ExtractWeek, Cast, ExtractDay
from django.db.models.fields import DateField
from django.contrib.auth.hashers import make_password

# Third party modules
from rest_framework import status
from rest_framework.response import Response
from rest_framework.permissions import AllowAny
from sentry_sdk import capture_exception

# Module imports
from plane.api.serializers import (
    WorkSpaceSerializer,
    WorkSpaceMemberSerializer,
    TeamSerializer,
    WorkSpaceMemberInviteSerializer,
    UserSerializer,
    ProjectMemberSerializer,
    WorkspaceThemeSerializer,
    IssueActivitySerializer,
    IssueLiteSerializer,
<<<<<<< HEAD
=======
    WorkspaceMemberAdminSerializer,
>>>>>>> b24622e5
)
from plane.api.views.base import BaseAPIView
from . import BaseViewSet
from plane.db.models import (
    User,
    Workspace,
    WorkspaceMember,
    WorkspaceMemberInvite,
    Team,
    ProjectMember,
    IssueActivity,
    Issue,
    WorkspaceTheme,
    IssueAssignee,
    ProjectFavorite,
    CycleFavorite,
    ModuleMember,
    ModuleFavorite,
    PageFavorite,
    Page,
    IssueViewFavorite,
    IssueLink,
    IssueAttachment,
    IssueSubscriber,
    Project,
    Label,
    WorkspaceMember,
    CycleIssue,
    IssueReaction,
)
from plane.api.permissions import (
    WorkSpaceBasePermission,
    WorkSpaceAdminPermission,
    WorkspaceEntityPermission,
    WorkspaceViewerPermission,
)
from plane.bgtasks.workspace_invitation_task import workspace_invitation
from plane.utils.issue_filters import issue_filters
from plane.utils.grouper import group_results


class WorkSpaceViewSet(BaseViewSet):
    model = Workspace
    serializer_class = WorkSpaceSerializer
    permission_classes = [
        WorkSpaceBasePermission,
    ]

    search_fields = [
        "name",
    ]
    filterset_fields = [
        "owner",
    ]

    lookup_field = "slug"

    def get_queryset(self):
        member_count = (
            WorkspaceMember.objects.filter(
                workspace=OuterRef("id"), member__is_bot=False
            )
            .order_by()
            .annotate(count=Func(F("id"), function="Count"))
            .values("count")
        )

        issue_count = (
            Issue.objects.filter(workspace=OuterRef("id"))
            .order_by()
            .annotate(count=Func(F("id"), function="Count"))
            .values("count")
        )
        return (
            self.filter_queryset(super().get_queryset().select_related("owner"))
            .order_by("name")
            .filter(workspace_member__member=self.request.user)
            .annotate(total_members=member_count)
            .annotate(total_issues=issue_count)
            .select_related("owner")
        )

    def create(self, request):
        try:
            serializer = WorkSpaceSerializer(data=request.data)

            slug = request.data.get("slug", False)
            name = request.data.get("name", False)

            if not name or not slug:
                return Response(
                    {"error": "Both name and slug are required"},
                    status=status.HTTP_400_BAD_REQUEST,
                )

            if len(name) > 80 or len(slug) > 48:
                return Response(
                    {"error": "The maximum length for name is 80 and for slug is 48"},
                    status=status.HTTP_400_BAD_REQUEST,
                )

            if serializer.is_valid():
                serializer.save(owner=request.user)
                # Create Workspace member
                _ = WorkspaceMember.objects.create(
                    workspace_id=serializer.data["id"],
                    member=request.user,
                    role=20,
                    company_role=request.data.get("company_role", ""),
                )
                return Response(serializer.data, status=status.HTTP_201_CREATED)
            return Response(
                [serializer.errors[error][0] for error in serializer.errors],
                status=status.HTTP_400_BAD_REQUEST,
            )

        ## Handling unique integrity error for now
        ## TODO: Extend this to handle other common errors which are not automatically handled by APIException
        except IntegrityError as e:
            if "already exists" in str(e):
                return Response(
                    {"slug": "The workspace with the slug already exists"},
                    status=status.HTTP_410_GONE,
                )
        except Exception as e:
            capture_exception(e)
            return Response(
                {
                    "error": "Something went wrong please try again later",
                    "identifier": None,
                },
                status=status.HTTP_400_BAD_REQUEST,
            )


class UserWorkSpacesEndpoint(BaseAPIView):
    search_fields = [
        "name",
    ]
    filterset_fields = [
        "owner",
    ]

    def get(self, request):
        try:
            member_count = (
                WorkspaceMember.objects.filter(
                    workspace=OuterRef("id"), member__is_bot=False
                )
                .order_by()
                .annotate(count=Func(F("id"), function="Count"))
                .values("count")
            )

            issue_count = (
                Issue.objects.filter(workspace=OuterRef("id"))
                .order_by()
                .annotate(count=Func(F("id"), function="Count"))
                .values("count")
            )

            workspace = (
                (
                    Workspace.objects.prefetch_related(
                        Prefetch(
                            "workspace_member", queryset=WorkspaceMember.objects.all()
                        )
                    )
                    .filter(
                        workspace_member__member=request.user,
                    )
                    .select_related("owner")
                )
                .annotate(total_members=member_count)
                .annotate(total_issues=issue_count)
            )

            serializer = WorkSpaceSerializer(self.filter_queryset(workspace), many=True)
            return Response(serializer.data, status=status.HTTP_200_OK)

        except Exception as e:
            capture_exception(e)
            return Response(
                {"error": "Something went wrong please try again later"},
                status=status.HTTP_400_BAD_REQUEST,
            )


class WorkSpaceAvailabilityCheckEndpoint(BaseAPIView):
    def get(self, request):
        try:
            slug = request.GET.get("slug", False)

            if not slug or slug == "":
                return Response(
                    {"error": "Workspace Slug is required"},
                    status=status.HTTP_400_BAD_REQUEST,
                )

            workspace = Workspace.objects.filter(slug=slug).exists()
            return Response({"status": not workspace}, status=status.HTTP_200_OK)
        except Exception as e:
            capture_exception(e)
            return Response(
                {"error": "Something went wrong please try again later"},
                status=status.HTTP_400_BAD_REQUEST,
            )


class InviteWorkspaceEndpoint(BaseAPIView):
    permission_classes = [
        WorkSpaceAdminPermission,
    ]

    def post(self, request, slug):
        try:
            emails = request.data.get("emails", False)
            # Check if email is provided
            if not emails or not len(emails):
                return Response(
                    {"error": "Emails are required"}, status=status.HTTP_400_BAD_REQUEST
                )

            # check for role level
            requesting_user = WorkspaceMember.objects.get(
                workspace__slug=slug, member=request.user
            )
            if len(
                [
                    email
                    for email in emails
                    if int(email.get("role", 10)) > requesting_user.role
                ]
            ):
                return Response(
                    {"error": "You cannot invite a user with higher role"},
                    status=status.HTTP_400_BAD_REQUEST,
                )

            workspace = Workspace.objects.get(slug=slug)

            # Check if user is already a member of workspace
            workspace_members = WorkspaceMember.objects.filter(
                workspace_id=workspace.id,
                member__email__in=[email.get("email") for email in emails],
            ).select_related("member", "workspace", "workspace__owner")

            if len(workspace_members):
                return Response(
                    {
                        "error": "Some users are already member of workspace",
                        "workspace_users": WorkSpaceMemberSerializer(
                            workspace_members, many=True
                        ).data,
                    },
                    status=status.HTTP_400_BAD_REQUEST,
                )

            workspace_invitations = []
            for email in emails:
                try:
                    validate_email(email.get("email"))
                    workspace_invitations.append(
                        WorkspaceMemberInvite(
                            email=email.get("email").strip().lower(),
                            workspace_id=workspace.id,
                            token=jwt.encode(
                                {
                                    "email": email,
                                    "timestamp": datetime.now().timestamp(),
                                },
                                settings.SECRET_KEY,
                                algorithm="HS256",
                            ),
                            role=email.get("role", 10),
                            created_by=request.user,
                        )
                    )
                except ValidationError:
                    return Response(
                        {
                            "error": f"Invalid email - {email} provided a valid email address is required to send the invite"
                        },
                        status=status.HTTP_400_BAD_REQUEST,
                    )
            WorkspaceMemberInvite.objects.bulk_create(
                workspace_invitations, batch_size=10, ignore_conflicts=True
            )

            workspace_invitations = WorkspaceMemberInvite.objects.filter(
                email__in=[email.get("email") for email in emails]
            ).select_related("workspace")

            # create the user if signup is disabled
            if settings.DOCKERIZED and not settings.ENABLE_SIGNUP:
                _ = User.objects.bulk_create(
                    [
                        User(
                            username=str(uuid4().hex),
                            email=invitation.email,
                            password=make_password(uuid4().hex),
                            is_password_autoset=True,
                        )
                        for invitation in workspace_invitations
                    ],
                    batch_size=100,
                )

            for invitation in workspace_invitations:
                workspace_invitation.delay(
                    invitation.email,
                    workspace.id,
                    invitation.token,
                    settings.WEB_URL,
                    request.user.email,
                )

            return Response(
                {
                    "message": "Emails sent successfully",
                },
                status=status.HTTP_200_OK,
            )

        except Workspace.DoesNotExist:
            return Response(
                {"error": "Workspace does not exists"},
                status=status.HTTP_400_BAD_REQUEST,
            )
        except Exception as e:
            capture_exception(e)
            return Response(
                {"error": "Something went wrong please try again later"},
                status=status.HTTP_400_BAD_REQUEST,
            )


class JoinWorkspaceEndpoint(BaseAPIView):
    permission_classes = [
        AllowAny,
    ]

    def post(self, request, slug, pk):
        try:
            workspace_invite = WorkspaceMemberInvite.objects.get(
                pk=pk, workspace__slug=slug
            )

            email = request.data.get("email", "")

            if email == "" or workspace_invite.email != email:
                return Response(
                    {"error": "You do not have permission to join the workspace"},
                    status=status.HTTP_403_FORBIDDEN,
                )

            if workspace_invite.responded_at is None:
                workspace_invite.accepted = request.data.get("accepted", False)
                workspace_invite.responded_at = timezone.now()
                workspace_invite.save()

                if workspace_invite.accepted:
                    # Check if the user created account after invitation
                    user = User.objects.filter(email=email).first()

                    # If the user is present then create the workspace member
                    if user is not None:
                        WorkspaceMember.objects.create(
                            workspace=workspace_invite.workspace,
                            member=user,
                            role=workspace_invite.role,
                        )

                        user.last_workspace_id = workspace_invite.workspace.id
                        user.save()

                        # Delete the invitation
                        workspace_invite.delete()

                    return Response(
                        {"message": "Workspace Invitation Accepted"},
                        status=status.HTTP_200_OK,
                    )

                return Response(
                    {"message": "Workspace Invitation was not accepted"},
                    status=status.HTTP_200_OK,
                )

            return Response(
                {"error": "You have already responded to the invitation request"},
                status=status.HTTP_400_BAD_REQUEST,
            )

        except WorkspaceMemberInvite.DoesNotExist:
            return Response(
                {"error": "The invitation either got expired or could not be found"},
                status=status.HTTP_404_NOT_FOUND,
            )
        except Exception as e:
            capture_exception(e)
            return Response(
                {"error": "Something went wrong please try again later"},
                status=status.HTTP_400_BAD_REQUEST,
            )


class WorkspaceInvitationsViewset(BaseViewSet):
    serializer_class = WorkSpaceMemberInviteSerializer
    model = WorkspaceMemberInvite

    permission_classes = [
        WorkSpaceAdminPermission,
    ]

    def get_queryset(self):
        return self.filter_queryset(
            super()
            .get_queryset()
            .filter(workspace__slug=self.kwargs.get("slug"))
            .select_related("workspace", "workspace__owner", "created_by")
        )

    def destroy(self, request, slug, pk):
        try:
            workspace_member_invite = WorkspaceMemberInvite.objects.get(
                pk=pk, workspace__slug=slug
            )
            # delete the user if signup is disabled
            if settings.DOCKERIZED and not settings.ENABLE_SIGNUP:
                user = User.objects.filter(email=workspace_member_invite.email).first()
                if user is not None:
                    user.delete()
            workspace_member_invite.delete()
            return Response(status=status.HTTP_204_NO_CONTENT)
        except WorkspaceMemberInvite.DoesNotExist:
            return Response(
                {"error": "Workspace member invite does not exists"},
                status=status.HTTP_400_BAD_REQUEST,
            )
        except Exception as e:
            capture_exception(e)
            return Response(
                {"error": "Something went wrong please try again later"},
                status=status.HTTP_400_BAD_REQUEST,
            )


class UserWorkspaceInvitationsEndpoint(BaseViewSet):
    serializer_class = WorkSpaceMemberInviteSerializer
    model = WorkspaceMemberInvite

    def get_queryset(self):
        return self.filter_queryset(
            super()
            .get_queryset()
            .filter(email=self.request.user.email)
            .select_related("workspace", "workspace__owner", "created_by")
            .annotate(total_members=Count("workspace__workspace_member"))
        )

    def create(self, request):
        try:
            invitations = request.data.get("invitations")
            workspace_invitations = WorkspaceMemberInvite.objects.filter(
                pk__in=invitations
            )

            WorkspaceMember.objects.bulk_create(
                [
                    WorkspaceMember(
                        workspace=invitation.workspace,
                        member=request.user,
                        role=invitation.role,
                        created_by=request.user,
                    )
                    for invitation in workspace_invitations
                ],
                ignore_conflicts=True,
            )

            # Delete joined workspace invites
            workspace_invitations.delete()

            return Response(status=status.HTTP_200_OK)
        except Exception as e:
            capture_exception(e)
            return Response(
                {"error": "Something went wrong please try again later"},
                status=status.HTTP_400_BAD_REQUEST,
            )


class WorkSpaceMemberViewSet(BaseViewSet):
    # serializer_class = WorkSpaceMemberSerializer
    model = WorkspaceMember

    permission_classes = [
        WorkSpaceAdminPermission,
    ]

    search_fields = [
        "member__display_name",
        "member__first_name",
    ]

    def get_queryset(self):
        return self.filter_queryset(
            super()
            .get_queryset()
            .filter(workspace__slug=self.kwargs.get("slug"), member__is_bot=False)
            .select_related("workspace", "workspace__owner")
            .select_related("member")
        )

    def partial_update(self, request, slug, pk):
        try:
            workspace_member = WorkspaceMember.objects.get(pk=pk, workspace__slug=slug)
            if request.user.id == workspace_member.member_id:
                return Response(
                    {"error": "You cannot update your own role"},
                    status=status.HTTP_400_BAD_REQUEST,
                )

            # Get the requested user role
            requested_workspace_member = WorkspaceMember.objects.get(
                workspace__slug=slug, member=request.user
            )
            # Check if role is being updated
            # One cannot update role higher than his own role
            if (
                "role" in request.data
                and int(request.data.get("role", workspace_member.role))
                > requested_workspace_member.role
            ):
                return Response(
                    {
                        "error": "You cannot update a role that is higher than your own role"
                    },
                    status=status.HTTP_400_BAD_REQUEST,
                )

            serializer = WorkSpaceMemberSerializer(
                workspace_member, data=request.data, partial=True
            )

            if serializer.is_valid():
                serializer.save()
                return Response(serializer.data, status=status.HTTP_200_OK)
            return Response(serializer.errors, status=status.HTTP_400_BAD_REQUEST)
        except WorkspaceMember.DoesNotExist:
            return Response(
                {"error": "Workspace Member does not exist"},
                status=status.HTTP_400_BAD_REQUEST,
            )
        except Exception as e:
            capture_exception(e)
            return Response(
                {"error": "Something went wrong please try again later"},
                status=status.HTTP_400_BAD_REQUEST,
            )

    def destroy(self, request, slug, pk):
        try:
            # Check the user role who is deleting the user
            workspace_member = WorkspaceMember.objects.get(workspace__slug=slug, pk=pk)

            # check requesting user role
            requesting_workspace_member = WorkspaceMember.objects.get(
                workspace__slug=slug, member=request.user
            )
            if requesting_workspace_member.role < workspace_member.role:
                return Response(
                    {"error": "You cannot remove a user having role higher than you"},
                    status=status.HTTP_400_BAD_REQUEST,
                )

            # Check for the only member in the workspace
            if (
                workspace_member.role == 20
                and WorkspaceMember.objects.filter(
                    workspace__slug=slug,
                    role=20,
                    member__is_bot=False,
                ).count()
                == 1
            ):
                return Response(
                    {"error": "Cannot delete the only Admin for the workspace"},
                    status=status.HTTP_400_BAD_REQUEST,
                )

            # Delete the user also from all the projects
            ProjectMember.objects.filter(
                workspace__slug=slug, member=workspace_member.member
            ).delete()
            # Remove all favorites
            ProjectFavorite.objects.filter(
                workspace__slug=slug, user=workspace_member.member
            ).delete()
            CycleFavorite.objects.filter(
                workspace__slug=slug, user=workspace_member.member
            ).delete()
            ModuleFavorite.objects.filter(
                workspace__slug=slug, user=workspace_member.member
            ).delete()
            PageFavorite.objects.filter(
                workspace__slug=slug, user=workspace_member.member
            ).delete()
            IssueViewFavorite.objects.filter(
                workspace__slug=slug, user=workspace_member.member
            ).delete()
            # Also remove issue from issue assigned
            IssueAssignee.objects.filter(
                workspace__slug=slug, assignee=workspace_member.member
            ).delete()

            # Remove if module member
            ModuleMember.objects.filter(
                workspace__slug=slug, member=workspace_member.member
            ).delete()
            # Delete owned Pages
            Page.objects.filter(
                workspace__slug=slug, owned_by=workspace_member.member
            ).delete()

            workspace_member.delete()
            return Response(status=status.HTTP_204_NO_CONTENT)
        except WorkspaceMember.DoesNotExist:
            return Response(
                {"error": "Workspace Member does not exists"},
                status=status.HTTP_400_BAD_REQUEST,
            )
        except Exception as e:
            capture_exception(e)
            return Response(
                {"error": "Something went wrong please try again later"},
                status=status.HTTP_400_BAD_REQUEST,
            )


class TeamMemberViewSet(BaseViewSet):
    serializer_class = TeamSerializer
    model = Team
    permission_classes = [
        WorkSpaceAdminPermission,
    ]

    search_fields = [
        "member__display_name",
        "member__first_name",
    ]

    def get_queryset(self):
        return self.filter_queryset(
            super()
            .get_queryset()
            .filter(workspace__slug=self.kwargs.get("slug"))
            .select_related("workspace", "workspace__owner")
            .prefetch_related("members")
        )

    def create(self, request, slug):
        try:
            members = list(
                WorkspaceMember.objects.filter(
                    workspace__slug=slug, member__id__in=request.data.get("members", [])
                )
                .annotate(member_str_id=Cast("member", output_field=CharField()))
                .distinct()
                .values_list("member_str_id", flat=True)
            )

            if len(members) != len(request.data.get("members", [])):
                users = list(set(request.data.get("members", [])).difference(members))
                users = User.objects.filter(pk__in=users)

                serializer = UserSerializer(users, fields=('id', 'first_name',"last_name","avatar","is_bot","display_name"),many=True)
                return Response(
                    {
                        "error": f"{len(users)} of the member(s) are not a part of the workspace",
                        "members": serializer.data,
                    },
                    status=status.HTTP_400_BAD_REQUEST,
                )

            workspace = Workspace.objects.get(slug=slug)

            serializer = TeamSerializer(
                data=request.data, context={"workspace": workspace}
            )
            if serializer.is_valid():
                serializer.save()
                return Response(serializer.data, status=status.HTTP_201_CREATED)
            return Response(serializer.errors, status=status.HTTP_400_BAD_REQUEST)
        except IntegrityError as e:
            if "already exists" in str(e):
                return Response(
                    {"error": "The team with the name already exists"},
                    status=status.HTTP_410_GONE,
                )
        except Exception as e:
            capture_exception(e)
            return Response(
                {"error": "Something went wrong please try again later"},
                status=status.HTTP_400_BAD_REQUEST,
            )


class UserWorkspaceInvitationEndpoint(BaseViewSet):
    model = WorkspaceMemberInvite
    serializer_class = WorkSpaceMemberInviteSerializer

    permission_classes = [
        AllowAny,
    ]

    def get_queryset(self):
        return self.filter_queryset(
            super()
            .get_queryset()
            .filter(pk=self.kwargs.get("pk"))
            .select_related("workspace")
        )


class UserLastProjectWithWorkspaceEndpoint(BaseAPIView):
    def get(self, request):
        try:
            user = User.objects.get(pk=request.user.id)

            last_workspace_id = user.last_workspace_id

            if last_workspace_id is None:
                return Response(
                    {
                        "project_details": [],
                        "workspace_details": {},
                    },
                    status=status.HTTP_200_OK,
                )

            workspace = Workspace.objects.get(pk=last_workspace_id)
            workspace_serializer = WorkSpaceSerializer(workspace)
            # workspace_serializer = WorkSpaceSerializer(workspace, fields=("member": (fields: "displayname")))

            project_member = ProjectMember.objects.filter(
                workspace_id=last_workspace_id, member=request.user
            ).select_related("workspace", "project", "member", "workspace__owner")

            project_member_serializer = ProjectMemberSerializer(
                project_member, many=True
            )

            return Response(
                {
                    "workspace_details": workspace_serializer.data,
                    "project_details": project_member_serializer.data,
                },
                status=status.HTTP_200_OK,
            )

        except User.DoesNotExist:
            return Response({"error": "Forbidden"}, status=status.HTTP_403_FORBIDDEN)
        except Exception as e:
            capture_exception(e)
            return Response(
                {"error": "Something went wrong please try again later"},
                status=status.HTTP_400_BAD_REQUEST,
            )


class WorkspaceMemberUserEndpoint(BaseAPIView):
    def get(self, request, slug):
        try:
            workspace_member = WorkspaceMember.objects.get(
                member=request.user, workspace__slug=slug
            )
            serializer = WorkSpaceMemberSerializer(workspace_member, fields=("member","workspace"), remove_nested_fields={"member": ("email",)})
            return Response(serializer.data, status=status.HTTP_200_OK)
        except (Workspace.DoesNotExist, WorkspaceMember.DoesNotExist):
            return Response({"error": "Forbidden"}, status=status.HTTP_403_FORBIDDEN)
        except Exception as e:
            capture_exception(e)
            return Response(
                {"error": "Something went wrong please try again later"},
                status=status.HTTP_400_BAD_REQUEST,
            )


class WorkspaceMemberUserViewsEndpoint(BaseAPIView):
    def post(self, request, slug):
        try:
            workspace_member = WorkspaceMember.objects.get(
                workspace__slug=slug, member=request.user
            )
            workspace_member.view_props = request.data.get("view_props", {})
            workspace_member.save()

            return Response(status=status.HTTP_200_OK)
        except WorkspaceMember.DoesNotExist:
            return Response(
                {"error": "User not a member of workspace"},
                status=status.HTTP_403_FORBIDDEN,
            )
        except Exception as e:
            capture_exception(e)
            return Response(
                {"error": "Something went wrong please try again later"},
                status=status.HTTP_400_BAD_REQUEST,
            )


class UserActivityGraphEndpoint(BaseAPIView):
    def get(self, request, slug):
        try:
            issue_activities = (
                IssueActivity.objects.filter(
                    actor=request.user,
                    workspace__slug=slug,
                    created_at__date__gte=date.today() + relativedelta(months=-6),
                )
                .annotate(created_date=Cast("created_at", DateField()))
                .values("created_date")
                .annotate(activity_count=Count("created_date"))
                .order_by("created_date")
            )

            return Response(issue_activities, status=status.HTTP_200_OK)
        except Exception as e:
            capture_exception(e)
            return Response(
                {"error": "Something went wrong please try again later"},
                status=status.HTTP_400_BAD_REQUEST,
            )


class UserIssueCompletedGraphEndpoint(BaseAPIView):
    def get(self, request, slug):
        try:
            month = request.GET.get("month", 1)

            issues = (
                Issue.issue_objects.filter(
                    assignees__in=[request.user],
                    workspace__slug=slug,
                    completed_at__month=month,
                    completed_at__isnull=False,
                )
                .annotate(completed_week=ExtractWeek("completed_at"))
                .annotate(week=F("completed_week") % 4)
                .values("week")
                .annotate(completed_count=Count("completed_week"))
                .order_by("week")
            )

            return Response(issues, status=status.HTTP_200_OK)
        except Exception as e:
            capture_exception(e)
            return Response(
                {"error": "Something went wrong please try again later"},
                status=status.HTTP_400_BAD_REQUEST,
            )


class WeekInMonth(Func):
    function = "FLOOR"
    template = "(((%(expressions)s - 1) / 7) + 1)::INTEGER"


class UserWorkspaceDashboardEndpoint(BaseAPIView):
    def get(self, request, slug):
        try:
            issue_activities = (
                IssueActivity.objects.filter(
                    actor=request.user,
                    workspace__slug=slug,
                    created_at__date__gte=date.today() + relativedelta(months=-3),
                )
                .annotate(created_date=Cast("created_at", DateField()))
                .values("created_date")
                .annotate(activity_count=Count("created_date"))
                .order_by("created_date")
            )

            month = request.GET.get("month", 1)

            completed_issues = (
                Issue.issue_objects.filter(
                    assignees__in=[request.user],
                    workspace__slug=slug,
                    completed_at__month=month,
                    completed_at__isnull=False,
                )
                .annotate(day_of_month=ExtractDay("completed_at"))
                .annotate(week_in_month=WeekInMonth(F("day_of_month")))
                .values("week_in_month")
                .annotate(completed_count=Count("id"))
                .order_by("week_in_month")
            )

            assigned_issues = Issue.issue_objects.filter(
                workspace__slug=slug, assignees__in=[request.user]
            ).count()

            pending_issues_count = Issue.issue_objects.filter(
                ~Q(state__group__in=["completed", "cancelled"]),
                workspace__slug=slug,
                assignees__in=[request.user],
            ).count()

            completed_issues_count = Issue.issue_objects.filter(
                workspace__slug=slug,
                assignees__in=[request.user],
                state__group="completed",
            ).count()

            issues_due_week = (
                Issue.issue_objects.filter(
                    workspace__slug=slug,
                    assignees__in=[request.user],
                )
                .annotate(target_week=ExtractWeek("target_date"))
                .filter(target_week=timezone.now().date().isocalendar()[1])
                .count()
            )

            state_distribution = (
                Issue.issue_objects.filter(
                    workspace__slug=slug, assignees__in=[request.user]
                )
                .annotate(state_group=F("state__group"))
                .values("state_group")
                .annotate(state_count=Count("state_group"))
                .order_by("state_group")
            )

            overdue_issues = Issue.issue_objects.filter(
                ~Q(state__group__in=["completed", "cancelled"]),
                workspace__slug=slug,
                assignees__in=[request.user],
                target_date__lt=timezone.now(),
                completed_at__isnull=True,
            ).values("id", "name", "workspace__slug", "project_id", "target_date")

            upcoming_issues = Issue.issue_objects.filter(
                ~Q(state__group__in=["completed", "cancelled"]),
                target_date__gte=timezone.now(),
                workspace__slug=slug,
                assignees__in=[request.user],
                completed_at__isnull=True,
            ).values("id", "name", "workspace__slug", "project_id", "target_date")

            return Response(
                {
                    "issue_activities": issue_activities,
                    "completed_issues": completed_issues,
                    "assigned_issues_count": assigned_issues,
                    "pending_issues_count": pending_issues_count,
                    "completed_issues_count": completed_issues_count,
                    "issues_due_week_count": issues_due_week,
                    "state_distribution": state_distribution,
                    "overdue_issues": overdue_issues,
                    "upcoming_issues": upcoming_issues,
                },
                status=status.HTTP_200_OK,
            )

        except Exception as e:
            capture_exception(e)
            return Response(
                {"error": "Something went wrong please try again later"},
                status=status.HTTP_400_BAD_REQUEST,
            )


class WorkspaceThemeViewSet(BaseViewSet):
    permission_classes = [
        WorkSpaceAdminPermission,
    ]
    model = WorkspaceTheme
    serializer_class = WorkspaceThemeSerializer

    def get_queryset(self):
        return super().get_queryset().filter(workspace__slug=self.kwargs.get("slug"))

    def create(self, request, slug):
        try:
            workspace = Workspace.objects.get(slug=slug)
            serializer = WorkspaceThemeSerializer(data=request.data)
            if serializer.is_valid():
                serializer.save(workspace=workspace, actor=request.user)
                return Response(serializer.data, status=status.HTTP_201_CREATED)
            return Response(serializer.errors, status=status.HTTP_400_BAD_REQUEST)
        except Workspace.DoesNotExist:
            return Response(
                {"error": "Workspace does not exist"},
                status=status.HTTP_400_BAD_REQUEST,
            )
        except Exception as e:
            capture_exception(e)
            return Response(
                {"error": "Something went wrong please try again later"},
                status=status.HTTP_400_BAD_REQUEST,
            )


class WorkspaceUserProfileStatsEndpoint(BaseAPIView):
    def get(self, request, slug, user_id):
        try:
            filters = issue_filters(request.query_params, "GET")

            state_distribution = (
                Issue.issue_objects.filter(
                    workspace__slug=slug,
                    assignees__in=[user_id],
                    project__project_projectmember__member=request.user,
                )
                .filter(**filters)
                .annotate(state_group=F("state__group"))
                .values("state_group")
                .annotate(state_count=Count("state_group"))
                .order_by("state_group")
            )

            priority_order = ["urgent", "high", "medium", "low", None]

            priority_distribution = (
                Issue.objects.filter(
                    workspace__slug=slug,
                    assignees__in=[user_id],
                    project__project_projectmember__member=request.user,
                )
                .filter(**filters)
                .values("priority")
                .annotate(priority_count=Count("priority"))
                .annotate(
                    priority_order=Case(
                        *[
                            When(priority=p, then=Value(i))
                            for i, p in enumerate(priority_order)
                        ],
                        default=Value(len(priority_order)),
                        output_field=IntegerField(),
                    )
                )
                .order_by("priority_order")
            )

            created_issues = (
                Issue.issue_objects.filter(
                    workspace__slug=slug,
                    assignees__in=[user_id],
                    project__project_projectmember__member=request.user,
                    created_by_id=user_id,
                )
                .filter(**filters)
                .count()
            )

            assigned_issues_count = (
                Issue.issue_objects.filter(
                    workspace__slug=slug,
                    assignees__in=[user_id],
                    project__project_projectmember__member=request.user,
                )
                .filter(**filters)
                .count()
            )

            pending_issues_count = (
                Issue.issue_objects.filter(
                    ~Q(state__group__in=["completed", "cancelled"]),
                    workspace__slug=slug,
                    assignees__in=[user_id],
                    project__project_projectmember__member=request.user,
                )
                .filter(**filters)
                .count()
            )

            completed_issues_count = (
                Issue.issue_objects.filter(
                    workspace__slug=slug,
                    assignees__in=[user_id],
                    state__group="completed",
                    project__project_projectmember__member=request.user,
                )
                .filter(**filters)
                .count()
            )

            subscribed_issues_count = (
                IssueSubscriber.objects.filter(
                    workspace__slug=slug,
                    subscriber_id=user_id,
                    project__project_projectmember__member=request.user,
                )
                .filter(**filters)
                .count()
            )

            upcoming_cycles = CycleIssue.objects.filter(
                workspace__slug=slug,
                cycle__start_date__gt=timezone.now().date(),
                issue__assignees__in=[
                    user_id,
                ],
            ).values("cycle__name", "cycle__id", "cycle__project_id")

            present_cycle = CycleIssue.objects.filter(
                workspace__slug=slug,
                cycle__start_date__lt=timezone.now().date(),
                cycle__end_date__gt=timezone.now().date(),
                issue__assignees__in=[
                    user_id,
                ],
            ).values("cycle__name", "cycle__id", "cycle__project_id")

            return Response(
                {
                    "state_distribution": state_distribution,
                    "priority_distribution": priority_distribution,
                    "created_issues": created_issues,
                    "assigned_issues": assigned_issues_count,
                    "completed_issues": completed_issues_count,
                    "pending_issues": pending_issues_count,
                    "subscribed_issues": subscribed_issues_count,
                    "present_cycles": present_cycle,
                    "upcoming_cycles": upcoming_cycles,
                }
            )
        except Exception as e:
            capture_exception(e)
            return Response(
                {"error": "Something went wrong please try again later"},
                status=status.HTTP_400_BAD_REQUEST,
            )


class WorkspaceUserActivityEndpoint(BaseAPIView):
    permission_classes = [
        WorkspaceEntityPermission,
    ]

    def get(self, request, slug, user_id):
        try:
            projects = request.query_params.getlist("project", [])

            queryset = IssueActivity.objects.filter(
                workspace__slug=slug,
                project__project_projectmember__member=request.user,
                actor=user_id,
            ).select_related("actor", "workspace", "issue", "project")

            if projects:
                queryset = queryset.filter(project__in=projects)

            return self.paginate(
                request=request,
                queryset=queryset,
                on_results=lambda issue_activities: IssueActivitySerializer(
                    issue_activities, many=True
                ).data,
            )
        except Exception as e:
            capture_exception(e)
            return Response(
                {"error": "Something went wrong please try again later"},
                status=status.HTTP_400_BAD_REQUEST,
            )


class WorkspaceUserProfileEndpoint(BaseAPIView):
    def get(self, request, slug, user_id):
        try:
            user_data = User.objects.get(pk=user_id)

            requesting_workspace_member = WorkspaceMember.objects.get(
                workspace__slug=slug, member=request.user
            )
            projects = []
            if requesting_workspace_member.role >= 10:
                projects = (
                    Project.objects.filter(
                        workspace__slug=slug,
                        project_projectmember__member=request.user,
                    )
                    .annotate(
                        created_issues=Count(
                            "project_issue",
                            filter=Q(project_issue__created_by_id=user_id),
                        )
                    )
                    .annotate(
                        assigned_issues=Count(
                            "project_issue",
                            filter=Q(project_issue__assignees__in=[user_id]),
                        )
                    )
                    .annotate(
                        completed_issues=Count(
                            "project_issue",
                            filter=Q(
                                project_issue__completed_at__isnull=False,
                                project_issue__assignees__in=[user_id],
                            ),
                        )
                    )
                    .annotate(
                        pending_issues=Count(
                            "project_issue",
                            filter=Q(
                                project_issue__state__group__in=[
                                    "backlog",
                                    "unstarted",
                                    "started",
                                ],
                                project_issue__assignees__in=[user_id],
                            ),
                        )
                    )
                    .values(
                        "id",
                        "name",
                        "identifier",
                        "emoji",
                        "icon_prop",
                        "created_issues",
                        "assigned_issues",
                        "completed_issues",
                        "pending_issues",
                    )
                )

            return Response(
                {
                    "project_data": projects,
                    "user_data": {
                        "email": user_data.email,
                        "first_name": user_data.first_name,
                        "last_name": user_data.last_name,
                        "avatar": user_data.avatar,
                        "cover_image": user_data.cover_image,
                        "date_joined": user_data.date_joined,
                        "user_timezone": user_data.user_timezone,
                        "display_name": user_data.display_name,
                    },
                },
                status=status.HTTP_200_OK,
            )
        except WorkspaceMember.DoesNotExist:
            return Response({"error": "Forbidden"}, status=status.HTTP_403_FORBIDDEN)
        except Exception as e:
            capture_exception(e)
            return Response(
                {"error": "Something went wrong please try again later"},
                status=status.HTTP_400_BAD_REQUEST,
            )


class WorkspaceUserProfileIssuesEndpoint(BaseAPIView):
    permission_classes = [
        WorkspaceViewerPermission,
    ]

    def get(self, request, slug, user_id):
        try:
            filters = issue_filters(request.query_params, "GET")
            order_by_param = request.GET.get("order_by", "-created_at")
            issue_queryset = (
                Issue.issue_objects.filter(
                    Q(assignees__in=[user_id])
                    | Q(created_by_id=user_id)
                    | Q(issue_subscribers__subscriber_id=user_id),
                    workspace__slug=slug,
                    project__project_projectmember__member=request.user,
                )
                .filter(**filters)
                .annotate(
                    sub_issues_count=Issue.issue_objects.filter(parent=OuterRef("id"))
                    .order_by()
                    .annotate(count=Func(F("id"), function="Count"))
                    .values("count")
                )
                .select_related("project", "workspace", "state", "parent")
                .prefetch_related("assignees", "labels")
                .prefetch_related(
                    Prefetch(
                        "issue_reactions",
                        queryset=IssueReaction.objects.select_related("actor"),
                    )
                )
                .order_by("-created_at")
                .annotate(
                    link_count=IssueLink.objects.filter(issue=OuterRef("id"))
                    .order_by()
                    .annotate(count=Func(F("id"), function="Count"))
                    .values("count")
                )
                .annotate(
                    attachment_count=IssueAttachment.objects.filter(
                        issue=OuterRef("id")
                    )
                    .order_by()
                    .annotate(count=Func(F("id"), function="Count"))
                    .values("count")
                )
            ).distinct()

            # Priority Ordering
            if order_by_param == "priority" or order_by_param == "-priority":
                priority_order = (
                    priority_order
                    if order_by_param == "priority"
                    else priority_order[::-1]
                )
                issue_queryset = issue_queryset.annotate(
                    priority_order=Case(
                        *[
                            When(priority=p, then=Value(i))
                            for i, p in enumerate(priority_order)
                        ],
                        output_field=CharField(),
                    )
                ).order_by("priority_order")

            # State Ordering
            elif order_by_param in [
                "state__name",
                "state__group",
                "-state__name",
                "-state__group",
            ]:
                state_order = (
                    state_order
                    if order_by_param in ["state__name", "state__group"]
                    else state_order[::-1]
                )
                issue_queryset = issue_queryset.annotate(
                    state_order=Case(
                        *[
                            When(state__group=state_group, then=Value(i))
                            for i, state_group in enumerate(state_order)
                        ],
                        default=Value(len(state_order)),
                        output_field=CharField(),
                    )
                ).order_by("state_order")
            # assignee and label ordering
            elif order_by_param in [
                "labels__name",
                "-labels__name",
                "assignees__first_name",
                "-assignees__first_name",
            ]:
                issue_queryset = issue_queryset.annotate(
                    max_values=Max(
                        order_by_param[1::]
                        if order_by_param.startswith("-")
                        else order_by_param
                    )
                ).order_by(
                    "-max_values" if order_by_param.startswith("-") else "max_values"
                )
            else:
                issue_queryset = issue_queryset.order_by(order_by_param)

            issues = IssueLiteSerializer(issue_queryset, many=True).data

            ## Grouping the results
            group_by = request.GET.get("group_by", False)
            if group_by:
                return Response(
                    group_results(issues, group_by), status=status.HTTP_200_OK
                )

            return Response(issues, status=status.HTTP_200_OK)
        except Exception as e:
            capture_exception(e)
            return Response(
                {"error": "Something went wrong please try again later"},
                status=status.HTTP_400_BAD_REQUEST,
            )


class WorkspaceLabelsEndpoint(BaseAPIView):
    permission_classes = [
        WorkspaceViewerPermission,
    ]

    def get(self, request, slug):
        try:
            labels = Label.objects.filter(
                workspace__slug=slug,
                project__project_projectmember__member=request.user,
            ).values("parent", "name", "color", "id", "project_id", "workspace__slug")
            return Response(labels, status=status.HTTP_200_OK)
        except Exception as e:
            capture_exception(e)
            return Response(
                {"error": "Something went wrong please try again later"},
                status=status.HTTP_400_BAD_REQUEST,
            )


class WorkspaceMembersEndpoint(BaseAPIView):
    permission_classes = [
        WorkspaceEntityPermission,
    ]

    def get(self, request, slug):
        try:
            workspace_members = WorkspaceMember.objects.filter(
                workspace__slug=slug,
                member__is_bot=False,
            ).select_related("workspace", "member")
            serialzier = WorkSpaceMemberSerializer(workspace_members, many=True)
            return Response(serialzier.data, status=status.HTTP_200_OK)
        except Exception as e:
            capture_exception(e)
            return Response(
                {"error": "Something went wrong please try again later"},
                status=status.HTTP_400_BAD_REQUEST,
            )<|MERGE_RESOLUTION|>--- conflicted
+++ resolved
@@ -47,10 +47,6 @@
     WorkspaceThemeSerializer,
     IssueActivitySerializer,
     IssueLiteSerializer,
-<<<<<<< HEAD
-=======
-    WorkspaceMemberAdminSerializer,
->>>>>>> b24622e5
 )
 from plane.api.views.base import BaseAPIView
 from . import BaseViewSet
