--- conflicted
+++ resolved
@@ -233,22 +233,12 @@
     ]
 
     def post(self, request, slug):
-<<<<<<< HEAD
-        try:
-            emails = request.data.get("emails", False)
-            # Check if email is provided
-            if not emails:
-                return Response(
-                    {"error": "Emails are required"}, status=status.HTTP_400_BAD_REQUEST
-                )
-=======
         emails = request.data.get("emails", False)
         # Check if email is provided
         if not emails or not len(emails):
             return Response(
                 {"error": "Emails are required"}, status=status.HTTP_400_BAD_REQUEST
             )
->>>>>>> 080b5a29
 
         # check for role level
         requesting_user = WorkspaceMember.objects.get(
@@ -265,20 +255,6 @@
                 {"error": "You cannot invite a user with higher role"},
                 status=status.HTTP_400_BAD_REQUEST,
             )
-<<<<<<< HEAD
-            if (
-                [
-                    email
-                    for email in emails
-                    if int(email.get("role", 10)) > requesting_user.role
-                ]
-            ):
-                return Response(
-                    {"error": "You cannot invite a user with higher role"},
-                    status=status.HTTP_400_BAD_REQUEST,
-                )
-=======
->>>>>>> 080b5a29
 
         workspace = Workspace.objects.get(slug=slug)
 
@@ -1172,16 +1148,6 @@
                     "issue_reactions",
                     queryset=IssueReaction.objects.select_related("actor"),
                 )
-<<<<<<< HEAD
-            ).distinct()
-
-            # Priority Ordering
-            if order_by_param in ["priority", "-priority"]:
-                priority_order = (
-                    priority_order
-                    if order_by_param == "priority"
-                    else priority_order[::-1]
-=======
             )
             .order_by("-created_at")
             .annotate(
@@ -1210,7 +1176,6 @@
                         for i, p in enumerate(priority_order)
                     ],
                     output_field=CharField(),
->>>>>>> 080b5a29
                 )
             ).order_by("priority_order")
 
