--- conflicted
+++ resolved
@@ -68,15 +68,12 @@
     PageFavorite,
     Page,
     IssueViewFavorite,
-<<<<<<< HEAD
     IssueLink,
     IssueAttachment,
     IssueSubscriber,
     Project,
-=======
     Label,
     State,
->>>>>>> b14c70df
 )
 from plane.api.permissions import (
     WorkSpaceBasePermission,
@@ -1047,16 +1044,8 @@
             )
 
 
-<<<<<<< HEAD
 class WorkspaceUserProfileStatsEndpoint(BaseAPIView):
-=======
-class WorkspaceLabelsEndpoint(BaseAPIView):
->>>>>>> b14c70df
-    permission_classes = [
-        WorkspaceEntityPermission,
-    ]
-
-<<<<<<< HEAD
+
     def get(self, request, slug, user_id):
         try:
             filters = issue_filters(request.query_params, "GET")
@@ -1398,7 +1387,18 @@
                 )
 
             return Response(issues, status=status.HTTP_200_OK)
-=======
+        except Exception as e:
+            capture_exception(e)
+            return Response(
+                {"error": "Something went wrong please try again later"},
+                status=status.HTTP_400_BAD_REQUEST,
+            )
+
+class WorkspaceLabelsEndpoint(BaseAPIView):
+    permission_classes = [
+        WorkspaceEntityPermission,
+    ]
+
     def get(self, request, slug):
         try:
             labels = Label.objects.filter(
@@ -1406,7 +1406,6 @@
                 project__project_projectmember__member=request.user,
             ).values("parent", "name", "color", "id", "project_id", "workspace__slug")
             return Response(labels, status=status.HTTP_200_OK)
->>>>>>> b14c70df
         except Exception as e:
             capture_exception(e)
             return Response(
