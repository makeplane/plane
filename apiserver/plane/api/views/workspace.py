# Python imports
import jwt
from datetime import date, datetime
from dateutil.relativedelta import relativedelta
from uuid import uuid4

# Django imports
from django.db import IntegrityError
from django.db.models import Prefetch
from django.conf import settings
from django.utils import timezone
from django.core.exceptions import ValidationError
from django.core.validators import validate_email
from django.contrib.sites.shortcuts import get_current_site
from django.db.models import (
    CharField,
    Count,
    OuterRef,
    Func,
    F,
    Q,
)
from django.db.models.functions import ExtractWeek, Cast, ExtractDay
from django.db.models.fields import DateField
from django.contrib.auth.hashers import make_password

# Third party modules
from rest_framework import status
from rest_framework.response import Response
from rest_framework.permissions import AllowAny
from sentry_sdk import capture_exception

# Module imports
from plane.api.serializers import (
    WorkSpaceSerializer,
    WorkSpaceMemberSerializer,
    TeamSerializer,
    WorkSpaceMemberInviteSerializer,
    UserLiteSerializer,
    ProjectMemberSerializer,
    WorkspaceThemeSerializer,
)
from plane.api.views.base import BaseAPIView
from . import BaseViewSet
from plane.db.models import (
    User,
    Workspace,
    WorkspaceMember,
    WorkspaceMemberInvite,
    Team,
    ProjectMember,
    IssueActivity,
    Issue,
    WorkspaceTheme,
    IssueAssignee,
    ProjectFavorite,
    CycleFavorite,
    ModuleMember,
    ModuleFavorite,
    PageFavorite,
    Page,
    IssueViewFavorite,
)
from plane.api.permissions import WorkSpaceBasePermission, WorkSpaceAdminPermission
from plane.bgtasks.workspace_invitation_task import workspace_invitation


class WorkSpaceViewSet(BaseViewSet):
    model = Workspace
    serializer_class = WorkSpaceSerializer
    permission_classes = [
        WorkSpaceBasePermission,
    ]

    search_fields = [
        "name",
    ]
    filterset_fields = [
        "owner",
    ]

    lookup_field = "slug"

    def get_queryset(self):
        member_count = (
            WorkspaceMember.objects.filter(workspace=OuterRef("id"))
            .order_by()
            .annotate(count=Func(F("id"), function="Count"))
            .values("count")
        )

        issue_count = (
            Issue.objects.filter(workspace=OuterRef("id"))
            .order_by()
            .annotate(count=Func(F("id"), function="Count"))
            .values("count")
        )
        return (
            self.filter_queryset(super().get_queryset().select_related("owner"))
            .order_by("name")
            .filter(workspace_member__member=self.request.user)
            .annotate(total_members=member_count)
            .annotate(total_issues=issue_count)
        )

    def create(self, request):
        try:
            serializer = WorkSpaceSerializer(data=request.data)

            slug = request.data.get("slug", False)
            name = request.data.get("name", False)

            if not name or not slug:
                return Response(
                    {"error": "Both name and slug are required"},
                    status=status.HTTP_400_BAD_REQUEST,
                )

            if len(name) > 80 or len(slug) > 48:
                return Response(
                    {
                        "error": "The maximum length for name is 80 and for slug is 48"
                    },
                    status=status.HTTP_400_BAD_REQUEST,
                )

            if serializer.is_valid():
                serializer.save(owner=request.user)
                # Create Workspace member
                _ = WorkspaceMember.objects.create(
                    workspace_id=serializer.data["id"],
                    member=request.user,
                    role=20,
                    company_role=request.data.get("company_role", ""),
                )
                return Response(serializer.data, status=status.HTTP_201_CREATED)
            return Response(
                [serializer.errors[error][0] for error in serializer.errors],
                status=status.HTTP_400_BAD_REQUEST,
            )

        ## Handling unique integrity error for now
        ## TODO: Extend this to handle other common errors which are not automatically handled by APIException
        except IntegrityError as e:
            if "already exists" in str(e):
                return Response(
                    {"slug": "The workspace with the slug already exists"},
                    status=status.HTTP_410_GONE,
                )
        except Exception as e:
            capture_exception(e)
            return Response(
                {
                    "error": "Something went wrong please try again later",
                    "identifier": None,
                },
                status=status.HTTP_400_BAD_REQUEST,
            )


class UserWorkSpacesEndpoint(BaseAPIView):
    search_fields = [
        "name",
    ]
    filterset_fields = [
        "owner",
    ]

    def get(self, request):
        try:
            member_count = (
                WorkspaceMember.objects.filter(workspace=OuterRef("id"))
                .order_by()
                .annotate(count=Func(F("id"), function="Count"))
                .values("count")
            )

            issue_count = (
                Issue.objects.filter(workspace=OuterRef("id"))
                .order_by()
                .annotate(count=Func(F("id"), function="Count"))
                .values("count")
            )

            workspace = (
                (
                    Workspace.objects.prefetch_related(
                        Prefetch(
                            "workspace_member", queryset=WorkspaceMember.objects.all()
                        )
                    )
                    .filter(
                        workspace_member__member=request.user,
                    )
                    .select_related("owner")
                )
                .annotate(total_members=member_count)
                .annotate(total_issues=issue_count)
            )

            serializer = WorkSpaceSerializer(self.filter_queryset(workspace), many=True)
            return Response(serializer.data, status=status.HTTP_200_OK)

        except Exception as e:
            capture_exception(e)
            return Response(
                {"error": "Something went wrong please try again later"},
                status=status.HTTP_400_BAD_REQUEST,
            )


class WorkSpaceAvailabilityCheckEndpoint(BaseAPIView):
    def get(self, request):
        try:
            slug = request.GET.get("slug", False)

            if not slug or slug == "":
                return Response(
                    {"error": "Workspace Slug is required"},
                    status=status.HTTP_400_BAD_REQUEST,
                )

            workspace = Workspace.objects.filter(slug=slug).exists()
            return Response({"status": not workspace}, status=status.HTTP_200_OK)
        except Exception as e:
            capture_exception(e)
            return Response(
                {"error": "Something went wrong please try again later"},
                status=status.HTTP_400_BAD_REQUEST,
            )


class InviteWorkspaceEndpoint(BaseAPIView):
    permission_classes = [
        WorkSpaceAdminPermission,
    ]

    def post(self, request, slug):
        try:
            emails = request.data.get("emails", False)
            # Check if email is provided
            if not emails or not len(emails):
                return Response(
                    {"error": "Emails are required"}, status=status.HTTP_400_BAD_REQUEST
                )

            # check for role level
            requesting_user = WorkspaceMember.objects.get(
                workspace__slug=slug, member=request.user
            )
            if len(
                [
                    email
                    for email in emails
                    if int(email.get("role", 10)) > requesting_user.role
                ]
            ):
                return Response(
                    {"error": "You cannot invite a user with higher role"},
                    status=status.HTTP_400_BAD_REQUEST,
                )

            workspace = Workspace.objects.get(slug=slug)

            # Check if user is already a member of workspace
            workspace_members = WorkspaceMember.objects.filter(
                workspace_id=workspace.id,
                member__email__in=[email.get("email") for email in emails],
            ).select_related("member", "workspace", "workspace__owner")

            if len(workspace_members):
                return Response(
                    {
                        "error": "Some users are already member of workspace",
                        "workspace_users": WorkSpaceMemberSerializer(
                            workspace_members, many=True
                        ).data,
                    },
                    status=status.HTTP_400_BAD_REQUEST,
                )

            workspace_invitations = []
            for email in emails:
                try:
                    validate_email(email.get("email"))
                    workspace_invitations.append(
                        WorkspaceMemberInvite(
                            email=email.get("email").strip().lower(),
                            workspace_id=workspace.id,
                            token=jwt.encode(
                                {
                                    "email": email,
                                    "timestamp": datetime.now().timestamp(),
                                },
                                settings.SECRET_KEY,
                                algorithm="HS256",
                            ),
                            role=email.get("role", 10),
                            created_by=request.user,
                        )
                    )
                except ValidationError:
                    return Response(
                        {
                            "error": f"Invalid email - {email} provided a valid email address is required to send the invite"
                        },
                        status=status.HTTP_400_BAD_REQUEST,
                    )
            WorkspaceMemberInvite.objects.bulk_create(
                workspace_invitations, batch_size=10, ignore_conflicts=True
            )

            workspace_invitations = WorkspaceMemberInvite.objects.filter(
                email__in=[email.get("email") for email in emails]
            ).select_related("workspace")

            # create the user if signup is disabled
            if settings.DOCKERIZED and not settings.ENABLE_SIGNUP:
                _ = User.objects.bulk_create(
                    [
                        User(
<<<<<<< HEAD
                            username=str(uuid4().hex),
                            email=invitation.email,
                            password=make_password(uuid4().hex),
                            is_password_autoset=True,
                        )
                        for invitation in workspace_invitations
=======
                            email=email.get("email"),
                            password=str(uuid4().hex),
                            is_password_autoset=True,
                        )
                        for email in emails
>>>>>>> e4ee6a5b
                    ],
                    batch_size=100,
                )

            for invitation in workspace_invitations:
                workspace_invitation.delay(
                    invitation.email,
                    workspace.id,
                    invitation.token,
                    settings.WEB_URL,
                    request.user.email,
                )

            return Response(
                {
                    "message": "Emails sent successfully",
                },
                status=status.HTTP_200_OK,
            )

        except Workspace.DoesNotExist:
            return Response(
                {"error": "Workspace does not exists"},
                status=status.HTTP_400_BAD_REQUEST,
            )
        except Exception as e:
            capture_exception(e)
            return Response(
                {"error": "Something went wrong please try again later"},
                status=status.HTTP_400_BAD_REQUEST,
            )


class JoinWorkspaceEndpoint(BaseAPIView):
    permission_classes = [
        AllowAny,
    ]

    def post(self, request, slug, pk):
        try:
            workspace_invite = WorkspaceMemberInvite.objects.get(
                pk=pk, workspace__slug=slug
            )

            email = request.data.get("email", "")

            if email == "" or workspace_invite.email != email:
                return Response(
                    {"error": "You do not have permission to join the workspace"},
                    status=status.HTTP_403_FORBIDDEN,
                )

            if workspace_invite.responded_at is None:
                workspace_invite.accepted = request.data.get("accepted", False)
                workspace_invite.responded_at = timezone.now()
                workspace_invite.save()

                if workspace_invite.accepted:
                    # Check if the user created account after invitation
                    user = User.objects.filter(email=email).first()

                    # If the user is present then create the workspace member
                    if user is not None:
                        WorkspaceMember.objects.create(
                            workspace=workspace_invite.workspace,
                            member=user,
                            role=workspace_invite.role,
                        )

                        user.last_workspace_id = workspace_invite.workspace.id
                        user.save()

                        # Delete the invitation
                        workspace_invite.delete()

                    return Response(
                        {"message": "Workspace Invitation Accepted"},
                        status=status.HTTP_200_OK,
                    )

                return Response(
                    {"message": "Workspace Invitation was not accepted"},
                    status=status.HTTP_200_OK,
                )

            return Response(
                {"error": "You have already responded to the invitation request"},
                status=status.HTTP_400_BAD_REQUEST,
            )

        except WorkspaceMemberInvite.DoesNotExist:
            return Response(
                {"error": "The invitation either got expired or could not be found"},
                status=status.HTTP_404_NOT_FOUND,
            )
        except Exception as e:
            capture_exception(e)
            return Response(
                {"error": "Something went wrong please try again later"},
                status=status.HTTP_400_BAD_REQUEST,
            )


class WorkspaceInvitationsViewset(BaseViewSet):
    serializer_class = WorkSpaceMemberInviteSerializer
    model = WorkspaceMemberInvite

    permission_classes = [
        WorkSpaceAdminPermission,
    ]

    def get_queryset(self):
        return self.filter_queryset(
            super()
            .get_queryset()
            .filter(workspace__slug=self.kwargs.get("slug"))
            .select_related("workspace", "workspace__owner", "created_by")
        )


class UserWorkspaceInvitationsEndpoint(BaseViewSet):
    serializer_class = WorkSpaceMemberInviteSerializer
    model = WorkspaceMemberInvite

    def get_queryset(self):
        return self.filter_queryset(
            super()
            .get_queryset()
            .filter(email=self.request.user.email)
            .select_related("workspace", "workspace__owner", "created_by")
            .annotate(total_members=Count("workspace__workspace_member"))
        )

    def create(self, request):
        try:
            invitations = request.data.get("invitations")
            workspace_invitations = WorkspaceMemberInvite.objects.filter(
                pk__in=invitations
            )

            WorkspaceMember.objects.bulk_create(
                [
                    WorkspaceMember(
                        workspace=invitation.workspace,
                        member=request.user,
                        role=invitation.role,
                        created_by=request.user,
                    )
                    for invitation in workspace_invitations
                ],
                ignore_conflicts=True,
            )

            # Delete joined workspace invites
            workspace_invitations.delete()

            return Response(status=status.HTTP_200_OK)
        except Exception as e:
            capture_exception(e)
            return Response(
                {"error": "Something went wrong please try again later"},
                status=status.HTTP_400_BAD_REQUEST,
            )


class WorkSpaceMemberViewSet(BaseViewSet):
    serializer_class = WorkSpaceMemberSerializer
    model = WorkspaceMember

    permission_classes = [
        WorkSpaceAdminPermission,
    ]

    search_fields = [
        "member__email",
        "member__first_name",
    ]

    def get_queryset(self):
        return self.filter_queryset(
            super()
            .get_queryset()
            .filter(workspace__slug=self.kwargs.get("slug"), member__is_bot=False)
            .select_related("workspace", "workspace__owner")
            .select_related("member")
        )

    def partial_update(self, request, slug, pk):
        try:
            workspace_member = WorkspaceMember.objects.get(pk=pk, workspace__slug=slug)
            if request.user.id == workspace_member.member_id:
                return Response(
                    {"error": "You cannot update your own role"},
                    status=status.HTTP_400_BAD_REQUEST,
                )

            # Get the requested user role
            requested_workspace_member = WorkspaceMember.objects.get(
                workspace__slug=slug, member=request.user
            )
            # Check if role is being updated
            # One cannot update role higher than his own role
            if (
                "role" in request.data
                and int(request.data.get("role", workspace_member.role))
                > requested_workspace_member.role
            ):
                return Response(
                    {
                        "error": "You cannot update a role that is higher than your own role"
                    },
                    status=status.HTTP_400_BAD_REQUEST,
                )

            serializer = WorkSpaceMemberSerializer(
                workspace_member, data=request.data, partial=True
            )

            if serializer.is_valid():
                serializer.save()
                return Response(serializer.data, status=status.HTTP_200_OK)
            return Response(serializer.errors, status=status.HTTP_400_BAD_REQUEST)
        except WorkspaceMember.DoesNotExist:
            return Response(
                {"error": "Workspace Member does not exist"},
                status=status.HTTP_400_BAD_REQUEST,
            )
        except Exception as e:
            capture_exception(e)
            return Response(
                {"error": "Something went wrong please try again later"},
                status=status.HTTP_400_BAD_REQUEST,
            )

    def destroy(self, request, slug, pk):
        try:
            # Check the user role who is deleting the user
            workspace_member = WorkspaceMember.objects.get(workspace__slug=slug, pk=pk)

            # check requesting user role
            requesting_workspace_member = WorkspaceMember.objects.get(
                workspace__slug=slug, member=request.user
            )
            if requesting_workspace_member.role < workspace_member.role:
                return Response(
                    {"error": "You cannot remove a user having role higher than you"},
                    status=status.HTTP_400_BAD_REQUEST,
                )

            # Delete the user also from all the projects
            ProjectMember.objects.filter(
                workspace__slug=slug, member=workspace_member.member
            ).delete()
            # Remove all favorites
            ProjectFavorite.objects.filter(
                workspace__slug=slug, user=workspace_member.member
            ).delete()
            CycleFavorite.objects.filter(
                workspace__slug=slug, user=workspace_member.member
            ).delete()
            ModuleFavorite.objects.filter(
                workspace__slug=slug, user=workspace_member.member
            ).delete()
            PageFavorite.objects.filter(
                workspace__slug=slug, user=workspace_member.member
            ).delete()
            IssueViewFavorite.objects.filter(
                workspace__slug=slug, user=workspace_member.member
            ).delete()
            # Also remove issue from issue assigned
            IssueAssignee.objects.filter(
                workspace__slug=slug, assignee=workspace_member.member
            ).delete()

            # Remove if module member
            ModuleMember.objects.filter(
                workspace__slug=slug, member=workspace_member.member
            ).delete()
            # Delete owned Pages
            Page.objects.filter(
                workspace__slug=slug, owned_by=workspace_member.member
            ).delete()

            workspace_member.delete()
            return Response(status=status.HTTP_204_NO_CONTENT)
        except WorkspaceMember.DoesNotExist:
            return Response(
                {"error": "Workspace Member does not exists"},
                status=status.HTTP_400_BAD_REQUEST,
            )
        except Exception as e:
            capture_exception(e)
            return Response(
                {"error": "Something went wrong please try again later"},
                status=status.HTTP_400_BAD_REQUEST,
            )


class TeamMemberViewSet(BaseViewSet):
    serializer_class = TeamSerializer
    model = Team
    permission_classes = [
        WorkSpaceAdminPermission,
    ]

    search_fields = [
        "member__email",
        "member__first_name",
    ]

    def get_queryset(self):
        return self.filter_queryset(
            super()
            .get_queryset()
            .filter(workspace__slug=self.kwargs.get("slug"))
            .select_related("workspace", "workspace__owner")
            .prefetch_related("members")
        )

    def create(self, request, slug):
        try:
            members = list(
                WorkspaceMember.objects.filter(
                    workspace__slug=slug, member__id__in=request.data.get("members", [])
                )
                .annotate(member_str_id=Cast("member", output_field=CharField()))
                .distinct()
                .values_list("member_str_id", flat=True)
            )

            if len(members) != len(request.data.get("members", [])):
                users = list(set(request.data.get("members", [])).difference(members))
                users = User.objects.filter(pk__in=users)

                serializer = UserLiteSerializer(users, many=True)
                return Response(
                    {
                        "error": f"{len(users)} of the member(s) are not a part of the workspace",
                        "members": serializer.data,
                    },
                    status=status.HTTP_400_BAD_REQUEST,
                )

            workspace = Workspace.objects.get(slug=slug)

            serializer = TeamSerializer(
                data=request.data, context={"workspace": workspace}
            )
            if serializer.is_valid():
                serializer.save()
                return Response(serializer.data, status=status.HTTP_201_CREATED)
            return Response(serializer.errors, status=status.HTTP_400_BAD_REQUEST)
        except IntegrityError as e:
            if "already exists" in str(e):
                return Response(
                    {"error": "The team with the name already exists"},
                    status=status.HTTP_410_GONE,
                )
        except Exception as e:
            capture_exception(e)
            return Response(
                {"error": "Something went wrong please try again later"},
                status=status.HTTP_400_BAD_REQUEST,
            )


class UserWorkspaceInvitationEndpoint(BaseViewSet):
    model = WorkspaceMemberInvite
    serializer_class = WorkSpaceMemberInviteSerializer

    permission_classes = [
        AllowAny,
    ]

    def get_queryset(self):
        return self.filter_queryset(
            super()
            .get_queryset()
            .filter(pk=self.kwargs.get("pk"))
            .select_related("workspace")
        )


class UserLastProjectWithWorkspaceEndpoint(BaseAPIView):
    def get(self, request):
        try:
            user = User.objects.get(pk=request.user.id)

            last_workspace_id = user.last_workspace_id

            if last_workspace_id is None:
                return Response(
                    {
                        "project_details": [],
                        "workspace_details": {},
                    },
                    status=status.HTTP_200_OK,
                )

            workspace = Workspace.objects.get(pk=last_workspace_id)
            workspace_serializer = WorkSpaceSerializer(workspace)

            project_member = ProjectMember.objects.filter(
                workspace_id=last_workspace_id, member=request.user
            ).select_related("workspace", "project", "member", "workspace__owner")

            project_member_serializer = ProjectMemberSerializer(
                project_member, many=True
            )

            return Response(
                {
                    "workspace_details": workspace_serializer.data,
                    "project_details": project_member_serializer.data,
                },
                status=status.HTTP_200_OK,
            )

        except User.DoesNotExist:
            return Response({"error": "Forbidden"}, status=status.HTTP_403_FORBIDDEN)
        except Exception as e:
            capture_exception(e)
            return Response(
                {"error": "Something went wrong please try again later"},
                status=status.HTTP_400_BAD_REQUEST,
            )


class WorkspaceMemberUserEndpoint(BaseAPIView):
    def get(self, request, slug):
        try:
            workspace_member = WorkspaceMember.objects.get(
                member=request.user, workspace__slug=slug
            )
            serializer = WorkSpaceMemberSerializer(workspace_member)
            return Response(serializer.data, status=status.HTTP_200_OK)
        except (Workspace.DoesNotExist, WorkspaceMember.DoesNotExist):
            return Response({"error": "Forbidden"}, status=status.HTTP_403_FORBIDDEN)
        except Exception as e:
            capture_exception(e)
            return Response(
                {"error": "Something went wrong please try again later"},
                status=status.HTTP_400_BAD_REQUEST,
            )


class WorkspaceMemberUserViewsEndpoint(BaseAPIView):
    def post(self, request, slug):
        try:
            workspace_member = WorkspaceMember.objects.get(
                workspace__slug=slug, member=request.user
            )
            workspace_member.view_props = request.data.get("view_props", {})
            workspace_member.save()

            return Response(status=status.HTTP_200_OK)
        except WorkspaceMember.DoesNotExist:
            return Response(
                {"error": "User not a member of workspace"},
                status=status.HTTP_403_FORBIDDEN,
            )
        except Exception as e:
            capture_exception(e)
            return Response(
                {"error": "Something went wrong please try again later"},
                status=status.HTTP_400_BAD_REQUEST,
            )


class UserActivityGraphEndpoint(BaseAPIView):
    def get(self, request, slug):
        try:
            issue_activities = (
                IssueActivity.objects.filter(
                    actor=request.user,
                    workspace__slug=slug,
                    created_at__date__gte=date.today() + relativedelta(months=-6),
                )
                .annotate(created_date=Cast("created_at", DateField()))
                .values("created_date")
                .annotate(activity_count=Count("created_date"))
                .order_by("created_date")
            )

            return Response(issue_activities, status=status.HTTP_200_OK)
        except Exception as e:
            capture_exception(e)
            return Response(
                {"error": "Something went wrong please try again later"},
                status=status.HTTP_400_BAD_REQUEST,
            )


class UserIssueCompletedGraphEndpoint(BaseAPIView):
    def get(self, request, slug):
        try:
            month = request.GET.get("month", 1)

            issues = (
                Issue.issue_objects.filter(
                    assignees__in=[request.user],
                    workspace__slug=slug,
                    completed_at__month=month,
                    completed_at__isnull=False,
                )
                .annotate(completed_week=ExtractWeek("completed_at"))
                .annotate(week=F("completed_week") % 4)
                .values("week")
                .annotate(completed_count=Count("completed_week"))
                .order_by("week")
            )

            return Response(issues, status=status.HTTP_200_OK)
        except Exception as e:
            capture_exception(e)
            return Response(
                {"error": "Something went wrong please try again later"},
                status=status.HTTP_400_BAD_REQUEST,
            )


class WeekInMonth(Func):
    function = "FLOOR"
    template = "(((%(expressions)s - 1) / 7) + 1)::INTEGER"


class UserWorkspaceDashboardEndpoint(BaseAPIView):
    def get(self, request, slug):
        try:
            issue_activities = (
                IssueActivity.objects.filter(
                    actor=request.user,
                    workspace__slug=slug,
                    created_at__date__gte=date.today() + relativedelta(months=-3),
                )
                .annotate(created_date=Cast("created_at", DateField()))
                .values("created_date")
                .annotate(activity_count=Count("created_date"))
                .order_by("created_date")
            )

            month = request.GET.get("month", 1)

            completed_issues = (
                Issue.issue_objects.filter(
                    assignees__in=[request.user],
                    workspace__slug=slug,
                    completed_at__month=month,
                    completed_at__isnull=False,
                )
                .annotate(day_of_month=ExtractDay("completed_at"))
                .annotate(week_in_month=WeekInMonth(F("day_of_month")))
                .values("week_in_month")
                .annotate(completed_count=Count("id"))
                .order_by("week_in_month")
            )

            assigned_issues = Issue.issue_objects.filter(
                workspace__slug=slug, assignees__in=[request.user]
            ).count()

            pending_issues_count = Issue.issue_objects.filter(
                ~Q(state__group__in=["completed", "cancelled"]),
                workspace__slug=slug,
                assignees__in=[request.user],
            ).count()

            completed_issues_count = Issue.issue_objects.filter(
                workspace__slug=slug,
                assignees__in=[request.user],
                state__group="completed",
            ).count()

            issues_due_week = (
                Issue.issue_objects.filter(
                    workspace__slug=slug,
                    assignees__in=[request.user],
                )
                .annotate(target_week=ExtractWeek("target_date"))
                .filter(target_week=timezone.now().date().isocalendar()[1])
                .count()
            )

            state_distribution = (
                Issue.issue_objects.filter(
                    workspace__slug=slug, assignees__in=[request.user]
                )
                .annotate(state_group=F("state__group"))
                .values("state_group")
                .annotate(state_count=Count("state_group"))
                .order_by("state_group")
            )

            overdue_issues = Issue.issue_objects.filter(
                ~Q(state__group__in=["completed", "cancelled"]),
                workspace__slug=slug,
                assignees__in=[request.user],
                target_date__lt=timezone.now(),
                completed_at__isnull=True,
            ).values("id", "name", "workspace__slug", "project_id", "target_date")

            upcoming_issues = Issue.issue_objects.filter(
                ~Q(state__group__in=["completed", "cancelled"]),
                target_date__gte=timezone.now(),
                workspace__slug=slug,
                assignees__in=[request.user],
                completed_at__isnull=True,
            ).values("id", "name", "workspace__slug", "project_id", "target_date")

            return Response(
                {
                    "issue_activities": issue_activities,
                    "completed_issues": completed_issues,
                    "assigned_issues_count": assigned_issues,
                    "pending_issues_count": pending_issues_count,
                    "completed_issues_count": completed_issues_count,
                    "issues_due_week_count": issues_due_week,
                    "state_distribution": state_distribution,
                    "overdue_issues": overdue_issues,
                    "upcoming_issues": upcoming_issues,
                },
                status=status.HTTP_200_OK,
            )

        except Exception as e:
            capture_exception(e)
            return Response(
                {"error": "Something went wrong please try again later"},
                status=status.HTTP_400_BAD_REQUEST,
            )


class WorkspaceThemeViewSet(BaseViewSet):
    permission_classes = [
        WorkSpaceAdminPermission,
    ]
    model = WorkspaceTheme
    serializer_class = WorkspaceThemeSerializer

    def get_queryset(self):
        return super().get_queryset().filter(workspace__slug=self.kwargs.get("slug"))

    def create(self, request, slug):
        try:
            workspace = Workspace.objects.get(slug=slug)
            serializer = WorkspaceThemeSerializer(data=request.data)
            if serializer.is_valid():
                serializer.save(workspace=workspace, actor=request.user)
                return Response(serializer.data, status=status.HTTP_201_CREATED)
            return Response(serializer.errors, status=status.HTTP_400_BAD_REQUEST)
        except Workspace.DoesNotExist:
            return Response(
                {"error": "Workspace does not exist"},
                status=status.HTTP_400_BAD_REQUEST,
            )
        except Exception as e:
            capture_exception(e)
            return Response(
                {"error": "Something went wrong please try again later"},
                status=status.HTTP_400_BAD_REQUEST,
            )<|MERGE_RESOLUTION|>--- conflicted
+++ resolved
@@ -319,20 +319,12 @@
                 _ = User.objects.bulk_create(
                     [
                         User(
-<<<<<<< HEAD
                             username=str(uuid4().hex),
                             email=invitation.email,
                             password=make_password(uuid4().hex),
                             is_password_autoset=True,
                         )
                         for invitation in workspace_invitations
-=======
-                            email=email.get("email"),
-                            password=str(uuid4().hex),
-                            is_password_autoset=True,
-                        )
-                        for email in emails
->>>>>>> e4ee6a5b
                     ],
                     batch_size=100,
                 )
