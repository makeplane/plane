# Python imports
import jwt
from datetime import date, datetime
from dateutil.relativedelta import relativedelta
from uuid import uuid4

# Django imports
from django.db import IntegrityError
from django.db.models import Prefetch
from django.conf import settings
from django.utils import timezone
from django.core.exceptions import ValidationError
from django.core.validators import validate_email
from django.contrib.sites.shortcuts import get_current_site
from django.db.models import (
    Prefetch,
    OuterRef,
    Func,
    F,
    Q,
    Count,
    Case,
    Value,
    CharField,
    When,
    Max,
    IntegerField,
)
from django.db.models.functions import ExtractWeek, Cast, ExtractDay
from django.db.models.fields import DateField
from django.contrib.auth.hashers import make_password

# Third party modules
from rest_framework import status
from rest_framework.response import Response
from rest_framework.permissions import AllowAny
from sentry_sdk import capture_exception

# Module imports
from plane.api.serializers import (
    WorkSpaceSerializer,
    WorkSpaceMemberSerializer,
    TeamSerializer,
    WorkSpaceMemberInviteSerializer,
    UserLiteSerializer,
    ProjectMemberSerializer,
    WorkspaceThemeSerializer,
    IssueActivitySerializer,
    IssueLiteSerializer,
)
from plane.api.views.base import BaseAPIView
from . import BaseViewSet
from plane.db.models import (
    User,
    Workspace,
    WorkspaceMember,
    WorkspaceMemberInvite,
    Team,
    ProjectMember,
    IssueActivity,
    Issue,
    WorkspaceTheme,
    IssueAssignee,
    ProjectFavorite,
    CycleFavorite,
    ModuleMember,
    ModuleFavorite,
    PageFavorite,
    Page,
    IssueViewFavorite,
    IssueLink,
    IssueAttachment,
    IssueSubscriber,
    Project,
    Label,
<<<<<<< HEAD
    WorkspaceMember,
=======
    CycleIssue,
>>>>>>> ff3f1897
)
from plane.api.permissions import (
    WorkSpaceBasePermission,
    WorkSpaceAdminPermission,
    WorkspaceEntityPermission,
    WorkspaceViewerPermission,
)
from plane.bgtasks.workspace_invitation_task import workspace_invitation
from plane.utils.issue_filters import issue_filters
from plane.utils.grouper import group_results


class WorkSpaceViewSet(BaseViewSet):
    model = Workspace
    serializer_class = WorkSpaceSerializer
    permission_classes = [
        WorkSpaceBasePermission,
    ]

    search_fields = [
        "name",
    ]
    filterset_fields = [
        "owner",
    ]

    lookup_field = "slug"

    def get_queryset(self):
        member_count = (
            WorkspaceMember.objects.filter(workspace=OuterRef("id"))
            .order_by()
            .annotate(count=Func(F("id"), function="Count"))
            .values("count")
        )

        issue_count = (
            Issue.objects.filter(workspace=OuterRef("id"))
            .order_by()
            .annotate(count=Func(F("id"), function="Count"))
            .values("count")
        )
        return (
            self.filter_queryset(super().get_queryset().select_related("owner"))
            .order_by("name")
            .filter(workspace_member__member=self.request.user)
            .annotate(total_members=member_count)
            .annotate(total_issues=issue_count)
            .select_related("owner")
        )

    def create(self, request):
        try:
            serializer = WorkSpaceSerializer(data=request.data)

            slug = request.data.get("slug", False)
            name = request.data.get("name", False)

            if not name or not slug:
                return Response(
                    {"error": "Both name and slug are required"},
                    status=status.HTTP_400_BAD_REQUEST,
                )

            if len(name) > 80 or len(slug) > 48:
                return Response(
                    {"error": "The maximum length for name is 80 and for slug is 48"},
                    status=status.HTTP_400_BAD_REQUEST,
                )

            if serializer.is_valid():
                serializer.save(owner=request.user)
                # Create Workspace member
                _ = WorkspaceMember.objects.create(
                    workspace_id=serializer.data["id"],
                    member=request.user,
                    role=20,
                    company_role=request.data.get("company_role", ""),
                )
                return Response(serializer.data, status=status.HTTP_201_CREATED)
            return Response(
                [serializer.errors[error][0] for error in serializer.errors],
                status=status.HTTP_400_BAD_REQUEST,
            )

        ## Handling unique integrity error for now
        ## TODO: Extend this to handle other common errors which are not automatically handled by APIException
        except IntegrityError as e:
            if "already exists" in str(e):
                return Response(
                    {"slug": "The workspace with the slug already exists"},
                    status=status.HTTP_410_GONE,
                )
        except Exception as e:
            capture_exception(e)
            return Response(
                {
                    "error": "Something went wrong please try again later",
                    "identifier": None,
                },
                status=status.HTTP_400_BAD_REQUEST,
            )


class UserWorkSpacesEndpoint(BaseAPIView):
    search_fields = [
        "name",
    ]
    filterset_fields = [
        "owner",
    ]

    def get(self, request):
        try:
            member_count = (
                WorkspaceMember.objects.filter(workspace=OuterRef("id"))
                .order_by()
                .annotate(count=Func(F("id"), function="Count"))
                .values("count")
            )

            issue_count = (
                Issue.objects.filter(workspace=OuterRef("id"))
                .order_by()
                .annotate(count=Func(F("id"), function="Count"))
                .values("count")
            )

            workspace = (
                (
                    Workspace.objects.prefetch_related(
                        Prefetch(
                            "workspace_member", queryset=WorkspaceMember.objects.all()
                        )
                    )
                    .filter(
                        workspace_member__member=request.user,
                    )
                    .select_related("owner")
                )
                .annotate(total_members=member_count)
                .annotate(total_issues=issue_count)
            )

            serializer = WorkSpaceSerializer(self.filter_queryset(workspace), many=True)
            return Response(serializer.data, status=status.HTTP_200_OK)

        except Exception as e:
            capture_exception(e)
            return Response(
                {"error": "Something went wrong please try again later"},
                status=status.HTTP_400_BAD_REQUEST,
            )


class WorkSpaceAvailabilityCheckEndpoint(BaseAPIView):
    def get(self, request):
        try:
            slug = request.GET.get("slug", False)

            if not slug or slug == "":
                return Response(
                    {"error": "Workspace Slug is required"},
                    status=status.HTTP_400_BAD_REQUEST,
                )

            workspace = Workspace.objects.filter(slug=slug).exists()
            return Response({"status": not workspace}, status=status.HTTP_200_OK)
        except Exception as e:
            capture_exception(e)
            return Response(
                {"error": "Something went wrong please try again later"},
                status=status.HTTP_400_BAD_REQUEST,
            )


class InviteWorkspaceEndpoint(BaseAPIView):
    permission_classes = [
        WorkSpaceAdminPermission,
    ]

    def post(self, request, slug):
        try:
            emails = request.data.get("emails", False)
            # Check if email is provided
            if not emails or not len(emails):
                return Response(
                    {"error": "Emails are required"}, status=status.HTTP_400_BAD_REQUEST
                )

            # check for role level
            requesting_user = WorkspaceMember.objects.get(
                workspace__slug=slug, member=request.user
            )
            if len(
                [
                    email
                    for email in emails
                    if int(email.get("role", 10)) > requesting_user.role
                ]
            ):
                return Response(
                    {"error": "You cannot invite a user with higher role"},
                    status=status.HTTP_400_BAD_REQUEST,
                )

            workspace = Workspace.objects.get(slug=slug)

            # Check if user is already a member of workspace
            workspace_members = WorkspaceMember.objects.filter(
                workspace_id=workspace.id,
                member__email__in=[email.get("email") for email in emails],
            ).select_related("member", "workspace", "workspace__owner")

            if len(workspace_members):
                return Response(
                    {
                        "error": "Some users are already member of workspace",
                        "workspace_users": WorkSpaceMemberSerializer(
                            workspace_members, many=True
                        ).data,
                    },
                    status=status.HTTP_400_BAD_REQUEST,
                )

            workspace_invitations = []
            for email in emails:
                try:
                    validate_email(email.get("email"))
                    workspace_invitations.append(
                        WorkspaceMemberInvite(
                            email=email.get("email").strip().lower(),
                            workspace_id=workspace.id,
                            token=jwt.encode(
                                {
                                    "email": email,
                                    "timestamp": datetime.now().timestamp(),
                                },
                                settings.SECRET_KEY,
                                algorithm="HS256",
                            ),
                            role=email.get("role", 10),
                            created_by=request.user,
                        )
                    )
                except ValidationError:
                    return Response(
                        {
                            "error": f"Invalid email - {email} provided a valid email address is required to send the invite"
                        },
                        status=status.HTTP_400_BAD_REQUEST,
                    )
            WorkspaceMemberInvite.objects.bulk_create(
                workspace_invitations, batch_size=10, ignore_conflicts=True
            )

            workspace_invitations = WorkspaceMemberInvite.objects.filter(
                email__in=[email.get("email") for email in emails]
            ).select_related("workspace")

            # create the user if signup is disabled
            if settings.DOCKERIZED and not settings.ENABLE_SIGNUP:
                _ = User.objects.bulk_create(
                    [
                        User(
                            username=str(uuid4().hex),
                            email=invitation.email,
                            password=make_password(uuid4().hex),
                            is_password_autoset=True,
                        )
                        for invitation in workspace_invitations
                    ],
                    batch_size=100,
                )

            for invitation in workspace_invitations:
                workspace_invitation.delay(
                    invitation.email,
                    workspace.id,
                    invitation.token,
                    settings.WEB_URL,
                    request.user.email,
                )

            return Response(
                {
                    "message": "Emails sent successfully",
                },
                status=status.HTTP_200_OK,
            )

        except Workspace.DoesNotExist:
            return Response(
                {"error": "Workspace does not exists"},
                status=status.HTTP_400_BAD_REQUEST,
            )
        except Exception as e:
            capture_exception(e)
            return Response(
                {"error": "Something went wrong please try again later"},
                status=status.HTTP_400_BAD_REQUEST,
            )


class JoinWorkspaceEndpoint(BaseAPIView):
    permission_classes = [
        AllowAny,
    ]

    def post(self, request, slug, pk):
        try:
            workspace_invite = WorkspaceMemberInvite.objects.get(
                pk=pk, workspace__slug=slug
            )

            email = request.data.get("email", "")

            if email == "" or workspace_invite.email != email:
                return Response(
                    {"error": "You do not have permission to join the workspace"},
                    status=status.HTTP_403_FORBIDDEN,
                )

            if workspace_invite.responded_at is None:
                workspace_invite.accepted = request.data.get("accepted", False)
                workspace_invite.responded_at = timezone.now()
                workspace_invite.save()

                if workspace_invite.accepted:
                    # Check if the user created account after invitation
                    user = User.objects.filter(email=email).first()

                    # If the user is present then create the workspace member
                    if user is not None:
                        WorkspaceMember.objects.create(
                            workspace=workspace_invite.workspace,
                            member=user,
                            role=workspace_invite.role,
                        )

                        user.last_workspace_id = workspace_invite.workspace.id
                        user.save()

                        # Delete the invitation
                        workspace_invite.delete()

                    return Response(
                        {"message": "Workspace Invitation Accepted"},
                        status=status.HTTP_200_OK,
                    )

                return Response(
                    {"message": "Workspace Invitation was not accepted"},
                    status=status.HTTP_200_OK,
                )

            return Response(
                {"error": "You have already responded to the invitation request"},
                status=status.HTTP_400_BAD_REQUEST,
            )

        except WorkspaceMemberInvite.DoesNotExist:
            return Response(
                {"error": "The invitation either got expired or could not be found"},
                status=status.HTTP_404_NOT_FOUND,
            )
        except Exception as e:
            capture_exception(e)
            return Response(
                {"error": "Something went wrong please try again later"},
                status=status.HTTP_400_BAD_REQUEST,
            )


class WorkspaceInvitationsViewset(BaseViewSet):
    serializer_class = WorkSpaceMemberInviteSerializer
    model = WorkspaceMemberInvite

    permission_classes = [
        WorkSpaceAdminPermission,
    ]

    def get_queryset(self):
        return self.filter_queryset(
            super()
            .get_queryset()
            .filter(workspace__slug=self.kwargs.get("slug"))
            .select_related("workspace", "workspace__owner", "created_by")
        )

    def destroy(self, request, slug, pk):
        try:
            workspace_member_invite = WorkspaceMemberInvite.objects.get(
                pk=pk, workspace__slug=slug
            )
            # delete the user if signup is disabled
            if settings.DOCKERIZED and not settings.ENABLE_SIGNUP:
                user = User.objects.filter(email=workspace_member_invite.email).first()
                if user is not None:
                    user.delete()
            workspace_member_invite.delete()
            return Response(status=status.HTTP_204_NO_CONTENT)
        except WorkspaceMemberInvite.DoesNotExist:
            return Response(
                {"error": "Workspace member invite does not exists"},
                status=status.HTTP_400_BAD_REQUEST,
            )
        except Exception as e:
            capture_exception(e)
            return Response(
                {"error": "Something went wrong please try again later"},
                status=status.HTTP_400_BAD_REQUEST,
            )


class UserWorkspaceInvitationsEndpoint(BaseViewSet):
    serializer_class = WorkSpaceMemberInviteSerializer
    model = WorkspaceMemberInvite

    def get_queryset(self):
        return self.filter_queryset(
            super()
            .get_queryset()
            .filter(email=self.request.user.email)
            .select_related("workspace", "workspace__owner", "created_by")
            .annotate(total_members=Count("workspace__workspace_member"))
        )

    def create(self, request):
        try:
            invitations = request.data.get("invitations")
            workspace_invitations = WorkspaceMemberInvite.objects.filter(
                pk__in=invitations
            )

            WorkspaceMember.objects.bulk_create(
                [
                    WorkspaceMember(
                        workspace=invitation.workspace,
                        member=request.user,
                        role=invitation.role,
                        created_by=request.user,
                    )
                    for invitation in workspace_invitations
                ],
                ignore_conflicts=True,
            )

            # Delete joined workspace invites
            workspace_invitations.delete()

            return Response(status=status.HTTP_200_OK)
        except Exception as e:
            capture_exception(e)
            return Response(
                {"error": "Something went wrong please try again later"},
                status=status.HTTP_400_BAD_REQUEST,
            )


class WorkSpaceMemberViewSet(BaseViewSet):
    serializer_class = WorkSpaceMemberSerializer
    model = WorkspaceMember

    permission_classes = [
        WorkSpaceAdminPermission,
    ]

    search_fields = [
        "member__email",
        "member__first_name",
    ]

    def get_queryset(self):
        return self.filter_queryset(
            super()
            .get_queryset()
            .filter(workspace__slug=self.kwargs.get("slug"), member__is_bot=False)
            .select_related("workspace", "workspace__owner")
            .select_related("member")
        )

    def partial_update(self, request, slug, pk):
        try:
            workspace_member = WorkspaceMember.objects.get(pk=pk, workspace__slug=slug)
            if request.user.id == workspace_member.member_id:
                return Response(
                    {"error": "You cannot update your own role"},
                    status=status.HTTP_400_BAD_REQUEST,
                )

            # Get the requested user role
            requested_workspace_member = WorkspaceMember.objects.get(
                workspace__slug=slug, member=request.user
            )
            # Check if role is being updated
            # One cannot update role higher than his own role
            if (
                "role" in request.data
                and int(request.data.get("role", workspace_member.role))
                > requested_workspace_member.role
            ):
                return Response(
                    {
                        "error": "You cannot update a role that is higher than your own role"
                    },
                    status=status.HTTP_400_BAD_REQUEST,
                )

            serializer = WorkSpaceMemberSerializer(
                workspace_member, data=request.data, partial=True
            )

            if serializer.is_valid():
                serializer.save()
                return Response(serializer.data, status=status.HTTP_200_OK)
            return Response(serializer.errors, status=status.HTTP_400_BAD_REQUEST)
        except WorkspaceMember.DoesNotExist:
            return Response(
                {"error": "Workspace Member does not exist"},
                status=status.HTTP_400_BAD_REQUEST,
            )
        except Exception as e:
            capture_exception(e)
            return Response(
                {"error": "Something went wrong please try again later"},
                status=status.HTTP_400_BAD_REQUEST,
            )

    def destroy(self, request, slug, pk):
        try:
            # Check the user role who is deleting the user
            workspace_member = WorkspaceMember.objects.get(workspace__slug=slug, pk=pk)

            # check requesting user role
            requesting_workspace_member = WorkspaceMember.objects.get(
                workspace__slug=slug, member=request.user
            )
            if requesting_workspace_member.role < workspace_member.role:
                return Response(
                    {"error": "You cannot remove a user having role higher than you"},
                    status=status.HTTP_400_BAD_REQUEST,
                )

            # Check for the only member in the workspace
            if (
                workspace_member.role == 20
                and WorkspaceMember.objects.filter(
                    workspace__slug=slug, role=20
                ).count()
                == 1
            ):
                return Response(
                    {"error": "Cannot delete the only Admin for the workspace"},
                    status=status.HTTP_400_BAD_REQUEST,
                )

            # Delete the user also from all the projects
            ProjectMember.objects.filter(
                workspace__slug=slug, member=workspace_member.member
            ).delete()
            # Remove all favorites
            ProjectFavorite.objects.filter(
                workspace__slug=slug, user=workspace_member.member
            ).delete()
            CycleFavorite.objects.filter(
                workspace__slug=slug, user=workspace_member.member
            ).delete()
            ModuleFavorite.objects.filter(
                workspace__slug=slug, user=workspace_member.member
            ).delete()
            PageFavorite.objects.filter(
                workspace__slug=slug, user=workspace_member.member
            ).delete()
            IssueViewFavorite.objects.filter(
                workspace__slug=slug, user=workspace_member.member
            ).delete()
            # Also remove issue from issue assigned
            IssueAssignee.objects.filter(
                workspace__slug=slug, assignee=workspace_member.member
            ).delete()

            # Remove if module member
            ModuleMember.objects.filter(
                workspace__slug=slug, member=workspace_member.member
            ).delete()
            # Delete owned Pages
            Page.objects.filter(
                workspace__slug=slug, owned_by=workspace_member.member
            ).delete()

            workspace_member.delete()
            return Response(status=status.HTTP_204_NO_CONTENT)
        except WorkspaceMember.DoesNotExist:
            return Response(
                {"error": "Workspace Member does not exists"},
                status=status.HTTP_400_BAD_REQUEST,
            )
        except Exception as e:
            capture_exception(e)
            return Response(
                {"error": "Something went wrong please try again later"},
                status=status.HTTP_400_BAD_REQUEST,
            )


class TeamMemberViewSet(BaseViewSet):
    serializer_class = TeamSerializer
    model = Team
    permission_classes = [
        WorkSpaceAdminPermission,
    ]

    search_fields = [
        "member__email",
        "member__first_name",
    ]

    def get_queryset(self):
        return self.filter_queryset(
            super()
            .get_queryset()
            .filter(workspace__slug=self.kwargs.get("slug"))
            .select_related("workspace", "workspace__owner")
            .prefetch_related("members")
        )

    def create(self, request, slug):
        try:
            members = list(
                WorkspaceMember.objects.filter(
                    workspace__slug=slug, member__id__in=request.data.get("members", [])
                )
                .annotate(member_str_id=Cast("member", output_field=CharField()))
                .distinct()
                .values_list("member_str_id", flat=True)
            )

            if len(members) != len(request.data.get("members", [])):
                users = list(set(request.data.get("members", [])).difference(members))
                users = User.objects.filter(pk__in=users)

                serializer = UserLiteSerializer(users, many=True)
                return Response(
                    {
                        "error": f"{len(users)} of the member(s) are not a part of the workspace",
                        "members": serializer.data,
                    },
                    status=status.HTTP_400_BAD_REQUEST,
                )

            workspace = Workspace.objects.get(slug=slug)

            serializer = TeamSerializer(
                data=request.data, context={"workspace": workspace}
            )
            if serializer.is_valid():
                serializer.save()
                return Response(serializer.data, status=status.HTTP_201_CREATED)
            return Response(serializer.errors, status=status.HTTP_400_BAD_REQUEST)
        except IntegrityError as e:
            if "already exists" in str(e):
                return Response(
                    {"error": "The team with the name already exists"},
                    status=status.HTTP_410_GONE,
                )
        except Exception as e:
            capture_exception(e)
            return Response(
                {"error": "Something went wrong please try again later"},
                status=status.HTTP_400_BAD_REQUEST,
            )


class UserWorkspaceInvitationEndpoint(BaseViewSet):
    model = WorkspaceMemberInvite
    serializer_class = WorkSpaceMemberInviteSerializer

    permission_classes = [
        AllowAny,
    ]

    def get_queryset(self):
        return self.filter_queryset(
            super()
            .get_queryset()
            .filter(pk=self.kwargs.get("pk"))
            .select_related("workspace")
        )


class UserLastProjectWithWorkspaceEndpoint(BaseAPIView):
    def get(self, request):
        try:
            user = User.objects.get(pk=request.user.id)

            last_workspace_id = user.last_workspace_id

            if last_workspace_id is None:
                return Response(
                    {
                        "project_details": [],
                        "workspace_details": {},
                    },
                    status=status.HTTP_200_OK,
                )

            workspace = Workspace.objects.get(pk=last_workspace_id)
            workspace_serializer = WorkSpaceSerializer(workspace)

            project_member = ProjectMember.objects.filter(
                workspace_id=last_workspace_id, member=request.user
            ).select_related("workspace", "project", "member", "workspace__owner")

            project_member_serializer = ProjectMemberSerializer(
                project_member, many=True
            )

            return Response(
                {
                    "workspace_details": workspace_serializer.data,
                    "project_details": project_member_serializer.data,
                },
                status=status.HTTP_200_OK,
            )

        except User.DoesNotExist:
            return Response({"error": "Forbidden"}, status=status.HTTP_403_FORBIDDEN)
        except Exception as e:
            capture_exception(e)
            return Response(
                {"error": "Something went wrong please try again later"},
                status=status.HTTP_400_BAD_REQUEST,
            )


class WorkspaceMemberUserEndpoint(BaseAPIView):
    def get(self, request, slug):
        try:
            workspace_member = WorkspaceMember.objects.get(
                member=request.user, workspace__slug=slug
            )
            serializer = WorkSpaceMemberSerializer(workspace_member)
            return Response(serializer.data, status=status.HTTP_200_OK)
        except (Workspace.DoesNotExist, WorkspaceMember.DoesNotExist):
            return Response({"error": "Forbidden"}, status=status.HTTP_403_FORBIDDEN)
        except Exception as e:
            capture_exception(e)
            return Response(
                {"error": "Something went wrong please try again later"},
                status=status.HTTP_400_BAD_REQUEST,
            )


class WorkspaceMemberUserViewsEndpoint(BaseAPIView):
    def post(self, request, slug):
        try:
            workspace_member = WorkspaceMember.objects.get(
                workspace__slug=slug, member=request.user
            )
            workspace_member.view_props = request.data.get("view_props", {})
            workspace_member.save()

            return Response(status=status.HTTP_200_OK)
        except WorkspaceMember.DoesNotExist:
            return Response(
                {"error": "User not a member of workspace"},
                status=status.HTTP_403_FORBIDDEN,
            )
        except Exception as e:
            capture_exception(e)
            return Response(
                {"error": "Something went wrong please try again later"},
                status=status.HTTP_400_BAD_REQUEST,
            )


class UserActivityGraphEndpoint(BaseAPIView):
    def get(self, request, slug):
        try:
            issue_activities = (
                IssueActivity.objects.filter(
                    actor=request.user,
                    workspace__slug=slug,
                    created_at__date__gte=date.today() + relativedelta(months=-6),
                )
                .annotate(created_date=Cast("created_at", DateField()))
                .values("created_date")
                .annotate(activity_count=Count("created_date"))
                .order_by("created_date")
            )

            return Response(issue_activities, status=status.HTTP_200_OK)
        except Exception as e:
            capture_exception(e)
            return Response(
                {"error": "Something went wrong please try again later"},
                status=status.HTTP_400_BAD_REQUEST,
            )


class UserIssueCompletedGraphEndpoint(BaseAPIView):
    def get(self, request, slug):
        try:
            month = request.GET.get("month", 1)

            issues = (
                Issue.issue_objects.filter(
                    assignees__in=[request.user],
                    workspace__slug=slug,
                    completed_at__month=month,
                    completed_at__isnull=False,
                )
                .annotate(completed_week=ExtractWeek("completed_at"))
                .annotate(week=F("completed_week") % 4)
                .values("week")
                .annotate(completed_count=Count("completed_week"))
                .order_by("week")
            )

            return Response(issues, status=status.HTTP_200_OK)
        except Exception as e:
            capture_exception(e)
            return Response(
                {"error": "Something went wrong please try again later"},
                status=status.HTTP_400_BAD_REQUEST,
            )


class WeekInMonth(Func):
    function = "FLOOR"
    template = "(((%(expressions)s - 1) / 7) + 1)::INTEGER"


class UserWorkspaceDashboardEndpoint(BaseAPIView):
    def get(self, request, slug):
        try:
            issue_activities = (
                IssueActivity.objects.filter(
                    actor=request.user,
                    workspace__slug=slug,
                    created_at__date__gte=date.today() + relativedelta(months=-3),
                )
                .annotate(created_date=Cast("created_at", DateField()))
                .values("created_date")
                .annotate(activity_count=Count("created_date"))
                .order_by("created_date")
            )

            month = request.GET.get("month", 1)

            completed_issues = (
                Issue.issue_objects.filter(
                    assignees__in=[request.user],
                    workspace__slug=slug,
                    completed_at__month=month,
                    completed_at__isnull=False,
                )
                .annotate(day_of_month=ExtractDay("completed_at"))
                .annotate(week_in_month=WeekInMonth(F("day_of_month")))
                .values("week_in_month")
                .annotate(completed_count=Count("id"))
                .order_by("week_in_month")
            )

            assigned_issues = Issue.issue_objects.filter(
                workspace__slug=slug, assignees__in=[request.user]
            ).count()

            pending_issues_count = Issue.issue_objects.filter(
                ~Q(state__group__in=["completed", "cancelled"]),
                workspace__slug=slug,
                assignees__in=[request.user],
            ).count()

            completed_issues_count = Issue.issue_objects.filter(
                workspace__slug=slug,
                assignees__in=[request.user],
                state__group="completed",
            ).count()

            issues_due_week = (
                Issue.issue_objects.filter(
                    workspace__slug=slug,
                    assignees__in=[request.user],
                )
                .annotate(target_week=ExtractWeek("target_date"))
                .filter(target_week=timezone.now().date().isocalendar()[1])
                .count()
            )

            state_distribution = (
                Issue.issue_objects.filter(
                    workspace__slug=slug, assignees__in=[request.user]
                )
                .annotate(state_group=F("state__group"))
                .values("state_group")
                .annotate(state_count=Count("state_group"))
                .order_by("state_group")
            )

            overdue_issues = Issue.issue_objects.filter(
                ~Q(state__group__in=["completed", "cancelled"]),
                workspace__slug=slug,
                assignees__in=[request.user],
                target_date__lt=timezone.now(),
                completed_at__isnull=True,
            ).values("id", "name", "workspace__slug", "project_id", "target_date")

            upcoming_issues = Issue.issue_objects.filter(
                ~Q(state__group__in=["completed", "cancelled"]),
                target_date__gte=timezone.now(),
                workspace__slug=slug,
                assignees__in=[request.user],
                completed_at__isnull=True,
            ).values("id", "name", "workspace__slug", "project_id", "target_date")

            return Response(
                {
                    "issue_activities": issue_activities,
                    "completed_issues": completed_issues,
                    "assigned_issues_count": assigned_issues,
                    "pending_issues_count": pending_issues_count,
                    "completed_issues_count": completed_issues_count,
                    "issues_due_week_count": issues_due_week,
                    "state_distribution": state_distribution,
                    "overdue_issues": overdue_issues,
                    "upcoming_issues": upcoming_issues,
                },
                status=status.HTTP_200_OK,
            )

        except Exception as e:
            capture_exception(e)
            return Response(
                {"error": "Something went wrong please try again later"},
                status=status.HTTP_400_BAD_REQUEST,
            )


class WorkspaceThemeViewSet(BaseViewSet):
    permission_classes = [
        WorkSpaceAdminPermission,
    ]
    model = WorkspaceTheme
    serializer_class = WorkspaceThemeSerializer

    def get_queryset(self):
        return super().get_queryset().filter(workspace__slug=self.kwargs.get("slug"))

    def create(self, request, slug):
        try:
            workspace = Workspace.objects.get(slug=slug)
            serializer = WorkspaceThemeSerializer(data=request.data)
            if serializer.is_valid():
                serializer.save(workspace=workspace, actor=request.user)
                return Response(serializer.data, status=status.HTTP_201_CREATED)
            return Response(serializer.errors, status=status.HTTP_400_BAD_REQUEST)
        except Workspace.DoesNotExist:
            return Response(
                {"error": "Workspace does not exist"},
                status=status.HTTP_400_BAD_REQUEST,
            )
        except Exception as e:
            capture_exception(e)
            return Response(
                {"error": "Something went wrong please try again later"},
                status=status.HTTP_400_BAD_REQUEST,
            )


class WorkspaceUserProfileStatsEndpoint(BaseAPIView):

    def get(self, request, slug, user_id):
        try:
            filters = issue_filters(request.query_params, "GET")

            state_distribution = (
                Issue.issue_objects.filter(
                    workspace__slug=slug,
                    assignees__in=[user_id],
                    project__project_projectmember__member=request.user,
                )
                .filter(**filters)
                .annotate(state_group=F("state__group"))
                .values("state_group")
                .annotate(state_count=Count("state_group"))
                .order_by("state_group")
            )

            priority_order = ["urgent", "high", "medium", "low", None]

            priority_distribution = (
                Issue.objects.filter(
                    workspace__slug=slug,
                    assignees__in=[user_id],
                    project__project_projectmember__member=request.user,
                )
                .filter(**filters)
                .values("priority")
                .annotate(priority_count=Count("priority"))
                .annotate(
                    priority_order=Case(
                        *[
                            When(priority=p, then=Value(i))
                            for i, p in enumerate(priority_order)
                        ],
                        default=Value(len(priority_order)),
                        output_field=IntegerField(),
                    )
                )
                .order_by("priority_order")
            )

            created_issues = (
                Issue.issue_objects.filter(
                    workspace__slug=slug,
                    assignees__in=[user_id],
                    project__project_projectmember__member=request.user,
                    created_by_id=user_id,
                )
                .filter(**filters)
                .count()
            )

            assigned_issues_count = (
                Issue.issue_objects.filter(
                    workspace__slug=slug,
                    assignees__in=[user_id],
                    project__project_projectmember__member=request.user,
                )
                .filter(**filters)
                .count()
            )

            pending_issues_count = (
                Issue.issue_objects.filter(
                    ~Q(state__group__in=["completed", "cancelled"]),
                    workspace__slug=slug,
                    assignees__in=[user_id],
                    project__project_projectmember__member=request.user,
                )
                .filter(**filters)
                .count()
            )

            completed_issues_count = (
                Issue.issue_objects.filter(
                    workspace__slug=slug,
                    assignees__in=[user_id],
                    state__group="completed",
                    project__project_projectmember__member=request.user,
                )
                .filter(**filters)
                .count()
            )

            subscribed_issues_count = (
                IssueSubscriber.objects.filter(
                    workspace__slug=slug,
                    subscriber_id=user_id,
                    project__project_projectmember__member=request.user,
                )
                .filter(**filters)
                .count()
            )

            upcoming_cycles = CycleIssue.objects.filter(
                workspace__slug=slug,
                cycle__start_date__gt=timezone.now().date(),
                issue__assignees__in=[user_id,]
            ).values("cycle__name", "cycle__id", "cycle__project_id")

            present_cycle = CycleIssue.objects.filter(
                workspace__slug=slug,
                cycle__start_date__lt=timezone.now().date(),
                cycle__end_date__gt=timezone.now().date(),
                issue__assignees__in=[user_id,]
            ).values("cycle__name", "cycle__id", "cycle__project_id")

            return Response(
                {
                    "state_distribution": state_distribution,
                    "priority_distribution": priority_distribution,
                    "created_issues": created_issues,
                    "assigned_issues": assigned_issues_count,
                    "completed_issues": completed_issues_count,
                    "pending_issues": pending_issues_count,
                    "subscribed_issues": subscribed_issues_count,
                    "present_cycles": present_cycle,
                    "upcoming_cycles": upcoming_cycles, 
                }
            )
        except Exception as e:
            capture_exception(e)
            return Response(
                {"error": "Something went wrong please try again later"},
                status=status.HTTP_400_BAD_REQUEST,
            )


class WorkspaceUserActivityEndpoint(BaseAPIView):
    permission_classes = [
        WorkspaceEntityPermission,
    ]

    def get(self, request, slug, user_id):
        try:

            projects = request.query_params.getlist("project", [])

            queryset = IssueActivity.objects.filter(
                workspace__slug=slug,
                project__project_projectmember__member=request.user,
                actor=user_id,
            ).select_related("actor", "workspace")

            if projects:
                queryset = queryset.filter(project__in=projects)

            return self.paginate(
                request=request,
                queryset=queryset,
                on_results=lambda issue_activities: IssueActivitySerializer(
                    issue_activities, many=True
                ).data,
            )
        except Exception as e:
            capture_exception(e)
            return Response(
                {"error": "Something went wrong please try again later"},
                status=status.HTTP_400_BAD_REQUEST,
            )


class WorkspaceUserProfileEndpoint(BaseAPIView):

    def get(self, request, slug, user_id):
        try:
            user_data = User.objects.get(pk=user_id)

            requesting_workspace_member = WorkspaceMember.objects.get(workspace__slug=slug, member=request.user)
            projects = []
            if requesting_workspace_member.role >= 10:
                projects = (
                    Project.objects.filter(
                        workspace__slug=slug,
                        project_projectmember__member=request.user,
                    )
                    .annotate(
                        created_issues=Count(
                            "project_issue", filter=Q(project_issue__created_by_id=user_id)
                        )
                    )
                    .annotate(
                        assigned_issues=Count(
                            "project_issue",
                            filter=Q(project_issue__assignees__in=[user_id]),
                        )
                    )
                    .annotate(
                        completed_issues=Count(
                            "project_issue",
                            filter=Q(
                                project_issue__completed_at__isnull=False,
                                project_issue__assignees__in=[user_id],
                            ),
                        )
                    )
                    .annotate(
                        pending_issues=Count(
                            "project_issue",
                            filter=Q(
                                project_issue__state__group__in=[
                                    "backlog",
                                    "unstarted",
                                    "started",
                                ],
                                project_issue__assignees__in=[user_id],
                            ),
                        )
                    )
                    .values(
                        "id",
                        "name",
                        "identifier",
                        "emoji",
                        "icon_prop",
                        "created_issues",
                        "assigned_issues",
                        "completed_issues",
                        "pending_issues",
                    )
                )

            return Response(
                {
                    "project_data": projects,
                    "user_data": {
                        "email": user_data.email,
                        "first_name": user_data.first_name,
                        "last_name": user_data.last_name,
                        "avatar": user_data.avatar,
                        "cover_image": user_data.cover_image,
                        "date_joined": user_data.date_joined,
                        "user_timezone": user_data.user_timezone,
                    },
                },
                status=status.HTTP_200_OK,
            )
        except WorkspaceMember.DoesNotExist:
            return Response({"error": "Forbidden"}, status=status.HTTP_403_FORBIDDEN)
        except Exception as e:
            capture_exception(e)
            return Response(
                {"error": "Something went wrong please try again later"},
                status=status.HTTP_400_BAD_REQUEST,
            )


class WorkspaceUserProfileIssuesEndpoint(BaseAPIView):
    permission_classes = [
        WorkspaceViewerPermission,
    ]

    def get(self, request, slug, user_id):
        try:
            filters = issue_filters(request.query_params, "GET")
            order_by_param = request.GET.get("order_by", "-created_at")
            issue_queryset = (
                Issue.issue_objects.filter(
                    Q(assignees__in=[user_id])
                    | Q(created_by_id=user_id)
                    | Q(issue_subscribers__subscriber_id=user_id),
                    workspace__slug=slug,
                    project__project_projectmember__member=request.user,
                )
                .filter(**filters)
                .annotate(
                    sub_issues_count=Issue.issue_objects.filter(parent=OuterRef("id"))
                    .order_by()
                    .annotate(count=Func(F("id"), function="Count"))
                    .values("count")
                )
                .select_related("project", "workspace", "state", "parent")
                .prefetch_related("assignees", "labels")
                .order_by("-created_at")
                .annotate(
                    link_count=IssueLink.objects.filter(issue=OuterRef("id"))
                    .order_by()
                    .annotate(count=Func(F("id"), function="Count"))
                    .values("count")
                )
                .annotate(
                    attachment_count=IssueAttachment.objects.filter(
                        issue=OuterRef("id")
                    )
                    .order_by()
                    .annotate(count=Func(F("id"), function="Count"))
                    .values("count")
                )
            )

            # Priority Ordering
            if order_by_param == "priority" or order_by_param == "-priority":
                priority_order = (
                    priority_order
                    if order_by_param == "priority"
                    else priority_order[::-1]
                )
                issue_queryset = issue_queryset.annotate(
                    priority_order=Case(
                        *[
                            When(priority=p, then=Value(i))
                            for i, p in enumerate(priority_order)
                        ],
                        output_field=CharField(),
                    )
                ).order_by("priority_order")

            # State Ordering
            elif order_by_param in [
                "state__name",
                "state__group",
                "-state__name",
                "-state__group",
            ]:
                state_order = (
                    state_order
                    if order_by_param in ["state__name", "state__group"]
                    else state_order[::-1]
                )
                issue_queryset = issue_queryset.annotate(
                    state_order=Case(
                        *[
                            When(state__group=state_group, then=Value(i))
                            for i, state_group in enumerate(state_order)
                        ],
                        default=Value(len(state_order)),
                        output_field=CharField(),
                    )
                ).order_by("state_order")
            # assignee and label ordering
            elif order_by_param in [
                "labels__name",
                "-labels__name",
                "assignees__first_name",
                "-assignees__first_name",
            ]:
                issue_queryset = issue_queryset.annotate(
                    max_values=Max(
                        order_by_param[1::]
                        if order_by_param.startswith("-")
                        else order_by_param
                    )
                ).order_by(
                    "-max_values" if order_by_param.startswith("-") else "max_values"
                )
            else:
                issue_queryset = issue_queryset.order_by(order_by_param)

            issues = IssueLiteSerializer(issue_queryset, many=True).data

            ## Grouping the results
            group_by = request.GET.get("group_by", False)
            if group_by:
                return Response(
                    group_results(issues, group_by), status=status.HTTP_200_OK
                )

            return Response(issues, status=status.HTTP_200_OK)
        except Exception as e:
            capture_exception(e)
            return Response(
                {"error": "Something went wrong please try again later"},
                status=status.HTTP_400_BAD_REQUEST,
            )


class WorkspaceLabelsEndpoint(BaseAPIView):
    permission_classes = [
        WorkspaceViewerPermission,
    ]

    def get(self, request, slug):
        try:
            labels = Label.objects.filter(
                workspace__slug=slug,
                project__project_projectmember__member=request.user,
            ).values("parent", "name", "color", "id", "project_id", "workspace__slug")
            return Response(labels, status=status.HTTP_200_OK)
        except Exception as e:
            capture_exception(e)
            return Response(
                {"error": "Something went wrong please try again later"},
                status=status.HTTP_400_BAD_REQUEST,
            )<|MERGE_RESOLUTION|>--- conflicted
+++ resolved
@@ -73,11 +73,8 @@
     IssueSubscriber,
     Project,
     Label,
-<<<<<<< HEAD
     WorkspaceMember,
-=======
     CycleIssue,
->>>>>>> ff3f1897
 )
 from plane.api.permissions import (
     WorkSpaceBasePermission,
