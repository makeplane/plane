# Django imports
from django.db.models import Count, Sum, F, Q
from django.db.models.functions import ExtractMonth

# Third party imports
from rest_framework import status
from rest_framework.response import Response
from sentry_sdk import capture_exception

# Module imports
from plane.api.views import BaseAPIView, BaseViewSet
from plane.api.permissions import WorkSpaceAdminPermission
from plane.db.models import Issue, AnalyticView, Workspace, State, Label
from plane.api.serializers import AnalyticViewSerializer
from plane.utils.analytics_plot import build_graph_plot
from plane.bgtasks.analytic_plot_export import analytic_export_task
from plane.utils.issue_filters import issue_filters


class AnalyticsEndpoint(BaseAPIView):
    permission_classes = [
        WorkSpaceAdminPermission,
    ]

    def get(self, request, slug):
        x_axis = request.GET.get("x_axis", False)
        y_axis = request.GET.get("y_axis", False)
        segment = request.GET.get("segment", False)

        valid_xaxis_segment = [
            "state_id",
            "state__group",
            "labels__id",
            "assignees__id",
            "estimate_point",
            "issue_cycle__cycle_id",
            "issue_module__module_id",
            "priority",
            "start_date",
            "target_date",
            "created_at",
            "completed_at",
        ]

        valid_yaxis = [
            "issue_count",
            "estimate",
        ]

        # Check for x-axis and y-axis as thery are required parameters
        if (
            not x_axis
            or not y_axis
            or not x_axis in valid_xaxis_segment
            or not y_axis in valid_yaxis
        ):
            return Response(
                {
                    "error": "x-axis and y-axis dimensions are required and the values should be valid"
                },
                status=status.HTTP_400_BAD_REQUEST,
            )

        # If segment is present it cannot be same as x-axis
        if segment and (segment not in valid_xaxis_segment or x_axis == segment):
            return Response(
                {
                    "error": "Both segment and x axis cannot be same and segment should be valid"
                },
                status=status.HTTP_400_BAD_REQUEST,
            )

        # Additional filters that need to be applied
        filters = issue_filters(request.GET, "GET")

        # Get the issues for the workspace with the additional filters applied
        queryset = Issue.issue_objects.filter(workspace__slug=slug, **filters)

<<<<<<< HEAD
            colors = {}
            if x_axis in ["state__name", "state__group"] or segment in [
                "state__name",
                "state__group",
            ]:
                if x_axis in ["state__name", "state__group"]:
                    key = "name" if x_axis == "state__name" else "group"
                else:
                    key = "name" if segment == "state__name" else "group"

                colors = (
                    State.objects.filter(
                        ~Q(name="Triage"),
                        workspace__slug=slug, project_id__in=filters.get("project__in")
                    ).values(key, "color")
                    if filters.get("project__in", False)
                    else State.objects.filter(~Q(name="Triage"), workspace__slug=slug).values(key, "color")
                )
=======
        # Get the total issue count
        total_issues = queryset.count()

        # Build the graph payload
        distribution = build_graph_plot(
            queryset=queryset, x_axis=x_axis, y_axis=y_axis, segment=segment
        )
>>>>>>> 080b5a29

        state_details = {}
        if x_axis in ["state_id"] or segment in ["state_id"]:
            state_details = (
                Issue.issue_objects.filter(
                    workspace__slug=slug,
                    **filters,
                )
                .distinct("state_id")
                .order_by("state_id")
                .values("state_id", "state__name", "state__color")
            )

        label_details = {}
        if x_axis in ["labels__id"] or segment in ["labels__id"]:
            label_details = (
                Issue.objects.filter(
                    workspace__slug=slug, **filters, labels__id__isnull=False
                )
                .distinct("labels__id")
                .order_by("labels__id")
                .values("labels__id", "labels__color", "labels__name")
            )

        assignee_details = {}
        if x_axis in ["assignees__id"] or segment in ["assignees__id"]:
            assignee_details = (
                Issue.issue_objects.filter(
                    workspace__slug=slug, **filters, assignees__avatar__isnull=False
                )
                .order_by("assignees__id")
                .distinct("assignees__id")
                .values(
                    "assignees__avatar",
                    "assignees__display_name",
                    "assignees__first_name",
                    "assignees__last_name",
                    "assignees__id",
                )
            )

        cycle_details = {}
        if x_axis in ["issue_cycle__cycle_id"] or segment in ["issue_cycle__cycle_id"]:
            cycle_details = (
                Issue.issue_objects.filter(
                    workspace__slug=slug,
                    **filters,
                    issue_cycle__cycle_id__isnull=False,
                )
                .distinct("issue_cycle__cycle_id")
                .order_by("issue_cycle__cycle_id")
                .values(
                    "issue_cycle__cycle_id",
                    "issue_cycle__cycle__name",
                )
            )

        module_details = {}
        if x_axis in ["issue_module__module_id"] or segment in [
            "issue_module__module_id"
        ]:
            module_details = (
                Issue.issue_objects.filter(
                    workspace__slug=slug,
                    **filters,
                    issue_module__module_id__isnull=False,
                )
                .distinct("issue_module__module_id")
                .order_by("issue_module__module_id")
                .values(
                    "issue_module__module_id",
                    "issue_module__module__name",
                )
            )

        return Response(
            {
                "total": total_issues,
                "distribution": distribution,
                "extras": {
                    "state_details": state_details,
                    "assignee_details": assignee_details,
                    "label_details": label_details,
                    "cycle_details": cycle_details,
                    "module_details": module_details,
                },
            },
            status=status.HTTP_200_OK,
        )


class AnalyticViewViewset(BaseViewSet):
    permission_classes = [
        WorkSpaceAdminPermission,
    ]
    model = AnalyticView
    serializer_class = AnalyticViewSerializer

    def perform_create(self, serializer):
        workspace = Workspace.objects.get(slug=self.kwargs.get("slug"))
        serializer.save(workspace_id=workspace.id)

    def get_queryset(self):
        return self.filter_queryset(
            super().get_queryset().filter(workspace__slug=self.kwargs.get("slug"))
        )


class SavedAnalyticEndpoint(BaseAPIView):
    permission_classes = [
        WorkSpaceAdminPermission,
    ]

    def get(self, request, slug, analytic_id):
        analytic_view = AnalyticView.objects.get(pk=analytic_id, workspace__slug=slug)

        filter = analytic_view.query
        queryset = Issue.issue_objects.filter(**filter)

        x_axis = analytic_view.query_dict.get("x_axis", False)
        y_axis = analytic_view.query_dict.get("y_axis", False)

        if not x_axis or not y_axis:
            return Response(
                {"error": "x-axis and y-axis dimensions are required"},
                status=status.HTTP_400_BAD_REQUEST,
            )

        segment = request.GET.get("segment", False)
        distribution = build_graph_plot(
            queryset=queryset, x_axis=x_axis, y_axis=y_axis, segment=segment
        )
        total_issues = queryset.count()
        return Response(
            {"total": total_issues, "distribution": distribution},
            status=status.HTTP_200_OK,
        )


class ExportAnalyticsEndpoint(BaseAPIView):
    permission_classes = [
        WorkSpaceAdminPermission,
    ]

    def post(self, request, slug):
        x_axis = request.data.get("x_axis", False)
        y_axis = request.data.get("y_axis", False)
        segment = request.data.get("segment", False)

        valid_xaxis_segment = [
            "state_id",
            "state__group",
            "labels__id",
            "assignees__id",
            "estimate_point",
            "issue_cycle__cycle_id",
            "issue_module__module_id",
            "priority",
            "start_date",
            "target_date",
            "created_at",
            "completed_at",
        ]

        valid_yaxis = [
            "issue_count",
            "estimate",
        ]

        # Check for x-axis and y-axis as thery are required parameters
        if (
            not x_axis
            or not y_axis
            or not x_axis in valid_xaxis_segment
            or not y_axis in valid_yaxis
        ):
            return Response(
                {
                    "error": "x-axis and y-axis dimensions are required and the values should be valid"
                },
                status=status.HTTP_400_BAD_REQUEST,
            )

        # If segment is present it cannot be same as x-axis
        if segment and (segment not in valid_xaxis_segment or x_axis == segment):
            return Response(
                {
                    "error": "Both segment and x axis cannot be same and segment should be valid"
                },
                status=status.HTTP_400_BAD_REQUEST,
            )

        analytic_export_task.delay(
            email=request.user.email, data=request.data, slug=slug
        )

        return Response(
            {
                "message": f"Once the export is ready it will be emailed to you at {str(request.user.email)}"
            },
            status=status.HTTP_200_OK,
        )


class DefaultAnalyticsEndpoint(BaseAPIView):
    permission_classes = [
        WorkSpaceAdminPermission,
    ]

    def get(self, request, slug):
        filters = issue_filters(request.GET, "GET")
        base_issues = Issue.issue_objects.filter(workspace__slug=slug, **filters)

        total_issues = base_issues.count()

        state_groups = base_issues.annotate(state_group=F("state__group"))

        total_issues_classified = (
            state_groups.values("state_group")
            .annotate(state_count=Count("state_group"))
            .order_by("state_group")
        )

        open_issues_groups = ["backlog", "unstarted", "started"]
        open_issues_queryset = state_groups.filter(state__group__in=open_issues_groups)

        open_issues = open_issues_queryset.count()
        open_issues_classified = (
            open_issues_queryset.values("state_group")
            .annotate(state_count=Count("state_group"))
            .order_by("state_group")
        )

        issue_completed_month_wise = (
            base_issues.filter(completed_at__isnull=False)
            .annotate(month=ExtractMonth("completed_at"))
            .values("month")
            .annotate(count=Count("*"))
            .order_by("month")
        )

        user_details = [
            "created_by__first_name",
            "created_by__last_name",
            "created_by__avatar",
            "created_by__display_name",
            "created_by__id",
        ]

        most_issue_created_user = (
            base_issues.exclude(created_by=None)
            .values(*user_details)
            .annotate(count=Count("id"))
            .order_by("-count")[:5]
        )

        user_assignee_details = [
            "assignees__first_name",
            "assignees__last_name",
            "assignees__avatar",
            "assignees__display_name",
            "assignees__id",
        ]

        most_issue_closed_user = (
            base_issues.filter(completed_at__isnull=False)
            .exclude(assignees=None)
            .values(*user_assignee_details)
            .annotate(count=Count("id"))
            .order_by("-count")[:5]
        )

        pending_issue_user = (
            base_issues.filter(completed_at__isnull=True)
            .values(*user_assignee_details)
            .annotate(count=Count("id"))
            .order_by("-count")
        )

        open_estimate_sum = open_issues_queryset.aggregate(sum=Sum("estimate_point"))[
            "sum"
        ]
        total_estimate_sum = base_issues.aggregate(sum=Sum("estimate_point"))["sum"]

        return Response(
            {
                "total_issues": total_issues,
                "total_issues_classified": total_issues_classified,
                "open_issues": open_issues,
                "open_issues_classified": open_issues_classified,
                "issue_completed_month_wise": issue_completed_month_wise,
                "most_issue_created_user": most_issue_created_user,
                "most_issue_closed_user": most_issue_closed_user,
                "pending_issue_user": pending_issue_user,
                "open_estimate_sum": open_estimate_sum,
                "total_estimate_sum": total_estimate_sum,
            },
            status=status.HTTP_200_OK,
        )<|MERGE_RESOLUTION|>--- conflicted
+++ resolved
@@ -76,26 +76,6 @@
         # Get the issues for the workspace with the additional filters applied
         queryset = Issue.issue_objects.filter(workspace__slug=slug, **filters)
 
-<<<<<<< HEAD
-            colors = {}
-            if x_axis in ["state__name", "state__group"] or segment in [
-                "state__name",
-                "state__group",
-            ]:
-                if x_axis in ["state__name", "state__group"]:
-                    key = "name" if x_axis == "state__name" else "group"
-                else:
-                    key = "name" if segment == "state__name" else "group"
-
-                colors = (
-                    State.objects.filter(
-                        ~Q(name="Triage"),
-                        workspace__slug=slug, project_id__in=filters.get("project__in")
-                    ).values(key, "color")
-                    if filters.get("project__in", False)
-                    else State.objects.filter(~Q(name="Triage"), workspace__slug=slug).values(key, "color")
-                )
-=======
         # Get the total issue count
         total_issues = queryset.count()
 
@@ -103,7 +83,6 @@
         distribution = build_graph_plot(
             queryset=queryset, x_axis=x_axis, y_axis=y_axis, segment=segment
         )
->>>>>>> 080b5a29
 
         state_details = {}
         if x_axis in ["state_id"] or segment in ["state_id"]:
