--- conflicted
+++ resolved
@@ -23,224 +23,152 @@
     ]
 
     def get(self, request, slug):
-<<<<<<< HEAD
         x_axis = request.GET.get("x_axis", False)
         y_axis = request.GET.get("y_axis", False)
-
-        if not x_axis or not y_axis:
-            return Response(
-                {"error": "x-axis and y-axis dimensions are required"},
-                status=status.HTTP_400_BAD_REQUEST,
-            )
-
         segment = request.GET.get("segment", False)
+
+        valid_xaxis_segment = [
+            "state_id",
+            "state__group",
+            "labels__id",
+            "assignees__id",
+            "estimate_point",
+            "issue_cycle__cycle_id",
+            "issue_module__module_id",
+            "priority",
+            "start_date",
+            "target_date",
+            "created_at",
+            "completed_at",
+        ]
+
+        valid_yaxis = [
+            "issue_count",
+            "estimate",
+        ]
+
+        # Check for x-axis and y-axis as thery are required parameters
+        if (
+            not x_axis
+            or not y_axis
+            or not x_axis in valid_xaxis_segment
+            or not y_axis in valid_yaxis
+        ):
+            return Response(
+                {
+                    "error": "x-axis and y-axis dimensions are required and the values should be valid"
+                },
+                status=status.HTTP_400_BAD_REQUEST,
+            )
+
+        # If segment is present it cannot be same as x-axis
+        if segment and (segment not in valid_xaxis_segment or x_axis == segment):
+            return Response(
+                {
+                    "error": "Both segment and x axis cannot be same and segment should be valid"
+                },
+                status=status.HTTP_400_BAD_REQUEST,
+            )
+
+        # Additional filters that need to be applied
         filters = issue_filters(request.GET, "GET")
 
+        # Get the issues for the workspace with the additional filters applied
         queryset = Issue.issue_objects.filter(workspace__slug=slug, **filters)
 
+        # Get the total issue count
         total_issues = queryset.count()
+
+        # Build the graph payload
         distribution = build_graph_plot(
             queryset=queryset, x_axis=x_axis, y_axis=y_axis, segment=segment
         )
 
-        colors = dict()
-        if x_axis in ["state__name", "state__group"] or segment in [
-            "state__name",
-            "state__group",
-        ]:
-            if x_axis in ["state__name", "state__group"]:
-                key = "name" if x_axis == "state__name" else "group"
-            else:
-                key = "name" if segment == "state__name" else "group"
-
-            colors = (
-                State.objects.filter(
-                    ~Q(name="Triage"),
-                    workspace__slug=slug, project_id__in=filters.get("project__in")
-                ).values(key, "color")
-                if filters.get("project__in", False)
-                else State.objects.filter(~Q(name="Triage"), workspace__slug=slug).values(key, "color")
-            )
-
-        if x_axis in ["labels__name"] or segment in ["labels__name"]:
-            colors = (
-                Label.objects.filter(
-                    workspace__slug=slug, project_id__in=filters.get("project__in")
-                ).values("name", "color")
-                if filters.get("project__in", False)
-                else Label.objects.filter(workspace__slug=slug).values(
-                    "name", "color"
-                )
-=======
-        try:
-            x_axis = request.GET.get("x_axis", False)
-            y_axis = request.GET.get("y_axis", False)
-            segment = request.GET.get("segment", False)
-
-            valid_xaxis_segment = [
-                "state_id",
-                "state__group",
-                "labels__id",
-                "assignees__id",
-                "estimate_point",
-                "issue_cycle__cycle_id",
-                "issue_module__module_id",
-                "priority",
-                "start_date",
-                "target_date",
-                "created_at",
-                "completed_at",
-            ]
-
-            valid_yaxis = [
-                "issue_count",
-                "estimate",
-            ]
-
-            # Check for x-axis and y-axis as thery are required parameters
-            if (
-                not x_axis
-                or not y_axis
-                or not x_axis in valid_xaxis_segment
-                or not y_axis in valid_yaxis
-            ):
-                return Response(
-                    {
-                        "error": "x-axis and y-axis dimensions are required and the values should be valid"
-                    },
-                    status=status.HTTP_400_BAD_REQUEST,
-                )
-
-            # If segment is present it cannot be same as x-axis
-            if segment and (segment not in valid_xaxis_segment or x_axis == segment):
-                return Response(
-                    {
-                        "error": "Both segment and x axis cannot be same and segment should be valid"
-                    },
-                    status=status.HTTP_400_BAD_REQUEST,
-                )
-
-            # Additional filters that need to be applied
-            filters = issue_filters(request.GET, "GET")
-
-            # Get the issues for the workspace with the additional filters applied
-            queryset = Issue.issue_objects.filter(workspace__slug=slug, **filters)
-
-            # Get the total issue count
-            total_issues = queryset.count()
-
-            # Build the graph payload
-            distribution = build_graph_plot(
-                queryset=queryset, x_axis=x_axis, y_axis=y_axis, segment=segment
-            )
-
-            state_details = {}
-            if x_axis in ["state_id"] or segment in ["state_id"]:
-                state_details = (
-                    Issue.issue_objects.filter(
-                        workspace__slug=slug,
-                        **filters,
-                    )
-                    .distinct("state_id")
-                    .order_by("state_id")
-                    .values("state_id", "state__name", "state__color")
-                )
-
-            label_details = {}
-            if x_axis in ["labels__id"] or segment in ["labels__id"]:
-                label_details = (
-                    Issue.objects.filter(
-                        workspace__slug=slug, **filters, labels__id__isnull=False
-                    )
-                    .distinct("labels__id")
-                    .order_by("labels__id")
-                    .values("labels__id", "labels__color", "labels__name")
-                )
-
-            assignee_details = {}
-            if x_axis in ["assignees__id"] or segment in ["assignees__id"]:
-                assignee_details = (
-                    Issue.issue_objects.filter(
-                        workspace__slug=slug, **filters, assignees__avatar__isnull=False
-                    )
-                    .order_by("assignees__id")
-                    .distinct("assignees__id")
-                    .values(
-                        "assignees__avatar",
-                        "assignees__display_name",
-                        "assignees__first_name",
-                        "assignees__last_name",
-                        "assignees__id",
-                    )
-                )
-
-            cycle_details = {}
-            if x_axis in ["issue_cycle__cycle_id"] or segment in [
-                "issue_cycle__cycle_id"
-            ]:
-                cycle_details = (
-                    Issue.issue_objects.filter(
-                        workspace__slug=slug,
-                        **filters,
-                        issue_cycle__cycle_id__isnull=False,
-                    )
-                    .distinct("issue_cycle__cycle_id")
-                    .order_by("issue_cycle__cycle_id")
-                    .values(
-                        "issue_cycle__cycle_id",
-                        "issue_cycle__cycle__name",
-                    )
-                )
-
-            module_details = {}
-            if x_axis in ["issue_module__module_id"] or segment in [
-                "issue_module__module_id"
-            ]:
-                module_details = (
-                    Issue.issue_objects.filter(
-                        workspace__slug=slug,
-                        **filters,
-                        issue_module__module_id__isnull=False,
-                    )
-                    .distinct("issue_module__module_id")
-                    .order_by("issue_module__module_id")
-                    .values(
-                        "issue_module__module_id",
-                        "issue_module__module__name",
-                    )
-                )
-
-            return Response(
-                {
-                    "total": total_issues,
-                    "distribution": distribution,
-                    "extras": {
-                        "state_details": state_details,
-                        "assignee_details": assignee_details,
-                        "label_details": label_details,
-                        "cycle_details": cycle_details,
-                        "module_details": module_details,
-                    },
-                },
-                status=status.HTTP_200_OK,
->>>>>>> 1fc5d2bd
+        state_details = {}
+        if x_axis in ["state_id"] or segment in ["state_id"]:
+            state_details = (
+                Issue.issue_objects.filter(
+                    workspace__slug=slug,
+                    **filters,
+                )
+                .distinct("state_id")
+                .order_by("state_id")
+                .values("state_id", "state__name", "state__color")
+            )
+
+        label_details = {}
+        if x_axis in ["labels__id"] or segment in ["labels__id"]:
+            label_details = (
+                Issue.objects.filter(
+                    workspace__slug=slug, **filters, labels__id__isnull=False
+                )
+                .distinct("labels__id")
+                .order_by("labels__id")
+                .values("labels__id", "labels__color", "labels__name")
             )
 
         assignee_details = {}
         if x_axis in ["assignees__id"] or segment in ["assignees__id"]:
             assignee_details = (
-                Issue.issue_objects.filter(workspace__slug=slug, **filters, assignees__avatar__isnull=False)
+                Issue.issue_objects.filter(
+                    workspace__slug=slug, **filters, assignees__avatar__isnull=False
+                )
                 .order_by("assignees__id")
                 .distinct("assignees__id")
-                .values("assignees__avatar", "assignees__display_name", "assignees__first_name", "assignees__last_name", "assignees__id")
-            )
-
+                .values(
+                    "assignees__avatar",
+                    "assignees__display_name",
+                    "assignees__first_name",
+                    "assignees__last_name",
+                    "assignees__id",
+                )
+            )
+
+        cycle_details = {}
+        if x_axis in ["issue_cycle__cycle_id"] or segment in ["issue_cycle__cycle_id"]:
+            cycle_details = (
+                Issue.issue_objects.filter(
+                    workspace__slug=slug,
+                    **filters,
+                    issue_cycle__cycle_id__isnull=False,
+                )
+                .distinct("issue_cycle__cycle_id")
+                .order_by("issue_cycle__cycle_id")
+                .values(
+                    "issue_cycle__cycle_id",
+                    "issue_cycle__cycle__name",
+                )
+            )
+
+        module_details = {}
+        if x_axis in ["issue_module__module_id"] or segment in [
+            "issue_module__module_id"
+        ]:
+            module_details = (
+                Issue.issue_objects.filter(
+                    workspace__slug=slug,
+                    **filters,
+                    issue_module__module_id__isnull=False,
+                )
+                .distinct("issue_module__module_id")
+                .order_by("issue_module__module_id")
+                .values(
+                    "issue_module__module_id",
+                    "issue_module__module__name",
+                )
+            )
 
         return Response(
             {
                 "total": total_issues,
                 "distribution": distribution,
-                "extras": {"colors": colors, "assignee_details": assignee_details},
+                "extras": {
+                    "state_details": state_details,
+                    "assignee_details": assignee_details,
+                    "label_details": label_details,
+                    "cycle_details": cycle_details,
+                    "module_details": module_details,
+                },
             },
             status=status.HTTP_200_OK,
         )
@@ -269,9 +197,7 @@
     ]
 
     def get(self, request, slug, analytic_id):
-        analytic_view = AnalyticView.objects.get(
-            pk=analytic_id, workspace__slug=slug
-        )
+        analytic_view = AnalyticView.objects.get(pk=analytic_id, workspace__slug=slug)
 
         filter = analytic_view.query
         queryset = Issue.issue_objects.filter(**filter)
@@ -302,77 +228,50 @@
     ]
 
     def post(self, request, slug):
-<<<<<<< HEAD
         x_axis = request.data.get("x_axis", False)
         y_axis = request.data.get("y_axis", False)
-
-        if not x_axis or not y_axis:
-=======
-        try:
-            x_axis = request.data.get("x_axis", False)
-            y_axis = request.data.get("y_axis", False)
-            segment = request.data.get("segment", False)
-
-            
-            valid_xaxis_segment = [
-                "state_id",
-                "state__group",
-                "labels__id",
-                "assignees__id",
-                "estimate_point",
-                "issue_cycle__cycle_id",
-                "issue_module__module_id",
-                "priority",
-                "start_date",
-                "target_date",
-                "created_at",
-                "completed_at",
-            ]
-
-            valid_yaxis = [
-                "issue_count",
-                "estimate",
-            ]
-
-            # Check for x-axis and y-axis as thery are required parameters
-            if (
-                not x_axis
-                or not y_axis
-                or not x_axis in valid_xaxis_segment
-                or not y_axis in valid_yaxis
-            ):
-                return Response(
-                    {
-                        "error": "x-axis and y-axis dimensions are required and the values should be valid"
-                    },
-                    status=status.HTTP_400_BAD_REQUEST,
-                )
-
-            # If segment is present it cannot be same as x-axis
-            if segment and (segment not in valid_xaxis_segment or x_axis == segment):
-                return Response(
-                    {
-                        "error": "Both segment and x axis cannot be same and segment should be valid"
-                    },
-                    status=status.HTTP_400_BAD_REQUEST,
-                )
-
-
-            analytic_export_task.delay(
-                email=request.user.email, data=request.data, slug=slug
-            )
-
+        segment = request.data.get("segment", False)
+
+        valid_xaxis_segment = [
+            "state_id",
+            "state__group",
+            "labels__id",
+            "assignees__id",
+            "estimate_point",
+            "issue_cycle__cycle_id",
+            "issue_module__module_id",
+            "priority",
+            "start_date",
+            "target_date",
+            "created_at",
+            "completed_at",
+        ]
+
+        valid_yaxis = [
+            "issue_count",
+            "estimate",
+        ]
+
+        # Check for x-axis and y-axis as thery are required parameters
+        if (
+            not x_axis
+            or not y_axis
+            or not x_axis in valid_xaxis_segment
+            or not y_axis in valid_yaxis
+        ):
             return Response(
                 {
-                    "message": f"Once the export is ready it will be emailed to you at {str(request.user.email)}"
-                },
-                status=status.HTTP_200_OK,
-            )
-        except Exception as e:
-            capture_exception(e)
->>>>>>> 1fc5d2bd
-            return Response(
-                {"error": "x-axis and y-axis dimensions are required"},
+                    "error": "x-axis and y-axis dimensions are required and the values should be valid"
+                },
+                status=status.HTTP_400_BAD_REQUEST,
+            )
+
+        # If segment is present it cannot be same as x-axis
+        if segment and (segment not in valid_xaxis_segment or x_axis == segment):
+            return Response(
+                {
+                    "error": "Both segment and x axis cannot be same and segment should be valid"
+                },
                 status=status.HTTP_400_BAD_REQUEST,
             )
 
@@ -394,149 +293,79 @@
     ]
 
     def get(self, request, slug):
-<<<<<<< HEAD
         filters = issue_filters(request.GET, "GET")
-
-        queryset = Issue.issue_objects.filter(workspace__slug=slug, **filters)
-
-        total_issues = queryset.count()
+        base_issues = Issue.issue_objects.filter(workspace__slug=slug, **filters)
+
+        total_issues = base_issues.count()
+
+        state_groups = base_issues.annotate(state_group=F("state__group"))
 
         total_issues_classified = (
-            queryset.annotate(state_group=F("state__group"))
-            .values("state_group")
+            state_groups.values("state_group")
             .annotate(state_count=Count("state_group"))
             .order_by("state_group")
         )
 
-        open_issues = queryset.filter(
-            state__group__in=["backlog", "unstarted", "started"]
-        ).count()
-
+        open_issues_groups = ["backlog", "unstarted", "started"]
+        open_issues_queryset = state_groups.filter(state__group__in=open_issues_groups)
+
+        open_issues = open_issues_queryset.count()
         open_issues_classified = (
-            queryset.filter(state__group__in=["backlog", "unstarted", "started"])
-            .annotate(state_group=F("state__group"))
-            .values("state_group")
+            open_issues_queryset.values("state_group")
             .annotate(state_count=Count("state_group"))
             .order_by("state_group")
         )
-=======
-        try:
-            filters = issue_filters(request.GET, "GET")
-            base_issues = Issue.issue_objects.filter(workspace__slug=slug, **filters)
-
-            total_issues = base_issues.count()
-
-            state_groups = base_issues.annotate(state_group=F("state__group"))
-
-            total_issues_classified = (
-                state_groups.values("state_group")
-                .annotate(state_count=Count("state_group"))
-                .order_by("state_group")
-            )
-
-            open_issues_groups = ["backlog", "unstarted", "started"]
-            open_issues_queryset = state_groups.filter(
-                state__group__in=open_issues_groups
-            )
-
-            open_issues = open_issues_queryset.count()
-            open_issues_classified = (
-                open_issues_queryset.values("state_group")
-                .annotate(state_count=Count("state_group"))
-                .order_by("state_group")
-            )
-
-            issue_completed_month_wise = (
-                base_issues.filter(completed_at__isnull=False)
-                .annotate(month=ExtractMonth("completed_at"))
-                .values("month")
-                .annotate(count=Count("*"))
-                .order_by("month")
-            )
-
-            user_details = [
-                "created_by__first_name",
-                "created_by__last_name",
-                "created_by__avatar",
-                "created_by__display_name",
-                "created_by__id",
-            ]
-
-            most_issue_created_user = (
-                base_issues.exclude(created_by=None)
-                .values(*user_details)
-                .annotate(count=Count("id"))
-                .order_by("-count")[:5]
-            )
-
-            user_assignee_details = [
-                "assignees__first_name",
-                "assignees__last_name",
-                "assignees__avatar",
-                "assignees__display_name",
-                "assignees__id",
-            ]
-
-            most_issue_closed_user = (
-                base_issues.filter(completed_at__isnull=False)
-                .exclude(assignees=None)
-                .values(*user_assignee_details)
-                .annotate(count=Count("id"))
-                .order_by("-count")[:5]
-            )
-
-            pending_issue_user = (
-                base_issues.filter(completed_at__isnull=True)
-                .values(*user_assignee_details)
-                .annotate(count=Count("id"))
-                .order_by("-count")
-            )
-
-            open_estimate_sum = open_issues_queryset.aggregate(
-                sum=Sum("estimate_point")
-            )["sum"]
-            total_estimate_sum = base_issues.aggregate(sum=Sum("estimate_point"))["sum"]
->>>>>>> 1fc5d2bd
 
         issue_completed_month_wise = (
-            queryset.filter(completed_at__isnull=False)
+            base_issues.filter(completed_at__isnull=False)
             .annotate(month=ExtractMonth("completed_at"))
             .values("month")
             .annotate(count=Count("*"))
             .order_by("month")
         )
+
+        user_details = [
+            "created_by__first_name",
+            "created_by__last_name",
+            "created_by__avatar",
+            "created_by__display_name",
+            "created_by__id",
+        ]
+
         most_issue_created_user = (
-            queryset.exclude(created_by=None)
-            .values("created_by__first_name", "created_by__last_name", "created_by__avatar", "created_by__display_name", "created_by__id")
+            base_issues.exclude(created_by=None)
+            .values(*user_details)
+            .annotate(count=Count("id"))
+            .order_by("-count")[:5]
+        )
+
+        user_assignee_details = [
+            "assignees__first_name",
+            "assignees__last_name",
+            "assignees__avatar",
+            "assignees__display_name",
+            "assignees__id",
+        ]
+
+        most_issue_closed_user = (
+            base_issues.filter(completed_at__isnull=False)
+            .exclude(assignees=None)
+            .values(*user_assignee_details)
+            .annotate(count=Count("id"))
+            .order_by("-count")[:5]
+        )
+
+        pending_issue_user = (
+            base_issues.filter(completed_at__isnull=True)
+            .values(*user_assignee_details)
             .annotate(count=Count("id"))
             .order_by("-count")
-        )[:5]
-
-        most_issue_closed_user = (
-            queryset.filter(completed_at__isnull=False, assignees__isnull=False)
-            .values("assignees__first_name", "assignees__last_name", "assignees__avatar", "assignees__display_name", "assignees__id")
-            .annotate(count=Count("id"))
-            .order_by("-count")
-        )[:5]
-
-        pending_issue_user = (
-            queryset.filter(completed_at__isnull=True)
-            .values("assignees__first_name", "assignees__last_name", "assignees__avatar", "assignees__display_name", "assignees__id")
-            .annotate(count=Count("id"))
-            .order_by("-count")
-        )
-
-<<<<<<< HEAD
-        open_estimate_sum = (
-            queryset.filter(
-                state__group__in=["backlog", "unstarted", "started"]
-            ).aggregate(open_estimate_sum=Sum("estimate_point"))
-        )["open_estimate_sum"]
-        print(open_estimate_sum)
-        
-        total_estimate_sum = queryset.aggregate(
-            total_estimate_sum=Sum("estimate_point")
-        )["total_estimate_sum"]
+        )
+
+        open_estimate_sum = open_issues_queryset.aggregate(sum=Sum("estimate_point"))[
+            "sum"
+        ]
+        total_estimate_sum = base_issues.aggregate(sum=Sum("estimate_point"))["sum"]
 
         return Response(
             {
@@ -552,12 +381,4 @@
                 "total_estimate_sum": total_estimate_sum,
             },
             status=status.HTTP_200_OK,
-        )
-=======
-        except Exception as e:
-            capture_exception(e)
-            return Response(
-                {"error": "Something went wrong. Please try again later."},
-                status=status.HTTP_400_BAD_REQUEST,
-            )
->>>>>>> 1fc5d2bd
+        )