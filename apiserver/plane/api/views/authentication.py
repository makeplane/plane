# Python imports
import uuid
import random
import string
import json
import requests

# Django imports
from django.utils import timezone
from django.core.exceptions import ValidationError
from django.core.validators import validate_email
from django.conf import settings
from django.contrib.auth.hashers import make_password

# Third party imports
from rest_framework.response import Response
from rest_framework.permissions import AllowAny
from rest_framework import status
from rest_framework_simplejwt.tokens import RefreshToken

from sentry_sdk import capture_exception, capture_message

# Module imports
from . import BaseAPIView
from plane.db.models import User
from plane.api.serializers import UserSerializer
from plane.settings.redis import redis_instance
from plane.bgtasks.magic_link_code_task import magic_link


def get_tokens_for_user(user):
    refresh = RefreshToken.for_user(user)
    return (
        str(refresh.access_token),
        str(refresh),
    )


class SignUpEndpoint(BaseAPIView):
    permission_classes = (AllowAny,)

    def post(self, request):
        if not settings.ENABLE_SIGNUP:
            return Response(
                {
                    "error": "New account creation is disabled. Please contact your site administrator"
                },
                status=status.HTTP_400_BAD_REQUEST,
            )

        email = request.data.get("email", False)
        password = request.data.get("password", False)

        ## Raise exception if any of the above are missing
        if not email or not password:
            return Response(
                {"error": "Both email and password are required"},
                status=status.HTTP_400_BAD_REQUEST,
            )

<<<<<<< HEAD
        email = email.strip().lower()

        try:
            validate_email(email)
        except ValidationError as e:
            return Response(
                {"error": "Please provide a valid email address."},
                status=status.HTTP_400_BAD_REQUEST,
            )

        # Check if the user already exists
        if User.objects.filter(email=email).exists():
            return Response(
                {"error": "User with this email already exists"},
                status=status.HTTP_400_BAD_REQUEST,
            )
=======
            access_token, refresh_token = get_tokens_for_user(user)

            data = {
                "access_token": access_token,
                "refresh_token": refresh_token,
            }
>>>>>>> 1fc5d2bd

        user = User.objects.create(email=email, username=uuid.uuid4().hex)
        user.set_password(password)

        # settings last actives for the user
        user.last_active = timezone.now()
        user.last_login_time = timezone.now()
        user.last_login_ip = request.META.get("REMOTE_ADDR")
        user.last_login_uagent = request.META.get("HTTP_USER_AGENT")
        user.token_updated_at = timezone.now()
        user.save()

        serialized_user = UserSerializer(user).data

        access_token, refresh_token = get_tokens_for_user(user)

        data = {
            "access_token": access_token,
            "refresh_token": refresh_token,
            "user": serialized_user,
        }

        # Send Analytics
        if settings.ANALYTICS_BASE_API:
            _ = requests.post(
                settings.ANALYTICS_BASE_API,
                headers={
                    "Content-Type": "application/json",
                    "X-Auth-Token": settings.ANALYTICS_SECRET_KEY,
                },
                json={
                    "event_id": uuid.uuid4().hex,
                    "event_data": {
                        "medium": "email",
                    },
                    "user": {"email": email, "id": str(user.id)},
                    "device_ctx": {
                        "ip": request.META.get("REMOTE_ADDR"),
                        "user_agent": request.META.get("HTTP_USER_AGENT"),
                    },
                    "event_type": "SIGN_UP",
                },
            )

        return Response(data, status=status.HTTP_200_OK)



class SignInEndpoint(BaseAPIView):
    permission_classes = (AllowAny,)

    def post(self, request):
        email = request.data.get("email", False)
        password = request.data.get("password", False)

        ## Raise exception if any of the above are missing
        if not email or not password:
            return Response(
                {"error": "Both email and password are required"},
                status=status.HTTP_400_BAD_REQUEST,
            )

        email = email.strip().lower()

        try:
            validate_email(email)
        except ValidationError as e:
            return Response(
                {"error": "Please provide a valid email address."},
                status=status.HTTP_400_BAD_REQUEST,
            )

        user = User.objects.filter(email=email).first()

<<<<<<< HEAD
        if user is None:
            return Response(
                {
                    "error": "Sorry, we could not find a user with the provided credentials. Please try again."
                },
                status=status.HTTP_403_FORBIDDEN,
            )

        # Sign up Process
        if not user.check_password(password):
            return Response(
                {
                    "error": "Sorry, we could not find a user with the provided credentials. Please try again."
                },
                status=status.HTTP_403_FORBIDDEN,
            )
        if not user.is_active:
            return Response(
                {
                    "error": "Your account has been deactivated. Please contact your site administrator."
                },
                status=status.HTTP_403_FORBIDDEN,
            )
=======
            # settings last active for the user
            user.last_active = timezone.now()
            user.last_login_time = timezone.now()
            user.last_login_ip = request.META.get("REMOTE_ADDR")
            user.last_login_uagent = request.META.get("HTTP_USER_AGENT")
            user.token_updated_at = timezone.now()
            user.save()
>>>>>>> 1fc5d2bd

        serialized_user = UserSerializer(user).data

        # settings last active for the user
        user.last_active = timezone.now()
        user.last_login_time = timezone.now()
        user.last_login_ip = request.META.get("REMOTE_ADDR")
        user.last_login_uagent = request.META.get("HTTP_USER_AGENT")
        user.token_updated_at = timezone.now()
        user.save()

        access_token, refresh_token = get_tokens_for_user(user)
        # Send Analytics
        if settings.ANALYTICS_BASE_API:
            _ = requests.post(
                settings.ANALYTICS_BASE_API,
                headers={
                    "Content-Type": "application/json",
                    "X-Auth-Token": settings.ANALYTICS_SECRET_KEY,
                },
                json={
                    "event_id": uuid.uuid4().hex,
                    "event_data": {
                        "medium": "email",
                    },
                    "user": {"email": email, "id": str(user.id)},
                    "device_ctx": {
                        "ip": request.META.get("REMOTE_ADDR"),
                        "user_agent": request.META.get("HTTP_USER_AGENT"),
                    },
<<<<<<< HEAD
                    "event_type": "SIGN_IN",
=======
                )
            data = {
                "access_token": access_token,
                "refresh_token": refresh_token,
            }

            return Response(data, status=status.HTTP_200_OK)

        except Exception as e:
            capture_exception(e)
            return Response(
                {
                    "error": "Something went wrong. Please try again later or contact the support team."
>>>>>>> 1fc5d2bd
                },
            )
        data = {
            "access_token": access_token,
            "refresh_token": refresh_token,
            "user": serialized_user,
        }

        return Response(data, status=status.HTTP_200_OK)


class SignOutEndpoint(BaseAPIView):
    def post(self, request):
            refresh_token = request.data.get("refresh_token", False)

            if not refresh_token:
                capture_message("No refresh token provided")
                return Response(
                    {
                        "error": "Something went wrong. Please try again later or contact the support team."
                    },
                    status=status.HTTP_400_BAD_REQUEST,
                )

            user = User.objects.get(pk=request.user.id)

            user.last_logout_time = timezone.now()
            user.last_logout_ip = request.META.get("REMOTE_ADDR")

            user.save()

            token = RefreshToken(refresh_token)
            token.blacklist()
            return Response({"message": "success"}, status=status.HTTP_200_OK)


class MagicSignInGenerateEndpoint(BaseAPIView):
    permission_classes = [
        AllowAny,
    ]

    def post(self, request):
        email = request.data.get("email", False)

        if not email:
            return Response(
                {"error": "Please provide a valid email address"},
                status=status.HTTP_400_BAD_REQUEST,
            )

        # Clean up
        email = email.strip().lower()
        validate_email(email)

        ## Generate a random token
        token = (
            "".join(random.choices(string.ascii_lowercase + string.digits, k=4))
            + "-"
            + "".join(random.choices(string.ascii_lowercase + string.digits, k=4))
            + "-"
            + "".join(random.choices(string.ascii_lowercase + string.digits, k=4))
        )

        ri = redis_instance()

        key = "magic_" + str(email)

        # Check if the key already exists in python
        if ri.exists(key):
            data = json.loads(ri.get(key))

            current_attempt = data["current_attempt"] + 1

            if data["current_attempt"] > 2:
                return Response(
                    {"error": "Max attempts exhausted. Please try again later."},
                    status=status.HTTP_400_BAD_REQUEST,
                )

            value = {
                "current_attempt": current_attempt,
                "email": email,
                "token": token,
            }
            expiry = 600

            ri.set(key, json.dumps(value), ex=expiry)

        else:
            value = {"current_attempt": 0, "email": email, "token": token}
            expiry = 600

            ri.set(key, json.dumps(value), ex=expiry)

        current_site = settings.WEB_URL
        magic_link.delay(email, key, token, current_site)

        return Response({"key": key}, status=status.HTTP_200_OK)


class MagicSignInEndpoint(BaseAPIView):
    permission_classes = [
        AllowAny,
    ]

    def post(self, request):
            user_token = request.data.get("token", "").strip()
            key = request.data.get("key", False).strip().lower()

            if not key or user_token == "":
                return Response(
                    {"error": "User token and key are required"},
                    status=status.HTTP_400_BAD_REQUEST,
                )

            ri = redis_instance()

            if ri.exists(key):
                data = json.loads(ri.get(key))

                token = data["token"]
                email = data["email"]

                if str(token) == str(user_token):
                    if User.objects.filter(email=email).exists():
                        user = User.objects.get(email=email)
                        # Send event to Jitsu for tracking
                        if settings.ANALYTICS_BASE_API:
                            _ = requests.post(
                                settings.ANALYTICS_BASE_API,
                                headers={
                                    "Content-Type": "application/json",
                                    "X-Auth-Token": settings.ANALYTICS_SECRET_KEY,
                                },
                                json={
                                    "event_id": uuid.uuid4().hex,
                                    "event_data": {
                                        "medium": "code",
                                    },
                                    "user": {"email": email, "id": str(user.id)},
                                    "device_ctx": {
                                        "ip": request.META.get("REMOTE_ADDR"),
                                        "user_agent": request.META.get(
                                            "HTTP_USER_AGENT"
                                        ),
                                    },
                                    "event_type": "SIGN_IN",
                                },
                            )
                    else:
                        user = User.objects.create(
                            email=email,
                            username=uuid.uuid4().hex,
                            password=make_password(uuid.uuid4().hex),
                            is_password_autoset=True,
                        )
                        # Send event to Jitsu for tracking
                        if settings.ANALYTICS_BASE_API:
                            _ = requests.post(
                                settings.ANALYTICS_BASE_API,
                                headers={
                                    "Content-Type": "application/json",
                                    "X-Auth-Token": settings.ANALYTICS_SECRET_KEY,
                                },
                                json={
                                    "event_id": uuid.uuid4().hex,
                                    "event_data": {
                                        "medium": "code",
                                    },
                                    "user": {"email": email, "id": str(user.id)},
                                    "device_ctx": {
                                        "ip": request.META.get("REMOTE_ADDR"),
                                        "user_agent": request.META.get(
                                            "HTTP_USER_AGENT"
                                        ),
                                    },
                                    "event_type": "SIGN_UP",
                                },
                            )

                    user.last_active = timezone.now()
                    user.last_login_time = timezone.now()
                    user.last_login_ip = request.META.get("REMOTE_ADDR")
                    user.last_login_uagent = request.META.get("HTTP_USER_AGENT")
                    user.token_updated_at = timezone.now()
                    user.save()

                    access_token, refresh_token = get_tokens_for_user(user)
                    data = {
                        "access_token": access_token,
                        "refresh_token": refresh_token,
                    }

                    return Response(data, status=status.HTTP_200_OK)

                else:
                    return Response(
                        {"error": "Your login code was incorrect. Please try again."},
                        status=status.HTTP_400_BAD_REQUEST,
                    )

            else:
                return Response(
                    {"error": "The magic code/link has expired please try again"},
                    status=status.HTTP_400_BAD_REQUEST,
                )<|MERGE_RESOLUTION|>--- conflicted
+++ resolved
@@ -58,7 +58,6 @@
                 status=status.HTTP_400_BAD_REQUEST,
             )
 
-<<<<<<< HEAD
         email = email.strip().lower()
 
         try:
@@ -75,14 +74,6 @@
                 {"error": "User with this email already exists"},
                 status=status.HTTP_400_BAD_REQUEST,
             )
-=======
-            access_token, refresh_token = get_tokens_for_user(user)
-
-            data = {
-                "access_token": access_token,
-                "refresh_token": refresh_token,
-            }
->>>>>>> 1fc5d2bd
 
         user = User.objects.create(email=email, username=uuid.uuid4().hex)
         user.set_password(password)
@@ -95,14 +86,11 @@
         user.token_updated_at = timezone.now()
         user.save()
 
-        serialized_user = UserSerializer(user).data
-
         access_token, refresh_token = get_tokens_for_user(user)
 
         data = {
             "access_token": access_token,
             "refresh_token": refresh_token,
-            "user": serialized_user,
         }
 
         # Send Analytics
@@ -130,7 +118,6 @@
         return Response(data, status=status.HTTP_200_OK)
 
 
-
 class SignInEndpoint(BaseAPIView):
     permission_classes = (AllowAny,)
 
@@ -157,7 +144,6 @@
 
         user = User.objects.filter(email=email).first()
 
-<<<<<<< HEAD
         if user is None:
             return Response(
                 {
@@ -181,17 +167,6 @@
                 },
                 status=status.HTTP_403_FORBIDDEN,
             )
-=======
-            # settings last active for the user
-            user.last_active = timezone.now()
-            user.last_login_time = timezone.now()
-            user.last_login_ip = request.META.get("REMOTE_ADDR")
-            user.last_login_uagent = request.META.get("HTTP_USER_AGENT")
-            user.token_updated_at = timezone.now()
-            user.save()
->>>>>>> 1fc5d2bd
-
-        serialized_user = UserSerializer(user).data
 
         # settings last active for the user
         user.last_active = timezone.now()
@@ -220,29 +195,12 @@
                         "ip": request.META.get("REMOTE_ADDR"),
                         "user_agent": request.META.get("HTTP_USER_AGENT"),
                     },
-<<<<<<< HEAD
                     "event_type": "SIGN_IN",
-=======
-                )
-            data = {
-                "access_token": access_token,
-                "refresh_token": refresh_token,
-            }
-
-            return Response(data, status=status.HTTP_200_OK)
-
-        except Exception as e:
-            capture_exception(e)
-            return Response(
-                {
-                    "error": "Something went wrong. Please try again later or contact the support team."
->>>>>>> 1fc5d2bd
                 },
             )
         data = {
             "access_token": access_token,
             "refresh_token": refresh_token,
-            "user": serialized_user,
         }
 
         return Response(data, status=status.HTTP_200_OK)
@@ -250,27 +208,27 @@
 
 class SignOutEndpoint(BaseAPIView):
     def post(self, request):
-            refresh_token = request.data.get("refresh_token", False)
-
-            if not refresh_token:
-                capture_message("No refresh token provided")
-                return Response(
-                    {
-                        "error": "Something went wrong. Please try again later or contact the support team."
-                    },
-                    status=status.HTTP_400_BAD_REQUEST,
-                )
-
-            user = User.objects.get(pk=request.user.id)
-
-            user.last_logout_time = timezone.now()
-            user.last_logout_ip = request.META.get("REMOTE_ADDR")
-
-            user.save()
-
-            token = RefreshToken(refresh_token)
-            token.blacklist()
-            return Response({"message": "success"}, status=status.HTTP_200_OK)
+        refresh_token = request.data.get("refresh_token", False)
+
+        if not refresh_token:
+            capture_message("No refresh token provided")
+            return Response(
+                {
+                    "error": "Something went wrong. Please try again later or contact the support team."
+                },
+                status=status.HTTP_400_BAD_REQUEST,
+            )
+
+        user = User.objects.get(pk=request.user.id)
+
+        user.last_logout_time = timezone.now()
+        user.last_logout_ip = request.META.get("REMOTE_ADDR")
+
+        user.save()
+
+        token = RefreshToken(refresh_token)
+        token.blacklist()
+        return Response({"message": "success"}, status=status.HTTP_200_OK)
 
 
 class MagicSignInGenerateEndpoint(BaseAPIView):
@@ -343,103 +301,99 @@
     ]
 
     def post(self, request):
-            user_token = request.data.get("token", "").strip()
-            key = request.data.get("key", False).strip().lower()
-
-            if not key or user_token == "":
+        user_token = request.data.get("token", "").strip()
+        key = request.data.get("key", False).strip().lower()
+
+        if not key or user_token == "":
+            return Response(
+                {"error": "User token and key are required"},
+                status=status.HTTP_400_BAD_REQUEST,
+            )
+
+        ri = redis_instance()
+
+        if ri.exists(key):
+            data = json.loads(ri.get(key))
+
+            token = data["token"]
+            email = data["email"]
+
+            if str(token) == str(user_token):
+                if User.objects.filter(email=email).exists():
+                    user = User.objects.get(email=email)
+                    # Send event to Jitsu for tracking
+                    if settings.ANALYTICS_BASE_API:
+                        _ = requests.post(
+                            settings.ANALYTICS_BASE_API,
+                            headers={
+                                "Content-Type": "application/json",
+                                "X-Auth-Token": settings.ANALYTICS_SECRET_KEY,
+                            },
+                            json={
+                                "event_id": uuid.uuid4().hex,
+                                "event_data": {
+                                    "medium": "code",
+                                },
+                                "user": {"email": email, "id": str(user.id)},
+                                "device_ctx": {
+                                    "ip": request.META.get("REMOTE_ADDR"),
+                                    "user_agent": request.META.get("HTTP_USER_AGENT"),
+                                },
+                                "event_type": "SIGN_IN",
+                            },
+                        )
+                else:
+                    user = User.objects.create(
+                        email=email,
+                        username=uuid.uuid4().hex,
+                        password=make_password(uuid.uuid4().hex),
+                        is_password_autoset=True,
+                    )
+                    # Send event to Jitsu for tracking
+                    if settings.ANALYTICS_BASE_API:
+                        _ = requests.post(
+                            settings.ANALYTICS_BASE_API,
+                            headers={
+                                "Content-Type": "application/json",
+                                "X-Auth-Token": settings.ANALYTICS_SECRET_KEY,
+                            },
+                            json={
+                                "event_id": uuid.uuid4().hex,
+                                "event_data": {
+                                    "medium": "code",
+                                },
+                                "user": {"email": email, "id": str(user.id)},
+                                "device_ctx": {
+                                    "ip": request.META.get("REMOTE_ADDR"),
+                                    "user_agent": request.META.get("HTTP_USER_AGENT"),
+                                },
+                                "event_type": "SIGN_UP",
+                            },
+                        )
+
+                user.last_active = timezone.now()
+                user.last_login_time = timezone.now()
+                user.last_login_ip = request.META.get("REMOTE_ADDR")
+                user.last_login_uagent = request.META.get("HTTP_USER_AGENT")
+                user.token_updated_at = timezone.now()
+                user.save()
+
+                access_token, refresh_token = get_tokens_for_user(user)
+                data = {
+                    "access_token": access_token,
+                    "refresh_token": refresh_token,
+                }
+
+                return Response(data, status=status.HTTP_200_OK)
+
+            else:
                 return Response(
-                    {"error": "User token and key are required"},
+                    {"error": "Your login code was incorrect. Please try again."},
                     status=status.HTTP_400_BAD_REQUEST,
                 )
 
-            ri = redis_instance()
-
-            if ri.exists(key):
-                data = json.loads(ri.get(key))
-
-                token = data["token"]
-                email = data["email"]
-
-                if str(token) == str(user_token):
-                    if User.objects.filter(email=email).exists():
-                        user = User.objects.get(email=email)
-                        # Send event to Jitsu for tracking
-                        if settings.ANALYTICS_BASE_API:
-                            _ = requests.post(
-                                settings.ANALYTICS_BASE_API,
-                                headers={
-                                    "Content-Type": "application/json",
-                                    "X-Auth-Token": settings.ANALYTICS_SECRET_KEY,
-                                },
-                                json={
-                                    "event_id": uuid.uuid4().hex,
-                                    "event_data": {
-                                        "medium": "code",
-                                    },
-                                    "user": {"email": email, "id": str(user.id)},
-                                    "device_ctx": {
-                                        "ip": request.META.get("REMOTE_ADDR"),
-                                        "user_agent": request.META.get(
-                                            "HTTP_USER_AGENT"
-                                        ),
-                                    },
-                                    "event_type": "SIGN_IN",
-                                },
-                            )
-                    else:
-                        user = User.objects.create(
-                            email=email,
-                            username=uuid.uuid4().hex,
-                            password=make_password(uuid.uuid4().hex),
-                            is_password_autoset=True,
-                        )
-                        # Send event to Jitsu for tracking
-                        if settings.ANALYTICS_BASE_API:
-                            _ = requests.post(
-                                settings.ANALYTICS_BASE_API,
-                                headers={
-                                    "Content-Type": "application/json",
-                                    "X-Auth-Token": settings.ANALYTICS_SECRET_KEY,
-                                },
-                                json={
-                                    "event_id": uuid.uuid4().hex,
-                                    "event_data": {
-                                        "medium": "code",
-                                    },
-                                    "user": {"email": email, "id": str(user.id)},
-                                    "device_ctx": {
-                                        "ip": request.META.get("REMOTE_ADDR"),
-                                        "user_agent": request.META.get(
-                                            "HTTP_USER_AGENT"
-                                        ),
-                                    },
-                                    "event_type": "SIGN_UP",
-                                },
-                            )
-
-                    user.last_active = timezone.now()
-                    user.last_login_time = timezone.now()
-                    user.last_login_ip = request.META.get("REMOTE_ADDR")
-                    user.last_login_uagent = request.META.get("HTTP_USER_AGENT")
-                    user.token_updated_at = timezone.now()
-                    user.save()
-
-                    access_token, refresh_token = get_tokens_for_user(user)
-                    data = {
-                        "access_token": access_token,
-                        "refresh_token": refresh_token,
-                    }
-
-                    return Response(data, status=status.HTTP_200_OK)
-
-                else:
-                    return Response(
-                        {"error": "Your login code was incorrect. Please try again."},
-                        status=status.HTTP_400_BAD_REQUEST,
-                    )
-
-            else:
-                return Response(
-                    {"error": "The magic code/link has expired please try again"},
-                    status=status.HTTP_400_BAD_REQUEST,
-                )+        else:
+            return Response(
+                {"error": "The magic code/link has expired please try again"},
+                status=status.HTTP_400_BAD_REQUEST,
+            )