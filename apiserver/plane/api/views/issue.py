# Python imports
import json
import random
from itertools import chain

# Django imports
from django.db.models import (
    Prefetch,
    OuterRef,
    Func,
    F,
    Q,
    Count,
    Case,
    Value,
    CharField,
    When,
    Exists,
    Max,
)
from django.core.serializers.json import DjangoJSONEncoder
from django.utils.decorators import method_decorator
from django.views.decorators.gzip import gzip_page
from django.db.models.functions import Coalesce
from django.conf import settings
from django.db import IntegrityError

# Third Party imports
from rest_framework.response import Response
from rest_framework import status
from rest_framework.parsers import MultiPartParser, FormParser
from rest_framework.permissions import AllowAny
from sentry_sdk import capture_exception

# Module imports
from . import BaseViewSet, BaseAPIView
from plane.api.serializers import (
    IssueCreateSerializer,
    IssueActivitySerializer,
    IssueCommentSerializer,
    IssuePropertySerializer,
    LabelSerializer,
    IssueSerializer,
    LabelSerializer,
    IssueFlatSerializer,
    IssueLinkSerializer,
    IssueLiteSerializer,
    IssueAttachmentSerializer,
    IssueSubscriberSerializer,
    ProjectMemberLiteSerializer,
    IssueReactionSerializer,
    CommentReactionSerializer,
    IssueVoteSerializer,
<<<<<<< HEAD
    IssueRelationSerializer,
=======
    IssuePublicSerializer,
>>>>>>> 320608ea
)
from plane.api.permissions import (
    WorkspaceEntityPermission,
    ProjectEntityPermission,
    WorkSpaceAdminPermission,
    ProjectMemberPermission,
    ProjectLitePermission,
)
from plane.db.models import (
    Project,
    Issue,
    IssueActivity,
    IssueComment,
    IssueProperty,
    Label,
    IssueLink,
    IssueAttachment,
    State,
    IssueSubscriber,
    ProjectMember,
    IssueReaction,
    CommentReaction,
    ProjectDeployBoard,
    IssueVote,
<<<<<<< HEAD
    IssueRelation,
=======
    ProjectPublicMember,
>>>>>>> 320608ea
)
from plane.bgtasks.issue_activites_task import issue_activity
from plane.utils.grouper import group_results
from plane.utils.issue_filters import issue_filters
from plane.bgtasks.export_task import issue_export_task


class IssueViewSet(BaseViewSet):
    def get_serializer_class(self):
        return (
            IssueCreateSerializer
            if self.action in ["create", "update", "partial_update"]
            else IssueSerializer
        )

    model = Issue
    permission_classes = [
        ProjectEntityPermission,
    ]

    search_fields = [
        "name",
    ]

    filterset_fields = [
        "state__name",
        "assignees__id",
        "workspace__id",
    ]

    def perform_create(self, serializer):
        serializer.save(project_id=self.kwargs.get("project_id"))

    def perform_update(self, serializer):
        requested_data = json.dumps(self.request.data, cls=DjangoJSONEncoder)
        current_instance = (
            self.get_queryset().filter(pk=self.kwargs.get("pk", None)).first()
        )
        if current_instance is not None:
            issue_activity.delay(
                type="issue.activity.updated",
                requested_data=requested_data,
                actor_id=str(self.request.user.id),
                issue_id=str(self.kwargs.get("pk", None)),
                project_id=str(self.kwargs.get("project_id", None)),
                current_instance=json.dumps(
                    IssueSerializer(current_instance).data, cls=DjangoJSONEncoder
                ),
            )

        return super().perform_update(serializer)

    def perform_destroy(self, instance):
        current_instance = (
            self.get_queryset().filter(pk=self.kwargs.get("pk", None)).first()
        )
        if current_instance is not None:
            issue_activity.delay(
                type="issue.activity.deleted",
                requested_data=json.dumps(
                    {"issue_id": str(self.kwargs.get("pk", None))}
                ),
                actor_id=str(self.request.user.id),
                issue_id=str(self.kwargs.get("pk", None)),
                project_id=str(self.kwargs.get("project_id", None)),
                current_instance=json.dumps(
                    IssueSerializer(current_instance).data, cls=DjangoJSONEncoder
                ),
            )
        return super().perform_destroy(instance)

    def get_queryset(self):
        return (
            Issue.issue_objects.annotate(
                sub_issues_count=Issue.issue_objects.filter(parent=OuterRef("id"))
                .order_by()
                .annotate(count=Func(F("id"), function="Count"))
                .values("count")
            )
            .filter(project_id=self.kwargs.get("project_id"))
            .filter(workspace__slug=self.kwargs.get("slug"))
            .select_related("project")
            .select_related("workspace")
            .select_related("state")
            .select_related("parent")
            .prefetch_related("assignees")
            .prefetch_related("labels")
            .prefetch_related(
                Prefetch(
                    "issue_reactions",
                    queryset=IssueReaction.objects.select_related("actor"),
                )
            )
        )

    @method_decorator(gzip_page)
    def list(self, request, slug, project_id):
        try:
            filters = issue_filters(request.query_params, "GET")

            # Custom ordering for priority and state
            priority_order = ["urgent", "high", "medium", "low", None]
            state_order = ["backlog", "unstarted", "started", "completed", "cancelled"]

            order_by_param = request.GET.get("order_by", "-created_at")

            issue_queryset = (
                self.get_queryset()
                .filter(**filters)
                .annotate(cycle_id=F("issue_cycle__cycle_id"))
                .annotate(module_id=F("issue_module__module_id"))
                .annotate(
                    link_count=IssueLink.objects.filter(issue=OuterRef("id"))
                    .order_by()
                    .annotate(count=Func(F("id"), function="Count"))
                    .values("count")
                )
                .annotate(
                    attachment_count=IssueAttachment.objects.filter(
                        issue=OuterRef("id")
                    )
                    .order_by()
                    .annotate(count=Func(F("id"), function="Count"))
                    .values("count")
                )
            )

            # Priority Ordering
            if order_by_param == "priority" or order_by_param == "-priority":
                priority_order = (
                    priority_order
                    if order_by_param == "priority"
                    else priority_order[::-1]
                )
                issue_queryset = issue_queryset.annotate(
                    priority_order=Case(
                        *[
                            When(priority=p, then=Value(i))
                            for i, p in enumerate(priority_order)
                        ],
                        output_field=CharField(),
                    )
                ).order_by("priority_order")

            # State Ordering
            elif order_by_param in [
                "state__name",
                "state__group",
                "-state__name",
                "-state__group",
            ]:
                state_order = (
                    state_order
                    if order_by_param in ["state__name", "state__group"]
                    else state_order[::-1]
                )
                issue_queryset = issue_queryset.annotate(
                    state_order=Case(
                        *[
                            When(state__group=state_group, then=Value(i))
                            for i, state_group in enumerate(state_order)
                        ],
                        default=Value(len(state_order)),
                        output_field=CharField(),
                    )
                ).order_by("state_order")
            # assignee and label ordering
            elif order_by_param in [
                "labels__name",
                "-labels__name",
                "assignees__first_name",
                "-assignees__first_name",
            ]:
                issue_queryset = issue_queryset.annotate(
                    max_values=Max(
                        order_by_param[1::]
                        if order_by_param.startswith("-")
                        else order_by_param
                    )
                ).order_by(
                    "-max_values" if order_by_param.startswith("-") else "max_values"
                )
            else:
                issue_queryset = issue_queryset.order_by(order_by_param)

            issues = IssueLiteSerializer(issue_queryset, many=True).data

            ## Grouping the results
            group_by = request.GET.get("group_by", False)
            if group_by:
                return Response(
                    group_results(issues, group_by), status=status.HTTP_200_OK
                )

            return Response(issues, status=status.HTTP_200_OK)

        except Exception as e:
            capture_exception(e)
            return Response(
                {"error": "Something went wrong please try again later"},
                status=status.HTTP_400_BAD_REQUEST,
            )

    def create(self, request, slug, project_id):
        try:
            project = Project.objects.get(pk=project_id)

            serializer = IssueCreateSerializer(
                data=request.data,
                context={
                    "project_id": project_id,
                    "workspace_id": project.workspace_id,
                    "default_assignee_id": project.default_assignee_id,
                },
            )

            if serializer.is_valid():
                serializer.save()

                # Track the issue
                issue_activity.delay(
                    type="issue.activity.created",
                    requested_data=json.dumps(self.request.data, cls=DjangoJSONEncoder),
                    actor_id=str(request.user.id),
                    issue_id=str(serializer.data.get("id", None)),
                    project_id=str(project_id),
                    current_instance=None,
                )
                return Response(serializer.data, status=status.HTTP_201_CREATED)
            return Response(serializer.errors, status=status.HTTP_400_BAD_REQUEST)

        except Project.DoesNotExist:
            return Response(
                {"error": "Project was not found"}, status=status.HTTP_404_NOT_FOUND
            )

    def retrieve(self, request, slug, project_id, pk=None):
        try:
            issue = Issue.issue_objects.get(
                workspace__slug=slug, project_id=project_id, pk=pk
            )
            return Response(IssueSerializer(issue).data, status=status.HTTP_200_OK)
        except Issue.DoesNotExist:
            return Response(
                {"error": "Issue Does not exist"}, status=status.HTTP_404_NOT_FOUND
            )


class UserWorkSpaceIssues(BaseAPIView):
    @method_decorator(gzip_page)
    def get(self, request, slug):
        try:
            filters = issue_filters(request.query_params, "GET")
            # Custom ordering for priority and state
            priority_order = ["urgent", "high", "medium", "low", None]
            state_order = ["backlog", "unstarted", "started", "completed", "cancelled"]

            order_by_param = request.GET.get("order_by", "-created_at")

            issue_queryset = (
                Issue.issue_objects.filter(
                    (Q(assignees__in=[request.user]) | Q(created_by=request.user)),
                    workspace__slug=slug,
                )
                .annotate(
                    sub_issues_count=Issue.issue_objects.filter(parent=OuterRef("id"))
                    .order_by()
                    .annotate(count=Func(F("id"), function="Count"))
                    .values("count")
                )
                .select_related("project")
                .select_related("workspace")
                .select_related("state")
                .select_related("parent")
                .prefetch_related("assignees")
                .prefetch_related("labels")
                .order_by(order_by_param)
                .annotate(
                    link_count=IssueLink.objects.filter(issue=OuterRef("id"))
                    .order_by()
                    .annotate(count=Func(F("id"), function="Count"))
                    .values("count")
                )
                .annotate(
                    attachment_count=IssueAttachment.objects.filter(
                        issue=OuterRef("id")
                    )
                    .order_by()
                    .annotate(count=Func(F("id"), function="Count"))
                    .values("count")
                )
                .prefetch_related(
                    Prefetch(
                        "issue_reactions",
                        queryset=IssueReaction.objects.select_related("actor"),
                    )
                )
                .filter(**filters)
            ).distinct()

            # Priority Ordering
            if order_by_param == "priority" or order_by_param == "-priority":
                priority_order = (
                    priority_order
                    if order_by_param == "priority"
                    else priority_order[::-1]
                )
                issue_queryset = issue_queryset.annotate(
                    priority_order=Case(
                        *[
                            When(priority=p, then=Value(i))
                            for i, p in enumerate(priority_order)
                        ],
                        output_field=CharField(),
                    )
                ).order_by("priority_order")

            # State Ordering
            elif order_by_param in [
                "state__name",
                "state__group",
                "-state__name",
                "-state__group",
            ]:
                state_order = (
                    state_order
                    if order_by_param in ["state__name", "state__group"]
                    else state_order[::-1]
                )
                issue_queryset = issue_queryset.annotate(
                    state_order=Case(
                        *[
                            When(state__group=state_group, then=Value(i))
                            for i, state_group in enumerate(state_order)
                        ],
                        default=Value(len(state_order)),
                        output_field=CharField(),
                    )
                ).order_by("state_order")
            # assignee and label ordering
            elif order_by_param in [
                "labels__name",
                "-labels__name",
                "assignees__first_name",
                "-assignees__first_name",
            ]:
                issue_queryset = issue_queryset.annotate(
                    max_values=Max(
                        order_by_param[1::]
                        if order_by_param.startswith("-")
                        else order_by_param
                    )
                ).order_by(
                    "-max_values" if order_by_param.startswith("-") else "max_values"
                )
            else:
                issue_queryset = issue_queryset.order_by(order_by_param)

            issues = IssueLiteSerializer(issue_queryset, many=True).data

            ## Grouping the results
            group_by = request.GET.get("group_by", False)
            if group_by:
                return Response(
                    group_results(issues, group_by), status=status.HTTP_200_OK
                )

            return Response(issues, status=status.HTTP_200_OK)
        except Exception as e:
            capture_exception(e)
            return Response(
                {"error": "Something went wrong please try again later"},
                status=status.HTTP_400_BAD_REQUEST,
            )


class WorkSpaceIssuesEndpoint(BaseAPIView):
    permission_classes = [
        WorkSpaceAdminPermission,
    ]

    @method_decorator(gzip_page)
    def get(self, request, slug):
        try:
            issues = (
                Issue.issue_objects.filter(workspace__slug=slug)
                .filter(project__project_projectmember__member=self.request.user)
                .order_by("-created_at")
            )
            serializer = IssueSerializer(issues, many=True)
            return Response(serializer.data, status=status.HTTP_200_OK)
        except Exception as e:
            capture_exception(e)
            return Response(
                {"error": "Something went wrong please try again later"},
                status=status.HTTP_400_BAD_REQUEST,
            )


class IssueActivityEndpoint(BaseAPIView):
    permission_classes = [
        ProjectEntityPermission,
    ]

    @method_decorator(gzip_page)
    def get(self, request, slug, project_id, issue_id):
        try:
            issue_activities = (
                IssueActivity.objects.filter(issue_id=issue_id)
                .filter(
                    ~Q(field__in=["comment", "vote", "reaction"]),
                    project__project_projectmember__member=self.request.user,
                )
                .select_related("actor", "workspace", "issue", "project")
            ).order_by("created_at")
            issue_comments = (
                IssueComment.objects.filter(issue_id=issue_id)
                .filter(project__project_projectmember__member=self.request.user)
                .order_by("created_at")
                .select_related("actor", "issue", "project", "workspace")
                .prefetch_related(
                    Prefetch(
                        "comment_reactions",
                        queryset=CommentReaction.objects.select_related("actor"),
                    )
                )
            )
            issue_activities = IssueActivitySerializer(issue_activities, many=True).data
            issue_comments = IssueCommentSerializer(issue_comments, many=True).data

            result_list = sorted(
                chain(issue_activities, issue_comments),
                key=lambda instance: instance["created_at"],
            )

            return Response(result_list, status=status.HTTP_200_OK)
        except Exception as e:
            capture_exception(e)
            return Response(
                {"error": "Something went wrong please try again later"},
                status=status.HTTP_400_BAD_REQUEST,
            )


class IssueCommentViewSet(BaseViewSet):
    serializer_class = IssueCommentSerializer
    model = IssueComment
    permission_classes = [
        ProjectLitePermission,
    ]

    filterset_fields = [
        "issue__id",
        "workspace__id",
    ]

    def perform_create(self, serializer):
        serializer.save(
            project_id=self.kwargs.get("project_id"),
            issue_id=self.kwargs.get("issue_id"),
            actor=self.request.user if self.request.user is not None else None,
        )
        issue_activity.delay(
            type="comment.activity.created",
            requested_data=json.dumps(serializer.data, cls=DjangoJSONEncoder),
            actor_id=str(self.request.user.id),
            issue_id=str(self.kwargs.get("issue_id")),
            project_id=str(self.kwargs.get("project_id")),
            current_instance=None,
        )

    def perform_update(self, serializer):
        requested_data = json.dumps(self.request.data, cls=DjangoJSONEncoder)
        current_instance = (
            self.get_queryset().filter(pk=self.kwargs.get("pk", None)).first()
        )
        if current_instance is not None:
            issue_activity.delay(
                type="comment.activity.updated",
                requested_data=requested_data,
                actor_id=str(self.request.user.id),
                issue_id=str(self.kwargs.get("issue_id", None)),
                project_id=str(self.kwargs.get("project_id", None)),
                current_instance=json.dumps(
                    IssueCommentSerializer(current_instance).data,
                    cls=DjangoJSONEncoder,
                ),
            )

        return super().perform_update(serializer)

    def perform_destroy(self, instance):
        current_instance = (
            self.get_queryset().filter(pk=self.kwargs.get("pk", None)).first()
        )
        if current_instance is not None:
            issue_activity.delay(
                type="comment.activity.deleted",
                requested_data=json.dumps(
                    {"comment_id": str(self.kwargs.get("pk", None))}
                ),
                actor_id=str(self.request.user.id),
                issue_id=str(self.kwargs.get("issue_id", None)),
                project_id=str(self.kwargs.get("project_id", None)),
                current_instance=json.dumps(
                    IssueCommentSerializer(current_instance).data,
                    cls=DjangoJSONEncoder,
                ),
            )
        return super().perform_destroy(instance)

    def get_queryset(self):
        return self.filter_queryset(
            super()
            .get_queryset()
            .filter(workspace__slug=self.kwargs.get("slug"))
            .filter(project_id=self.kwargs.get("project_id"))
            .filter(issue_id=self.kwargs.get("issue_id"))
            .filter(project__project_projectmember__member=self.request.user)
            .select_related("project")
            .select_related("workspace")
            .select_related("issue")
            .annotate(
                is_member=Exists(
                    ProjectMember.objects.filter(
                        workspace__slug=self.kwargs.get("slug"),
                        project_id=self.kwargs.get("project_id"),
                        member_id=self.request.user.id,
                    )
                )
            )
            .distinct()
        )


class IssuePropertyViewSet(BaseViewSet):
    serializer_class = IssuePropertySerializer
    model = IssueProperty
    permission_classes = [
        ProjectEntityPermission,
    ]

    filterset_fields = []

    def perform_create(self, serializer):
        serializer.save(
            project_id=self.kwargs.get("project_id"), user=self.request.user
        )

    def get_queryset(self):
        return self.filter_queryset(
            super()
            .get_queryset()
            .filter(workspace__slug=self.kwargs.get("slug"))
            .filter(project_id=self.kwargs.get("project_id"))
            .filter(user=self.request.user)
            .filter(project__project_projectmember__member=self.request.user)
            .select_related("project")
            .select_related("workspace")
        )

    def list(self, request, slug, project_id):
        queryset = self.get_queryset()
        serializer = IssuePropertySerializer(queryset, many=True)
        return Response(
            serializer.data[0] if len(serializer.data) > 0 else [],
            status=status.HTTP_200_OK,
        )

    def create(self, request, slug, project_id):
        try:
            issue_property, created = IssueProperty.objects.get_or_create(
                user=request.user,
                project_id=project_id,
            )

            if not created:
                issue_property.properties = request.data.get("properties", {})
                issue_property.save()

                serializer = IssuePropertySerializer(issue_property)
                return Response(serializer.data, status=status.HTTP_200_OK)

            issue_property.properties = request.data.get("properties", {})
            issue_property.save()
            serializer = IssuePropertySerializer(issue_property)
            return Response(serializer.data, status=status.HTTP_201_CREATED)

        except Exception as e:
            capture_exception(e)
            return Response(
                {"error": "Something went wrong please try again later"},
                status=status.HTTP_400_BAD_REQUEST,
            )


class LabelViewSet(BaseViewSet):
    serializer_class = LabelSerializer
    model = Label
    permission_classes = [
        ProjectMemberPermission,
    ]

    def perform_create(self, serializer):
        serializer.save(
            project_id=self.kwargs.get("project_id"),
        )

    def get_queryset(self):
        return self.filter_queryset(
            super()
            .get_queryset()
            .filter(workspace__slug=self.kwargs.get("slug"))
            .filter(project_id=self.kwargs.get("project_id"))
            .filter(project__project_projectmember__member=self.request.user)
            .select_related("project")
            .select_related("workspace")
            .select_related("parent")
            .order_by("name")
            .distinct()
        )


class BulkDeleteIssuesEndpoint(BaseAPIView):
    permission_classes = [
        ProjectEntityPermission,
    ]

    def delete(self, request, slug, project_id):
        try:
            issue_ids = request.data.get("issue_ids", [])

            if not len(issue_ids):
                return Response(
                    {"error": "Issue IDs are required"},
                    status=status.HTTP_400_BAD_REQUEST,
                )

            issues = Issue.issue_objects.filter(
                workspace__slug=slug, project_id=project_id, pk__in=issue_ids
            )

            total_issues = len(issues)

            issues.delete()

            return Response(
                {"message": f"{total_issues} issues were deleted"},
                status=status.HTTP_200_OK,
            )
        except Exception as e:
            capture_exception(e)
            return Response(
                {"error": "Something went wrong please try again later"},
                status=status.HTTP_400_BAD_REQUEST,
            )


class SubIssuesEndpoint(BaseAPIView):
    permission_classes = [
        ProjectEntityPermission,
    ]

    @method_decorator(gzip_page)
    def get(self, request, slug, project_id, issue_id):
        try:
            sub_issues = (
                Issue.issue_objects.filter(parent_id=issue_id, workspace__slug=slug)
                .select_related("project")
                .select_related("workspace")
                .select_related("state")
                .select_related("parent")
                .prefetch_related("assignees")
                .prefetch_related("labels")
                .annotate(
                    sub_issues_count=Issue.issue_objects.filter(parent=OuterRef("id"))
                    .order_by()
                    .annotate(count=Func(F("id"), function="Count"))
                    .values("count")
                )
                .annotate(
                    link_count=IssueLink.objects.filter(issue=OuterRef("id"))
                    .order_by()
                    .annotate(count=Func(F("id"), function="Count"))
                    .values("count")
                )
                .annotate(
                    attachment_count=IssueAttachment.objects.filter(
                        issue=OuterRef("id")
                    )
                    .order_by()
                    .annotate(count=Func(F("id"), function="Count"))
                    .values("count")
                )
                .prefetch_related(
                    Prefetch(
                        "issue_reactions",
                        queryset=IssueReaction.objects.select_related("actor"),
                    )
                )
            )

            state_distribution = (
                State.objects.filter(
                    workspace__slug=slug, state_issue__parent_id=issue_id
                )
                .annotate(state_group=F("group"))
                .values("state_group")
                .annotate(state_count=Count("state_group"))
                .order_by("state_group")
            )

            result = {
                item["state_group"]: item["state_count"] for item in state_distribution
            }

            serializer = IssueLiteSerializer(
                sub_issues,
                many=True,
            )
            return Response(
                {
                    "sub_issues": serializer.data,
                    "state_distribution": result,
                },
                status=status.HTTP_200_OK,
            )
        except Exception as e:
            capture_exception(e)
            return Response(
                {"error": "Something went wrong please try again later"},
                status=status.HTTP_400_BAD_REQUEST,
            )

    # Assign multiple sub issues
    def post(self, request, slug, project_id, issue_id):
        try:
            parent_issue = Issue.issue_objects.get(pk=issue_id)
            sub_issue_ids = request.data.get("sub_issue_ids", [])

            if not len(sub_issue_ids):
                return Response(
                    {"error": "Sub Issue IDs are required"},
                    status=status.HTTP_400_BAD_REQUEST,
                )

            sub_issues = Issue.issue_objects.filter(id__in=sub_issue_ids)

            for sub_issue in sub_issues:
                sub_issue.parent = parent_issue

            _ = Issue.objects.bulk_update(sub_issues, ["parent"], batch_size=10)

            updated_sub_issues = Issue.issue_objects.filter(id__in=sub_issue_ids)

            return Response(
                IssueFlatSerializer(updated_sub_issues, many=True).data,
                status=status.HTTP_200_OK,
            )
        except Issue.DoesNotExist:
            return Response(
                {"Parent Issue does not exists"}, status=status.HTTP_400_BAD_REQUEST
            )
        except Exception as e:
            capture_exception(e)
            return Response(
                {"error": "Something went wrong please try again later"},
                status=status.HTTP_400_BAD_REQUEST,
            )


class IssueLinkViewSet(BaseViewSet):
    permission_classes = [
        ProjectEntityPermission,
    ]

    model = IssueLink
    serializer_class = IssueLinkSerializer

    def perform_create(self, serializer):
        serializer.save(
            project_id=self.kwargs.get("project_id"),
            issue_id=self.kwargs.get("issue_id"),
        )
        issue_activity.delay(
            type="link.activity.created",
            requested_data=json.dumps(serializer.data, cls=DjangoJSONEncoder),
            actor_id=str(self.request.user.id),
            issue_id=str(self.kwargs.get("issue_id")),
            project_id=str(self.kwargs.get("project_id")),
            current_instance=None,
        )

    def perform_update(self, serializer):
        requested_data = json.dumps(self.request.data, cls=DjangoJSONEncoder)
        current_instance = (
            self.get_queryset().filter(pk=self.kwargs.get("pk", None)).first()
        )
        if current_instance is not None:
            issue_activity.delay(
                type="link.activity.updated",
                requested_data=requested_data,
                actor_id=str(self.request.user.id),
                issue_id=str(self.kwargs.get("issue_id", None)),
                project_id=str(self.kwargs.get("project_id", None)),
                current_instance=json.dumps(
                    IssueLinkSerializer(current_instance).data,
                    cls=DjangoJSONEncoder,
                ),
            )

        return super().perform_update(serializer)

    def perform_destroy(self, instance):
        current_instance = (
            self.get_queryset().filter(pk=self.kwargs.get("pk", None)).first()
        )
        if current_instance is not None:
            issue_activity.delay(
                type="link.activity.deleted",
                requested_data=json.dumps(
                    {"link_id": str(self.kwargs.get("pk", None))}
                ),
                actor_id=str(self.request.user.id),
                issue_id=str(self.kwargs.get("issue_id", None)),
                project_id=str(self.kwargs.get("project_id", None)),
                current_instance=json.dumps(
                    IssueLinkSerializer(current_instance).data,
                    cls=DjangoJSONEncoder,
                ),
            )
        return super().perform_destroy(instance)

    def get_queryset(self):
        return (
            super()
            .get_queryset()
            .filter(workspace__slug=self.kwargs.get("slug"))
            .filter(project_id=self.kwargs.get("project_id"))
            .filter(issue_id=self.kwargs.get("issue_id"))
            .filter(project__project_projectmember__member=self.request.user)
            .order_by("-created_at")
            .distinct()
        )


class BulkCreateIssueLabelsEndpoint(BaseAPIView):
    def post(self, request, slug, project_id):
        try:
            label_data = request.data.get("label_data", [])
            project = Project.objects.get(pk=project_id)

            labels = Label.objects.bulk_create(
                [
                    Label(
                        name=label.get("name", "Migrated"),
                        description=label.get("description", "Migrated Issue"),
                        color="#" + "%06x" % random.randint(0, 0xFFFFFF),
                        project_id=project_id,
                        workspace_id=project.workspace_id,
                        created_by=request.user,
                        updated_by=request.user,
                    )
                    for label in label_data
                ],
                batch_size=50,
                ignore_conflicts=True,
            )

            return Response(
                {"labels": LabelSerializer(labels, many=True).data},
                status=status.HTTP_201_CREATED,
            )
        except Project.DoesNotExist:
            return Response(
                {"error": "Project Does not exist"}, status=status.HTTP_404_NOT_FOUND
            )
        except Exception as e:
            capture_exception(e)
            return Response(
                {"error": "Something went wrong please try again later"},
                status=status.HTTP_400_BAD_REQUEST,
            )


class IssueAttachmentEndpoint(BaseAPIView):
    serializer_class = IssueAttachmentSerializer
    permission_classes = [
        ProjectEntityPermission,
    ]
    model = IssueAttachment
    parser_classes = (MultiPartParser, FormParser)

    def post(self, request, slug, project_id, issue_id):
        try:
            serializer = IssueAttachmentSerializer(data=request.data)
            if serializer.is_valid():
                serializer.save(project_id=project_id, issue_id=issue_id)
                issue_activity.delay(
                    type="attachment.activity.created",
                    requested_data=None,
                    actor_id=str(self.request.user.id),
                    issue_id=str(self.kwargs.get("issue_id", None)),
                    project_id=str(self.kwargs.get("project_id", None)),
                    current_instance=json.dumps(
                        serializer.data,
                        cls=DjangoJSONEncoder,
                    ),
                )
                return Response(serializer.data, status=status.HTTP_201_CREATED)
            return Response(serializer.errors, status=status.HTTP_400_BAD_REQUEST)
        except Exception as e:
            capture_exception(e)
            return Response(
                {"error": "Something went wrong please try again later"},
                status=status.HTTP_400_BAD_REQUEST,
            )

    def delete(self, request, slug, project_id, issue_id, pk):
        try:
            issue_attachment = IssueAttachment.objects.get(pk=pk)
            issue_attachment.asset.delete(save=False)
            issue_attachment.delete()
            issue_activity.delay(
                type="attachment.activity.deleted",
                requested_data=None,
                actor_id=str(self.request.user.id),
                issue_id=str(self.kwargs.get("issue_id", None)),
                project_id=str(self.kwargs.get("project_id", None)),
                current_instance=None,
            )

            return Response(status=status.HTTP_204_NO_CONTENT)
        except IssueAttachment.DoesNotExist:
            return Response(
                {"error": "Issue Attachment does not exist"},
                status=status.HTTP_400_BAD_REQUEST,
            )

    def get(self, request, slug, project_id, issue_id):
        try:
            issue_attachments = IssueAttachment.objects.filter(
                issue_id=issue_id, workspace__slug=slug, project_id=project_id
            )
            serilaizer = IssueAttachmentSerializer(issue_attachments, many=True)
            return Response(serilaizer.data, status=status.HTTP_200_OK)
        except Exception as e:
            capture_exception(e)
            return Response(
                {"error": "Something went wrong please try again later"},
                status=status.HTTP_400_BAD_REQUEST,
            )


class IssueArchiveViewSet(BaseViewSet):
    permission_classes = [
        ProjectEntityPermission,
    ]
    serializer_class = IssueFlatSerializer
    model = Issue

    def get_queryset(self):
        return (
            Issue.objects.annotate(
                sub_issues_count=Issue.objects.filter(parent=OuterRef("id"))
                .order_by()
                .annotate(count=Func(F("id"), function="Count"))
                .values("count")
            )
            .filter(archived_at__isnull=False)
            .filter(project_id=self.kwargs.get("project_id"))
            .filter(workspace__slug=self.kwargs.get("slug"))
            .select_related("project")
            .select_related("workspace")
            .select_related("state")
            .select_related("parent")
            .prefetch_related("assignees")
            .prefetch_related("labels")
        )

    @method_decorator(gzip_page)
    def list(self, request, slug, project_id):
        try:
            filters = issue_filters(request.query_params, "GET")
            show_sub_issues = request.GET.get("show_sub_issues", "true")

            # Custom ordering for priority and state
            priority_order = ["urgent", "high", "medium", "low", None]
            state_order = ["backlog", "unstarted", "started", "completed", "cancelled"]

            order_by_param = request.GET.get("order_by", "-created_at")

            issue_queryset = (
                self.get_queryset()
                .filter(**filters)
                .annotate(cycle_id=F("issue_cycle__cycle_id"))
                .annotate(module_id=F("issue_module__module_id"))
                .annotate(
                    link_count=IssueLink.objects.filter(issue=OuterRef("id"))
                    .order_by()
                    .annotate(count=Func(F("id"), function="Count"))
                    .values("count")
                )
                .annotate(
                    attachment_count=IssueAttachment.objects.filter(
                        issue=OuterRef("id")
                    )
                    .order_by()
                    .annotate(count=Func(F("id"), function="Count"))
                    .values("count")
                )
            )

            # Priority Ordering
            if order_by_param == "priority" or order_by_param == "-priority":
                priority_order = (
                    priority_order
                    if order_by_param == "priority"
                    else priority_order[::-1]
                )
                issue_queryset = issue_queryset.annotate(
                    priority_order=Case(
                        *[
                            When(priority=p, then=Value(i))
                            for i, p in enumerate(priority_order)
                        ],
                        output_field=CharField(),
                    )
                ).order_by("priority_order")

            # State Ordering
            elif order_by_param in [
                "state__name",
                "state__group",
                "-state__name",
                "-state__group",
            ]:
                state_order = (
                    state_order
                    if order_by_param in ["state__name", "state__group"]
                    else state_order[::-1]
                )
                issue_queryset = issue_queryset.annotate(
                    state_order=Case(
                        *[
                            When(state__group=state_group, then=Value(i))
                            for i, state_group in enumerate(state_order)
                        ],
                        default=Value(len(state_order)),
                        output_field=CharField(),
                    )
                ).order_by("state_order")
            # assignee and label ordering
            elif order_by_param in [
                "labels__name",
                "-labels__name",
                "assignees__first_name",
                "-assignees__first_name",
            ]:
                issue_queryset = issue_queryset.annotate(
                    max_values=Max(
                        order_by_param[1::]
                        if order_by_param.startswith("-")
                        else order_by_param
                    )
                ).order_by(
                    "-max_values" if order_by_param.startswith("-") else "max_values"
                )
            else:
                issue_queryset = issue_queryset.order_by(order_by_param)

            issue_queryset = (
                issue_queryset
                if show_sub_issues == "true"
                else issue_queryset.filter(parent__isnull=True)
            )

            issues = IssueLiteSerializer(issue_queryset, many=True).data

            ## Grouping the results
            group_by = request.GET.get("group_by", False)
            if group_by:
                return Response(
                    group_results(issues, group_by), status=status.HTTP_200_OK
                )

            return Response(issues, status=status.HTTP_200_OK)

        except Exception as e:
            capture_exception(e)
            return Response(
                {"error": "Something went wrong please try again later"},
                status=status.HTTP_400_BAD_REQUEST,
            )

    def retrieve(self, request, slug, project_id, pk=None):
        try:
            issue = Issue.objects.get(
                workspace__slug=slug,
                project_id=project_id,
                archived_at__isnull=False,
                pk=pk,
            )
            return Response(IssueSerializer(issue).data, status=status.HTTP_200_OK)
        except Issue.DoesNotExist:
            return Response(
                {"error": "Issue Does not exist"}, status=status.HTTP_404_NOT_FOUND
            )
        except Exception as e:
            capture_exception(e)
            return Response(
                {"error": "Something went wrong please try again later"},
                status=status.HTTP_400_BAD_REQUEST,
            )

    def unarchive(self, request, slug, project_id, pk=None):
        try:
            issue = Issue.objects.get(
                workspace__slug=slug,
                project_id=project_id,
                archived_at__isnull=False,
                pk=pk,
            )
            issue.archived_at = None
            issue.save()
            issue_activity.delay(
                type="issue.activity.updated",
                requested_data=json.dumps({"archived_at": None}),
                actor_id=str(request.user.id),
                issue_id=str(issue.id),
                project_id=str(project_id),
                current_instance=None,
            )

            return Response(IssueSerializer(issue).data, status=status.HTTP_200_OK)
        except Issue.DoesNotExist:
            return Response(
                {"error": "Issue Does not exist"}, status=status.HTTP_404_NOT_FOUND
            )
        except Exception as e:
            capture_exception(e)
            return Response(
                {"error": "Something went wrong, please try again later"},
                status=status.HTTP_400_BAD_REQUEST,
            )


class IssueSubscriberViewSet(BaseViewSet):
    serializer_class = IssueSubscriberSerializer
    model = IssueSubscriber

    permission_classes = [
        ProjectEntityPermission,
    ]

    def get_permissions(self):
        if self.action in ["subscribe", "unsubscribe", "subscription_status"]:
            self.permission_classes = [
                ProjectLitePermission,
            ]
        else:
            self.permission_classes = [
                ProjectEntityPermission,
            ]

        return super(IssueSubscriberViewSet, self).get_permissions()

    def perform_create(self, serializer):
        serializer.save(
            project_id=self.kwargs.get("project_id"),
            issue_id=self.kwargs.get("issue_id"),
        )

    def get_queryset(self):
        return (
            super()
            .get_queryset()
            .filter(workspace__slug=self.kwargs.get("slug"))
            .filter(project_id=self.kwargs.get("project_id"))
            .filter(issue_id=self.kwargs.get("issue_id"))
            .filter(project__project_projectmember__member=self.request.user)
            .order_by("-created_at")
            .distinct()
        )

    def list(self, request, slug, project_id, issue_id):
        try:
            members = (
                ProjectMember.objects.filter(
                    workspace__slug=slug, project_id=project_id
                )
                .annotate(
                    is_subscribed=Exists(
                        IssueSubscriber.objects.filter(
                            workspace__slug=slug,
                            project_id=project_id,
                            issue_id=issue_id,
                            subscriber=OuterRef("member"),
                        )
                    )
                )
                .select_related("member")
            )
            serializer = ProjectMemberLiteSerializer(members, many=True)
            return Response(serializer.data, status=status.HTTP_200_OK)
        except Exception as e:
            capture_exception(e)
            return Response(
                {"error": e},
                status=status.HTTP_400_BAD_REQUEST,
            )

    def destroy(self, request, slug, project_id, issue_id, subscriber_id):
        try:
            issue_subscriber = IssueSubscriber.objects.get(
                project=project_id,
                subscriber=subscriber_id,
                workspace__slug=slug,
                issue=issue_id,
            )
            issue_subscriber.delete()
            return Response(
                status=status.HTTP_204_NO_CONTENT,
            )
        except IssueSubscriber.DoesNotExist:
            return Response(
                {"error": "User is not subscribed to this issue"},
                status=status.HTTP_400_BAD_REQUEST,
            )
        except Exception as e:
            capture_exception(e)
            return Response(
                {"error": "Something went wrong please try again later"},
                status=status.HTTP_400_BAD_REQUEST,
            )

    def subscribe(self, request, slug, project_id, issue_id):
        try:
            if IssueSubscriber.objects.filter(
                issue_id=issue_id,
                subscriber=request.user,
                workspace__slug=slug,
                project=project_id,
            ).exists():
                return Response(
                    {"message": "User already subscribed to the issue."},
                    status=status.HTTP_400_BAD_REQUEST,
                )

            subscriber = IssueSubscriber.objects.create(
                issue_id=issue_id,
                subscriber_id=request.user.id,
                project_id=project_id,
            )
            serilaizer = IssueSubscriberSerializer(subscriber)
            return Response(serilaizer.data, status=status.HTTP_201_CREATED)
        except Exception as e:
            capture_exception(e)
            return Response(
                {"error": "Something went wrong, please try again later"},
                status=status.HTTP_400_BAD_REQUEST,
            )

    def unsubscribe(self, request, slug, project_id, issue_id):
        try:
            issue_subscriber = IssueSubscriber.objects.get(
                project=project_id,
                subscriber=request.user,
                workspace__slug=slug,
                issue=issue_id,
            )
            issue_subscriber.delete()
            return Response(
                status=status.HTTP_204_NO_CONTENT,
            )
        except IssueSubscriber.DoesNotExist:
            return Response(
                {"error": "User subscribed to this issue"},
                status=status.HTTP_400_BAD_REQUEST,
            )
        except Exception as e:
            capture_exception(e)
            return Response(
                {"error": "Something went wrong please try again later"},
                status=status.HTTP_400_BAD_REQUEST,
            )

    def subscription_status(self, request, slug, project_id, issue_id):
        try:
            issue_subscriber = IssueSubscriber.objects.filter(
                issue=issue_id,
                subscriber=request.user,
                workspace__slug=slug,
                project=project_id,
            ).exists()
            return Response({"subscribed": issue_subscriber}, status=status.HTTP_200_OK)
        except Exception as e:
            capture_exception(e)
            return Response(
                {"error": "Something went wrong, please try again later"},
                status=status.HTTP_400_BAD_REQUEST,
            )


class IssueReactionViewSet(BaseViewSet):
    serializer_class = IssueReactionSerializer
    model = IssueReaction
    permission_classes = [
        ProjectLitePermission,
    ]

    def get_queryset(self):
        return (
            super()
            .get_queryset()
            .filter(workspace__slug=self.kwargs.get("slug"))
            .filter(project_id=self.kwargs.get("project_id"))
            .filter(issue_id=self.kwargs.get("issue_id"))
            .filter(project__project_projectmember__member=self.request.user)
            .order_by("-created_at")
            .distinct()
        )

    def perform_create(self, serializer):
        serializer.save(
            issue_id=self.kwargs.get("issue_id"),
            project_id=self.kwargs.get("project_id"),
            actor=self.request.user,
        )
        issue_activity.delay(
            type="issue_reaction.activity.created",
            requested_data=json.dumps(self.request.data, cls=DjangoJSONEncoder),
            actor_id=str(self.request.user.id),
            issue_id=str(self.kwargs.get("issue_id", None)),
            project_id=str(self.kwargs.get("project_id", None)),
            current_instance=None,
        )

    def destroy(self, request, slug, project_id, issue_id, reaction_code):
        try:
            issue_reaction = IssueReaction.objects.get(
                workspace__slug=slug,
                project_id=project_id,
                issue_id=issue_id,
                reaction=reaction_code,
                actor=request.user,
            )
            issue_activity.delay(
                type="issue_reaction.activity.deleted",
                requested_data=None,
                actor_id=str(self.request.user.id),
                issue_id=str(self.kwargs.get("issue_id", None)),
                project_id=str(self.kwargs.get("project_id", None)),
                current_instance=json.dumps(
                    {
                        "reaction": str(reaction_code),
                        "identifier": str(issue_reaction.id),
                    }
                ),
            )
            issue_reaction.delete()
            return Response(status=status.HTTP_204_NO_CONTENT)
        except IssueReaction.DoesNotExist:
            return Response(
                {"error": "Issue reaction does not exist"},
                status=status.HTTP_400_BAD_REQUEST,
            )
        except Exception as e:
            capture_exception(e)
            return Response(
                {"error": "Something went wrong please try again later"},
                status=status.HTTP_400_BAD_REQUEST,
            )


class CommentReactionViewSet(BaseViewSet):
    serializer_class = CommentReactionSerializer
    model = CommentReaction
    permission_classes = [
        ProjectLitePermission,
    ]

    def get_queryset(self):
        return (
            super()
            .get_queryset()
            .filter(workspace__slug=self.kwargs.get("slug"))
            .filter(project_id=self.kwargs.get("project_id"))
            .filter(comment_id=self.kwargs.get("comment_id"))
            .filter(project__project_projectmember__member=self.request.user)
            .order_by("-created_at")
            .distinct()
        )

    def perform_create(self, serializer):
        serializer.save(
            actor=self.request.user,
            comment_id=self.kwargs.get("comment_id"),
            project_id=self.kwargs.get("project_id"),
        )
        issue_activity.delay(
            type="comment_reaction.activity.created",
            requested_data=json.dumps(self.request.data, cls=DjangoJSONEncoder),
            actor_id=str(self.request.user.id),
            issue_id=None,
            project_id=str(self.kwargs.get("project_id", None)),
            current_instance=None,
        )

    def destroy(self, request, slug, project_id, comment_id, reaction_code):
        try:
            comment_reaction = CommentReaction.objects.get(
                workspace__slug=slug,
                project_id=project_id,
                comment_id=comment_id,
                reaction=reaction_code,
                actor=request.user,
            )
            issue_activity.delay(
                type="comment_reaction.activity.deleted",
                requested_data=None,
                actor_id=str(self.request.user.id),
                issue_id=None,
                project_id=str(self.kwargs.get("project_id", None)),
                current_instance=json.dumps(
                    {
                        "reaction": str(reaction_code),
                        "identifier": str(comment_reaction.id),
                        "comment_id": str(comment_id)
                    }
                ),
            )
            comment_reaction.delete()
            return Response(status=status.HTTP_204_NO_CONTENT)
        except CommentReaction.DoesNotExist:
            return Response(
                {"error": "Comment reaction does not exist"},
                status=status.HTTP_400_BAD_REQUEST,
            )
        except Exception as e:
            capture_exception(e)
            return Response(
                {"error": "Something went wrong please try again later"},
                status=status.HTTP_400_BAD_REQUEST,
            )


class IssueCommentPublicViewSet(BaseViewSet):
    serializer_class = IssueCommentSerializer
    model = IssueComment

    filterset_fields = [
        "issue__id",
        "workspace__id",
    ]

    def get_queryset(self):
        project_deploy_board = ProjectDeployBoard.objects.get(
            workspace__slug=self.kwargs.get("slug"),
            project_id=self.kwargs.get("project_id"),
        )
        if project_deploy_board.comments:
            return self.filter_queryset(
                super()
                .get_queryset()
                .filter(workspace__slug=self.kwargs.get("slug"))
                .filter(issue_id=self.kwargs.get("issue_id"))
                .filter(access="EXTERNAL")
                .select_related("project")
                .select_related("workspace")
                .select_related("issue")
                .annotate(
                    is_member=Exists(
                        ProjectMember.objects.filter(
                            workspace__slug=self.kwargs.get("slug"),
                            project_id=self.kwargs.get("project_id"),
                            member_id=self.request.user.id,
                        )
                    )
                )
                .distinct()
            )
        else:
            return IssueComment.objects.none()

    def create(self, request, slug, project_id, issue_id):
        try:
            project_deploy_board = ProjectDeployBoard.objects.get(
                workspace__slug=slug, project_id=project_id
            )

            if not project_deploy_board.comments:
                return Response(
                    {"error": "Comments are not enabled for this project"},
                    status=status.HTTP_400_BAD_REQUEST,
                )

            serializer = IssueCommentSerializer(data=request.data)
            if serializer.is_valid():
                serializer.save(
                    project_id=project_id,
                    issue_id=issue_id,
                    actor=request.user,
                    access="EXTERNAL",
                )
                issue_activity.delay(
                    type="comment.activity.created",
                    requested_data=json.dumps(serializer.data, cls=DjangoJSONEncoder),
                    actor_id=str(request.user.id),
                    issue_id=str(issue_id),
                    project_id=str(project_id),
                    current_instance=None,
                )
                if not ProjectMember.objects.filter(
                    project_id=project_id,
                    member=request.user,
                ).exists():
                    # Add the user for workspace tracking
                    _ = ProjectPublicMember.objects.get_or_create(
                        project_id=project_id,
                        member=request.user,
                    )

                return Response(serializer.data, status=status.HTTP_201_CREATED)
            return Response(serializer.errors, status=status.HTTP_400_BAD_REQUEST)
        except Exception as e:
            capture_exception(e)
            return Response(
                {"error": "Something went wrong please try again later"},
                status=status.HTTP_400_BAD_REQUEST,
            )

    def partial_update(self, request, slug, project_id, issue_id, pk):
        try:
            project_deploy_board = ProjectDeployBoard.objects.get(
                workspace__slug=slug, project_id=project_id
            )

            if not project_deploy_board.comments:
                return Response(
                    {"error": "Comments are not enabled for this project"},
                    status=status.HTTP_400_BAD_REQUEST,
                )
            comment = IssueComment.objects.get(
                workspace__slug=slug, pk=pk, actor=request.user
            )
            serializer = IssueCommentSerializer(
                comment, data=request.data, partial=True
            )
            if serializer.is_valid():
                serializer.save()
                issue_activity.delay(
                    type="comment.activity.updated",
                    requested_data=json.dumps(request.data, cls=DjangoJSONEncoder),
                    actor_id=str(request.user.id),
                    issue_id=str(issue_id),
                    project_id=str(project_id),
                    current_instance=json.dumps(
                        IssueCommentSerializer(comment).data,
                        cls=DjangoJSONEncoder,
                    ),
                )
                return Response(serializer.data, status=status.HTTP_200_OK)
            return Response(serializer.errors, status=status.HTTP_400_BAD_REQUEST)
        except (IssueComment.DoesNotExist, ProjectDeployBoard.DoesNotExist):
            return Response(
                {"error": "IssueComent Does not exists"},
                status=status.HTTP_400_BAD_REQUEST,
            )

    def destroy(self, request, slug, project_id, issue_id, pk):
        try:
            project_deploy_board = ProjectDeployBoard.objects.get(
                workspace__slug=slug, project_id=project_id
            )

            if not project_deploy_board.comments:
                return Response(
                    {"error": "Comments are not enabled for this project"},
                    status=status.HTTP_400_BAD_REQUEST,
                )
            comment = IssueComment.objects.get(
                workspace__slug=slug, pk=pk, project_id=project_id, actor=request.user
            )
            issue_activity.delay(
                type="comment.activity.deleted",
                requested_data=json.dumps({"comment_id": str(pk)}),
                actor_id=str(request.user.id),
                issue_id=str(issue_id),
                project_id=str(project_id),
                current_instance=json.dumps(
                    IssueCommentSerializer(comment).data,
                    cls=DjangoJSONEncoder,
                ),
            )
            comment.delete()
            return Response(status=status.HTTP_204_NO_CONTENT)
        except (IssueComment.DoesNotExist, ProjectDeployBoard.DoesNotExist):
            return Response(
                {"error": "IssueComent Does not exists"},
                status=status.HTTP_400_BAD_REQUEST,
            )
        except Exception as e:
            capture_exception(e)
            return Response(
                {"error": "Something went wrong please try again later"},
                status=status.HTTP_400_BAD_REQUEST,
            )


class IssueReactionPublicViewSet(BaseViewSet):
    serializer_class = IssueReactionSerializer
    model = IssueReaction

    def get_queryset(self):
        project_deploy_board = ProjectDeployBoard.objects.get(
            workspace__slug=self.kwargs.get("slug"),
            project_id=self.kwargs.get("project_id"),
        )
        if project_deploy_board.reactions:
            return (
                super()
                .get_queryset()
                .filter(workspace__slug=self.kwargs.get("slug"))
                .filter(project_id=self.kwargs.get("project_id"))
                .filter(issue_id=self.kwargs.get("issue_id"))
                .order_by("-created_at")
                .distinct()
            )
        else:
            return IssueReaction.objects.none()

    def create(self, request, slug, project_id, issue_id):
        try:
            project_deploy_board = ProjectDeployBoard.objects.get(
                workspace__slug=slug, project_id=project_id
            )

            if not project_deploy_board.reactions:
                return Response(
                    {"error": "Reactions are not enabled for this project board"},
                    status=status.HTTP_400_BAD_REQUEST,
                )

            serializer = IssueReactionSerializer(data=request.data)
            if serializer.is_valid():
                serializer.save(
                    project_id=project_id, issue_id=issue_id, actor=request.user
                )
                if not ProjectMember.objects.filter(
                    project_id=project_id,
                    member=request.user,
                ).exists():
                    # Add the user for workspace tracking
                    _ = ProjectPublicMember.objects.get_or_create(
                        project_id=project_id,
                        member=request.user,
                    )
                issue_activity.delay(
                    type="issue_reaction.activity.created",
                    requested_data=json.dumps(self.request.data, cls=DjangoJSONEncoder),
                    actor_id=str(self.request.user.id),
                    issue_id=str(self.kwargs.get("issue_id", None)),
                    project_id=str(self.kwargs.get("project_id", None)),
                    current_instance=None,
                )    
                return Response(serializer.data, status=status.HTTP_201_CREATED)
            return Response(serializer.errors, status=status.HTTP_400_BAD_REQUEST)
        except ProjectDeployBoard.DoesNotExist:
            return Response(
                {"error": "Project board does not exist"},
                status=status.HTTP_400_BAD_REQUEST,
            )
        except Exception as e:
            capture_exception(e)
            return Response(
                {"error": "Something went wrong please try again later"},
                status=status.HTTP_400_BAD_REQUEST,
            )

    def destroy(self, request, slug, project_id, issue_id, reaction_code):
        try:
            project_deploy_board = ProjectDeployBoard.objects.get(
                workspace__slug=slug, project_id=project_id
            )

            if not project_deploy_board.reactions:
                return Response(
                    {"error": "Reactions are not enabled for this project board"},
                    status=status.HTTP_400_BAD_REQUEST,
                )
            issue_reaction = IssueReaction.objects.get(
                workspace__slug=slug,
                issue_id=issue_id,
                reaction=reaction_code,
                actor=request.user,
            )
            issue_activity.delay(
                type="issue_reaction.activity.deleted",
                requested_data=None,
                actor_id=str(self.request.user.id),
                issue_id=str(self.kwargs.get("issue_id", None)),
                project_id=str(self.kwargs.get("project_id", None)),
                current_instance=json.dumps(
                    {
                        "reaction": str(reaction_code),
                        "identifier": str(issue_reaction.id),
                    }
                ),
            )
            issue_reaction.delete()
            return Response(status=status.HTTP_204_NO_CONTENT)
        except IssueReaction.DoesNotExist:
            return Response(
                {"error": "Issue reaction does not exist"},
                status=status.HTTP_400_BAD_REQUEST,
            )
        except Exception as e:
            capture_exception(e)
            return Response(
                {"error": "Something went wrong please try again later"},
                status=status.HTTP_400_BAD_REQUEST,
            )


class CommentReactionPublicViewSet(BaseViewSet):
    serializer_class = CommentReactionSerializer
    model = CommentReaction

    def get_queryset(self):
        project_deploy_board = ProjectDeployBoard.objects.get(
            workspace__slug=self.kwargs.get("slug"),
            project_id=self.kwargs.get("project_id"),
        )
        if project_deploy_board.reactions:
            return (
                super()
                .get_queryset()
                .filter(workspace__slug=self.kwargs.get("slug"))
                .filter(project_id=self.kwargs.get("project_id"))
                .filter(comment_id=self.kwargs.get("comment_id"))
                .order_by("-created_at")
                .distinct()
            )
        else:
            return CommentReaction.objects.none()

    def create(self, request, slug, project_id, comment_id):
        try:
            project_deploy_board = ProjectDeployBoard.objects.get(
                workspace__slug=slug, project_id=project_id
            )

            if not project_deploy_board.reactions:
                return Response(
                    {"error": "Reactions are not enabled for this board"},
                    status=status.HTTP_400_BAD_REQUEST,
                )

            serializer = CommentReactionSerializer(data=request.data)
            if serializer.is_valid():
                serializer.save(
                    project_id=project_id, comment_id=comment_id, actor=request.user
                )
                if not ProjectMember.objects.filter(
                    project_id=project_id, member=request.user
                ).exists():
                    # Add the user for workspace tracking
                    _ = ProjectPublicMember.objects.get_or_create(
                        project_id=project_id,
                        member=request.user,
                    )
                issue_activity.delay(
                    type="comment_reaction.activity.created",
                    requested_data=json.dumps(self.request.data, cls=DjangoJSONEncoder),
                    actor_id=str(self.request.user.id),
                    issue_id=None,
                    project_id=str(self.kwargs.get("project_id", None)),
                    current_instance=None,
                )    
                return Response(serializer.data, status=status.HTTP_201_CREATED)
            return Response(serializer.errors, status=status.HTTP_400_BAD_REQUEST)
        except IssueComment.DoesNotExist:
            return Response(
                {"error": "Comment does not exist"},
                status=status.HTTP_400_BAD_REQUEST,
            )
        except ProjectDeployBoard.DoesNotExist:
            return Response(
                {"error": "Project board does not exist"},
                status=status.HTTP_400_BAD_REQUEST,
            )
        except Exception as e:
            capture_exception(e)
            return Response(
                {"error": "Something went wrong please try again later"},
                status=status.HTTP_400_BAD_REQUEST,
            )

    def destroy(self, request, slug, project_id, comment_id, reaction_code):
        try:
            project_deploy_board = ProjectDeployBoard.objects.get(
                workspace__slug=slug, project_id=project_id
            )
            if not project_deploy_board.reactions:
                return Response(
                    {"error": "Reactions are not enabled for this board"},
                    status=status.HTTP_400_BAD_REQUEST,
                )

            comment_reaction = CommentReaction.objects.get(
                project_id=project_id,
                workspace__slug=slug,
                comment_id=comment_id,
                reaction=reaction_code,
                actor=request.user,
            )
            issue_activity.delay(
                type="comment_reaction.activity.deleted",
                requested_data=None,
                actor_id=str(self.request.user.id),
                issue_id=None,
                project_id=str(self.kwargs.get("project_id", None)),
                current_instance=json.dumps(
                    {
                        "reaction": str(reaction_code),
                        "identifier": str(comment_reaction.id),
                        "comment_id": str(comment_id)
                    }
                ),
            )
            comment_reaction.delete()
            return Response(status=status.HTTP_204_NO_CONTENT)
        except CommentReaction.DoesNotExist:
            return Response(
                {"error": "Comment reaction does not exist"},
                status=status.HTTP_400_BAD_REQUEST,
            )
        except Exception as e:
            capture_exception(e)
            return Response(
                {"error": "Something went wrong please try again later"},
                status=status.HTTP_400_BAD_REQUEST,
            )


class IssueVotePublicViewSet(BaseViewSet):
    model = IssueVote
    serializer_class = IssueVoteSerializer

    def get_queryset(self):
        return (
            super()
            .get_queryset()
            .filter(issue_id=self.kwargs.get("issue_id"))
            .filter(workspace__slug=self.kwargs.get("slug"))
            .filter(project_id=self.kwargs.get("project_id"))
        )

    def create(self, request, slug, project_id, issue_id):
        try:
            issue_vote, _ = IssueVote.objects.get_or_create(
                actor_id=request.user.id,
                project_id=project_id,
                issue_id=issue_id,
            )
            # Add the user for workspace tracking
            if not ProjectMember.objects.filter(
                project_id=project_id, member=request.user
            ).exists():
                _ = ProjectPublicMember.objects.get_or_create(
                    project_id=project_id,
                    member=request.user,
                )
            issue_vote.vote = request.data.get("vote", 1)
            issue_vote.save()
            issue_activity.delay(
                    type="issue_vote.activity.created",
                    requested_data=json.dumps(self.request.data, cls=DjangoJSONEncoder),
                    actor_id=str(self.request.user.id),
                    issue_id=str(self.kwargs.get("issue_id", None)),
                    project_id=str(self.kwargs.get("project_id", None)),
                    current_instance=None,
                )
            serializer = IssueVoteSerializer(issue_vote)
            return Response(serializer.data, status=status.HTTP_201_CREATED)
        except Exception as e:
            capture_exception(e)
            return Response(
                {"error": "Something went wrong please try again later"},
                status=status.HTTP_400_BAD_REQUEST,
            )

    def destroy(self, request, slug, project_id, issue_id):
        try:
            issue_vote = IssueVote.objects.get(
                workspace__slug=slug,
                project_id=project_id,
                issue_id=issue_id,
                actor_id=request.user.id,
            )
            issue_activity.delay(
                type="issue_vote.activity.deleted",
                requested_data=None,
                actor_id=str(self.request.user.id),
                issue_id=str(self.kwargs.get("issue_id", None)),
                project_id=str(self.kwargs.get("project_id", None)),
                current_instance=json.dumps(
                    {
                        "vote": str(issue_vote.vote),
                        "identifier": str(issue_vote.id),
                    }
                ),
            )
            issue_vote.delete()
            return Response(status=status.HTTP_204_NO_CONTENT)
        except Exception as e:
            capture_exception(e)
            return Response(
                {"error": "Something went wrong please try again later"},
                status=status.HTTP_400_BAD_REQUEST,
            )


<<<<<<< HEAD
class IssueRelationViewSet(BaseViewSet):
    serializer_class = IssueRelationSerializer
    model = IssueRelation
    permission_classes = [
        ProjectEntityPermission,
    ]

    def perform_destroy(self, instance):
        current_instance = (
            self.get_queryset().filter(pk=self.kwargs.get("pk", None)).first()
        )
        if current_instance is not None:
            issue_activity.delay(
                type="issue_relation.activity.deleted",
                requested_data=json.dumps({"related_list": None}),
                actor_id=str(self.request.user.id),
                issue_id=str(self.kwargs.get("issue_id", None)),
                project_id=str(self.kwargs.get("project_id", None)),
                current_instance=json.dumps(
                    IssueRelationSerializer(current_instance).data,
                    cls=DjangoJSONEncoder,
                ),
            )
        return super().perform_destroy(instance)

    def create(self, request, slug, project_id, issue_id):
        try:
            related_list = request.data.get("related_list", [])
            Project = Project.objects.get(pk=project_id)

            issueRelation = IssueRelation.objects.bulk_create(
                [
                    IssueRelation(
                        issue_id=issue_id,
                        related_issue_id=related_issue["related_issue"],
                        relation_type=related_issue["relation_type"],
                        project_id=project_id,
                        workspace_id=Project.workspace.id,
                        created_by=request.user,
                        updated_by=request.user,
                    )
                    for related_issue in related_list
                ],
                batch_size=10,
                ignore_conflicts=True,
            )

            issue_activity.delay(
                type="issue_relation.activity.created",
                requested_data=json.dumps(request.data, cls=DjangoJSONEncoder),
                actor_id=str(request.user.id),
                issue_id=str(issue_id),
                project_id=str(project_id),
                current_instance=None,
            )

            return Response(
                IssueRelationSerializer(issueRelation, many=True).data,
                status=status.HTTP_201_CREATED,
            )
        except IntegrityError as e:
            if "already exists" in str(e):
                return Response(
                    {"name": "The issue is already taken"},
                    status=status.HTTP_410_GONE,
                )
            else:
                capture_exception(e)
                return Response(
                    {"error": "Something went wrong please try again later"},
                    status=status.HTTP_400_BAD_REQUEST,
                )
        except Exception as e:
            capture_exception(e)
            return Response(
                {"error": "Something went wrong please try again later", "e": str(e)},
                status=status.HTTP_400_BAD_REQUEST,
            )

    def get_queryset(self):
        return self.filter_queryset(
            super()
            .get_queryset()
            .filter(workspace__slug=self.kwargs.get("slug"))
            .filter(project_id=self.kwargs.get("project_id"))
            .filter(issue_id=self.kwargs.get("issue_id"))
            .filter(project__project_projectmember__member=self.request.user)
            .select_related("project")
            .select_related("workspace")
            .select_related("issue")
            .distinct()
        )
=======
class IssueRetrievePublicEndpoint(BaseAPIView):
    permission_classes = [
        AllowAny,
    ]

    def get(self, request, slug, project_id, issue_id):
        try:
            issue = Issue.objects.get(
                workspace__slug=slug, project_id=project_id, pk=issue_id
            )
            serializer = IssuePublicSerializer(issue)
            return Response(serializer.data, status=status.HTTP_200_OK)
        except Issue.DoesNotExist:
            return Response(
                {"error": "Issue Does not exist"}, status=status.HTTP_400_BAD_REQUEST
            )
        except Exception as e:
            print(e)
            return Response(
                {"error": "Something went wrong please try again later"},
                status=status.HTTP_400_BAD_REQUEST,
            )


class ProjectIssuesPublicEndpoint(BaseAPIView):
    permission_classes = [
        AllowAny,
    ]

    def get(self, request, slug, project_id):
        try:
            project_deploy_board = ProjectDeployBoard.objects.get(
                workspace__slug=slug, project_id=project_id
            )

            filters = issue_filters(request.query_params, "GET")

            # Custom ordering for priority and state
            priority_order = ["urgent", "high", "medium", "low", None]
            state_order = ["backlog", "unstarted", "started", "completed", "cancelled"]

            order_by_param = request.GET.get("order_by", "-created_at")

            issue_queryset = (
                Issue.issue_objects.annotate(
                    sub_issues_count=Issue.issue_objects.filter(parent=OuterRef("id"))
                    .order_by()
                    .annotate(count=Func(F("id"), function="Count"))
                    .values("count")
                )
                .filter(project_id=project_id)
                .filter(workspace__slug=slug)
                .select_related("project", "workspace", "state", "parent")
                .prefetch_related("assignees", "labels")
                .prefetch_related(
                    Prefetch(
                        "issue_reactions",
                        queryset=IssueReaction.objects.select_related("actor"),
                    )
                )
                .filter(**filters)
                .annotate(cycle_id=F("issue_cycle__cycle_id"))
                .annotate(module_id=F("issue_module__module_id"))
                .annotate(
                    link_count=IssueLink.objects.filter(issue=OuterRef("id"))
                    .order_by()
                    .annotate(count=Func(F("id"), function="Count"))
                    .values("count")
                )
                .annotate(
                    attachment_count=IssueAttachment.objects.filter(
                        issue=OuterRef("id")
                    )
                    .order_by()
                    .annotate(count=Func(F("id"), function="Count"))
                    .values("count")
                )
            )

            # Priority Ordering
            if order_by_param == "priority" or order_by_param == "-priority":
                priority_order = (
                    priority_order
                    if order_by_param == "priority"
                    else priority_order[::-1]
                )
                issue_queryset = issue_queryset.annotate(
                    priority_order=Case(
                        *[
                            When(priority=p, then=Value(i))
                            for i, p in enumerate(priority_order)
                        ],
                        output_field=CharField(),
                    )
                ).order_by("priority_order")

            # State Ordering
            elif order_by_param in [
                "state__name",
                "state__group",
                "-state__name",
                "-state__group",
            ]:
                state_order = (
                    state_order
                    if order_by_param in ["state__name", "state__group"]
                    else state_order[::-1]
                )
                issue_queryset = issue_queryset.annotate(
                    state_order=Case(
                        *[
                            When(state__group=state_group, then=Value(i))
                            for i, state_group in enumerate(state_order)
                        ],
                        default=Value(len(state_order)),
                        output_field=CharField(),
                    )
                ).order_by("state_order")
            # assignee and label ordering
            elif order_by_param in [
                "labels__name",
                "-labels__name",
                "assignees__first_name",
                "-assignees__first_name",
            ]:
                issue_queryset = issue_queryset.annotate(
                    max_values=Max(
                        order_by_param[1::]
                        if order_by_param.startswith("-")
                        else order_by_param
                    )
                ).order_by(
                    "-max_values" if order_by_param.startswith("-") else "max_values"
                )
            else:
                issue_queryset = issue_queryset.order_by(order_by_param)

            issues = IssuePublicSerializer(issue_queryset, many=True).data

            states = State.objects.filter(
                workspace__slug=slug, project_id=project_id
            ).values("name", "group", "color", "id")

            labels = Label.objects.filter(
                workspace__slug=slug, project_id=project_id
            ).values("id", "name", "color", "parent")

            ## Grouping the results
            group_by = request.GET.get("group_by", False)
            if group_by:
                issues = group_results(issues, group_by)

            return Response(
                {
                    "issues": issues,
                    "states": states,
                    "labels": labels,
                },
                status=status.HTTP_200_OK,
            )
        except ProjectDeployBoard.DoesNotExist:
            return Response(
                {"error": "Board does not exists"}, status=status.HTTP_404_NOT_FOUND
            )
        except Exception as e:
            capture_exception(e)
            return Response(
                {"error": "Something went wrong please try again later"},
                status=status.HTTP_400_BAD_REQUEST,
            )
>>>>>>> 320608ea
<|MERGE_RESOLUTION|>--- conflicted
+++ resolved
@@ -51,11 +51,8 @@
     IssueReactionSerializer,
     CommentReactionSerializer,
     IssueVoteSerializer,
-<<<<<<< HEAD
     IssueRelationSerializer,
-=======
     IssuePublicSerializer,
->>>>>>> 320608ea
 )
 from plane.api.permissions import (
     WorkspaceEntityPermission,
@@ -80,11 +77,8 @@
     CommentReaction,
     ProjectDeployBoard,
     IssueVote,
-<<<<<<< HEAD
     IssueRelation,
-=======
     ProjectPublicMember,
->>>>>>> 320608ea
 )
 from plane.bgtasks.issue_activites_task import issue_activity
 from plane.utils.grouper import group_results
@@ -2009,7 +2003,6 @@
             )
 
 
-<<<<<<< HEAD
 class IssueRelationViewSet(BaseViewSet):
     serializer_class = IssueRelationSerializer
     model = IssueRelation
@@ -2102,7 +2095,6 @@
             .select_related("issue")
             .distinct()
         )
-=======
 class IssueRetrievePublicEndpoint(BaseAPIView):
     permission_classes = [
         AllowAny,
@@ -2273,4 +2265,3 @@
                 {"error": "Something went wrong please try again later"},
                 status=status.HTTP_400_BAD_REQUEST,
             )
->>>>>>> 320608ea
