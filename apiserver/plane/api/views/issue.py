# Python imports
import json
import random
from itertools import chain

# Django imports
from django.utils import timezone
from django.db.models import (
    Prefetch,
    OuterRef,
    Func,
    F,
    Q,
    Count,
    Case,
    Value,
    CharField,
    When,
    Exists,
    Max,
    IntegerField,
)
from django.core.serializers.json import DjangoJSONEncoder
from django.utils.decorators import method_decorator
from django.views.decorators.gzip import gzip_page
from django.db import IntegrityError

# Third Party imports
from rest_framework.response import Response
from rest_framework import status
from rest_framework.parsers import MultiPartParser, FormParser
from rest_framework.permissions import AllowAny, IsAuthenticated
from sentry_sdk import capture_exception

# Module imports
from . import BaseViewSet, BaseAPIView
from plane.api.serializers import (
    IssueCreateSerializer,
    IssueActivitySerializer,
    IssueCommentSerializer,
    IssuePropertySerializer,
    LabelSerializer,
    IssueSerializer,
    LabelSerializer,
    IssueFlatSerializer,
    IssueLinkSerializer,
    IssueLiteSerializer,
    IssueAttachmentSerializer,
    IssueSubscriberSerializer,
    ProjectMemberLiteSerializer,
    IssueReactionSerializer,
    CommentReactionSerializer,
    IssueVoteSerializer,
    IssueRelationSerializer,
    RelatedIssueSerializer,
    IssuePublicSerializer,
)
from plane.api.permissions import (
    ProjectEntityPermission,
    WorkSpaceAdminPermission,
    ProjectMemberPermission,
    ProjectLitePermission,
)
from plane.db.models import (
    Project,
    Issue,
    IssueActivity,
    IssueComment,
    IssueProperty,
    Label,
    IssueLink,
    IssueAttachment,
    State,
    IssueSubscriber,
    ProjectMember,
    IssueReaction,
    CommentReaction,
    ProjectDeployBoard,
    IssueVote,
    IssueRelation,
    ProjectPublicMember,
)
from plane.bgtasks.issue_activites_task import issue_activity
from plane.utils.grouper import group_results
from plane.utils.issue_filters import issue_filters


class IssueViewSet(BaseViewSet):
    def get_serializer_class(self):
        return (
            IssueCreateSerializer
            if self.action in ["create", "update", "partial_update"]
            else IssueSerializer
        )

    model = Issue
    permission_classes = [
        ProjectEntityPermission,
    ]

    search_fields = [
        "name",
    ]

    filterset_fields = [
        "state__name",
        "assignees__id",
        "workspace__id",
    ]

    def get_queryset(self):
        return (
            Issue.issue_objects.annotate(
                sub_issues_count=Issue.issue_objects.filter(parent=OuterRef("id"))
                .order_by()
                .annotate(count=Func(F("id"), function="Count"))
                .values("count")
            )
            .filter(project_id=self.kwargs.get("project_id"))
            .filter(workspace__slug=self.kwargs.get("slug"))
            .select_related("project")
            .select_related("workspace")
            .select_related("state")
            .select_related("parent")
            .prefetch_related("assignees")
            .prefetch_related("labels")
            .prefetch_related(
                Prefetch(
                    "issue_reactions",
                    queryset=IssueReaction.objects.select_related("actor"),
                )
            )
        )

    @method_decorator(gzip_page)
    def list(self, request, slug, project_id):
        filters = issue_filters(request.query_params, "GET")

        # Custom ordering for priority and state
        priority_order = ["urgent", "high", "medium", "low", "none"]
        state_order = ["backlog", "unstarted", "started", "completed", "cancelled"]

        order_by_param = request.GET.get("order_by", "-created_at")

        issue_queryset = (
            self.get_queryset()
            .filter(**filters)
            .annotate(cycle_id=F("issue_cycle__cycle_id"))
            .annotate(module_id=F("issue_module__module_id"))
            .annotate(
                link_count=IssueLink.objects.filter(issue=OuterRef("id"))
                .order_by()
                .annotate(count=Func(F("id"), function="Count"))
                .values("count")
            )
            .annotate(
                attachment_count=IssueAttachment.objects.filter(issue=OuterRef("id"))
                .order_by()
                .annotate(count=Func(F("id"), function="Count"))
                .values("count")
            )
        )

        # Priority Ordering
        if order_by_param == "priority" or order_by_param == "-priority":
            priority_order = (
                priority_order if order_by_param == "priority" else priority_order[::-1]
            )
            issue_queryset = issue_queryset.annotate(
                priority_order=Case(
                    *[
                        When(priority=p, then=Value(i))
                        for i, p in enumerate(priority_order)
                    ],
                    output_field=CharField(),
                )
            ).order_by("priority_order")

        # State Ordering
        elif order_by_param in [
            "state__name",
            "state__group",
            "-state__name",
            "-state__group",
        ]:
            state_order = (
                state_order
                if order_by_param in ["state__name", "state__group"]
                else state_order[::-1]
            )
            issue_queryset = issue_queryset.annotate(
                state_order=Case(
                    *[
                        When(state__group=state_group, then=Value(i))
                        for i, state_group in enumerate(state_order)
                    ],
                    default=Value(len(state_order)),
                    output_field=CharField(),
                )
            ).order_by("state_order")
        # assignee and label ordering
        elif order_by_param in [
            "labels__name",
            "-labels__name",
            "assignees__first_name",
            "-assignees__first_name",
        ]:
            issue_queryset = issue_queryset.annotate(
                max_values=Max(
                    order_by_param[1::]
                    if order_by_param.startswith("-")
                    else order_by_param
                )
            ).order_by(
                "-max_values" if order_by_param.startswith("-") else "max_values"
            )
        else:
            issue_queryset = issue_queryset.order_by(order_by_param)

        issues = IssueLiteSerializer(issue_queryset, many=True).data

        ## Grouping the results
        group_by = request.GET.get("group_by", False)
        sub_group_by = request.GET.get("sub_group_by", False)
        if sub_group_by and sub_group_by == group_by:
            return Response(
                {"error": "Group by and sub group by cannot be same"},
                status=status.HTTP_400_BAD_REQUEST,
            )

        if group_by:
            return Response(
                group_results(issues, group_by, sub_group_by),
                status=status.HTTP_200_OK,
            )

        return Response(issues, status=status.HTTP_200_OK)

    def create(self, request, slug, project_id):
        project = Project.objects.get(pk=project_id)

        serializer = IssueCreateSerializer(
            data=request.data,
            context={
                "project_id": project_id,
                "workspace_id": project.workspace_id,
                "default_assignee_id": project.default_assignee_id,
            },
        )

        if serializer.is_valid():
            serializer.save()

            # Track the issue
            issue_activity.delay(
                type="issue.activity.created",
                requested_data=json.dumps(self.request.data, cls=DjangoJSONEncoder),
                actor_id=str(request.user.id),
                issue_id=str(serializer.data.get("id", None)),
                project_id=str(project_id),
                current_instance=None,
                epoch=int(timezone.now().timestamp()),
            )
            return Response(serializer.data, status=status.HTTP_201_CREATED)
        return Response(serializer.errors, status=status.HTTP_400_BAD_REQUEST)

    def retrieve(self, request, slug, project_id, pk=None):
        issue = Issue.issue_objects.annotate(
            sub_issues_count=Issue.issue_objects.filter(parent=OuterRef("id"))
            .order_by()
            .annotate(count=Func(F("id"), function="Count"))
            .values("count")
        ).get(workspace__slug=slug, project_id=project_id, pk=pk)
        return Response(IssueSerializer(issue).data, status=status.HTTP_200_OK)

    def partial_update(self, request, slug, project_id, pk=None):
        issue = Issue.objects.get(workspace__slug=slug, project_id=project_id, pk=pk)
        current_instance = json.dumps(
            IssueSerializer(issue).data, cls=DjangoJSONEncoder
        )
        requested_data = json.dumps(self.request.data, cls=DjangoJSONEncoder)
        serializer = IssueCreateSerializer(issue, data=request.data, partial=True)
        if serializer.is_valid():
            serializer.save()
            issue_activity.delay(
                type="issue.activity.updated",
                requested_data=requested_data,
                actor_id=str(request.user.id),
                issue_id=str(pk),
                project_id=str(project_id),
                current_instance=current_instance,
                epoch=int(timezone.now().timestamp()),
            )
            return Response(serializer.data, status=status.HTTP_200_OK)
        return Response(serializer.errors, status=status.HTTP_400_BAD_REQUEST)

    def destroy(self, request, slug, project_id, pk=None):
        issue = Issue.objects.get(workspace__slug=slug, project_id=project_id, pk=pk)
        current_instance = json.dumps(
            IssueSerializer(issue).data, cls=DjangoJSONEncoder
        )
        issue.delete()
        issue_activity.delay(
            type="issue.activity.deleted",
            requested_data=json.dumps({"issue_id": str(pk)}),
            actor_id=str(request.user.id),
            issue_id=str(pk),
            project_id=str(project_id),
            current_instance=current_instance,
            epoch=int(timezone.now().timestamp()),
        )
        return Response(status=status.HTTP_204_NO_CONTENT)


class UserWorkSpaceIssues(BaseAPIView):
    @method_decorator(gzip_page)
    def get(self, request, slug):
        filters = issue_filters(request.query_params, "GET")
        # Custom ordering for priority and state
        priority_order = ["urgent", "high", "medium", "low", "none"]
        state_order = ["backlog", "unstarted", "started", "completed", "cancelled"]

        order_by_param = request.GET.get("order_by", "-created_at")

        issue_queryset = (
            Issue.issue_objects.filter(
                (
                    Q(assignees__in=[request.user])
                    | Q(created_by=request.user)
                    | Q(issue_subscribers__subscriber=request.user)
                ),
                workspace__slug=slug,
            )
            .annotate(
                sub_issues_count=Issue.issue_objects.filter(parent=OuterRef("id"))
                .order_by()
                .annotate(count=Func(F("id"), function="Count"))
                .values("count")
            )
            .select_related("project")
            .select_related("workspace")
            .select_related("state")
            .select_related("parent")
            .prefetch_related("assignees")
            .prefetch_related("labels")
            .order_by(order_by_param)
            .annotate(
                link_count=IssueLink.objects.filter(issue=OuterRef("id"))
                .order_by()
                .annotate(count=Func(F("id"), function="Count"))
                .values("count")
            )
            .annotate(
                attachment_count=IssueAttachment.objects.filter(issue=OuterRef("id"))
                .order_by()
                .annotate(count=Func(F("id"), function="Count"))
                .values("count")
            )
            .prefetch_related(
                Prefetch(
                    "issue_reactions",
                    queryset=IssueReaction.objects.select_related("actor"),
                )
            )
            .filter(**filters)
        ).distinct()

        # Priority Ordering
        if order_by_param == "priority" or order_by_param == "-priority":
            priority_order = (
                priority_order if order_by_param == "priority" else priority_order[::-1]
            )
            issue_queryset = issue_queryset.annotate(
                priority_order=Case(
                    *[
                        When(priority=p, then=Value(i))
                        for i, p in enumerate(priority_order)
                    ],
                    output_field=CharField(),
                )
            ).order_by("priority_order")

        # State Ordering
        elif order_by_param in [
            "state__name",
            "state__group",
            "-state__name",
            "-state__group",
        ]:
            state_order = (
                state_order
                if order_by_param in ["state__name", "state__group"]
                else state_order[::-1]
            )
            issue_queryset = issue_queryset.annotate(
                state_order=Case(
                    *[
                        When(state__group=state_group, then=Value(i))
                        for i, state_group in enumerate(state_order)
                    ],
                    default=Value(len(state_order)),
                    output_field=CharField(),
                )
            ).order_by("state_order")
        # assignee and label ordering
        elif order_by_param in [
            "labels__name",
            "-labels__name",
            "assignees__first_name",
            "-assignees__first_name",
        ]:
            issue_queryset = issue_queryset.annotate(
                max_values=Max(
                    order_by_param[1::]
                    if order_by_param.startswith("-")
                    else order_by_param
                )
            ).order_by(
                "-max_values" if order_by_param.startswith("-") else "max_values"
            )
        else:
            issue_queryset = issue_queryset.order_by(order_by_param)

        issues = IssueLiteSerializer(issue_queryset, many=True).data

        ## Grouping the results
        group_by = request.GET.get("group_by", False)
        sub_group_by = request.GET.get("sub_group_by", False)
        if sub_group_by and sub_group_by == group_by:
            return Response(
                {"error": "Group by and sub group by cannot be same"},
                status=status.HTTP_400_BAD_REQUEST,
            )

        if group_by:
            return Response(
                group_results(issues, group_by, sub_group_by),
                status=status.HTTP_200_OK,
            )

        return Response(issues, status=status.HTTP_200_OK)


class WorkSpaceIssuesEndpoint(BaseAPIView):
    permission_classes = [
        WorkSpaceAdminPermission,
    ]

    @method_decorator(gzip_page)
    def get(self, request, slug):
        issues = (
            Issue.issue_objects.filter(workspace__slug=slug)
            .filter(project__project_projectmember__member=self.request.user)
            .order_by("-created_at")
        )
        serializer = IssueSerializer(issues, many=True)
        return Response(serializer.data, status=status.HTTP_200_OK)


class IssueActivityEndpoint(BaseAPIView):
    permission_classes = [
        ProjectEntityPermission,
    ]

    @method_decorator(gzip_page)
    def get(self, request, slug, project_id, issue_id):
        issue_activities = (
            IssueActivity.objects.filter(issue_id=issue_id)
            .filter(
                ~Q(field__in=["comment", "vote", "reaction", "draft"]),
                project__project_projectmember__member=self.request.user,
            )
            .select_related("actor", "workspace", "issue", "project")
        ).order_by("created_at")
        issue_comments = (
            IssueComment.objects.filter(issue_id=issue_id)
            .filter(project__project_projectmember__member=self.request.user)
            .order_by("created_at")
            .select_related("actor", "issue", "project", "workspace")
            .prefetch_related(
                Prefetch(
                    "comment_reactions",
                    queryset=CommentReaction.objects.select_related("actor"),
                )
            )
        )
        issue_activities = IssueActivitySerializer(issue_activities, many=True).data
        issue_comments = IssueCommentSerializer(issue_comments, many=True).data

        result_list = sorted(
            chain(issue_activities, issue_comments),
            key=lambda instance: instance["created_at"],
        )

        return Response(result_list, status=status.HTTP_200_OK)


class IssueCommentViewSet(BaseViewSet):
    serializer_class = IssueCommentSerializer
    model = IssueComment
    permission_classes = [
        ProjectLitePermission,
    ]

    filterset_fields = [
        "issue__id",
        "workspace__id",
    ]

    def get_queryset(self):
        return self.filter_queryset(
            super()
            .get_queryset()
            .filter(workspace__slug=self.kwargs.get("slug"))
            .filter(project_id=self.kwargs.get("project_id"))
            .filter(issue_id=self.kwargs.get("issue_id"))
            .filter(project__project_projectmember__member=self.request.user)
            .select_related("project")
            .select_related("workspace")
            .select_related("issue")
            .annotate(
                is_member=Exists(
                    ProjectMember.objects.filter(
                        workspace__slug=self.kwargs.get("slug"),
                        project_id=self.kwargs.get("project_id"),
                        member_id=self.request.user.id,
                    )
                )
            )
            .distinct()
        )

    def create(self, request, slug, project_id, issue_id):
        serializer = IssueCommentSerializer(data=request.data)
        if serializer.is_valid():
            serializer.save(
                project_id=project_id,
                issue_id=issue_id,
                actor=request.user,
            )
            issue_activity.delay(
                type="comment.activity.created",
                requested_data=json.dumps(serializer.data, cls=DjangoJSONEncoder),
                actor_id=str(self.request.user.id),
                issue_id=str(self.kwargs.get("issue_id")),
                project_id=str(self.kwargs.get("project_id")),
                current_instance=None,
                epoch=int(timezone.now().timestamp()),
            )
            return Response(serializer.data, status=status.HTTP_201_CREATED)
        return Response(serializer.errors, status=status.HTTP_400_BAD_REQUEST)

    def partial_update(self, request, slug, project_id, issue_id, pk):
        issue_comment = IssueComment.objects.get(
            workspace__slug=slug, project_id=project_id, issue_id=issue_id, pk=pk
        )
        requested_data = json.dumps(self.request.data, cls=DjangoJSONEncoder)
        current_instance = json.dumps(
            IssueCommentSerializer(issue_comment).data,
            cls=DjangoJSONEncoder,
        )
        serializer = IssueCommentSerializer(
            issue_comment, data=request.data, partial=True
        )
        if serializer.is_valid():
            serializer.save()
            issue_activity.delay(
                type="comment.activity.updated",
                requested_data=requested_data,
                actor_id=str(request.user.id),
                issue_id=str(issue_id),
                project_id=str(project_id),
                current_instance=current_instance,
                epoch=int(timezone.now().timestamp()),
            )
            return Response(serializer.data, status=status.HTTP_200_OK)
        return Response(serializer.errors, status=status.HTTP_400_BAD_REQUEST)

    def destroy(self, request, slug, project_id, issue_id, pk):
        issue_comment = IssueComment.objects.get(
            workspace__slug=slug, project_id=project_id, issue_id=issue_id, pk=pk
        )
        current_instance = json.dumps(
            IssueCommentSerializer(issue_comment).data,
            cls=DjangoJSONEncoder,
        )
        issue_comment.delete()
        issue_activity.delay(
            type="comment.activity.deleted",
            requested_data=json.dumps({"comment_id": str(pk)}),
            actor_id=str(request.user.id),
            issue_id=str(issue_id),
            project_id=str(project_id),
            current_instance=current_instance,
            epoch=int(timezone.now().timestamp()),
        )
        return Response(status=status.HTTP_204_NO_CONTENT)


class IssueUserDisplayPropertyEndpoint(BaseAPIView):
    permission_classes = [
        ProjectLitePermission,
    ]

    def post(self, request, slug, project_id):
        issue_property, created = IssueProperty.objects.get_or_create(
            user=request.user,
            project_id=project_id,
        )

        if not created:
            issue_property.properties = request.data.get("properties", {})
            issue_property.save()

            serializer = IssuePropertySerializer(issue_property)
            return Response(serializer.data, status=status.HTTP_200_OK)

        issue_property.properties = request.data.get("properties", {})
        issue_property.save()
        serializer = IssuePropertySerializer(issue_property)
        return Response(serializer.data, status=status.HTTP_201_CREATED)

    def get(self, request, slug, project_id):
<<<<<<< HEAD
        try:
            issue_property, _ = IssueProperty.objects.get_or_create(
                user=request.user, project_id=project_id
            )
            serializer = IssuePropertySerializer(issue_property)
            return Response(serializer.data, status=status.HTTP_200_OK)
        except IssueProperty.DoesNotExist:
            return Response(
                {"error": "Issue Property does not exists for the user"},
                status=status.HTTP_400_BAD_REQUEST,
            )
        except Exception as e:
            capture_exception(e)
            return Response(
                {"error": "Something went wrong please try again later"},
                status=status.HTTP_400_BAD_REQUEST,
            )
=======
        issue_property = IssueProperty.objects.get(
            workspace__slug=slug, project_id=project_id, user=request.user
        )
        serializer = IssuePropertySerializer(issue_property)
        return Response(serializer.data, status=status.HTTP_200_OK)
>>>>>>> a77a7f6b


class LabelViewSet(BaseViewSet):
    serializer_class = LabelSerializer
    model = Label
    permission_classes = [
        ProjectMemberPermission,
    ]

    def create(self, request, slug, project_id):
        try:
            serializer = LabelSerializer(data=request.data)
            if serializer.is_valid():
                serializer.save(project_id=project_id)
                return Response(serializer.data, status=status.HTTP_201_CREATED)
            return Response(serializer.errors, status=status.HTTP_400_BAD_REQUEST)
        except IntegrityError:
            return Response(
                {"error": "Label with the same name already exists in the project"},
                status=status.HTTP_400_BAD_REQUEST,
            )

    def get_queryset(self):
        return self.filter_queryset(
            super()
            .get_queryset()
            .filter(workspace__slug=self.kwargs.get("slug"))
            .filter(project_id=self.kwargs.get("project_id"))
            .filter(project__project_projectmember__member=self.request.user)
            .select_related("project")
            .select_related("workspace")
            .select_related("parent")
            .order_by("name")
            .distinct()
        )


class BulkDeleteIssuesEndpoint(BaseAPIView):
    permission_classes = [
        ProjectEntityPermission,
    ]

    def delete(self, request, slug, project_id):
        issue_ids = request.data.get("issue_ids", [])

        if not len(issue_ids):
            return Response(
                {"error": "Issue IDs are required"},
                status=status.HTTP_400_BAD_REQUEST,
            )

        issues = Issue.issue_objects.filter(
            workspace__slug=slug, project_id=project_id, pk__in=issue_ids
        )

        total_issues = len(issues)

        issues.delete()

        return Response(
            {"message": f"{total_issues} issues were deleted"},
            status=status.HTTP_200_OK,
        )


class SubIssuesEndpoint(BaseAPIView):
    permission_classes = [
        ProjectEntityPermission,
    ]

    @method_decorator(gzip_page)
    def get(self, request, slug, project_id, issue_id):
        sub_issues = (
            Issue.issue_objects.filter(parent_id=issue_id, workspace__slug=slug)
            .select_related("project")
            .select_related("workspace")
            .select_related("state")
            .select_related("parent")
            .prefetch_related("assignees")
            .prefetch_related("labels")
            .annotate(
                sub_issues_count=Issue.issue_objects.filter(parent=OuterRef("id"))
                .order_by()
                .annotate(count=Func(F("id"), function="Count"))
                .values("count")
            )
            .annotate(
                link_count=IssueLink.objects.filter(issue=OuterRef("id"))
                .order_by()
                .annotate(count=Func(F("id"), function="Count"))
                .values("count")
            )
            .annotate(
                attachment_count=IssueAttachment.objects.filter(issue=OuterRef("id"))
                .order_by()
                .annotate(count=Func(F("id"), function="Count"))
                .values("count")
            )
            .prefetch_related(
                Prefetch(
                    "issue_reactions",
                    queryset=IssueReaction.objects.select_related("actor"),
                )
            )
        )

        state_distribution = (
            State.objects.filter(workspace__slug=slug, state_issue__parent_id=issue_id)
            .annotate(state_group=F("group"))
            .values("state_group")
            .annotate(state_count=Count("state_group"))
            .order_by("state_group")
        )

        result = {
            item["state_group"]: item["state_count"] for item in state_distribution
        }

        serializer = IssueLiteSerializer(
            sub_issues,
            many=True,
        )
        return Response(
            {
                "sub_issues": serializer.data,
                "state_distribution": result,
            },
            status=status.HTTP_200_OK,
        )

    # Assign multiple sub issues
    def post(self, request, slug, project_id, issue_id):
        parent_issue = Issue.issue_objects.get(pk=issue_id)
        sub_issue_ids = request.data.get("sub_issue_ids", [])

        if not len(sub_issue_ids):
            return Response(
                {"error": "Sub Issue IDs are required"},
                status=status.HTTP_400_BAD_REQUEST,
            )

        sub_issues = Issue.issue_objects.filter(id__in=sub_issue_ids)

        for sub_issue in sub_issues:
            sub_issue.parent = parent_issue

        _ = Issue.objects.bulk_update(sub_issues, ["parent"], batch_size=10)

        updated_sub_issues = Issue.issue_objects.filter(id__in=sub_issue_ids)

        return Response(
            IssueFlatSerializer(updated_sub_issues, many=True).data,
            status=status.HTTP_200_OK,
        )


class IssueLinkViewSet(BaseViewSet):
    permission_classes = [
        ProjectEntityPermission,
    ]

    model = IssueLink
    serializer_class = IssueLinkSerializer

    def get_queryset(self):
        return (
            super()
            .get_queryset()
            .filter(workspace__slug=self.kwargs.get("slug"))
            .filter(project_id=self.kwargs.get("project_id"))
            .filter(issue_id=self.kwargs.get("issue_id"))
            .filter(project__project_projectmember__member=self.request.user)
            .order_by("-created_at")
            .distinct()
        )

    def create(self, request, slug, project_id, issue_id):
        serializer = IssueLinkSerializer(data=request.data)
        if serializer.is_valid():
            serializer.save(
                project_id=project_id,
                issue_id=issue_id,
            )
            issue_activity.delay(
                type="link.activity.created",
                requested_data=json.dumps(serializer.data, cls=DjangoJSONEncoder),
                actor_id=str(self.request.user.id),
                issue_id=str(self.kwargs.get("issue_id")),
                project_id=str(self.kwargs.get("project_id")),
                current_instance=None,
                epoch=int(timezone.now().timestamp()),
            )
            return Response(serializer.data, status=status.HTTP_201_CREATED)
        return Response(serializer.errors, status=status.HTTP_400_BAD_REQUEST)

    def partial_update(self, request, slug, project_id, issue_id, pk):
        issue_link = IssueLink.objects.get(
            workspace__slug=slug, project_id=project_id, issue_id=issue_id, pk=pk
        )
        requested_data = json.dumps(request.data, cls=DjangoJSONEncoder)
        current_instance = json.dumps(
            IssueLinkSerializer(issue_link).data,
            cls=DjangoJSONEncoder,
        )
        serializer = IssueLinkSerializer(issue_link, data=request.data, partial=True)
        if serializer.is_valid():
            serializer.save()
            issue_activity.delay(
                type="link.activity.updated",
                requested_data=requested_data,
                actor_id=str(request.user.id),
                issue_id=str(issue_id),
                project_id=str(project_id),
                current_instance=current_instance,
                epoch=int(timezone.now().timestamp()),
            )
            return Response(serializer.data, status=status.HTTP_200_OK)
        return Response(serializer.errors, status=status.HTTP_400_BAD_REQUEST)

    def destroy(self, request, slug, project_id, issue_id, pk):
        issue_link = IssueLink.objects.get(
            workspace__slug=slug, project_id=project_id, issue_id=issue_id, pk=pk
        )
        current_instance = json.dumps(
            IssueLinkSerializer(issue_link).data,
            cls=DjangoJSONEncoder,
        )
        issue_activity.delay(
            type="link.activity.deleted",
            requested_data=json.dumps({"link_id": str(pk)}),
            actor_id=str(request.user.id),
            issue_id=str(issue_id),
            project_id=str(project_id),
            current_instance=current_instance,
            epoch=int(timezone.now().timestamp()),
        )
        issue_link.delete()
        return Response(status=status.HTTP_204_NO_CONTENT)


class BulkCreateIssueLabelsEndpoint(BaseAPIView):
    def post(self, request, slug, project_id):
        label_data = request.data.get("label_data", [])
        project = Project.objects.get(pk=project_id)

        labels = Label.objects.bulk_create(
            [
                Label(
                    name=label.get("name", "Migrated"),
                    description=label.get("description", "Migrated Issue"),
                    color="#" + "%06x" % random.randint(0, 0xFFFFFF),
                    project_id=project_id,
                    workspace_id=project.workspace_id,
                    created_by=request.user,
                    updated_by=request.user,
                )
                for label in label_data
            ],
            batch_size=50,
            ignore_conflicts=True,
        )

        return Response(
            {"labels": LabelSerializer(labels, many=True).data},
            status=status.HTTP_201_CREATED,
        )


class IssueAttachmentEndpoint(BaseAPIView):
    serializer_class = IssueAttachmentSerializer
    permission_classes = [
        ProjectEntityPermission,
    ]
    model = IssueAttachment
    parser_classes = (MultiPartParser, FormParser)

    def post(self, request, slug, project_id, issue_id):
        serializer = IssueAttachmentSerializer(data=request.data)
        if serializer.is_valid():
            serializer.save(project_id=project_id, issue_id=issue_id)
            issue_activity.delay(
                type="attachment.activity.created",
                requested_data=None,
                actor_id=str(self.request.user.id),
                issue_id=str(self.kwargs.get("issue_id", None)),
                project_id=str(self.kwargs.get("project_id", None)),
                current_instance=json.dumps(
                    serializer.data,
                    cls=DjangoJSONEncoder,
                ),
                epoch=int(timezone.now().timestamp()),
            )
            return Response(serializer.data, status=status.HTTP_201_CREATED)
        return Response(serializer.errors, status=status.HTTP_400_BAD_REQUEST)

    def delete(self, request, slug, project_id, issue_id, pk):
        issue_attachment = IssueAttachment.objects.get(pk=pk)
        issue_attachment.asset.delete(save=False)
        issue_attachment.delete()
        issue_activity.delay(
            type="attachment.activity.deleted",
            requested_data=None,
            actor_id=str(self.request.user.id),
            issue_id=str(self.kwargs.get("issue_id", None)),
            project_id=str(self.kwargs.get("project_id", None)),
            current_instance=None,
            epoch=int(timezone.now().timestamp()),
        )

        return Response(status=status.HTTP_204_NO_CONTENT)

    def get(self, request, slug, project_id, issue_id):
        issue_attachments = IssueAttachment.objects.filter(
            issue_id=issue_id, workspace__slug=slug, project_id=project_id
        )
        serializer = IssueAttachmentSerializer(issue_attachments, many=True)
        return Response(serializer.data, status=status.HTTP_200_OK)


class IssueArchiveViewSet(BaseViewSet):
    permission_classes = [
        ProjectEntityPermission,
    ]
    serializer_class = IssueFlatSerializer
    model = Issue

    def get_queryset(self):
        return (
            Issue.objects.annotate(
                sub_issues_count=Issue.objects.filter(parent=OuterRef("id"))
                .order_by()
                .annotate(count=Func(F("id"), function="Count"))
                .values("count")
            )
            .filter(archived_at__isnull=False)
            .filter(project_id=self.kwargs.get("project_id"))
            .filter(workspace__slug=self.kwargs.get("slug"))
            .select_related("project")
            .select_related("workspace")
            .select_related("state")
            .select_related("parent")
            .prefetch_related("assignees")
            .prefetch_related("labels")
        )

    @method_decorator(gzip_page)
    def list(self, request, slug, project_id):
        filters = issue_filters(request.query_params, "GET")
        show_sub_issues = request.GET.get("show_sub_issues", "true")

        # Custom ordering for priority and state
        priority_order = ["urgent", "high", "medium", "low", "none"]
        state_order = ["backlog", "unstarted", "started", "completed", "cancelled"]

        order_by_param = request.GET.get("order_by", "-created_at")

        issue_queryset = (
            self.get_queryset()
            .filter(**filters)
            .annotate(cycle_id=F("issue_cycle__cycle_id"))
            .annotate(module_id=F("issue_module__module_id"))
            .annotate(
                link_count=IssueLink.objects.filter(issue=OuterRef("id"))
                .order_by()
                .annotate(count=Func(F("id"), function="Count"))
                .values("count")
            )
            .annotate(
                attachment_count=IssueAttachment.objects.filter(issue=OuterRef("id"))
                .order_by()
                .annotate(count=Func(F("id"), function="Count"))
                .values("count")
            )
        )

        # Priority Ordering
        if order_by_param == "priority" or order_by_param == "-priority":
            priority_order = (
                priority_order if order_by_param == "priority" else priority_order[::-1]
            )
            issue_queryset = issue_queryset.annotate(
                priority_order=Case(
                    *[
                        When(priority=p, then=Value(i))
                        for i, p in enumerate(priority_order)
                    ],
                    output_field=CharField(),
                )
            ).order_by("priority_order")

        # State Ordering
        elif order_by_param in [
            "state__name",
            "state__group",
            "-state__name",
            "-state__group",
        ]:
            state_order = (
                state_order
                if order_by_param in ["state__name", "state__group"]
                else state_order[::-1]
            )
            issue_queryset = issue_queryset.annotate(
                state_order=Case(
                    *[
                        When(state__group=state_group, then=Value(i))
                        for i, state_group in enumerate(state_order)
                    ],
                    default=Value(len(state_order)),
                    output_field=CharField(),
                )
            ).order_by("state_order")
        # assignee and label ordering
        elif order_by_param in [
            "labels__name",
            "-labels__name",
            "assignees__first_name",
            "-assignees__first_name",
        ]:
            issue_queryset = issue_queryset.annotate(
                max_values=Max(
                    order_by_param[1::]
                    if order_by_param.startswith("-")
                    else order_by_param
                )
            ).order_by(
                "-max_values" if order_by_param.startswith("-") else "max_values"
            )
        else:
            issue_queryset = issue_queryset.order_by(order_by_param)

        issue_queryset = (
            issue_queryset
            if show_sub_issues == "true"
            else issue_queryset.filter(parent__isnull=True)
        )

        issues = IssueLiteSerializer(issue_queryset, many=True).data

        ## Grouping the results
        group_by = request.GET.get("group_by", False)
        if group_by:
            return Response(group_results(issues, group_by), status=status.HTTP_200_OK)

        return Response(issues, status=status.HTTP_200_OK)

    def retrieve(self, request, slug, project_id, pk=None):
        issue = Issue.objects.get(
            workspace__slug=slug,
            project_id=project_id,
            archived_at__isnull=False,
            pk=pk,
        )
        return Response(IssueSerializer(issue).data, status=status.HTTP_200_OK)

    def unarchive(self, request, slug, project_id, pk=None):
        issue = Issue.objects.get(
            workspace__slug=slug,
            project_id=project_id,
            archived_at__isnull=False,
            pk=pk,
        )
        issue.archived_at = None
        issue.save()
        issue_activity.delay(
            type="issue.activity.updated",
            requested_data=json.dumps({"archived_at": None}),
            actor_id=str(request.user.id),
            issue_id=str(issue.id),
            project_id=str(project_id),
            current_instance=None,
            epoch=int(timezone.now().timestamp()),
        )

        return Response(IssueSerializer(issue).data, status=status.HTTP_200_OK)


class IssueSubscriberViewSet(BaseViewSet):
    serializer_class = IssueSubscriberSerializer
    model = IssueSubscriber

    permission_classes = [
        ProjectEntityPermission,
    ]

    def get_permissions(self):
        if self.action in ["subscribe", "unsubscribe", "subscription_status"]:
            self.permission_classes = [
                ProjectLitePermission,
            ]
        else:
            self.permission_classes = [
                ProjectEntityPermission,
            ]

        return super(IssueSubscriberViewSet, self).get_permissions()

    def perform_create(self, serializer):
        serializer.save(
            project_id=self.kwargs.get("project_id"),
            issue_id=self.kwargs.get("issue_id"),
        )

    def get_queryset(self):
        return (
            super()
            .get_queryset()
            .filter(workspace__slug=self.kwargs.get("slug"))
            .filter(project_id=self.kwargs.get("project_id"))
            .filter(issue_id=self.kwargs.get("issue_id"))
            .filter(project__project_projectmember__member=self.request.user)
            .order_by("-created_at")
            .distinct()
        )

    def list(self, request, slug, project_id, issue_id):
        members = (
            ProjectMember.objects.filter(
                workspace__slug=slug, project_id=project_id
            )
            .annotate(
                is_subscribed=Exists(
                    IssueSubscriber.objects.filter(
                        workspace__slug=slug,
                        project_id=project_id,
                        issue_id=issue_id,
                        subscriber=OuterRef("member"),
                    )
                )
            )
            .select_related("member")
        )
        serializer = ProjectMemberLiteSerializer(members, many=True)
        return Response(serializer.data, status=status.HTTP_200_OK)

    def destroy(self, request, slug, project_id, issue_id, subscriber_id):
        issue_subscriber = IssueSubscriber.objects.get(
            project=project_id,
            subscriber=subscriber_id,
            workspace__slug=slug,
            issue=issue_id,
        )
        issue_subscriber.delete()
        return Response(
            status=status.HTTP_204_NO_CONTENT,
        )

    def subscribe(self, request, slug, project_id, issue_id):
        if IssueSubscriber.objects.filter(
            issue_id=issue_id,
            subscriber=request.user,
            workspace__slug=slug,
            project=project_id,
        ).exists():
            return Response(
                {"message": "User already subscribed to the issue."},
                status=status.HTTP_400_BAD_REQUEST,
            )

        subscriber = IssueSubscriber.objects.create(
            issue_id=issue_id,
            subscriber_id=request.user.id,
            project_id=project_id,
        )
        serializer = IssueSubscriberSerializer(subscriber)
        return Response(serializer.data, status=status.HTTP_201_CREATED)

    def unsubscribe(self, request, slug, project_id, issue_id):
        issue_subscriber = IssueSubscriber.objects.get(
            project=project_id,
            subscriber=request.user,
            workspace__slug=slug,
            issue=issue_id,
        )
        issue_subscriber.delete()
        return Response(
            status=status.HTTP_204_NO_CONTENT,
        )

    def subscription_status(self, request, slug, project_id, issue_id):
        issue_subscriber = IssueSubscriber.objects.filter(
            issue=issue_id,
            subscriber=request.user,
            workspace__slug=slug,
            project=project_id,
        ).exists()
        return Response({"subscribed": issue_subscriber}, status=status.HTTP_200_OK)


class IssueReactionViewSet(BaseViewSet):
    serializer_class = IssueReactionSerializer
    model = IssueReaction
    permission_classes = [
        ProjectLitePermission,
    ]

    def get_queryset(self):
        return (
            super()
            .get_queryset()
            .filter(workspace__slug=self.kwargs.get("slug"))
            .filter(project_id=self.kwargs.get("project_id"))
            .filter(issue_id=self.kwargs.get("issue_id"))
            .filter(project__project_projectmember__member=self.request.user)
            .order_by("-created_at")
            .distinct()
        )

    def create(self, request, slug, project_id, issue_id):
        serializer = IssueReactionSerializer(data=request.data)
        if serializer.is_valid():
            serializer.save(
                issue_id=issue_id,
                project_id=project_id,
                actor=request.user,
            )
            issue_activity.delay(
                type="issue_reaction.activity.created",
                requested_data=json.dumps(request.data, cls=DjangoJSONEncoder),
                actor_id=str(request.user.id),
                issue_id=str(issue_id),
                project_id=str(project_id),
                current_instance=None,
                epoch=int(timezone.now().timestamp()),
            )
            return Response(serializer.data, status=status.HTTP_201_CREATED)
        return Response(serializer.errors, status=status.HTTP_400_BAD_REQUEST)

    def destroy(self, request, slug, project_id, issue_id, reaction_code):
        issue_reaction = IssueReaction.objects.get(
            workspace__slug=slug,
            project_id=project_id,
            issue_id=issue_id,
            reaction=reaction_code,
            actor=request.user,
        )
        issue_activity.delay(
            type="issue_reaction.activity.deleted",
            requested_data=None,
            actor_id=str(self.request.user.id),
            issue_id=str(self.kwargs.get("issue_id", None)),
            project_id=str(self.kwargs.get("project_id", None)),
            current_instance=json.dumps(
                {
                    "reaction": str(reaction_code),
                    "identifier": str(issue_reaction.id),
                }
            ),
            epoch=int(timezone.now().timestamp()),
        )
        issue_reaction.delete()
        return Response(status=status.HTTP_204_NO_CONTENT)


class CommentReactionViewSet(BaseViewSet):
    serializer_class = CommentReactionSerializer
    model = CommentReaction
    permission_classes = [
        ProjectLitePermission,
    ]

    def get_queryset(self):
        return (
            super()
            .get_queryset()
            .filter(workspace__slug=self.kwargs.get("slug"))
            .filter(project_id=self.kwargs.get("project_id"))
            .filter(comment_id=self.kwargs.get("comment_id"))
            .filter(project__project_projectmember__member=self.request.user)
            .order_by("-created_at")
            .distinct()
        )

    def create(self, request, slug, project_id, comment_id):
        serializer = CommentReactionSerializer(data=request.data)
        if serializer.is_valid():
            serializer.save(
                project_id=project_id,
                actor_id=request.user.id,
                comment_id=comment_id,
            )
            issue_activity.delay(
                type="comment_reaction.activity.created",
                requested_data=json.dumps(request.data, cls=DjangoJSONEncoder),
                actor_id=str(request.user.id),
                issue_id=None,
                project_id=str(project_id),
                current_instance=None,
                epoch=int(timezone.now().timestamp()),
            )
            return Response(serializer.data, status=status.HTTP_201_CREATED)
        return Response(serializer.errors, status=status.HTTP_400_BAD_REQUEST)

    def destroy(self, request, slug, project_id, comment_id, reaction_code):
        comment_reaction = CommentReaction.objects.get(
            workspace__slug=slug,
            project_id=project_id,
            comment_id=comment_id,
            reaction=reaction_code,
            actor=request.user,
        )
        issue_activity.delay(
            type="comment_reaction.activity.deleted",
            requested_data=None,
            actor_id=str(self.request.user.id),
            issue_id=None,
            project_id=str(self.kwargs.get("project_id", None)),
            current_instance=json.dumps(
                {
                    "reaction": str(reaction_code),
                    "identifier": str(comment_reaction.id),
                    "comment_id": str(comment_id),
                }
            ),
            epoch=int(timezone.now().timestamp()),
        )
        comment_reaction.delete()
        return Response(status=status.HTTP_204_NO_CONTENT)


class IssueCommentPublicViewSet(BaseViewSet):
    serializer_class = IssueCommentSerializer
    model = IssueComment

    filterset_fields = [
        "issue__id",
        "workspace__id",
    ]

    def get_permissions(self):
        if self.action in ["list", "retrieve"]:
            self.permission_classes = [
                AllowAny,
            ]
        else:
            self.permission_classes = [
                IsAuthenticated,
            ]

        return super(IssueCommentPublicViewSet, self).get_permissions()

    def get_queryset(self):
        try:
            project_deploy_board = ProjectDeployBoard.objects.get(
                workspace__slug=self.kwargs.get("slug"),
                project_id=self.kwargs.get("project_id"),
            )
            if project_deploy_board.comments:
                return self.filter_queryset(
                    super()
                    .get_queryset()
                    .filter(workspace__slug=self.kwargs.get("slug"))
                    .filter(issue_id=self.kwargs.get("issue_id"))
                    .filter(access="EXTERNAL")
                    .select_related("project")
                    .select_related("workspace")
                    .select_related("issue")
                    .annotate(
                        is_member=Exists(
                            ProjectMember.objects.filter(
                                workspace__slug=self.kwargs.get("slug"),
                                project_id=self.kwargs.get("project_id"),
                                member_id=self.request.user.id,
                            )
                        )
                    )
                    .distinct()
                ).order_by("created_at")
            else:
                return IssueComment.objects.none()
        except ProjectDeployBoard.DoesNotExist:
            return IssueComment.objects.none()

    def create(self, request, slug, project_id, issue_id):
        project_deploy_board = ProjectDeployBoard.objects.get(
            workspace__slug=slug, project_id=project_id
        )

        if not project_deploy_board.comments:
            return Response(
                {"error": "Comments are not enabled for this project"},
                status=status.HTTP_400_BAD_REQUEST,
            )

        serializer = IssueCommentSerializer(data=request.data)
        if serializer.is_valid():
            serializer.save(
                project_id=project_id,
                issue_id=issue_id,
                actor=request.user,
                access="EXTERNAL",
            )
            issue_activity.delay(
                type="comment.activity.created",
                requested_data=json.dumps(serializer.data, cls=DjangoJSONEncoder),
                actor_id=str(request.user.id),
                issue_id=str(issue_id),
                project_id=str(project_id),
                current_instance=None,
                epoch=int(timezone.now().timestamp()),
            )
            if not ProjectMember.objects.filter(
                project_id=project_id,
                member=request.user,
            ).exists():
                # Add the user for workspace tracking
                _ = ProjectPublicMember.objects.get_or_create(
                    project_id=project_id,
                    member=request.user,
                )

            return Response(serializer.data, status=status.HTTP_201_CREATED)
        return Response(serializer.errors, status=status.HTTP_400_BAD_REQUEST)

    def partial_update(self, request, slug, project_id, issue_id, pk):
        project_deploy_board = ProjectDeployBoard.objects.get(
            workspace__slug=slug, project_id=project_id
        )

        if not project_deploy_board.comments:
            return Response(
                {"error": "Comments are not enabled for this project"},
                status=status.HTTP_400_BAD_REQUEST,
            )
        comment = IssueComment.objects.get(
            workspace__slug=slug, pk=pk, actor=request.user
        )
        serializer = IssueCommentSerializer(comment, data=request.data, partial=True)
        if serializer.is_valid():
            serializer.save()
            issue_activity.delay(
                type="comment.activity.updated",
                requested_data=json.dumps(request.data, cls=DjangoJSONEncoder),
                actor_id=str(request.user.id),
                issue_id=str(issue_id),
                project_id=str(project_id),
                current_instance=json.dumps(
                    IssueCommentSerializer(comment).data,
                    cls=DjangoJSONEncoder,
                ),
                epoch=int(timezone.now().timestamp()),
            )
            return Response(serializer.data, status=status.HTTP_200_OK)
        return Response(serializer.errors, status=status.HTTP_400_BAD_REQUEST)

    def destroy(self, request, slug, project_id, issue_id, pk):
        project_deploy_board = ProjectDeployBoard.objects.get(
            workspace__slug=slug, project_id=project_id
        )

        if not project_deploy_board.comments:
            return Response(
                {"error": "Comments are not enabled for this project"},
                status=status.HTTP_400_BAD_REQUEST,
            )
        comment = IssueComment.objects.get(
            workspace__slug=slug, pk=pk, project_id=project_id, actor=request.user
        )
        issue_activity.delay(
            type="comment.activity.deleted",
            requested_data=json.dumps({"comment_id": str(pk)}),
            actor_id=str(request.user.id),
            issue_id=str(issue_id),
            project_id=str(project_id),
            current_instance=json.dumps(
                IssueCommentSerializer(comment).data,
                cls=DjangoJSONEncoder,
            ),
            epoch=int(timezone.now().timestamp()),
        )
        comment.delete()
        return Response(status=status.HTTP_204_NO_CONTENT)


class IssueReactionPublicViewSet(BaseViewSet):
    serializer_class = IssueReactionSerializer
    model = IssueReaction

    def get_queryset(self):
        try:
            project_deploy_board = ProjectDeployBoard.objects.get(
                workspace__slug=self.kwargs.get("slug"),
                project_id=self.kwargs.get("project_id"),
            )
            if project_deploy_board.reactions:
                return (
                    super()
                    .get_queryset()
                    .filter(workspace__slug=self.kwargs.get("slug"))
                    .filter(project_id=self.kwargs.get("project_id"))
                    .filter(issue_id=self.kwargs.get("issue_id"))
                    .order_by("-created_at")
                    .distinct()
                )
            else:
                return IssueReaction.objects.none()
        except ProjectDeployBoard.DoesNotExist:
            return IssueReaction.objects.none()

    def create(self, request, slug, project_id, issue_id):
        project_deploy_board = ProjectDeployBoard.objects.get(
            workspace__slug=slug, project_id=project_id
        )

        if not project_deploy_board.reactions:
            return Response(
                {"error": "Reactions are not enabled for this project board"},
                status=status.HTTP_400_BAD_REQUEST,
            )

        serializer = IssueReactionSerializer(data=request.data)
        if serializer.is_valid():
            serializer.save(
                project_id=project_id, issue_id=issue_id, actor=request.user
            )
            if not ProjectMember.objects.filter(
                project_id=project_id,
                member=request.user,
            ).exists():
                # Add the user for workspace tracking
                _ = ProjectPublicMember.objects.get_or_create(
                    project_id=project_id,
                    member=request.user,
                )
            issue_activity.delay(
                type="issue_reaction.activity.created",
                requested_data=json.dumps(self.request.data, cls=DjangoJSONEncoder),
                actor_id=str(self.request.user.id),
                issue_id=str(self.kwargs.get("issue_id", None)),
                project_id=str(self.kwargs.get("project_id", None)),
                current_instance=None,
                epoch=int(timezone.now().timestamp()),
            )
            return Response(serializer.data, status=status.HTTP_201_CREATED)
        return Response(serializer.errors, status=status.HTTP_400_BAD_REQUEST)

    def destroy(self, request, slug, project_id, issue_id, reaction_code):
        project_deploy_board = ProjectDeployBoard.objects.get(
            workspace__slug=slug, project_id=project_id
        )

        if not project_deploy_board.reactions:
            return Response(
                {"error": "Reactions are not enabled for this project board"},
                status=status.HTTP_400_BAD_REQUEST,
            )
        issue_reaction = IssueReaction.objects.get(
            workspace__slug=slug,
            issue_id=issue_id,
            reaction=reaction_code,
            actor=request.user,
        )
        issue_activity.delay(
            type="issue_reaction.activity.deleted",
            requested_data=None,
            actor_id=str(self.request.user.id),
            issue_id=str(self.kwargs.get("issue_id", None)),
            project_id=str(self.kwargs.get("project_id", None)),
            current_instance=json.dumps(
                {
                    "reaction": str(reaction_code),
                    "identifier": str(issue_reaction.id),
                }
            ),
            epoch=int(timezone.now().timestamp()),
        )
        issue_reaction.delete()
        return Response(status=status.HTTP_204_NO_CONTENT)


class CommentReactionPublicViewSet(BaseViewSet):
    serializer_class = CommentReactionSerializer
    model = CommentReaction

    def get_queryset(self):
        try:
            project_deploy_board = ProjectDeployBoard.objects.get(
                workspace__slug=self.kwargs.get("slug"),
                project_id=self.kwargs.get("project_id"),
            )
            if project_deploy_board.reactions:
                return (
                    super()
                    .get_queryset()
                    .filter(workspace__slug=self.kwargs.get("slug"))
                    .filter(project_id=self.kwargs.get("project_id"))
                    .filter(comment_id=self.kwargs.get("comment_id"))
                    .order_by("-created_at")
                    .distinct()
                )
            else:
                return CommentReaction.objects.none()
        except ProjectDeployBoard.DoesNotExist:
            return CommentReaction.objects.none()

    def create(self, request, slug, project_id, comment_id):
        project_deploy_board = ProjectDeployBoard.objects.get(
            workspace__slug=slug, project_id=project_id
        )

        if not project_deploy_board.reactions:
            return Response(
                {"error": "Reactions are not enabled for this board"},
                status=status.HTTP_400_BAD_REQUEST,
            )

        serializer = CommentReactionSerializer(data=request.data)
        if serializer.is_valid():
            serializer.save(
                project_id=project_id, comment_id=comment_id, actor=request.user
            )
            if not ProjectMember.objects.filter(
                project_id=project_id, member=request.user
            ).exists():
                # Add the user for workspace tracking
                _ = ProjectPublicMember.objects.get_or_create(
                    project_id=project_id,
                    member=request.user,
                )
            issue_activity.delay(
                type="comment_reaction.activity.created",
                requested_data=json.dumps(self.request.data, cls=DjangoJSONEncoder),
                actor_id=str(self.request.user.id),
                issue_id=None,
                project_id=str(self.kwargs.get("project_id", None)),
                current_instance=None,
                epoch=int(timezone.now().timestamp()),
            )
            return Response(serializer.data, status=status.HTTP_201_CREATED)
        return Response(serializer.errors, status=status.HTTP_400_BAD_REQUEST)

    def destroy(self, request, slug, project_id, comment_id, reaction_code):
        project_deploy_board = ProjectDeployBoard.objects.get(
            workspace__slug=slug, project_id=project_id
        )
        if not project_deploy_board.reactions:
            return Response(
                {"error": "Reactions are not enabled for this board"},
                status=status.HTTP_400_BAD_REQUEST,
            )

        comment_reaction = CommentReaction.objects.get(
            project_id=project_id,
            workspace__slug=slug,
            comment_id=comment_id,
            reaction=reaction_code,
            actor=request.user,
        )
        issue_activity.delay(
            type="comment_reaction.activity.deleted",
            requested_data=None,
            actor_id=str(self.request.user.id),
            issue_id=None,
            project_id=str(self.kwargs.get("project_id", None)),
            current_instance=json.dumps(
                {
                    "reaction": str(reaction_code),
                    "identifier": str(comment_reaction.id),
                    "comment_id": str(comment_id),
                }
            ),
            epoch=int(timezone.now().timestamp()),
        )
        comment_reaction.delete()
        return Response(status=status.HTTP_204_NO_CONTENT)


class IssueVotePublicViewSet(BaseViewSet):
    model = IssueVote
    serializer_class = IssueVoteSerializer

    def get_queryset(self):
        try:
            project_deploy_board = ProjectDeployBoard.objects.get(
                workspace__slug=self.kwargs.get("slug"),
                project_id=self.kwargs.get("project_id"),
            )
            if project_deploy_board.votes:
                return (
                    super()
                    .get_queryset()
                    .filter(issue_id=self.kwargs.get("issue_id"))
                    .filter(workspace__slug=self.kwargs.get("slug"))
                    .filter(project_id=self.kwargs.get("project_id"))
                )
            else:
                return IssueVote.objects.none()
        except ProjectDeployBoard.DoesNotExist:
            return IssueVote.objects.none()

    def create(self, request, slug, project_id, issue_id):
        issue_vote, _ = IssueVote.objects.get_or_create(
            actor_id=request.user.id,
            project_id=project_id,
            issue_id=issue_id,
        )
        # Add the user for workspace tracking
        if not ProjectMember.objects.filter(
            project_id=project_id, member=request.user
        ).exists():
            _ = ProjectPublicMember.objects.get_or_create(
                project_id=project_id,
                member=request.user,
            )
        issue_vote.vote = request.data.get("vote", 1)
        issue_vote.save()
        issue_activity.delay(
            type="issue_vote.activity.created",
            requested_data=json.dumps(self.request.data, cls=DjangoJSONEncoder),
            actor_id=str(self.request.user.id),
            issue_id=str(self.kwargs.get("issue_id", None)),
            project_id=str(self.kwargs.get("project_id", None)),
            current_instance=None,
            epoch=int(timezone.now().timestamp()),
        )
        serializer = IssueVoteSerializer(issue_vote)
        return Response(serializer.data, status=status.HTTP_201_CREATED)

    def destroy(self, request, slug, project_id, issue_id):
        issue_vote = IssueVote.objects.get(
            workspace__slug=slug,
            project_id=project_id,
            issue_id=issue_id,
            actor_id=request.user.id,
        )
        issue_activity.delay(
            type="issue_vote.activity.deleted",
            requested_data=None,
            actor_id=str(self.request.user.id),
            issue_id=str(self.kwargs.get("issue_id", None)),
            project_id=str(self.kwargs.get("project_id", None)),
            current_instance=json.dumps(
                {
                    "vote": str(issue_vote.vote),
                    "identifier": str(issue_vote.id),
                }
            ),
            epoch=int(timezone.now().timestamp()),
        )
        issue_vote.delete()
        return Response(status=status.HTTP_204_NO_CONTENT)


class IssueRelationViewSet(BaseViewSet):
    serializer_class = IssueRelationSerializer
    model = IssueRelation
    permission_classes = [
        ProjectEntityPermission,
    ]

    def get_queryset(self):
        return self.filter_queryset(
            super()
            .get_queryset()
            .filter(workspace__slug=self.kwargs.get("slug"))
            .filter(project_id=self.kwargs.get("project_id"))
            .filter(issue_id=self.kwargs.get("issue_id"))
            .filter(project__project_projectmember__member=self.request.user)
            .select_related("project")
            .select_related("workspace")
            .select_related("issue")
            .distinct()
        )

    def create(self, request, slug, project_id, issue_id):
        related_list = request.data.get("related_list", [])
        relation = request.data.get("relation", None)
        project = Project.objects.get(pk=project_id)

        issue_relation = IssueRelation.objects.bulk_create(
            [
                IssueRelation(
                    issue_id=related_issue["issue"],
                    related_issue_id=related_issue["related_issue"],
                    relation_type=related_issue["relation_type"],
                    project_id=project_id,
                    workspace_id=project.workspace_id,
                    created_by=request.user,
                    updated_by=request.user,
                )
                for related_issue in related_list
            ],
            batch_size=10,
            ignore_conflicts=True,
        )

        issue_activity.delay(
            type="issue_relation.activity.created",
            requested_data=json.dumps(request.data, cls=DjangoJSONEncoder),
            actor_id=str(request.user.id),
            issue_id=str(issue_id),
            project_id=str(project_id),
            current_instance=None,
            epoch=int(timezone.now().timestamp()),
        )

        if relation == "blocking":
            return Response(
                RelatedIssueSerializer(issue_relation, many=True).data,
                status=status.HTTP_201_CREATED,
            )
        else:
            return Response(
                IssueRelationSerializer(issue_relation, many=True).data,
                status=status.HTTP_201_CREATED,
            )

    def destroy(self, request, slug, project_id, issue_id, pk):
        issue_relation = IssueRelation.objects.get(
            workspace__slug=slug, project_id=project_id, issue_id=issue_id, pk=pk
        )
        current_instance = json.dumps(
            IssueRelationSerializer(issue_relation).data,
            cls=DjangoJSONEncoder,
        )
        issue_relation.delete()
        issue_activity.delay(
            type="issue_relation.activity.deleted",
            requested_data=json.dumps({"related_list": None}),
            actor_id=str(request.user.id),
            issue_id=str(issue_id),
            project_id=str(project_id),
            current_instance=current_instance,
            epoch=int(timezone.now().timestamp()),
        )
        return Response(status=status.HTTP_204_NO_CONTENT)


class IssueRetrievePublicEndpoint(BaseAPIView):
    permission_classes = [
        AllowAny,
    ]

    def get(self, request, slug, project_id, issue_id):
        issue = Issue.objects.get(
            workspace__slug=slug, project_id=project_id, pk=issue_id
        )
        serializer = IssuePublicSerializer(issue)
        return Response(serializer.data, status=status.HTTP_200_OK)


class ProjectIssuesPublicEndpoint(BaseAPIView):
    permission_classes = [
        AllowAny,
    ]

    def get(self, request, slug, project_id):
        project_deploy_board = ProjectDeployBoard.objects.get(
            workspace__slug=slug, project_id=project_id
        )

        filters = issue_filters(request.query_params, "GET")

        # Custom ordering for priority and state
        priority_order = ["urgent", "high", "medium", "low", "none"]
        state_order = ["backlog", "unstarted", "started", "completed", "cancelled"]

        order_by_param = request.GET.get("order_by", "-created_at")

        issue_queryset = (
            Issue.issue_objects.annotate(
                sub_issues_count=Issue.issue_objects.filter(parent=OuterRef("id"))
                .order_by()
                .annotate(count=Func(F("id"), function="Count"))
                .values("count")
            )
            .filter(project_id=project_id)
            .filter(workspace__slug=slug)
            .select_related("project", "workspace", "state", "parent")
            .prefetch_related("assignees", "labels")
            .prefetch_related(
                Prefetch(
                    "issue_reactions",
                    queryset=IssueReaction.objects.select_related("actor"),
                )
            )
            .prefetch_related(
                Prefetch(
                    "votes",
                    queryset=IssueVote.objects.select_related("actor"),
                )
            )
            .filter(**filters)
            .annotate(cycle_id=F("issue_cycle__cycle_id"))
            .annotate(module_id=F("issue_module__module_id"))
            .annotate(
                link_count=IssueLink.objects.filter(issue=OuterRef("id"))
                .order_by()
                .annotate(count=Func(F("id"), function="Count"))
                .values("count")
            )
            .annotate(
                attachment_count=IssueAttachment.objects.filter(issue=OuterRef("id"))
                .order_by()
                .annotate(count=Func(F("id"), function="Count"))
                .values("count")
            )
        )

        # Priority Ordering
        if order_by_param == "priority" or order_by_param == "-priority":
            priority_order = (
                priority_order if order_by_param == "priority" else priority_order[::-1]
            )
            issue_queryset = issue_queryset.annotate(
                priority_order=Case(
                    *[
                        When(priority=p, then=Value(i))
                        for i, p in enumerate(priority_order)
                    ],
                    output_field=CharField(),
                )
            ).order_by("priority_order")

        # State Ordering
        elif order_by_param in [
            "state__name",
            "state__group",
            "-state__name",
            "-state__group",
        ]:
            state_order = (
                state_order
                if order_by_param in ["state__name", "state__group"]
                else state_order[::-1]
            )
            issue_queryset = issue_queryset.annotate(
                state_order=Case(
                    *[
                        When(state__group=state_group, then=Value(i))
                        for i, state_group in enumerate(state_order)
                    ],
                    default=Value(len(state_order)),
                    output_field=CharField(),
                )
            ).order_by("state_order")
        # assignee and label ordering
        elif order_by_param in [
            "labels__name",
            "-labels__name",
            "assignees__first_name",
            "-assignees__first_name",
        ]:
            issue_queryset = issue_queryset.annotate(
                max_values=Max(
                    order_by_param[1::]
                    if order_by_param.startswith("-")
                    else order_by_param
                )
            ).order_by(
                "-max_values" if order_by_param.startswith("-") else "max_values"
            )
        else:
            issue_queryset = issue_queryset.order_by(order_by_param)

        issues = IssuePublicSerializer(issue_queryset, many=True).data

        state_group_order = [
            "backlog",
            "unstarted",
            "started",
            "completed",
            "cancelled",
        ]

        states = (
            State.objects.filter(
                ~Q(name="Triage"),
                workspace__slug=slug,
                project_id=project_id,
            )
            .annotate(
                custom_order=Case(
                    *[
                        When(group=value, then=Value(index))
                        for index, value in enumerate(state_group_order)
                    ],
                    default=Value(len(state_group_order)),
                    output_field=IntegerField(),
                ),
            )
            .values("name", "group", "color", "id")
            .order_by("custom_order", "sequence")
        )

        labels = Label.objects.filter(
            workspace__slug=slug, project_id=project_id
        ).values("id", "name", "color", "parent")

        ## Grouping the results
        group_by = request.GET.get("group_by", False)
        if group_by:
            issues = group_results(issues, group_by)

        return Response(
            {
                "issues": issues,
                "states": states,
                "labels": labels,
            },
            status=status.HTTP_200_OK,
        )


class IssueDraftViewSet(BaseViewSet):
    permission_classes = [
        ProjectEntityPermission,
    ]
    serializer_class = IssueFlatSerializer
    model = Issue

    def get_queryset(self):
        return (
            Issue.objects.annotate(
                sub_issues_count=Issue.issue_objects.filter(parent=OuterRef("id"))
                .order_by()
                .annotate(count=Func(F("id"), function="Count"))
                .values("count")
            )
            .filter(project_id=self.kwargs.get("project_id"))
            .filter(workspace__slug=self.kwargs.get("slug"))
            .filter(is_draft=True)
            .select_related("project")
            .select_related("workspace")
            .select_related("state")
            .select_related("parent")
            .prefetch_related("assignees")
            .prefetch_related("labels")
            .prefetch_related(
                Prefetch(
                    "issue_reactions",
                    queryset=IssueReaction.objects.select_related("actor"),
                )
            )
        )

    @method_decorator(gzip_page)
    def list(self, request, slug, project_id):
        filters = issue_filters(request.query_params, "GET")

        # Custom ordering for priority and state
        priority_order = ["urgent", "high", "medium", "low", "none"]
        state_order = ["backlog", "unstarted", "started", "completed", "cancelled"]

        order_by_param = request.GET.get("order_by", "-created_at")

        issue_queryset = (
            self.get_queryset()
            .filter(**filters)
            .annotate(cycle_id=F("issue_cycle__cycle_id"))
            .annotate(module_id=F("issue_module__module_id"))
            .annotate(
                link_count=IssueLink.objects.filter(issue=OuterRef("id"))
                .order_by()
                .annotate(count=Func(F("id"), function="Count"))
                .values("count")
            )
            .annotate(
                attachment_count=IssueAttachment.objects.filter(issue=OuterRef("id"))
                .order_by()
                .annotate(count=Func(F("id"), function="Count"))
                .values("count")
            )
        )

        # Priority Ordering
        if order_by_param == "priority" or order_by_param == "-priority":
            priority_order = (
                priority_order if order_by_param == "priority" else priority_order[::-1]
            )
            issue_queryset = issue_queryset.annotate(
                priority_order=Case(
                    *[
                        When(priority=p, then=Value(i))
                        for i, p in enumerate(priority_order)
                    ],
                    output_field=CharField(),
                )
            ).order_by("priority_order")

        # State Ordering
        elif order_by_param in [
            "state__name",
            "state__group",
            "-state__name",
            "-state__group",
        ]:
            state_order = (
                state_order
                if order_by_param in ["state__name", "state__group"]
                else state_order[::-1]
            )
            issue_queryset = issue_queryset.annotate(
                state_order=Case(
                    *[
                        When(state__group=state_group, then=Value(i))
                        for i, state_group in enumerate(state_order)
                    ],
                    default=Value(len(state_order)),
                    output_field=CharField(),
                )
            ).order_by("state_order")
        # assignee and label ordering
        elif order_by_param in [
            "labels__name",
            "-labels__name",
            "assignees__first_name",
            "-assignees__first_name",
        ]:
            issue_queryset = issue_queryset.annotate(
                max_values=Max(
                    order_by_param[1::]
                    if order_by_param.startswith("-")
                    else order_by_param
                )
            ).order_by(
                "-max_values" if order_by_param.startswith("-") else "max_values"
            )
        else:
            issue_queryset = issue_queryset.order_by(order_by_param)

        issues = IssueLiteSerializer(issue_queryset, many=True).data

        ## Grouping the results
        group_by = request.GET.get("group_by", False)
        if group_by:
            return Response(group_results(issues, group_by), status=status.HTTP_200_OK)

        return Response(issues, status=status.HTTP_200_OK)

    def create(self, request, slug, project_id):
        project = Project.objects.get(pk=project_id)

        serializer = IssueCreateSerializer(
            data=request.data,
            context={
                "project_id": project_id,
                "workspace_id": project.workspace_id,
                "default_assignee_id": project.default_assignee_id,
            },
        )

        if serializer.is_valid():
            serializer.save(is_draft=True)

            # Track the issue
            issue_activity.delay(
                type="issue_draft.activity.created",
                requested_data=json.dumps(self.request.data, cls=DjangoJSONEncoder),
                actor_id=str(request.user.id),
                issue_id=str(serializer.data.get("id", None)),
                project_id=str(project_id),
                current_instance=None,
                epoch=int(timezone.now().timestamp()),
            )
            return Response(serializer.data, status=status.HTTP_201_CREATED)
        return Response(serializer.errors, status=status.HTTP_400_BAD_REQUEST)

    def partial_update(self, request, slug, project_id, pk):
        issue = Issue.objects.get(workspace__slug=slug, project_id=project_id, pk=pk)
        serializer = IssueSerializer(issue, data=request.data, partial=True)

        if serializer.is_valid():
            if request.data.get("is_draft") is not None and not request.data.get(
                "is_draft"
            ):
                serializer.save(created_at=timezone.now(), updated_at=timezone.now())
            else:
                serializer.save()
            issue_activity.delay(
                type="issue_draft.activity.updated",
                requested_data=json.dumps(request.data, cls=DjangoJSONEncoder),
                actor_id=str(self.request.user.id),
                issue_id=str(self.kwargs.get("pk", None)),
                project_id=str(self.kwargs.get("project_id", None)),
                current_instance=json.dumps(
                    IssueSerializer(issue).data,
                    cls=DjangoJSONEncoder,
                ),
                epoch=int(timezone.now().timestamp()),
            )
            return Response(serializer.data, status=status.HTTP_200_OK)
        return Response(serializer.errors, status=status.HTTP_400_BAD_REQUEST)

    def retrieve(self, request, slug, project_id, pk=None):
        issue = Issue.objects.get(
            workspace__slug=slug, project_id=project_id, pk=pk, is_draft=True
        )
        return Response(IssueSerializer(issue).data, status=status.HTTP_200_OK)

    def destroy(self, request, slug, project_id, pk=None):
        issue = Issue.objects.get(workspace__slug=slug, project_id=project_id, pk=pk)
        current_instance = json.dumps(
            IssueSerializer(current_instance).data, cls=DjangoJSONEncoder
        )
        issue.delete()
        issue_activity.delay(
            type="issue_draft.activity.deleted",
            requested_data=json.dumps({"issue_id": str(pk)}),
            actor_id=str(request.user.id),
            issue_id=str(pk),
            project_id=str(project_id),
            current_instance=current_instance,
            epoch=int(timezone.now().timestamp()),
        )
        return Response(status=status.HTTP_204_NO_CONTENT)<|MERGE_RESOLUTION|>--- conflicted
+++ resolved
@@ -611,41 +611,18 @@
         if not created:
             issue_property.properties = request.data.get("properties", {})
             issue_property.save()
-
-            serializer = IssuePropertySerializer(issue_property)
-            return Response(serializer.data, status=status.HTTP_200_OK)
-
         issue_property.properties = request.data.get("properties", {})
         issue_property.save()
         serializer = IssuePropertySerializer(issue_property)
         return Response(serializer.data, status=status.HTTP_201_CREATED)
 
+
     def get(self, request, slug, project_id):
-<<<<<<< HEAD
-        try:
             issue_property, _ = IssueProperty.objects.get_or_create(
                 user=request.user, project_id=project_id
             )
             serializer = IssuePropertySerializer(issue_property)
             return Response(serializer.data, status=status.HTTP_200_OK)
-        except IssueProperty.DoesNotExist:
-            return Response(
-                {"error": "Issue Property does not exists for the user"},
-                status=status.HTTP_400_BAD_REQUEST,
-            )
-        except Exception as e:
-            capture_exception(e)
-            return Response(
-                {"error": "Something went wrong please try again later"},
-                status=status.HTTP_400_BAD_REQUEST,
-            )
-=======
-        issue_property = IssueProperty.objects.get(
-            workspace__slug=slug, project_id=project_id, user=request.user
-        )
-        serializer = IssuePropertySerializer(issue_property)
-        return Response(serializer.data, status=status.HTTP_200_OK)
->>>>>>> a77a7f6b
 
 
 class LabelViewSet(BaseViewSet):
