--- conflicted
+++ resolved
@@ -954,13 +954,8 @@
             issue_queryset = (
                 self.get_queryset()
                 .filter(**filters)
-<<<<<<< HEAD
-                .annotate(cycle_id=F("issue_cycle__id"))
-                .annotate(module_id=F("issue_module__id"))
-=======
                 .annotate(cycle_id=F("issue_cycle__cycle_id"))
                 .annotate(module_id=F("issue_module__module_id"))
->>>>>>> d1f2a819
                 .annotate(
                     link_count=IssueLink.objects.filter(issue=OuterRef("id"))
                     .order_by()
@@ -1053,11 +1048,7 @@
             return Response(issues, status=status.HTTP_200_OK)
 
         except Exception as e:
-<<<<<<< HEAD
-            print(e)
-=======
-            capture_exception(e)
->>>>>>> d1f2a819
+            capture_exception(e)
             return Response(
                 {"error": "Something went wrong please try again later"},
                 status=status.HTTP_400_BAD_REQUEST,
@@ -1095,11 +1086,7 @@
             issue.save()
             issue_activity.delay(
                 type="issue.activity.updated",
-<<<<<<< HEAD
-                requested_data=None,
-=======
                 requested_data=json.dumps({"archived_at": None}),
->>>>>>> d1f2a819
                 actor_id=str(request.user.id),
                 issue_id=str(issue.id),
                 project_id=str(project_id),
@@ -1109,9 +1096,6 @@
             return Response(IssueSerializer(issue).data, status=status.HTTP_200_OK)
         except Issue.DoesNotExist:
             return Response(
-<<<<<<< HEAD
-                {"error": "Issue Does not exist"}, status=status.HTTP_404_NOT_FOUND
-=======
                 {"error": "Issue Does not exist"}, status=status.HTTP_404_NOT_FOUND)
         except Exception as e:
             capture_exception(e)
@@ -1197,15 +1181,12 @@
             return Response(
                 {"error": "User is not subscribed to this issue"},
                 status=status.HTTP_400_BAD_REQUEST,
->>>>>>> d1f2a819
-            )
-        except Exception as e:
-            capture_exception(e)
-            return Response(
-                {"error": "Something went wrong please try again later"},
-                status=status.HTTP_400_BAD_REQUEST,
-<<<<<<< HEAD
-=======
+            )
+        except Exception as e:
+            capture_exception(e)
+            return Response(
+                {"error": "Something went wrong please try again later"},
+                status=status.HTTP_400_BAD_REQUEST,
             )
 
     def subscribe(self, request, slug, project_id, issue_id):
@@ -1273,5 +1254,4 @@
             return Response(
                 {"error": "Something went wrong, please try again later"},
                 status=status.HTTP_400_BAD_REQUEST,
->>>>>>> d1f2a819
             )