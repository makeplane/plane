# Python imports
import json
import uuid
import re

# Django imports
from django.core.serializers.json import DjangoJSONEncoder
from django.http import HttpResponseRedirect
from django.db import IntegrityError
from django.db.models import (
    Case,
    CharField,
    Exists,
    F,
    Func,
    Max,
    OuterRef,
    Q,
    Value,
    When,
    Subquery,
)
from django.utils import timezone
from django.conf import settings

# Third party imports
from rest_framework import status
from rest_framework.response import Response

# Module imports
from plane.api.serializers import (
    IssueAttachmentSerializer,
    IssueActivitySerializer,
    IssueCommentSerializer,
    IssueLinkSerializer,
    IssueSerializer,
    LabelSerializer,
)
from plane.app.permissions import (
    ProjectEntityPermission,
    ProjectLitePermission,
    ProjectMemberPermission,
)
from plane.bgtasks.issue_activities_task import issue_activity
from plane.db.models import (
    Issue,
    IssueActivity,
    FileAsset,
    IssueComment,
    IssueLink,
    Label,
    Project,
    ProjectMember,
    CycleIssue,
    Workspace,
)
from plane.settings.storage import S3Storage
from plane.bgtasks.storage_metadata_task import get_asset_object_metadata
from .base import BaseAPIView
from plane.utils.host import base_host
from plane.bgtasks.webhook_task import model_activity
from drf_spectacular.utils import (
    extend_schema,
    OpenApiParameter,
<<<<<<< HEAD
    OpenApiResponse,
    OpenApiExample,
)
from drf_spectacular.types import OpenApiTypes
from plane.utils.openapi_spec_helpers import (
    UNAUTHORIZED_RESPONSE,
    FORBIDDEN_RESPONSE,
=======
    OpenApiTypes,
    OpenApiResponse,
>>>>>>> 527c6109
)


class WorkspaceIssueAPIEndpoint(BaseAPIView):
    """
    This viewset provides `retrieveByIssueId` on workspace level

    """

    model = Issue
    webhook_event = "issue"
    permission_classes = [ProjectEntityPermission]
    serializer_class = IssueSerializer

    @property
    def project__identifier(self):
        return self.kwargs.get("project__identifier", None)

    def get_queryset(self):
        return (
            Issue.issue_objects.annotate(
                sub_issues_count=Issue.issue_objects.filter(parent=OuterRef("id"))
                .order_by()
                .annotate(count=Func(F("id"), function="Count"))
                .values("count")
            )
            .filter(workspace__slug=self.kwargs.get("slug"))
            .filter(project__identifier=self.kwargs.get("project__identifier"))
            .select_related("project")
            .select_related("workspace")
            .select_related("state")
            .select_related("parent")
            .prefetch_related("assignees")
            .prefetch_related("labels")
            .order_by(self.kwargs.get("order_by", "-created_at"))
        ).distinct()

    def get(self, request, slug, project__identifier=None, issue__identifier=None):
        if issue__identifier and project__identifier:
            issue = Issue.issue_objects.annotate(
                sub_issues_count=Issue.issue_objects.filter(parent=OuterRef("id"))
                .order_by()
                .annotate(count=Func(F("id"), function="Count"))
                .values("count")
            ).get(
                workspace__slug=slug,
                project__identifier=project__identifier,
                sequence_id=issue__identifier,
            )
            return Response(
                IssueSerializer(issue, fields=self.fields, expand=self.expand).data,
                status=status.HTTP_200_OK,
            )


class IssueAPIEndpoint(BaseAPIView):
    """
    This viewset automatically provides `list`, `create`, `retrieve`,
    `update` and `destroy` actions related to issue.

    """

    model = Issue
    webhook_event = "issue"
    permission_classes = [ProjectEntityPermission]
    serializer_class = IssueSerializer

    def get_queryset(self):
        return (
            Issue.issue_objects.annotate(
                sub_issues_count=Issue.issue_objects.filter(parent=OuterRef("id"))
                .order_by()
                .annotate(count=Func(F("id"), function="Count"))
                .values("count")
            )
            .filter(project_id=self.kwargs.get("project_id"))
            .filter(workspace__slug=self.kwargs.get("slug"))
            .select_related("project")
            .select_related("workspace")
            .select_related("state")
            .select_related("parent")
            .prefetch_related("assignees")
            .prefetch_related("labels")
            .order_by(self.kwargs.get("order_by", "-created_at"))
        ).distinct()

    @extend_schema(
        operation_id="get_work_item",
        tags=["Work Items"],
        summary="Work Item retrieve endpoints",
        description="""
        List all work items in a project if pk is None, otherwise retrieve a specific work item.

        When pk is None:
        Returns a list of all work items in the project.

        When pk is provided:
        Returns the details of a specific work item.
        """,
        parameters=[
            # Parameters for list operation
            OpenApiParameter(
                name="slug",
                description="Workspace slug",
                required=True,
                type=OpenApiTypes.STR,
                location=OpenApiParameter.PATH,
            ),
            OpenApiParameter(
                name="project_id",
                description="Project ID",
                required=True,
                type=OpenApiTypes.STR,
                location=OpenApiParameter.PATH,
            ),
        ],
        responses={
            200: OpenApiResponse(
                description="List of issues or issue details",
                response=IssueSerializer,
            ),
            401: UNAUTHORIZED_RESPONSE,
            403: FORBIDDEN_RESPONSE,
            404: OpenApiResponse(description="Issue not found"),
        },
    )
    def get(self, request, slug, project_id, pk=None):

        external_id = request.GET.get("external_id")
        external_source = request.GET.get("external_source")

        if external_id and external_source:
            issue = Issue.objects.get(
                external_id=external_id,
                external_source=external_source,
                workspace__slug=slug,
                project_id=project_id,
            )
            return Response(
                IssueSerializer(issue, fields=self.fields, expand=self.expand).data,
                status=status.HTTP_200_OK,
            )

        if pk:
            issue = Issue.issue_objects.annotate(
                sub_issues_count=Issue.issue_objects.filter(parent=OuterRef("id"))
                .order_by()
                .annotate(count=Func(F("id"), function="Count"))
                .values("count")
            ).get(workspace__slug=slug, project_id=project_id, pk=pk)
            return Response(
                IssueSerializer(issue, fields=self.fields, expand=self.expand).data,
                status=status.HTTP_200_OK,
            )

        # Custom ordering for priority and state
        priority_order = ["urgent", "high", "medium", "low", "none"]
        state_order = ["backlog", "unstarted", "started", "completed", "cancelled"]

        order_by_param = request.GET.get("order_by", "-created_at")

        issue_queryset = (
            self.get_queryset()
            .annotate(
                cycle_id=Subquery(
                    CycleIssue.objects.filter(
                        issue=OuterRef("id"), deleted_at__isnull=True
                    ).values("cycle_id")[:1]
                )
            )
            .annotate(
                link_count=IssueLink.objects.filter(issue=OuterRef("id"))
                .order_by()
                .annotate(count=Func(F("id"), function="Count"))
                .values("count")
            )
            .annotate(
                attachment_count=FileAsset.objects.filter(
                    issue_id=OuterRef("id"),
                    entity_type=FileAsset.EntityTypeContext.ISSUE_ATTACHMENT,
                )
                .order_by()
                .annotate(count=Func(F("id"), function="Count"))
                .values("count")
            )
        )

        # Priority Ordering
        if order_by_param == "priority" or order_by_param == "-priority":
            priority_order = (
                priority_order if order_by_param == "priority" else priority_order[::-1]
            )
            issue_queryset = issue_queryset.annotate(
                priority_order=Case(
                    *[
                        When(priority=p, then=Value(i))
                        for i, p in enumerate(priority_order)
                    ],
                    output_field=CharField(),
                )
            ).order_by("priority_order")

        # State Ordering
        elif order_by_param in [
            "state__name",
            "state__group",
            "-state__name",
            "-state__group",
        ]:
            state_order = (
                state_order
                if order_by_param in ["state__name", "state__group"]
                else state_order[::-1]
            )
            issue_queryset = issue_queryset.annotate(
                state_order=Case(
                    *[
                        When(state__group=state_group, then=Value(i))
                        for i, state_group in enumerate(state_order)
                    ],
                    default=Value(len(state_order)),
                    output_field=CharField(),
                )
            ).order_by("state_order")
        # assignee and label ordering
        elif order_by_param in [
            "labels__name",
            "-labels__name",
            "assignees__first_name",
            "-assignees__first_name",
        ]:
            issue_queryset = issue_queryset.annotate(
                max_values=Max(
                    order_by_param[1::]
                    if order_by_param.startswith("-")
                    else order_by_param
                )
            ).order_by(
                "-max_values" if order_by_param.startswith("-") else "max_values"
            )
        else:
            issue_queryset = issue_queryset.order_by(order_by_param)

        return self.paginate(
            request=request,
            queryset=(issue_queryset),
            on_results=lambda issues: IssueSerializer(
                issues, many=True, fields=self.fields, expand=self.expand
            ).data,
        )

    @extend_schema(
        operation_id="create_work_item",
        tags=["Work Items"],
        summary="Create an work item",
        description="Create a new work item in the project.",
        request=IssueSerializer,
        responses={
            201: OpenApiResponse(
                description="Work Item created successfully", response=IssueSerializer
            ),
            400: OpenApiResponse(
                description="Invalid request data", response=IssueSerializer
            ),
            401: UNAUTHORIZED_RESPONSE,
            403: FORBIDDEN_RESPONSE,
            404: OpenApiResponse(description="Project not found"),
        },
    )
    def post(self, request, slug, project_id):
        project = Project.objects.get(pk=project_id)

        serializer = IssueSerializer(
            data=request.data,
            context={
                "project_id": project_id,
                "workspace_id": project.workspace_id,
                "default_assignee_id": project.default_assignee_id,
            },
        )

        if serializer.is_valid():
            if (
                request.data.get("external_id")
                and request.data.get("external_source")
                and Issue.objects.filter(
                    project_id=project_id,
                    workspace__slug=slug,
                    external_source=request.data.get("external_source"),
                    external_id=request.data.get("external_id"),
                ).exists()
            ):
                issue = Issue.objects.filter(
                    workspace__slug=slug,
                    project_id=project_id,
                    external_id=request.data.get("external_id"),
                    external_source=request.data.get("external_source"),
                ).first()
                return Response(
                    {
                        "error": "Issue with the same external id and external source already exists",
                        "id": str(issue.id),
                    },
                    status=status.HTTP_409_CONFLICT,
                )

            serializer.save()
            # Refetch the issue
            issue = Issue.objects.filter(
                workspace__slug=slug, project_id=project_id, pk=serializer.data["id"]
            ).first()
            issue.created_at = request.data.get("created_at", timezone.now())
            issue.created_by_id = request.data.get("created_by", request.user.id)
            issue.save(update_fields=["created_at", "created_by"])

            # Track the issue
            issue_activity.delay(
                type="issue.activity.created",
                requested_data=json.dumps(self.request.data, cls=DjangoJSONEncoder),
                actor_id=str(request.user.id),
                issue_id=str(serializer.data.get("id", None)),
                project_id=str(project_id),
                current_instance=None,
                epoch=int(timezone.now().timestamp()),
            )

            # Send the model activity
            model_activity.delay(
                model_name="issue",
                model_id=str(serializer.data["id"]),
                requested_data=request.data,
                current_instance=None,
                actor_id=request.user.id,
                slug=slug,
                origin=base_host(request=request, is_app=True),
            )
            return Response(serializer.data, status=status.HTTP_201_CREATED)
        return Response(serializer.errors, status=status.HTTP_400_BAD_REQUEST)

    @extend_schema(
        operation_id="update_work_item",
        tags=["Work Items"],
        summary="Update an work item",
        description="Update an work item in the project.",
        request=IssueSerializer,
        responses={
            200: OpenApiResponse(
                description="Work Item updated successfully", response=IssueSerializer
            ),
            400: OpenApiResponse(
                description="Invalid request data", response=IssueSerializer
            ),
            401: UNAUTHORIZED_RESPONSE,
            403: FORBIDDEN_RESPONSE,
            404: OpenApiResponse(description="Work Item not found"),
        },
    )
    def put(self, request, slug, project_id):
        # Get the entities required for putting the issue, external_id and
        # external_source are must to identify the issue here
        project = Project.objects.get(pk=project_id)
        external_id = request.data.get("external_id")
        external_source = request.data.get("external_source")

        # If the external_id and source are present, we need to find the exact
        # issue that needs to be updated with the provided external_id and
        # external_source
        if external_id and external_source:
            try:
                issue = Issue.objects.get(
                    project_id=project_id,
                    workspace__slug=slug,
                    external_id=external_id,
                    external_source=external_source,
                )

                # Get the current instance of the issue in order to track
                # changes and dispatch the issue activity
                current_instance = json.dumps(
                    IssueSerializer(issue).data, cls=DjangoJSONEncoder
                )

                # Get the requested data, encode it as django object and pass it
                # to serializer to validation
                requested_data = json.dumps(self.request.data, cls=DjangoJSONEncoder)
                serializer = IssueSerializer(
                    issue,
                    data=request.data,
                    context={
                        "project_id": project_id,
                        "workspace_id": project.workspace_id,
                    },
                    partial=True,
                )
                if serializer.is_valid():
                    # If the serializer is valid, save the issue and dispatch
                    # the update issue activity worker event.
                    serializer.save()
                    issue_activity.delay(
                        type="issue.activity.updated",
                        requested_data=requested_data,
                        actor_id=str(request.user.id),
                        issue_id=str(issue.id),
                        project_id=str(project_id),
                        current_instance=current_instance,
                        epoch=int(timezone.now().timestamp()),
                    )
                    return Response(serializer.data, status=status.HTTP_200_OK)
                return Response(
                    # If the serializer is not valid, respond with 400 bad
                    # request
                    serializer.errors,
                    status=status.HTTP_400_BAD_REQUEST,
                )
            except Issue.DoesNotExist:
                # If the issue does not exist, a new record needs to be created
                # for the requested data.
                # Serialize the data with the context of the project and
                # workspace
                serializer = IssueSerializer(
                    data=request.data,
                    context={
                        "project_id": project_id,
                        "workspace_id": project.workspace_id,
                        "default_assignee_id": project.default_assignee_id,
                    },
                )

                # If the serializer is valid, save the issue and dispatch the
                # issue activity worker event as created
                if serializer.is_valid():
                    serializer.save()
                    # Refetch the issue
                    issue = Issue.objects.filter(
                        workspace__slug=slug,
                        project_id=project_id,
                        pk=serializer.data["id"],
                    ).first()

                    # If any of the created_at or created_by is present, update
                    # the issue with the provided data, else return with the
                    # default states given.
                    issue.created_at = request.data.get("created_at", timezone.now())
                    issue.created_by_id = request.data.get(
                        "created_by", request.user.id
                    )
                    issue.save(update_fields=["created_at", "created_by"])

                    issue_activity.delay(
                        type="issue.activity.created",
                        requested_data=json.dumps(
                            self.request.data, cls=DjangoJSONEncoder
                        ),
                        actor_id=str(request.user.id),
                        issue_id=str(serializer.data.get("id", None)),
                        project_id=str(project_id),
                        current_instance=None,
                        epoch=int(timezone.now().timestamp()),
                    )
                    return Response(serializer.data, status=status.HTTP_201_CREATED)
                return Response(serializer.errors, status=status.HTTP_400_BAD_REQUEST)
        else:
            return Response(
                {"error": "external_id and external_source are required"},
                status=status.HTTP_400_BAD_REQUEST,
            )

    @extend_schema(
        operation_id="patch_work_item",
        tags=["Work Items"],
        summary="Patch an work item",
        description="Patch an existing work item in the project.",
        request=IssueSerializer,
        responses={
            200: OpenApiResponse(
                description="Work Item patched successfully", response=IssueSerializer
            ),
            400: OpenApiResponse(
                description="Invalid request data", response=IssueSerializer
            ),
            401: UNAUTHORIZED_RESPONSE,
            403: FORBIDDEN_RESPONSE,
            404: OpenApiResponse(description="Work Item not found"),
        },
    )
    def patch(self, request, slug, project_id, pk=None):
        issue = Issue.objects.get(workspace__slug=slug, project_id=project_id, pk=pk)
        project = Project.objects.get(pk=project_id)
        current_instance = json.dumps(
            IssueSerializer(issue).data, cls=DjangoJSONEncoder
        )
        requested_data = json.dumps(self.request.data, cls=DjangoJSONEncoder)
        serializer = IssueSerializer(
            issue,
            data=request.data,
            context={"project_id": project_id, "workspace_id": project.workspace_id},
            partial=True,
        )
        if serializer.is_valid():
            if (
                request.data.get("external_id")
                and (issue.external_id != str(request.data.get("external_id")))
                and Issue.objects.filter(
                    project_id=project_id,
                    workspace__slug=slug,
                    external_source=request.data.get(
                        "external_source", issue.external_source
                    ),
                    external_id=request.data.get("external_id"),
                ).exists()
            ):
                return Response(
                    {
                        "error": "Issue with the same external id and external source already exists",
                        "id": str(issue.id),
                    },
                    status=status.HTTP_409_CONFLICT,
                )

            serializer.save()
            issue_activity.delay(
                type="issue.activity.updated",
                requested_data=requested_data,
                actor_id=str(request.user.id),
                issue_id=str(pk),
                project_id=str(project_id),
                current_instance=current_instance,
                epoch=int(timezone.now().timestamp()),
            )
            return Response(serializer.data, status=status.HTTP_200_OK)
        return Response(serializer.errors, status=status.HTTP_400_BAD_REQUEST)

    @extend_schema(
        operation_id="delete_work_item",
        tags=["Work Items"],
        summary="Delete an work item",
        description="Delete an existing work item in the project.",
        responses={
            204: OpenApiResponse(description="Work Item deleted successfully"),
            401: UNAUTHORIZED_RESPONSE,
            403: FORBIDDEN_RESPONSE,
            404: OpenApiResponse(description="Work Item not found"),
        },
    )
    def delete(self, request, slug, project_id, pk=None):
        issue = Issue.objects.get(workspace__slug=slug, project_id=project_id, pk=pk)
        if issue.created_by_id != request.user.id and (
            not ProjectMember.objects.filter(
                workspace__slug=slug,
                member=request.user,
                role=20,
                project_id=project_id,
                is_active=True,
            ).exists()
        ):
            return Response(
                {"error": "Only admin or creator can delete the work item"},
                status=status.HTTP_403_FORBIDDEN,
            )
        current_instance = json.dumps(
            IssueSerializer(issue).data, cls=DjangoJSONEncoder
        )
        issue.delete()
        issue_activity.delay(
            type="issue.activity.deleted",
            requested_data=json.dumps({"issue_id": str(pk)}),
            actor_id=str(request.user.id),
            issue_id=str(pk),
            project_id=str(project_id),
            current_instance=current_instance,
            epoch=int(timezone.now().timestamp()),
        )
        return Response(status=status.HTTP_204_NO_CONTENT)


class LabelAPIEndpoint(BaseAPIView):
    """
    This viewset automatically provides `list`, `create`, `retrieve`,
    `update` and `destroy` actions related to the labels.

    """

    serializer_class = LabelSerializer
    model = Label
    permission_classes = [ProjectMemberPermission]

    def get_queryset(self):
        return (
            Label.objects.filter(workspace__slug=self.kwargs.get("slug"))
            .filter(project_id=self.kwargs.get("project_id"))
            .filter(
                project__project_projectmember__member=self.request.user,
                project__project_projectmember__is_active=True,
            )
            .filter(project__archived_at__isnull=True)
            .select_related("project")
            .select_related("workspace")
            .select_related("parent")
            .distinct()
            .order_by(self.kwargs.get("order_by", "-created_at"))
        )

    def post(self, request, slug, project_id):
        try:
            serializer = LabelSerializer(data=request.data)
            if serializer.is_valid():
                if (
                    request.data.get("external_id")
                    and request.data.get("external_source")
                    and Label.objects.filter(
                        project_id=project_id,
                        workspace__slug=slug,
                        external_source=request.data.get("external_source"),
                        external_id=request.data.get("external_id"),
                    ).exists()
                ):
                    label = Label.objects.filter(
                        workspace__slug=slug,
                        project_id=project_id,
                        external_id=request.data.get("external_id"),
                        external_source=request.data.get("external_source"),
                    ).first()
                    return Response(
                        {
                            "error": "Label with the same external id and external source already exists",
                            "id": str(label.id),
                        },
                        status=status.HTTP_409_CONFLICT,
                    )

                serializer.save(project_id=project_id)
                return Response(serializer.data, status=status.HTTP_201_CREATED)
            return Response(serializer.errors, status=status.HTTP_400_BAD_REQUEST)
        except IntegrityError:
            label = Label.objects.filter(
                workspace__slug=slug,
                project_id=project_id,
                name=request.data.get("name"),
            ).first()
            return Response(
                {
                    "error": "Label with the same name already exists in the project",
                    "id": str(label.id),
                },
                status=status.HTTP_409_CONFLICT,
            )

    def get(self, request, slug, project_id, pk=None):
        if pk is None:
            return self.paginate(
                request=request,
                queryset=(self.get_queryset()),
                on_results=lambda labels: LabelSerializer(
                    labels, many=True, fields=self.fields, expand=self.expand
                ).data,
            )
        label = self.get_queryset().get(pk=pk)
        serializer = LabelSerializer(label, fields=self.fields, expand=self.expand)
        return Response(serializer.data, status=status.HTTP_200_OK)

    def patch(self, request, slug, project_id, pk=None):
        label = self.get_queryset().get(pk=pk)
        serializer = LabelSerializer(label, data=request.data, partial=True)
        if serializer.is_valid():
            if (
                str(request.data.get("external_id"))
                and (label.external_id != str(request.data.get("external_id")))
                and Issue.objects.filter(
                    project_id=project_id,
                    workspace__slug=slug,
                    external_source=request.data.get(
                        "external_source", label.external_source
                    ),
                    external_id=request.data.get("external_id"),
                ).exists()
            ):
                return Response(
                    {
                        "error": "Label with the same external id and external source already exists",
                        "id": str(label.id),
                    },
                    status=status.HTTP_409_CONFLICT,
                )
            serializer.save()
            return Response(serializer.data, status=status.HTTP_200_OK)
        return Response(serializer.errors, status=status.HTTP_400_BAD_REQUEST)

    def delete(self, request, slug, project_id, pk=None):
        label = self.get_queryset().get(pk=pk)
        label.delete()
        return Response(status=status.HTTP_204_NO_CONTENT)


class IssueLinkAPIEndpoint(BaseAPIView):
    """
    This viewset automatically provides `list`, `create`, `retrieve`,
    `update` and `destroy` actions related to the links of the particular issue.

    """

    permission_classes = [ProjectEntityPermission]

    model = IssueLink
    serializer_class = IssueLinkSerializer

    def get_queryset(self):
        return (
            IssueLink.objects.filter(workspace__slug=self.kwargs.get("slug"))
            .filter(project_id=self.kwargs.get("project_id"))
            .filter(issue_id=self.kwargs.get("issue_id"))
            .filter(
                project__project_projectmember__member=self.request.user,
                project__project_projectmember__is_active=True,
            )
            .filter(project__archived_at__isnull=True)
            .order_by(self.kwargs.get("order_by", "-created_at"))
            .distinct()
        )

    def get(self, request, slug, project_id, issue_id, pk=None):
        if pk is None:
            issue_links = self.get_queryset()
            serializer = IssueLinkSerializer(
                issue_links, fields=self.fields, expand=self.expand
            )
            return self.paginate(
                request=request,
                queryset=(self.get_queryset()),
                on_results=lambda issue_links: IssueLinkSerializer(
                    issue_links, many=True, fields=self.fields, expand=self.expand
                ).data,
            )
        issue_link = self.get_queryset().get(pk=pk)
        serializer = IssueLinkSerializer(
            issue_link, fields=self.fields, expand=self.expand
        )
        return Response(serializer.data, status=status.HTTP_200_OK)

    def post(self, request, slug, project_id, issue_id):
        serializer = IssueLinkSerializer(data=request.data)
        if serializer.is_valid():
            serializer.save(project_id=project_id, issue_id=issue_id)

            link = IssueLink.objects.get(pk=serializer.data["id"])
            link.created_by_id = request.data.get("created_by", request.user.id)
            link.save(update_fields=["created_by"])
            issue_activity.delay(
                type="link.activity.created",
                requested_data=json.dumps(serializer.data, cls=DjangoJSONEncoder),
                issue_id=str(self.kwargs.get("issue_id")),
                project_id=str(self.kwargs.get("project_id")),
                actor_id=str(link.created_by_id),
                current_instance=None,
                epoch=int(timezone.now().timestamp()),
            )
            return Response(serializer.data, status=status.HTTP_201_CREATED)
        return Response(serializer.errors, status=status.HTTP_400_BAD_REQUEST)

    def patch(self, request, slug, project_id, issue_id, pk):
        issue_link = IssueLink.objects.get(
            workspace__slug=slug, project_id=project_id, issue_id=issue_id, pk=pk
        )
        requested_data = json.dumps(request.data, cls=DjangoJSONEncoder)
        current_instance = json.dumps(
            IssueLinkSerializer(issue_link).data, cls=DjangoJSONEncoder
        )
        serializer = IssueLinkSerializer(issue_link, data=request.data, partial=True)
        if serializer.is_valid():
            serializer.save()
            issue_activity.delay(
                type="link.activity.updated",
                requested_data=requested_data,
                actor_id=str(request.user.id),
                issue_id=str(issue_id),
                project_id=str(project_id),
                current_instance=current_instance,
                epoch=int(timezone.now().timestamp()),
            )
            return Response(serializer.data, status=status.HTTP_200_OK)
        return Response(serializer.errors, status=status.HTTP_400_BAD_REQUEST)

    def delete(self, request, slug, project_id, issue_id, pk):
        issue_link = IssueLink.objects.get(
            workspace__slug=slug, project_id=project_id, issue_id=issue_id, pk=pk
        )
        current_instance = json.dumps(
            IssueLinkSerializer(issue_link).data, cls=DjangoJSONEncoder
        )
        issue_activity.delay(
            type="link.activity.deleted",
            requested_data=json.dumps({"link_id": str(pk)}),
            actor_id=str(request.user.id),
            issue_id=str(issue_id),
            project_id=str(project_id),
            current_instance=current_instance,
            epoch=int(timezone.now().timestamp()),
        )
        issue_link.delete()
        return Response(status=status.HTTP_204_NO_CONTENT)


class IssueCommentAPIEndpoint(BaseAPIView):
    """
    This viewset automatically provides `list`, `create`, `retrieve`,
    `update` and `destroy` actions related to comments of the particular issue.

    """

    serializer_class = IssueCommentSerializer
    model = IssueComment
    webhook_event = "issue_comment"
    permission_classes = [ProjectLitePermission]

    def get_queryset(self):
        return (
            IssueComment.objects.filter(workspace__slug=self.kwargs.get("slug"))
            .filter(project_id=self.kwargs.get("project_id"))
            .filter(issue_id=self.kwargs.get("issue_id"))
            .filter(
                project__project_projectmember__member=self.request.user,
                project__project_projectmember__is_active=True,
            )
            .filter(project__archived_at__isnull=True)
            .select_related("workspace", "project", "issue", "actor")
            .annotate(
                is_member=Exists(
                    ProjectMember.objects.filter(
                        workspace__slug=self.kwargs.get("slug"),
                        project_id=self.kwargs.get("project_id"),
                        member_id=self.request.user.id,
                        is_active=True,
                    )
                )
            )
            .order_by(self.kwargs.get("order_by", "-created_at"))
            .distinct()
        )

    def get(self, request, slug, project_id, issue_id, pk=None):
        if pk:
            issue_comment = self.get_queryset().get(pk=pk)
            serializer = IssueCommentSerializer(
                issue_comment, fields=self.fields, expand=self.expand
            )
            return Response(serializer.data, status=status.HTTP_200_OK)
        return self.paginate(
            request=request,
            queryset=(self.get_queryset()),
            on_results=lambda issue_comment: IssueCommentSerializer(
                issue_comment, many=True, fields=self.fields, expand=self.expand
            ).data,
        )

    def post(self, request, slug, project_id, issue_id):
        # Validation check if the issue already exists
        if (
            request.data.get("external_id")
            and request.data.get("external_source")
            and IssueComment.objects.filter(
                project_id=project_id,
                workspace__slug=slug,
                external_source=request.data.get("external_source"),
                external_id=request.data.get("external_id"),
            ).exists()
        ):
            issue_comment = IssueComment.objects.filter(
                workspace__slug=slug,
                project_id=project_id,
                external_id=request.data.get("external_id"),
                external_source=request.data.get("external_source"),
            ).first()
            return Response(
                {
                    "error": "Issue Comment with the same external id and external source already exists",
                    "id": str(issue_comment.id),
                },
                status=status.HTTP_409_CONFLICT,
            )

        serializer = IssueCommentSerializer(data=request.data)
        if serializer.is_valid():
            serializer.save(
                project_id=project_id, issue_id=issue_id, actor=request.user
            )
            issue_comment = IssueComment.objects.get(pk=serializer.data.get("id"))
            # Update the created_at and the created_by and save the comment
            issue_comment.created_at = request.data.get("created_at", timezone.now())
            issue_comment.created_by_id = request.data.get(
                "created_by", request.user.id
            )
            issue_comment.save(update_fields=["created_at", "created_by"])

            issue_activity.delay(
                type="comment.activity.created",
                requested_data=json.dumps(serializer.data, cls=DjangoJSONEncoder),
                actor_id=str(issue_comment.created_by_id),
                issue_id=str(self.kwargs.get("issue_id")),
                project_id=str(self.kwargs.get("project_id")),
                current_instance=None,
                epoch=int(timezone.now().timestamp()),
            )
            return Response(serializer.data, status=status.HTTP_201_CREATED)
        return Response(serializer.errors, status=status.HTTP_400_BAD_REQUEST)

    def patch(self, request, slug, project_id, issue_id, pk):
        issue_comment = IssueComment.objects.get(
            workspace__slug=slug, project_id=project_id, issue_id=issue_id, pk=pk
        )
        requested_data = json.dumps(self.request.data, cls=DjangoJSONEncoder)
        current_instance = json.dumps(
            IssueCommentSerializer(issue_comment).data, cls=DjangoJSONEncoder
        )

        # Validation check if the issue already exists
        if (
            request.data.get("external_id")
            and (issue_comment.external_id != str(request.data.get("external_id")))
            and IssueComment.objects.filter(
                project_id=project_id,
                workspace__slug=slug,
                external_source=request.data.get(
                    "external_source", issue_comment.external_source
                ),
                external_id=request.data.get("external_id"),
            ).exists()
        ):
            return Response(
                {
                    "error": "Issue Comment with the same external id and external source already exists",
                    "id": str(issue_comment.id),
                },
                status=status.HTTP_409_CONFLICT,
            )

        serializer = IssueCommentSerializer(
            issue_comment, data=request.data, partial=True
        )
        if serializer.is_valid():
            serializer.save()
            issue_activity.delay(
                type="comment.activity.updated",
                requested_data=requested_data,
                actor_id=str(request.user.id),
                issue_id=str(issue_id),
                project_id=str(project_id),
                current_instance=current_instance,
                epoch=int(timezone.now().timestamp()),
            )
            return Response(serializer.data, status=status.HTTP_200_OK)
        return Response(serializer.errors, status=status.HTTP_400_BAD_REQUEST)

    def delete(self, request, slug, project_id, issue_id, pk):
        issue_comment = IssueComment.objects.get(
            workspace__slug=slug, project_id=project_id, issue_id=issue_id, pk=pk
        )
        current_instance = json.dumps(
            IssueCommentSerializer(issue_comment).data, cls=DjangoJSONEncoder
        )
        issue_comment.delete()
        issue_activity.delay(
            type="comment.activity.deleted",
            requested_data=json.dumps({"comment_id": str(pk)}),
            actor_id=str(request.user.id),
            issue_id=str(issue_id),
            project_id=str(project_id),
            current_instance=current_instance,
            epoch=int(timezone.now().timestamp()),
        )
        return Response(status=status.HTTP_204_NO_CONTENT)


class IssueActivityAPIEndpoint(BaseAPIView):
    permission_classes = [ProjectEntityPermission]

    @extend_schema(
        operation_id="get_issue_activities",
        tags=["Issues"],
        summary="Get issue activities",
        description="Get issue activities",
        parameters=[
            OpenApiParameter(
                name="slug",
                description="Workspace slug",
                required=True,
                type=OpenApiTypes.STR,
                location=OpenApiParameter.PATH,
            ),
            OpenApiParameter(
                name="project_id",
                description="Project ID",
                required=True,
                type=OpenApiTypes.UUID,
                location=OpenApiParameter.PATH,
            ),
            OpenApiParameter(
                name="issue_id",
                description="Issue ID",
                required=True,
                type=OpenApiTypes.UUID,
                location=OpenApiParameter.PATH,
            ),
        ],
        responses={
            200: OpenApiResponse(
                description="Issue activities",
                response=IssueActivitySerializer,
            ),
        },
    )
    def get(self, request, slug, project_id, issue_id, pk=None):
        issue_activities = (
            IssueActivity.objects.filter(
                issue_id=issue_id, workspace__slug=slug, project_id=project_id
            )
            .filter(
                ~Q(field__in=["comment", "vote", "reaction", "draft"]),
                project__project_projectmember__member=self.request.user,
                project__project_projectmember__is_active=True,
            )
            .filter(project__archived_at__isnull=True)
            .select_related("actor", "workspace", "issue", "project")
        ).order_by(request.GET.get("order_by", "created_at"))

        if pk:
            issue_activities = issue_activities.get(pk=pk)
            serializer = IssueActivitySerializer(issue_activities)
            return Response(serializer.data, status=status.HTTP_200_OK)

        return self.paginate(
            request=request,
            queryset=(issue_activities),
            on_results=lambda issue_activity: IssueActivitySerializer(
                issue_activity, many=True, fields=self.fields, expand=self.expand
            ).data,
        )


class IssueAttachmentEndpoint(BaseAPIView):
    serializer_class = IssueAttachmentSerializer
    permission_classes = [ProjectEntityPermission]
    model = FileAsset

    def post(self, request, slug, project_id, issue_id):
        name = request.data.get("name")
        type = request.data.get("type", False)
        size = request.data.get("size")
        external_id = request.data.get("external_id")
        external_source = request.data.get("external_source")

        # Check if the request is valid
        if not name or not size:
            return Response(
                {"error": "Invalid request.", "status": False},
                status=status.HTTP_400_BAD_REQUEST,
            )

        size_limit = min(size, settings.FILE_SIZE_LIMIT)

        if not type or type not in settings.ATTACHMENT_MIME_TYPES:
            return Response(
                {"error": "Invalid file type.", "status": False},
                status=status.HTTP_400_BAD_REQUEST,
            )

        # Get the workspace
        workspace = Workspace.objects.get(slug=slug)

        # asset key
        asset_key = f"{workspace.id}/{uuid.uuid4().hex}-{name}"

        if (
            request.data.get("external_id")
            and request.data.get("external_source")
            and FileAsset.objects.filter(
                project_id=project_id,
                workspace__slug=slug,
                external_source=request.data.get("external_source"),
                external_id=request.data.get("external_id"),
                issue_id=issue_id,
                entity_type=FileAsset.EntityTypeContext.ISSUE_ATTACHMENT,
            ).exists()
        ):
            asset = FileAsset.objects.filter(
                project_id=project_id,
                workspace__slug=slug,
                external_source=request.data.get("external_source"),
                external_id=request.data.get("external_id"),
                issue_id=issue_id,
                entity_type=FileAsset.EntityTypeContext.ISSUE_ATTACHMENT,
            ).first()
            return Response(
                {
                    "error": "Issue with the same external id and external source already exists",
                    "id": str(asset.id),
                },
                status=status.HTTP_409_CONFLICT,
            )

        # Create a File Asset
        asset = FileAsset.objects.create(
            attributes={"name": name, "type": type, "size": size_limit},
            asset=asset_key,
            size=size_limit,
            workspace_id=workspace.id,
            created_by=request.user,
            issue_id=issue_id,
            project_id=project_id,
            entity_type=FileAsset.EntityTypeContext.ISSUE_ATTACHMENT,
            external_id=external_id,
            external_source=external_source,
        )

        # Get the presigned URL
        storage = S3Storage(request=request)
        # Generate a presigned URL to share an S3 object
        presigned_url = storage.generate_presigned_post(
            object_name=asset_key, file_type=type, file_size=size_limit
        )
        # Return the presigned URL
        return Response(
            {
                "upload_data": presigned_url,
                "asset_id": str(asset.id),
                "attachment": IssueAttachmentSerializer(asset).data,
                "asset_url": asset.asset_url,
            },
            status=status.HTTP_200_OK,
        )

    def delete(self, request, slug, project_id, issue_id, pk):
        issue_attachment = FileAsset.objects.get(
            pk=pk, workspace__slug=slug, project_id=project_id
        )
        issue_attachment.is_deleted = True
        issue_attachment.deleted_at = timezone.now()
        issue_attachment.save()

        issue_activity.delay(
            type="attachment.activity.deleted",
            requested_data=None,
            actor_id=str(self.request.user.id),
            issue_id=str(issue_id),
            project_id=str(project_id),
            current_instance=None,
            epoch=int(timezone.now().timestamp()),
            notification=True,
            origin=base_host(request=request, is_app=True),
        )

        # Get the storage metadata
        if not issue_attachment.storage_metadata:
            get_asset_object_metadata.delay(str(issue_attachment.id))
        issue_attachment.save()
        return Response(status=status.HTTP_204_NO_CONTENT)

    def get(self, request, slug, project_id, issue_id, pk=None):
        if pk:
            # Get the asset
            asset = FileAsset.objects.get(
                id=pk, workspace__slug=slug, project_id=project_id
            )

            # Check if the asset is uploaded
            if not asset.is_uploaded:
                return Response(
                    {"error": "The asset is not uploaded.", "status": False},
                    status=status.HTTP_400_BAD_REQUEST,
                )

            storage = S3Storage(request=request)
            presigned_url = storage.generate_presigned_url(
                object_name=asset.asset.name,
                disposition="attachment",
                filename=asset.attributes.get("name"),
            )
            return HttpResponseRedirect(presigned_url)

        # Get all the attachments
        issue_attachments = FileAsset.objects.filter(
            issue_id=issue_id,
            entity_type=FileAsset.EntityTypeContext.ISSUE_ATTACHMENT,
            workspace__slug=slug,
            project_id=project_id,
            is_uploaded=True,
        )
        # Serialize the attachments
        serializer = IssueAttachmentSerializer(issue_attachments, many=True)
        return Response(serializer.data, status=status.HTTP_200_OK)

    def patch(self, request, slug, project_id, issue_id, pk):
        issue_attachment = FileAsset.objects.get(
            pk=pk, workspace__slug=slug, project_id=project_id
        )
        serializer = IssueAttachmentSerializer(issue_attachment)

        # Send this activity only if the attachment is not uploaded before
        if not issue_attachment.is_uploaded:
            issue_activity.delay(
                type="attachment.activity.created",
                requested_data=None,
                actor_id=str(self.request.user.id),
                issue_id=str(self.kwargs.get("issue_id", None)),
                project_id=str(self.kwargs.get("project_id", None)),
                current_instance=json.dumps(serializer.data, cls=DjangoJSONEncoder),
                epoch=int(timezone.now().timestamp()),
                notification=True,
                origin=base_host(request=request, is_app=True),
            )

            # Update the attachment
            issue_attachment.is_uploaded = True
            issue_attachment.created_by = request.user

        # Get the storage metadata
        if not issue_attachment.storage_metadata:
            get_asset_object_metadata.delay(str(issue_attachment.id))
        issue_attachment.save()
        return Response(status=status.HTTP_204_NO_CONTENT)


class IssueSearchEndpoint(BaseAPIView):
    """Endpoint to search across multiple fields in the issues"""

    @extend_schema(
        operation_id="search_issues",
        tags=["Issues"],
        summary="Search issues",
        description="Search issues",
        parameters=[
            OpenApiParameter(
                name="slug",
                description="Workspace slug",
                required=True,
                type=OpenApiTypes.STR,
                location=OpenApiParameter.PATH,
            ),
            OpenApiParameter(
                name="search",
                description="Search query",
                required=True,
                type=OpenApiTypes.STR,
                location=OpenApiParameter.QUERY,
            ),
            OpenApiParameter(
                name="limit",
                description="Limit",
                required=False,
                type=OpenApiTypes.INT,
                location=OpenApiParameter.QUERY,
            ),
            OpenApiParameter(
                name="workspace_search",
                description="Workspace search",
                required=False,
                type=OpenApiTypes.STR,
                location=OpenApiParameter.QUERY,
            ),
            OpenApiParameter(
                name="project_id",
                description="Project ID",
                required=False,
                type=OpenApiTypes.UUID,
                location=OpenApiParameter.QUERY,
            ),
        ],
        responses={
            200: OpenApiResponse(
                description="Issues",
                response={
                    "type": "object",
                    "properties": {
                        "issues": {
                            "type": "array",
                            "items": {
                                "type": "object",
                                "properties": {
                                    "name": {
                                        "type": "string",
                                        "description": "Issue name",
                                    },
                                    "id": {
                                        "type": "string",
                                        "description": "Issue ID",
                                    },
                                    "sequence_id": {
                                        "type": "string",
                                        "description": "Issue sequence ID",
                                    },
                                    "project__identifier": {
                                        "type": "string",
                                        "description": "Project identifier",
                                    },
                                    "project_id": {
                                        "type": "string",
                                        "description": "Project ID",
                                    },
                                    "workspace__slug": {
                                        "type": "string",
                                        "description": "Workspace slug",
                                    },
                                },
                            },
                        }
                    },
                },
            ),
        },
    )
    def get(self, request, slug):
        query = request.query_params.get("search", False)
        limit = request.query_params.get("limit", 10)
        workspace_search = request.query_params.get("workspace_search", "false")
        project_id = request.query_params.get("project_id", False)

        if not query:
            return Response({"issues": []}, status=status.HTTP_200_OK)

        # Build search query
        fields = ["name", "sequence_id", "project__identifier"]
        q = Q()
        for field in fields:
            if field == "sequence_id":
                # Match whole integers only (exclude decimal numbers)
                sequences = re.findall(r"\b\d+\b", query)
                for sequence_id in sequences:
                    q |= Q(**{"sequence_id": sequence_id})
            else:
                q |= Q(**{f"{field}__icontains": query})

        # Filter issues
        issues = Issue.issue_objects.filter(
            q,
            project__project_projectmember__member=self.request.user,
            project__project_projectmember__is_active=True,
            project__archived_at__isnull=True,
            workspace__slug=slug,
        )

        # Apply project filter if not searching across workspace
        if workspace_search == "false" and project_id:
            issues = issues.filter(project_id=project_id)

        # Get results
        issue_results = issues.distinct().values(
            "name",
            "id",
            "sequence_id",
            "project__identifier",
            "project_id",
            "workspace__slug",
        )[: int(limit)]

        return Response({"issues": issue_results}, status=status.HTTP_200_OK)<|MERGE_RESOLUTION|>--- conflicted
+++ resolved
@@ -62,18 +62,12 @@
 from drf_spectacular.utils import (
     extend_schema,
     OpenApiParameter,
-<<<<<<< HEAD
     OpenApiResponse,
-    OpenApiExample,
 )
 from drf_spectacular.types import OpenApiTypes
 from plane.utils.openapi_spec_helpers import (
     UNAUTHORIZED_RESPONSE,
     FORBIDDEN_RESPONSE,
-=======
-    OpenApiTypes,
-    OpenApiResponse,
->>>>>>> 527c6109
 )
 
 
