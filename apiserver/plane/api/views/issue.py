--- conflicted
+++ resolved
@@ -3,13 +3,8 @@
 import uuid
 
 # Django imports
-<<<<<<< HEAD
 from django.core.serializers.json import DjangoJSONEncoder
 from django.http import HttpResponseRedirect
-=======
-from django.http import HttpResponseRedirect
-from django.core.serializers.json import DjangoJSONEncoder
->>>>>>> 4732f9ff
 from django.db import IntegrityError
 from django.db.models import (
     Case,
@@ -59,14 +54,10 @@
     Workspace,
 )
 from plane.settings.storage import S3Storage
-<<<<<<< HEAD
 from plane.bgtasks.storage_metadata_task import get_asset_object_metadata
-=======
->>>>>>> 4732f9ff
 from .base import BaseAPIView
 from plane.payment.flags.flag_decorator import check_workspace_feature_flag
 from plane.payment.flags.flag import FeatureFlag
-from plane.bgtasks.storage_metadata_task import get_asset_object_metadata
 from plane.ee.utils.workflow import WorkflowStateManager
 
 
@@ -1030,9 +1021,6 @@
                 status=status.HTTP_400_BAD_REQUEST,
             )
 
-<<<<<<< HEAD
-        size_limit = min(size, settings.FILE_SIZE_LIMIT)
-=======
         # Check if the file size is greater than the limit
         if check_workspace_feature_flag(
             feature_key=FeatureFlag.FILE_SIZE_LIMIT_PRO,
@@ -1042,7 +1030,6 @@
             size_limit = min(size, settings.PRO_FILE_SIZE_LIMIT)
         else:
             size_limit = min(size, settings.FILE_SIZE_LIMIT)
->>>>>>> 4732f9ff
 
         if not type or type not in settings.ATTACHMENT_MIME_TYPES:
             return Response(
@@ -1114,8 +1101,6 @@
             },
             status=status.HTTP_200_OK,
         )
-<<<<<<< HEAD
-=======
 
     def delete(self, request, slug, project_id, issue_id, pk):
         issue_attachment = FileAsset.objects.get(
@@ -1307,7 +1292,6 @@
             },
             status=status.HTTP_200_OK,
         )
->>>>>>> 4732f9ff
 
     def delete(self, request, slug, project_id, issue_id, pk):
         issue_attachment = FileAsset.objects.get(
