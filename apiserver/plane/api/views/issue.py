--- conflicted
+++ resolved
@@ -26,6 +26,15 @@
 # Third party imports
 from rest_framework import status
 from rest_framework.response import Response
+
+# drf-spectacular imports
+from drf_spectacular.utils import (
+    extend_schema,
+    OpenApiParameter,
+    OpenApiResponse,
+    OpenApiExample,
+)
+from drf_spectacular.types import OpenApiTypes
 
 # Module imports
 from plane.api.serializers import (
@@ -65,7 +74,6 @@
 from .base import BaseAPIView
 from plane.utils.host import base_host
 from plane.bgtasks.webhook_task import model_activity
-<<<<<<< HEAD
 
 from plane.utils.openapi import (
     work_item_docs,
@@ -75,19 +83,8 @@
     issue_activity_docs,
     issue_attachment_docs,
 )
-
-# drf-spectacular imports
-from drf_spectacular.utils import (
-    extend_schema,
-    OpenApiParameter,
-    OpenApiResponse,
-    OpenApiExample,
-)
-from drf_spectacular.types import OpenApiTypes
-
-=======
 from plane.bgtasks.work_item_link_task import crawl_work_item_link_title
->>>>>>> 9c28db8b
+
 
 class WorkspaceIssueAPIEndpoint(BaseAPIView):
     """
@@ -1114,7 +1111,9 @@
         serializer = IssueLinkCreateSerializer(data=request.data)
         if serializer.is_valid():
             serializer.save(project_id=project_id, issue_id=issue_id)
-
+            crawl_work_item_link_title.delay(
+                serializer.instance.id, serializer.instance.url
+            )
             link = IssueLink.objects.get(pk=serializer.instance.id)
             link.created_by_id = request.data.get("created_by", request.user.id)
             link.save(update_fields=["created_by"])
@@ -1187,7 +1186,6 @@
         )
         return Response(serializer.data, status=status.HTTP_200_OK)
 
-<<<<<<< HEAD
     @issue_link_docs(
         operation_id="update_issue_link",
         request=IssueLinkUpdateSerializer,
@@ -1200,31 +1198,6 @@
             404: OpenApiResponse(description="Issue link not found"),
         },
     )
-=======
-    def post(self, request, slug, project_id, issue_id):
-        serializer = IssueLinkSerializer(data=request.data)
-        if serializer.is_valid():
-            serializer.save(project_id=project_id, issue_id=issue_id)
-            crawl_work_item_link_title.delay(
-                serializer.data.get("id"), serializer.data.get("url")
-            )
-
-            link = IssueLink.objects.get(pk=serializer.data["id"])
-            link.created_by_id = request.data.get("created_by", request.user.id)
-            link.save(update_fields=["created_by"])
-            issue_activity.delay(
-                type="link.activity.created",
-                requested_data=json.dumps(serializer.data, cls=DjangoJSONEncoder),
-                issue_id=str(self.kwargs.get("issue_id")),
-                project_id=str(self.kwargs.get("project_id")),
-                actor_id=str(link.created_by_id),
-                current_instance=None,
-                epoch=int(timezone.now().timestamp()),
-            )
-            return Response(serializer.data, status=status.HTTP_201_CREATED)
-        return Response(serializer.errors, status=status.HTTP_400_BAD_REQUEST)
-
->>>>>>> 9c28db8b
     def patch(self, request, slug, project_id, issue_id, pk):
         """Update issue link
 
