# Python imports
import json
import random
from itertools import chain

# Django imports
from django.db.models import (
    Prefetch,
    OuterRef,
    Func,
    F,
    Q,
    Count,
    Case,
    Value,
    CharField,
    When,
    Exists,
    Max,
)
from django.core.serializers.json import DjangoJSONEncoder
from django.utils.decorators import method_decorator
from django.views.decorators.gzip import gzip_page
from django.db.models.functions import Coalesce
from django.conf import settings

# Third Party imports
from rest_framework.response import Response
from rest_framework import status
from rest_framework.parsers import MultiPartParser, FormParser
from rest_framework.permissions import AllowAny
from sentry_sdk import capture_exception

# Module imports
from . import BaseViewSet, BaseAPIView
from plane.api.serializers import (
    IssueCreateSerializer,
    IssueActivitySerializer,
    IssueCommentSerializer,
    IssuePropertySerializer,
    LabelSerializer,
    IssueSerializer,
    LabelSerializer,
    IssueFlatSerializer,
    IssueLinkSerializer,
    IssueLiteSerializer,
    IssueAttachmentSerializer,
    IssueSubscriberSerializer,
    ProjectMemberLiteSerializer,
    IssueReactionSerializer,
    CommentReactionSerializer,
    IssueVoteSerializer,
    IssuePublicSerializer,
)
from plane.api.permissions import (
    WorkspaceEntityPermission,
    ProjectEntityPermission,
    WorkSpaceAdminPermission,
    ProjectMemberPermission,
    ProjectLitePermission,
)
from plane.db.models import (
    Project,
    Issue,
    IssueActivity,
    IssueComment,
    IssueProperty,
    Label,
    IssueLink,
    IssueAttachment,
    State,
    IssueSubscriber,
    ProjectMember,
    IssueReaction,
    CommentReaction,
    ProjectDeployBoard,
    IssueVote,
)
from plane.bgtasks.issue_activites_task import issue_activity
from plane.utils.grouper import group_results
from plane.utils.issue_filters import issue_filters
from plane.bgtasks.export_task import issue_export_task


class IssueViewSet(BaseViewSet):
    def get_serializer_class(self):
        return (
            IssueCreateSerializer
            if self.action in ["create", "update", "partial_update"]
            else IssueSerializer
        )

    model = Issue
    permission_classes = [
        ProjectEntityPermission,
    ]

    search_fields = [
        "name",
    ]

    filterset_fields = [
        "state__name",
        "assignees__id",
        "workspace__id",
    ]

    def perform_create(self, serializer):
        serializer.save(project_id=self.kwargs.get("project_id"))

    def perform_update(self, serializer):
        requested_data = json.dumps(self.request.data, cls=DjangoJSONEncoder)
        current_instance = (
            self.get_queryset().filter(pk=self.kwargs.get("pk", None)).first()
        )
        if current_instance is not None:
            issue_activity.delay(
                type="issue.activity.updated",
                requested_data=requested_data,
                actor_id=str(self.request.user.id),
                issue_id=str(self.kwargs.get("pk", None)),
                project_id=str(self.kwargs.get("project_id", None)),
                current_instance=json.dumps(
                    IssueSerializer(current_instance).data, cls=DjangoJSONEncoder
                ),
            )

        return super().perform_update(serializer)

    def perform_destroy(self, instance):
        current_instance = (
            self.get_queryset().filter(pk=self.kwargs.get("pk", None)).first()
        )
        if current_instance is not None:
            issue_activity.delay(
                type="issue.activity.deleted",
                requested_data=json.dumps(
                    {"issue_id": str(self.kwargs.get("pk", None))}
                ),
                actor_id=str(self.request.user.id),
                issue_id=str(self.kwargs.get("pk", None)),
                project_id=str(self.kwargs.get("project_id", None)),
                current_instance=json.dumps(
                    IssueSerializer(current_instance).data, cls=DjangoJSONEncoder
                ),
            )
        return super().perform_destroy(instance)

    def get_queryset(self):
        return (
            Issue.issue_objects.annotate(
                sub_issues_count=Issue.issue_objects.filter(parent=OuterRef("id"))
                .order_by()
                .annotate(count=Func(F("id"), function="Count"))
                .values("count")
            )
            .filter(project_id=self.kwargs.get("project_id"))
            .filter(workspace__slug=self.kwargs.get("slug"))
            .select_related("project")
            .select_related("workspace")
            .select_related("state")
            .select_related("parent")
            .prefetch_related("assignees")
            .prefetch_related("labels")
            .prefetch_related(
                Prefetch(
                    "issue_reactions",
                    queryset=IssueReaction.objects.select_related("actor"),
                )
            )
        )

    @method_decorator(gzip_page)
    def list(self, request, slug, project_id):
        try:
            filters = issue_filters(request.query_params, "GET")

            # Custom ordering for priority and state
            priority_order = ["urgent", "high", "medium", "low", None]
            state_order = ["backlog", "unstarted", "started", "completed", "cancelled"]

            order_by_param = request.GET.get("order_by", "-created_at")

            issue_queryset = (
                self.get_queryset()
                .filter(**filters)
                .annotate(cycle_id=F("issue_cycle__cycle_id"))
                .annotate(module_id=F("issue_module__module_id"))
                .annotate(
                    link_count=IssueLink.objects.filter(issue=OuterRef("id"))
                    .order_by()
                    .annotate(count=Func(F("id"), function="Count"))
                    .values("count")
                )
                .annotate(
                    attachment_count=IssueAttachment.objects.filter(
                        issue=OuterRef("id")
                    )
                    .order_by()
                    .annotate(count=Func(F("id"), function="Count"))
                    .values("count")
                )
            )

            # Priority Ordering
            if order_by_param == "priority" or order_by_param == "-priority":
                priority_order = (
                    priority_order
                    if order_by_param == "priority"
                    else priority_order[::-1]
                )
                issue_queryset = issue_queryset.annotate(
                    priority_order=Case(
                        *[
                            When(priority=p, then=Value(i))
                            for i, p in enumerate(priority_order)
                        ],
                        output_field=CharField(),
                    )
                ).order_by("priority_order")

            # State Ordering
            elif order_by_param in [
                "state__name",
                "state__group",
                "-state__name",
                "-state__group",
            ]:
                state_order = (
                    state_order
                    if order_by_param in ["state__name", "state__group"]
                    else state_order[::-1]
                )
                issue_queryset = issue_queryset.annotate(
                    state_order=Case(
                        *[
                            When(state__group=state_group, then=Value(i))
                            for i, state_group in enumerate(state_order)
                        ],
                        default=Value(len(state_order)),
                        output_field=CharField(),
                    )
                ).order_by("state_order")
            # assignee and label ordering
            elif order_by_param in [
                "labels__name",
                "-labels__name",
                "assignees__first_name",
                "-assignees__first_name",
            ]:
                issue_queryset = issue_queryset.annotate(
                    max_values=Max(
                        order_by_param[1::]
                        if order_by_param.startswith("-")
                        else order_by_param
                    )
                ).order_by(
                    "-max_values" if order_by_param.startswith("-") else "max_values"
                )
            else:
                issue_queryset = issue_queryset.order_by(order_by_param)

            issues = IssueLiteSerializer(issue_queryset, many=True).data

            ## Grouping the results
            group_by = request.GET.get("group_by", False)
            if group_by:
                return Response(
                    group_results(issues, group_by), status=status.HTTP_200_OK
                )

            return Response(issues, status=status.HTTP_200_OK)

        except Exception as e:
            capture_exception(e)
            return Response(
                {"error": "Something went wrong please try again later"},
                status=status.HTTP_400_BAD_REQUEST,
            )

    def create(self, request, slug, project_id):
        try:
            project = Project.objects.get(pk=project_id)

            serializer = IssueCreateSerializer(
                data=request.data,
                context={
                    "project_id": project_id,
                    "workspace_id": project.workspace_id,
                    "default_assignee_id": project.default_assignee_id,
                },
            )

            if serializer.is_valid():
                serializer.save()

                # Track the issue
                issue_activity.delay(
                    type="issue.activity.created",
                    requested_data=json.dumps(self.request.data, cls=DjangoJSONEncoder),
                    actor_id=str(request.user.id),
                    issue_id=str(serializer.data.get("id", None)),
                    project_id=str(project_id),
                    current_instance=None,
                )
                return Response(serializer.data, status=status.HTTP_201_CREATED)
            return Response(serializer.errors, status=status.HTTP_400_BAD_REQUEST)

        except Project.DoesNotExist:
            return Response(
                {"error": "Project was not found"}, status=status.HTTP_404_NOT_FOUND
            )

    def retrieve(self, request, slug, project_id, pk=None):
        try:
            issue = Issue.issue_objects.get(
                workspace__slug=slug, project_id=project_id, pk=pk
            )
            return Response(IssueSerializer(issue).data, status=status.HTTP_200_OK)
        except Issue.DoesNotExist:
            return Response(
                {"error": "Issue Does not exist"}, status=status.HTTP_404_NOT_FOUND
            )


class UserWorkSpaceIssues(BaseAPIView):
    @method_decorator(gzip_page)
    def get(self, request, slug):
        try:
            filters = issue_filters(request.query_params, "GET")
            # Custom ordering for priority and state
            priority_order = ["urgent", "high", "medium", "low", None]
            state_order = ["backlog", "unstarted", "started", "completed", "cancelled"]

            order_by_param = request.GET.get("order_by", "-created_at")

            issue_queryset = (
                Issue.issue_objects.filter(
                    (Q(assignees__in=[request.user]) | Q(created_by=request.user)),
                    workspace__slug=slug,
                )
                .annotate(
                    sub_issues_count=Issue.issue_objects.filter(parent=OuterRef("id"))
                    .order_by()
                    .annotate(count=Func(F("id"), function="Count"))
                    .values("count")
                )
                .select_related("project")
                .select_related("workspace")
                .select_related("state")
                .select_related("parent")
                .prefetch_related("assignees")
                .prefetch_related("labels")
                .order_by(order_by_param)
                .annotate(
                    link_count=IssueLink.objects.filter(issue=OuterRef("id"))
                    .order_by()
                    .annotate(count=Func(F("id"), function="Count"))
                    .values("count")
                )
                .annotate(
                    attachment_count=IssueAttachment.objects.filter(
                        issue=OuterRef("id")
                    )
                    .order_by()
                    .annotate(count=Func(F("id"), function="Count"))
                    .values("count")
                )
                .prefetch_related(
                    Prefetch(
                        "issue_reactions",
                        queryset=IssueReaction.objects.select_related("actor"),
                    )
                )
                .filter(**filters)
            ).distinct()

            # Priority Ordering
            if order_by_param == "priority" or order_by_param == "-priority":
                priority_order = (
                    priority_order
                    if order_by_param == "priority"
                    else priority_order[::-1]
                )
                issue_queryset = issue_queryset.annotate(
                    priority_order=Case(
                        *[
                            When(priority=p, then=Value(i))
                            for i, p in enumerate(priority_order)
                        ],
                        output_field=CharField(),
                    )
                ).order_by("priority_order")

            # State Ordering
            elif order_by_param in [
                "state__name",
                "state__group",
                "-state__name",
                "-state__group",
            ]:
                state_order = (
                    state_order
                    if order_by_param in ["state__name", "state__group"]
                    else state_order[::-1]
                )
                issue_queryset = issue_queryset.annotate(
                    state_order=Case(
                        *[
                            When(state__group=state_group, then=Value(i))
                            for i, state_group in enumerate(state_order)
                        ],
                        default=Value(len(state_order)),
                        output_field=CharField(),
                    )
                ).order_by("state_order")
            # assignee and label ordering
            elif order_by_param in [
                "labels__name",
                "-labels__name",
                "assignees__first_name",
                "-assignees__first_name",
            ]:
                issue_queryset = issue_queryset.annotate(
                    max_values=Max(
                        order_by_param[1::]
                        if order_by_param.startswith("-")
                        else order_by_param
                    )
                ).order_by(
                    "-max_values" if order_by_param.startswith("-") else "max_values"
                )
            else:
                issue_queryset = issue_queryset.order_by(order_by_param)

            issues = IssueLiteSerializer(issue_queryset, many=True).data

            ## Grouping the results
            group_by = request.GET.get("group_by", False)
            if group_by:
                return Response(
                    group_results(issues, group_by), status=status.HTTP_200_OK
                )

            return Response(issues, status=status.HTTP_200_OK)
        except Exception as e:
            capture_exception(e)
            return Response(
                {"error": "Something went wrong please try again later"},
                status=status.HTTP_400_BAD_REQUEST,
            )


class WorkSpaceIssuesEndpoint(BaseAPIView):
    permission_classes = [
        WorkSpaceAdminPermission,
    ]

    @method_decorator(gzip_page)
    def get(self, request, slug):
        try:
            issues = (
                Issue.issue_objects.filter(workspace__slug=slug)
                .filter(project__project_projectmember__member=self.request.user)
                .order_by("-created_at")
            )
            serializer = IssueSerializer(issues, many=True)
            return Response(serializer.data, status=status.HTTP_200_OK)
        except Exception as e:
            capture_exception(e)
            return Response(
                {"error": "Something went wrong please try again later"},
                status=status.HTTP_400_BAD_REQUEST,
            )


class IssueActivityEndpoint(BaseAPIView):
    permission_classes = [
        ProjectEntityPermission,
    ]

    @method_decorator(gzip_page)
    def get(self, request, slug, project_id, issue_id):
        try:
            issue_activities = (
                IssueActivity.objects.filter(issue_id=issue_id)
                .filter(
                    ~Q(field="comment"),
                    project__project_projectmember__member=self.request.user,
                )
                .select_related("actor", "workspace", "issue", "project")
            ).order_by("created_at")
            issue_comments = (
                IssueComment.objects.filter(issue_id=issue_id)
                .filter(project__project_projectmember__member=self.request.user)
                .order_by("created_at")
                .select_related("actor", "issue", "project", "workspace")
                .prefetch_related(
                    Prefetch(
                        "comment_reactions",
                        queryset=CommentReaction.objects.select_related("actor"),
                    )
                )
            )
            issue_activities = IssueActivitySerializer(issue_activities, many=True).data
            issue_comments = IssueCommentSerializer(issue_comments, many=True).data

            result_list = sorted(
                chain(issue_activities, issue_comments),
                key=lambda instance: instance["created_at"],
            )

            return Response(result_list, status=status.HTTP_200_OK)
        except Exception as e:
            capture_exception(e)
            return Response(
                {"error": "Something went wrong please try again later"},
                status=status.HTTP_400_BAD_REQUEST,
            )


class IssueCommentViewSet(BaseViewSet):
    serializer_class = IssueCommentSerializer
    model = IssueComment
    permission_classes = [
        ProjectLitePermission,
    ]

    filterset_fields = [
        "issue__id",
        "workspace__id",
    ]

    def perform_create(self, serializer):
        serializer.save(
            project_id=self.kwargs.get("project_id"),
            issue_id=self.kwargs.get("issue_id"),
            actor=self.request.user if self.request.user is not None else None,
        )
        issue_activity.delay(
            type="comment.activity.created",
            requested_data=json.dumps(serializer.data, cls=DjangoJSONEncoder),
            actor_id=str(self.request.user.id),
            issue_id=str(self.kwargs.get("issue_id")),
            project_id=str(self.kwargs.get("project_id")),
            current_instance=None,
        )

    def perform_update(self, serializer):
        requested_data = json.dumps(self.request.data, cls=DjangoJSONEncoder)
        current_instance = (
            self.get_queryset().filter(pk=self.kwargs.get("pk", None)).first()
        )
        if current_instance is not None:
            issue_activity.delay(
                type="comment.activity.updated",
                requested_data=requested_data,
                actor_id=str(self.request.user.id),
                issue_id=str(self.kwargs.get("issue_id", None)),
                project_id=str(self.kwargs.get("project_id", None)),
                current_instance=json.dumps(
                    IssueCommentSerializer(current_instance).data,
                    cls=DjangoJSONEncoder,
                ),
            )

        return super().perform_update(serializer)

    def perform_destroy(self, instance):
        current_instance = (
            self.get_queryset().filter(pk=self.kwargs.get("pk", None)).first()
        )
        if current_instance is not None:
            issue_activity.delay(
                type="comment.activity.deleted",
                requested_data=json.dumps(
                    {"comment_id": str(self.kwargs.get("pk", None))}
                ),
                actor_id=str(self.request.user.id),
                issue_id=str(self.kwargs.get("issue_id", None)),
                project_id=str(self.kwargs.get("project_id", None)),
                current_instance=json.dumps(
                    IssueCommentSerializer(current_instance).data,
                    cls=DjangoJSONEncoder,
                ),
            )
        return super().perform_destroy(instance)

    def get_queryset(self):
        return self.filter_queryset(
            super()
            .get_queryset()
            .filter(workspace__slug=self.kwargs.get("slug"))
            .filter(project_id=self.kwargs.get("project_id"))
            .filter(issue_id=self.kwargs.get("issue_id"))
            .filter(project__project_projectmember__member=self.request.user)
            .select_related("project")
            .select_related("workspace")
            .select_related("issue")
            .annotate(
                is_member=Exists(
                    ProjectMember.objects.filter(
                        workspace__slug=self.kwargs.get("slug"),
                        project_id=self.kwargs.get("project_id"),
                        member_id=self.request.user.id,
                    )
                )
            )
            .distinct()
        )


class IssuePropertyViewSet(BaseViewSet):
    serializer_class = IssuePropertySerializer
    model = IssueProperty
    permission_classes = [
        ProjectEntityPermission,
    ]

    filterset_fields = []

    def perform_create(self, serializer):
        serializer.save(
            project_id=self.kwargs.get("project_id"), user=self.request.user
        )

    def get_queryset(self):
        return self.filter_queryset(
            super()
            .get_queryset()
            .filter(workspace__slug=self.kwargs.get("slug"))
            .filter(project_id=self.kwargs.get("project_id"))
            .filter(user=self.request.user)
            .filter(project__project_projectmember__member=self.request.user)
            .select_related("project")
            .select_related("workspace")
        )

    def list(self, request, slug, project_id):
        queryset = self.get_queryset()
        serializer = IssuePropertySerializer(queryset, many=True)
        return Response(
            serializer.data[0] if len(serializer.data) > 0 else [],
            status=status.HTTP_200_OK,
        )

    def create(self, request, slug, project_id):
        try:
            issue_property, created = IssueProperty.objects.get_or_create(
                user=request.user,
                project_id=project_id,
            )

            if not created:
                issue_property.properties = request.data.get("properties", {})
                issue_property.save()

                serializer = IssuePropertySerializer(issue_property)
                return Response(serializer.data, status=status.HTTP_200_OK)

            issue_property.properties = request.data.get("properties", {})
            issue_property.save()
            serializer = IssuePropertySerializer(issue_property)
            return Response(serializer.data, status=status.HTTP_201_CREATED)

        except Exception as e:
            capture_exception(e)
            return Response(
                {"error": "Something went wrong please try again later"},
                status=status.HTTP_400_BAD_REQUEST,
            )


class LabelViewSet(BaseViewSet):
    serializer_class = LabelSerializer
    model = Label
    permission_classes = [
        ProjectMemberPermission,
    ]

    def perform_create(self, serializer):
        serializer.save(
            project_id=self.kwargs.get("project_id"),
        )

    def get_queryset(self):
        return self.filter_queryset(
            super()
            .get_queryset()
            .filter(workspace__slug=self.kwargs.get("slug"))
            .filter(project_id=self.kwargs.get("project_id"))
            .filter(project__project_projectmember__member=self.request.user)
            .select_related("project")
            .select_related("workspace")
            .select_related("parent")
            .order_by("name")
            .distinct()
        )


class BulkDeleteIssuesEndpoint(BaseAPIView):
    permission_classes = [
        ProjectEntityPermission,
    ]

    def delete(self, request, slug, project_id):
        try:
            issue_ids = request.data.get("issue_ids", [])

            if not len(issue_ids):
                return Response(
                    {"error": "Issue IDs are required"},
                    status=status.HTTP_400_BAD_REQUEST,
                )

            issues = Issue.issue_objects.filter(
                workspace__slug=slug, project_id=project_id, pk__in=issue_ids
            )

            total_issues = len(issues)

            issues.delete()

            return Response(
                {"message": f"{total_issues} issues were deleted"},
                status=status.HTTP_200_OK,
            )
        except Exception as e:
            capture_exception(e)
            return Response(
                {"error": "Something went wrong please try again later"},
                status=status.HTTP_400_BAD_REQUEST,
            )


class SubIssuesEndpoint(BaseAPIView):
    permission_classes = [
        ProjectEntityPermission,
    ]

    @method_decorator(gzip_page)
    def get(self, request, slug, project_id, issue_id):
        try:
            sub_issues = (
                Issue.issue_objects.filter(parent_id=issue_id, workspace__slug=slug)
                .select_related("project")
                .select_related("workspace")
                .select_related("state")
                .select_related("parent")
                .prefetch_related("assignees")
                .prefetch_related("labels")
                .annotate(
                    sub_issues_count=Issue.issue_objects.filter(parent=OuterRef("id"))
                    .order_by()
                    .annotate(count=Func(F("id"), function="Count"))
                    .values("count")
                )
                .annotate(
                    link_count=IssueLink.objects.filter(issue=OuterRef("id"))
                    .order_by()
                    .annotate(count=Func(F("id"), function="Count"))
                    .values("count")
                )
                .annotate(
                    attachment_count=IssueAttachment.objects.filter(
                        issue=OuterRef("id")
                    )
                    .order_by()
                    .annotate(count=Func(F("id"), function="Count"))
                    .values("count")
                )
                .prefetch_related(
                    Prefetch(
                        "issue_reactions",
                        queryset=IssueReaction.objects.select_related("actor"),
                    )
                )
            )

            state_distribution = (
                State.objects.filter(
                    workspace__slug=slug, state_issue__parent_id=issue_id
                )
                .annotate(state_group=F("group"))
                .values("state_group")
                .annotate(state_count=Count("state_group"))
                .order_by("state_group")
            )

            result = {
                item["state_group"]: item["state_count"] for item in state_distribution
            }

            serializer = IssueLiteSerializer(
                sub_issues,
                many=True,
            )
            return Response(
                {
                    "sub_issues": serializer.data,
                    "state_distribution": result,
                },
                status=status.HTTP_200_OK,
            )
        except Exception as e:
            capture_exception(e)
            return Response(
                {"error": "Something went wrong please try again later"},
                status=status.HTTP_400_BAD_REQUEST,
            )

    # Assign multiple sub issues
    def post(self, request, slug, project_id, issue_id):
        try:
            parent_issue = Issue.issue_objects.get(pk=issue_id)
            sub_issue_ids = request.data.get("sub_issue_ids", [])

            if not len(sub_issue_ids):
                return Response(
                    {"error": "Sub Issue IDs are required"},
                    status=status.HTTP_400_BAD_REQUEST,
                )

            sub_issues = Issue.issue_objects.filter(id__in=sub_issue_ids)

            for sub_issue in sub_issues:
                sub_issue.parent = parent_issue

            _ = Issue.objects.bulk_update(sub_issues, ["parent"], batch_size=10)

            updated_sub_issues = Issue.issue_objects.filter(id__in=sub_issue_ids)

            return Response(
                IssueFlatSerializer(updated_sub_issues, many=True).data,
                status=status.HTTP_200_OK,
            )
        except Issue.DoesNotExist:
            return Response(
                {"Parent Issue does not exists"}, status=status.HTTP_400_BAD_REQUEST
            )
        except Exception as e:
            capture_exception(e)
            return Response(
                {"error": "Something went wrong please try again later"},
                status=status.HTTP_400_BAD_REQUEST,
            )


class IssueLinkViewSet(BaseViewSet):
    permission_classes = [
        ProjectEntityPermission,
    ]

    model = IssueLink
    serializer_class = IssueLinkSerializer

    def perform_create(self, serializer):
        serializer.save(
            project_id=self.kwargs.get("project_id"),
            issue_id=self.kwargs.get("issue_id"),
        )
        issue_activity.delay(
            type="link.activity.created",
            requested_data=json.dumps(serializer.data, cls=DjangoJSONEncoder),
            actor_id=str(self.request.user.id),
            issue_id=str(self.kwargs.get("issue_id")),
            project_id=str(self.kwargs.get("project_id")),
            current_instance=None,
        )

    def perform_update(self, serializer):
        requested_data = json.dumps(self.request.data, cls=DjangoJSONEncoder)
        current_instance = (
            self.get_queryset().filter(pk=self.kwargs.get("pk", None)).first()
        )
        if current_instance is not None:
            issue_activity.delay(
                type="link.activity.updated",
                requested_data=requested_data,
                actor_id=str(self.request.user.id),
                issue_id=str(self.kwargs.get("issue_id", None)),
                project_id=str(self.kwargs.get("project_id", None)),
                current_instance=json.dumps(
                    IssueLinkSerializer(current_instance).data,
                    cls=DjangoJSONEncoder,
                ),
            )

        return super().perform_update(serializer)

    def perform_destroy(self, instance):
        current_instance = (
            self.get_queryset().filter(pk=self.kwargs.get("pk", None)).first()
        )
        if current_instance is not None:
            issue_activity.delay(
                type="link.activity.deleted",
                requested_data=json.dumps(
                    {"link_id": str(self.kwargs.get("pk", None))}
                ),
                actor_id=str(self.request.user.id),
                issue_id=str(self.kwargs.get("issue_id", None)),
                project_id=str(self.kwargs.get("project_id", None)),
                current_instance=json.dumps(
                    IssueLinkSerializer(current_instance).data,
                    cls=DjangoJSONEncoder,
                ),
            )
        return super().perform_destroy(instance)

    def get_queryset(self):
        return (
            super()
            .get_queryset()
            .filter(workspace__slug=self.kwargs.get("slug"))
            .filter(project_id=self.kwargs.get("project_id"))
            .filter(issue_id=self.kwargs.get("issue_id"))
            .filter(project__project_projectmember__member=self.request.user)
            .order_by("-created_at")
            .distinct()
        )


class BulkCreateIssueLabelsEndpoint(BaseAPIView):
    def post(self, request, slug, project_id):
        try:
            label_data = request.data.get("label_data", [])
            project = Project.objects.get(pk=project_id)

            labels = Label.objects.bulk_create(
                [
                    Label(
                        name=label.get("name", "Migrated"),
                        description=label.get("description", "Migrated Issue"),
                        color="#" + "%06x" % random.randint(0, 0xFFFFFF),
                        project_id=project_id,
                        workspace_id=project.workspace_id,
                        created_by=request.user,
                        updated_by=request.user,
                    )
                    for label in label_data
                ],
                batch_size=50,
                ignore_conflicts=True,
            )

            return Response(
                {"labels": LabelSerializer(labels, many=True).data},
                status=status.HTTP_201_CREATED,
            )
        except Project.DoesNotExist:
            return Response(
                {"error": "Project Does not exist"}, status=status.HTTP_404_NOT_FOUND
            )
        except Exception as e:
            capture_exception(e)
            return Response(
                {"error": "Something went wrong please try again later"},
                status=status.HTTP_400_BAD_REQUEST,
            )


class IssueAttachmentEndpoint(BaseAPIView):
    serializer_class = IssueAttachmentSerializer
    permission_classes = [
        ProjectEntityPermission,
    ]
    model = IssueAttachment
    parser_classes = (MultiPartParser, FormParser)

    def post(self, request, slug, project_id, issue_id):
        try:
            serializer = IssueAttachmentSerializer(data=request.data)
            if serializer.is_valid():
                serializer.save(project_id=project_id, issue_id=issue_id)
                issue_activity.delay(
                    type="attachment.activity.created",
                    requested_data=None,
                    actor_id=str(self.request.user.id),
                    issue_id=str(self.kwargs.get("issue_id", None)),
                    project_id=str(self.kwargs.get("project_id", None)),
                    current_instance=json.dumps(
                        serializer.data,
                        cls=DjangoJSONEncoder,
                    ),
                )
                return Response(serializer.data, status=status.HTTP_201_CREATED)
            return Response(serializer.errors, status=status.HTTP_400_BAD_REQUEST)
        except Exception as e:
            capture_exception(e)
            return Response(
                {"error": "Something went wrong please try again later"},
                status=status.HTTP_400_BAD_REQUEST,
            )

    def delete(self, request, slug, project_id, issue_id, pk):
        try:
            issue_attachment = IssueAttachment.objects.get(pk=pk)
            issue_attachment.asset.delete(save=False)
            issue_attachment.delete()
            issue_activity.delay(
                type="attachment.activity.deleted",
                requested_data=None,
                actor_id=str(self.request.user.id),
                issue_id=str(self.kwargs.get("issue_id", None)),
                project_id=str(self.kwargs.get("project_id", None)),
                current_instance=None,
            )

            return Response(status=status.HTTP_204_NO_CONTENT)
        except IssueAttachment.DoesNotExist:
            return Response(
                {"error": "Issue Attachment does not exist"},
                status=status.HTTP_400_BAD_REQUEST,
            )

    def get(self, request, slug, project_id, issue_id):
        try:
            issue_attachments = IssueAttachment.objects.filter(
                issue_id=issue_id, workspace__slug=slug, project_id=project_id
            )
            serilaizer = IssueAttachmentSerializer(issue_attachments, many=True)
            return Response(serilaizer.data, status=status.HTTP_200_OK)
        except Exception as e:
            capture_exception(e)
            return Response(
                {"error": "Something went wrong please try again later"},
                status=status.HTTP_400_BAD_REQUEST,
            )


class IssueArchiveViewSet(BaseViewSet):
    permission_classes = [
        ProjectEntityPermission,
    ]
    serializer_class = IssueFlatSerializer
    model = Issue

    def get_queryset(self):
        return (
            Issue.objects.annotate(
                sub_issues_count=Issue.objects.filter(parent=OuterRef("id"))
                .order_by()
                .annotate(count=Func(F("id"), function="Count"))
                .values("count")
            )
            .filter(archived_at__isnull=False)
            .filter(project_id=self.kwargs.get("project_id"))
            .filter(workspace__slug=self.kwargs.get("slug"))
            .select_related("project")
            .select_related("workspace")
            .select_related("state")
            .select_related("parent")
            .prefetch_related("assignees")
            .prefetch_related("labels")
        )

    @method_decorator(gzip_page)
    def list(self, request, slug, project_id):
        try:
            filters = issue_filters(request.query_params, "GET")
            show_sub_issues = request.GET.get("show_sub_issues", "true")

            # Custom ordering for priority and state
            priority_order = ["urgent", "high", "medium", "low", None]
            state_order = ["backlog", "unstarted", "started", "completed", "cancelled"]

            order_by_param = request.GET.get("order_by", "-created_at")

            issue_queryset = (
                self.get_queryset()
                .filter(**filters)
                .annotate(cycle_id=F("issue_cycle__cycle_id"))
                .annotate(module_id=F("issue_module__module_id"))
                .annotate(
                    link_count=IssueLink.objects.filter(issue=OuterRef("id"))
                    .order_by()
                    .annotate(count=Func(F("id"), function="Count"))
                    .values("count")
                )
                .annotate(
                    attachment_count=IssueAttachment.objects.filter(
                        issue=OuterRef("id")
                    )
                    .order_by()
                    .annotate(count=Func(F("id"), function="Count"))
                    .values("count")
                )
            )

            # Priority Ordering
            if order_by_param == "priority" or order_by_param == "-priority":
                priority_order = (
                    priority_order
                    if order_by_param == "priority"
                    else priority_order[::-1]
                )
                issue_queryset = issue_queryset.annotate(
                    priority_order=Case(
                        *[
                            When(priority=p, then=Value(i))
                            for i, p in enumerate(priority_order)
                        ],
                        output_field=CharField(),
                    )
                ).order_by("priority_order")

            # State Ordering
            elif order_by_param in [
                "state__name",
                "state__group",
                "-state__name",
                "-state__group",
            ]:
                state_order = (
                    state_order
                    if order_by_param in ["state__name", "state__group"]
                    else state_order[::-1]
                )
                issue_queryset = issue_queryset.annotate(
                    state_order=Case(
                        *[
                            When(state__group=state_group, then=Value(i))
                            for i, state_group in enumerate(state_order)
                        ],
                        default=Value(len(state_order)),
                        output_field=CharField(),
                    )
                ).order_by("state_order")
            # assignee and label ordering
            elif order_by_param in [
                "labels__name",
                "-labels__name",
                "assignees__first_name",
                "-assignees__first_name",
            ]:
                issue_queryset = issue_queryset.annotate(
                    max_values=Max(
                        order_by_param[1::]
                        if order_by_param.startswith("-")
                        else order_by_param
                    )
                ).order_by(
                    "-max_values" if order_by_param.startswith("-") else "max_values"
                )
            else:
                issue_queryset = issue_queryset.order_by(order_by_param)

            issue_queryset = (
                issue_queryset
                if show_sub_issues == "true"
                else issue_queryset.filter(parent__isnull=True)
            )

            issues = IssueLiteSerializer(issue_queryset, many=True).data

            ## Grouping the results
            group_by = request.GET.get("group_by", False)
            if group_by:
                return Response(
                    group_results(issues, group_by), status=status.HTTP_200_OK
                )

            return Response(issues, status=status.HTTP_200_OK)

        except Exception as e:
            capture_exception(e)
            return Response(
                {"error": "Something went wrong please try again later"},
                status=status.HTTP_400_BAD_REQUEST,
            )

    def retrieve(self, request, slug, project_id, pk=None):
        try:
            issue = Issue.objects.get(
                workspace__slug=slug,
                project_id=project_id,
                archived_at__isnull=False,
                pk=pk,
            )
            return Response(IssueSerializer(issue).data, status=status.HTTP_200_OK)
        except Issue.DoesNotExist:
            return Response(
                {"error": "Issue Does not exist"}, status=status.HTTP_404_NOT_FOUND
            )
        except Exception as e:
            capture_exception(e)
            return Response(
                {"error": "Something went wrong please try again later"},
                status=status.HTTP_400_BAD_REQUEST,
            )

    def unarchive(self, request, slug, project_id, pk=None):
        try:
            issue = Issue.objects.get(
                workspace__slug=slug,
                project_id=project_id,
                archived_at__isnull=False,
                pk=pk,
            )
            issue.archived_at = None
            issue.save()
            issue_activity.delay(
                type="issue.activity.updated",
                requested_data=json.dumps({"archived_at": None}),
                actor_id=str(request.user.id),
                issue_id=str(issue.id),
                project_id=str(project_id),
                current_instance=None,
            )

            return Response(IssueSerializer(issue).data, status=status.HTTP_200_OK)
        except Issue.DoesNotExist:
            return Response(
                {"error": "Issue Does not exist"}, status=status.HTTP_404_NOT_FOUND
            )
        except Exception as e:
            capture_exception(e)
            return Response(
                {"error": "Something went wrong, please try again later"},
                status=status.HTTP_400_BAD_REQUEST,
            )


class IssueSubscriberViewSet(BaseViewSet):
    serializer_class = IssueSubscriberSerializer
    model = IssueSubscriber

    permission_classes = [
        ProjectEntityPermission,
    ]

    def get_permissions(self):
        if self.action in ["subscribe", "unsubscribe", "subscription_status"]:
            self.permission_classes = [
                ProjectLitePermission,
            ]
        else:
            self.permission_classes = [
                ProjectEntityPermission,
            ]

        return super(IssueSubscriberViewSet, self).get_permissions()

    def perform_create(self, serializer):
        serializer.save(
            project_id=self.kwargs.get("project_id"),
            issue_id=self.kwargs.get("issue_id"),
        )

    def get_queryset(self):
        return (
            super()
            .get_queryset()
            .filter(workspace__slug=self.kwargs.get("slug"))
            .filter(project_id=self.kwargs.get("project_id"))
            .filter(issue_id=self.kwargs.get("issue_id"))
            .filter(project__project_projectmember__member=self.request.user)
            .order_by("-created_at")
            .distinct()
        )

    def list(self, request, slug, project_id, issue_id):
        try:
            members = (
                ProjectMember.objects.filter(
                    workspace__slug=slug, project_id=project_id
                )
                .annotate(
                    is_subscribed=Exists(
                        IssueSubscriber.objects.filter(
                            workspace__slug=slug,
                            project_id=project_id,
                            issue_id=issue_id,
                            subscriber=OuterRef("member"),
                        )
                    )
                )
                .select_related("member")
            )
            serializer = ProjectMemberLiteSerializer(members, many=True)
            return Response(serializer.data, status=status.HTTP_200_OK)
        except Exception as e:
            capture_exception(e)
            return Response(
                {"error": e},
                status=status.HTTP_400_BAD_REQUEST,
            )

    def destroy(self, request, slug, project_id, issue_id, subscriber_id):
        try:
            issue_subscriber = IssueSubscriber.objects.get(
                project=project_id,
                subscriber=subscriber_id,
                workspace__slug=slug,
                issue=issue_id,
            )
            issue_subscriber.delete()
            return Response(
                status=status.HTTP_204_NO_CONTENT,
            )
        except IssueSubscriber.DoesNotExist:
            return Response(
                {"error": "User is not subscribed to this issue"},
                status=status.HTTP_400_BAD_REQUEST,
            )
        except Exception as e:
            capture_exception(e)
            return Response(
                {"error": "Something went wrong please try again later"},
                status=status.HTTP_400_BAD_REQUEST,
            )

    def subscribe(self, request, slug, project_id, issue_id):
        try:
            if IssueSubscriber.objects.filter(
                issue_id=issue_id,
                subscriber=request.user,
                workspace__slug=slug,
                project=project_id,
            ).exists():
                return Response(
                    {"message": "User already subscribed to the issue."},
                    status=status.HTTP_400_BAD_REQUEST,
                )

            subscriber = IssueSubscriber.objects.create(
                issue_id=issue_id,
                subscriber_id=request.user.id,
                project_id=project_id,
            )
            serilaizer = IssueSubscriberSerializer(subscriber)
            return Response(serilaizer.data, status=status.HTTP_201_CREATED)
        except Exception as e:
            capture_exception(e)
            return Response(
                {"error": "Something went wrong, please try again later"},
                status=status.HTTP_400_BAD_REQUEST,
            )

    def unsubscribe(self, request, slug, project_id, issue_id):
        try:
            issue_subscriber = IssueSubscriber.objects.get(
                project=project_id,
                subscriber=request.user,
                workspace__slug=slug,
                issue=issue_id,
            )
            issue_subscriber.delete()
            return Response(
                status=status.HTTP_204_NO_CONTENT,
            )
        except IssueSubscriber.DoesNotExist:
            return Response(
                {"error": "User subscribed to this issue"},
                status=status.HTTP_400_BAD_REQUEST,
            )
        except Exception as e:
            capture_exception(e)
            return Response(
                {"error": "Something went wrong please try again later"},
                status=status.HTTP_400_BAD_REQUEST,
            )

    def subscription_status(self, request, slug, project_id, issue_id):
        try:
            issue_subscriber = IssueSubscriber.objects.filter(
                issue=issue_id,
                subscriber=request.user,
                workspace__slug=slug,
                project=project_id,
            ).exists()
            return Response({"subscribed": issue_subscriber}, status=status.HTTP_200_OK)
        except Exception as e:
            capture_exception(e)
            return Response(
                {"error": "Something went wrong, please try again later"},
                status=status.HTTP_400_BAD_REQUEST,
            )


class IssueReactionViewSet(BaseViewSet):
    serializer_class = IssueReactionSerializer
    model = IssueReaction
    permission_classes = [
        ProjectLitePermission,
    ]

    def get_queryset(self):
        return (
            super()
            .get_queryset()
            .filter(workspace__slug=self.kwargs.get("slug"))
            .filter(project_id=self.kwargs.get("project_id"))
            .filter(issue_id=self.kwargs.get("issue_id"))
            .filter(project__project_projectmember__member=self.request.user)
            .order_by("-created_at")
            .distinct()
        )

    def perform_create(self, serializer):
        serializer.save(
            issue_id=self.kwargs.get("issue_id"),
            project_id=self.kwargs.get("project_id"),
            actor=self.request.user,
        )

    def destroy(self, request, slug, project_id, issue_id, reaction_code):
        try:
            issue_reaction = IssueReaction.objects.get(
                workspace__slug=slug,
                project_id=project_id,
                issue_id=issue_id,
                reaction=reaction_code,
                actor=request.user,
            )
            issue_reaction.delete()
            return Response(status=status.HTTP_204_NO_CONTENT)
        except IssueReaction.DoesNotExist:
            return Response(
                {"error": "Issue reaction does not exist"},
                status=status.HTTP_400_BAD_REQUEST,
            )
        except Exception as e:
            capture_exception(e)
            return Response(
                {"error": "Something went wrong please try again later"},
                status=status.HTTP_400_BAD_REQUEST,
            )


class CommentReactionViewSet(BaseViewSet):
    serializer_class = CommentReactionSerializer
    model = CommentReaction
    permission_classes = [
        ProjectLitePermission,
    ]

    def get_queryset(self):
        return (
            super()
            .get_queryset()
            .filter(workspace__slug=self.kwargs.get("slug"))
            .filter(project_id=self.kwargs.get("project_id"))
            .filter(comment_id=self.kwargs.get("comment_id"))
            .filter(project__project_projectmember__member=self.request.user)
            .order_by("-created_at")
            .distinct()
        )

    def perform_create(self, serializer):
        serializer.save(
            actor=self.request.user,
            comment_id=self.kwargs.get("comment_id"),
            project_id=self.kwargs.get("project_id"),
        )

    def destroy(self, request, slug, project_id, comment_id, reaction_code):
        try:
            comment_reaction = CommentReaction.objects.get(
                workspace__slug=slug,
                project_id=project_id,
                comment_id=comment_id,
                reaction=reaction_code,
                actor=request.user,
            )
            comment_reaction.delete()
            return Response(status=status.HTTP_204_NO_CONTENT)
        except CommentReaction.DoesNotExist:
            return Response(
                {"error": "Comment reaction does not exist"},
                status=status.HTTP_400_BAD_REQUEST,
            )
        except Exception as e:
            capture_exception(e)
            return Response(
                {"error": "Something went wrong please try again later"},
                status=status.HTTP_400_BAD_REQUEST,
            )


class IssueCommentPublicViewSet(BaseViewSet):
    serializer_class = IssueCommentSerializer
    model = IssueComment

    filterset_fields = [
        "issue__id",
        "workspace__id",
    ]

    def get_queryset(self):
        project_deploy_board = ProjectDeployBoard.objects.get(
            workspace__slug=self.kwargs.get("slug"),
            project_id=self.kwargs.get("project_id"),
        )
        if project_deploy_board.comments:
            return self.filter_queryset(
                super()
                .get_queryset()
                .filter(workspace__slug=self.kwargs.get("slug"))
                .filter(issue_id=self.kwargs.get("issue_id"))
                .select_related("project")
                .select_related("workspace")
                .select_related("issue")
                .annotate(
                    is_member=Exists(
                        ProjectMember.objects.filter(
                            workspace__slug=self.kwargs.get("slug"),
                            project_id=self.kwargs.get("project_id"),
                            member_id=self.request.user.id,
                        )
                    )
                )
                .distinct()
            )
        else:
            return IssueComment.objects.none()

    def create(self, request, slug, project_id, issue_id):
        try:
            project_deploy_board = ProjectDeployBoard.objects.get(
                workspace__slug=slug, project_id=project_id
            )

            if not project_deploy_board.comments:
                return Response(
                    {"error": "Comments are not enabled for this project"},
                    status=status.HTTP_400_BAD_REQUEST,
                )

            serializer = IssueCommentSerializer(data=request.data)
            if serializer.is_valid():
                serializer.save(
                    project_id=project_id,
                    issue_id=issue_id,
                    actor=request.user,
                    access="EXTERNAL",
                )
                issue_activity.delay(
                    type="comment.activity.created",
                    requested_data=json.dumps(serializer.data, cls=DjangoJSONEncoder),
                    actor_id=str(request.user.id),
                    issue_id=str(issue_id),
                    project_id=str(project_id),
                    current_instance=None,
                )
                return Response(serializer.data, status=status.HTTP_201_CREATED)
            return Response(serializer.errors, status=status.HTTP_400_BAD_REQUEST)
        except Exception as e:
            capture_exception(e)
            return Response(
                {"error": "Something went wrong please try again later"},
                status=status.HTTP_400_BAD_REQUEST,
            )

    def partial_update(self, request, slug, project_id, issue_id, pk):
        try:
            project_deploy_board = ProjectDeployBoard.objects.get(
                workspace__slug=slug, project_id=project_id
            )

            if not project_deploy_board.comments:
                return Response(
                    {"error": "Comments are not enabled for this project"},
                    status=status.HTTP_400_BAD_REQUEST,
                )
            comment = IssueComment.objects.get(
                workspace__slug=slug, pk=pk, actor=request.user
            )
            serializer = IssueCommentSerializer(
                comment, data=request.data, partial=True
            )
            if serializer.is_valid():
                serializer.save()
                issue_activity.delay(
                    type="comment.activity.updated",
                    requested_data=json.dumps(request.data, cls=DjangoJSONEncoder),
                    actor_id=str(request.user.id),
                    issue_id=str(issue_id),
                    project_id=str(project_id),
                    current_instance=json.dumps(
                        IssueCommentSerializer(comment).data,
                        cls=DjangoJSONEncoder,
                    ),
                )
                return Response(serializer.data, status=status.HTTP_200_OK)
            return Response(serializer.errors, status=status.HTTP_400_BAD_REQUEST)
        except (IssueComment.DoesNotExist, ProjectDeployBoard.DoesNotExist):
            return Response(
                {"error": "IssueComent Does not exists"},
                status=status.HTTP_400_BAD_REQUEST,
            )

    def destroy(self, request, slug, project_id, issue_id, pk):
        try:
            project_deploy_board = ProjectDeployBoard.objects.get(
                workspace__slug=slug, project_id=project_id
            )

            if not project_deploy_board.comments:
                return Response(
                    {"error": "Comments are not enabled for this project"},
                    status=status.HTTP_400_BAD_REQUEST,
                )
            comment = IssueComment.objects.get(
                workspace__slug=slug, pk=pk, project_id=project_id, actor=request.user
            )
            issue_activity.delay(
                type="comment.activity.deleted",
                requested_data=json.dumps({"comment_id": str(pk)}),
                actor_id=str(request.user.id),
                issue_id=str(issue_id),
                project_id=str(project_id),
                current_instance=json.dumps(
                    IssueCommentSerializer(comment).data,
                    cls=DjangoJSONEncoder,
                ),
            )
            comment.delete()
            return Response(status=status.HTTP_204_NO_CONTENT)
        except (IssueComment.DoesNotExist, ProjectDeployBoard.DoesNotExist):
            return Response(
                {"error": "IssueComent Does not exists"},
                status=status.HTTP_400_BAD_REQUEST,
            )
        except Exception as e:
            capture_exception(e)
            return Response(
                {"error": "Something went wrong please try again later"},
                status=status.HTTP_400_BAD_REQUEST,
            )


class IssueReactionPublicViewSet(BaseViewSet):
    serializer_class = IssueReactionSerializer
    model = IssueReaction

    def get_queryset(self):
        project_deploy_board = ProjectDeployBoard.objects.get(
            workspace__slug=self.kwargs.get("slug"),
            project_id=self.kwargs.get("project_id"),
        )
        if project_deploy_board.reactions:
            return (
                super()
                .get_queryset()
                .filter(workspace__slug=self.kwargs.get("slug"))
                .filter(project_id=self.kwargs.get("project_id"))
                .filter(issue_id=self.kwargs.get("issue_id"))
                .order_by("-created_at")
                .distinct()
            )
        else:
            return IssueReaction.objects.none()

    def create(self, request, slug, project_id, issue_id):
        try:
            project_deploy_board = ProjectDeployBoard.objects.get(
                workspace__slug=slug, project_id=project_id
            )

            if not project_deploy_board.reactions:
                return Response(
                    {"error": "Reactions are not enabled for this project board"},
                    status=status.HTTP_400_BAD_REQUEST,
                )

            serializer = IssueReactionSerializer(data=request.data)
            if serializer.is_valid():
                serializer.save(
                    project_id=project_id, issue_id=issue_id, actor=request.user
                )
                return Response(serializer.data, status=status.HTTP_201_CREATED)
            return Response(serializer.errors, status=status.HTTP_400_BAD_REQUEST)
        except ProjectDeployBoard.DoesNotExist:
            return Response(
                {"error": "Project board does not exist"},
                status=status.HTTP_400_BAD_REQUEST,
            )
        except Exception as e:
            capture_exception(e)
            return Response(
                {"error": "Something went wrong please try again later"},
                status=status.HTTP_400_BAD_REQUEST,
            )

    def destroy(self, request, slug, project_id, issue_id, reaction_code):
        try:
            project_deploy_board = ProjectDeployBoard.objects.get(
                workspace__slug=slug, project_id=project_id
            )

            if not project_deploy_board.reactions:
                return Response(
                    {"error": "Reactions are not enabled for this project board"},
                    status=status.HTTP_400_BAD_REQUEST,
                )
            issue_reaction = IssueReaction.objects.get(
                workspace__slug=slug,
                issue_id=issue_id,
                reaction=reaction_code,
                actor=request.user,
            )
            issue_reaction.delete()
            return Response(status=status.HTTP_204_NO_CONTENT)
        except IssueReaction.DoesNotExist:
            return Response(
                {"error": "Issue reaction does not exist"},
                status=status.HTTP_400_BAD_REQUEST,
            )
        except Exception as e:
            capture_exception(e)
            return Response(
                {"error": "Something went wrong please try again later"},
                status=status.HTTP_400_BAD_REQUEST,
            )


class CommentReactionPublicViewSet(BaseViewSet):
    serializer_class = CommentReactionSerializer
    model = CommentReaction

    def get_queryset(self):
        project_deploy_board = ProjectDeployBoard.objects.get(
            workspace__slug=self.kwargs.get("slug"),
            project_id=self.kwargs.get("project_id"),
        )
        if project_deploy_board.reactions:
            return (
                super()
                .get_queryset()
                .filter(workspace__slug=self.kwargs.get("slug"))
                .filter(project_id=self.kwargs.get("project_id"))
                .filter(comment_id=self.kwargs.get("comment_id"))
                .order_by("-created_at")
                .distinct()
            )
        else:
            return CommentReaction.objects.none()

    def create(self, request, slug, project_id, comment_id):
        try:
            project_deploy_board = ProjectDeployBoard.objects.get(
                workspace__slug=slug, project_id=project_id
            )

            if not project_deploy_board.reactions:
                return Response(
                    {"error": "Reactions are not enabled for this board"},
                    status=status.HTTP_400_BAD_REQUEST,
                )

            serializer = CommentReactionSerializer(data=request.data)
            if serializer.is_valid():
                serializer.save(
                    project_id=project_id, comment_id=comment_id, actor=request.user
                )
                return Response(serializer.data, status=status.HTTP_201_CREATED)
            return Response(serializer.errors, status=status.HTTP_400_BAD_REQUEST)
        except ProjectDeployBoard.DoesNotExist:
            return Response(
                {"error": "Project board does not exist"},
                status=status.HTTP_400_BAD_REQUEST,
            )
        except Exception as e:
            capture_exception(e)
            return Response(
                {"error": "Something went wrong please try again later"},
                status=status.HTTP_400_BAD_REQUEST,
            )

    def destroy(self, request, slug, project_id, comment_id, reaction_code):
        try:
            project_deploy_board = ProjectDeployBoard.objects.get(
                workspace__slug=slug, project_id=project_id
            )
            if not project_deploy_board.reactions:
                return Response(
                    {"error": "Reactions are not enabled for this board"},
                    status=status.HTTP_400_BAD_REQUEST,
                )

            comment_reaction = CommentReaction.objects.get(
                project_id=project_id,
                workspace__slug=slug,
                comment_id=comment_id,
                reaction=reaction_code,
                actor=request.user,
            )
            comment_reaction.delete()
            return Response(status=status.HTTP_204_NO_CONTENT)
        except CommentReaction.DoesNotExist:
            return Response(
                {"error": "Comment reaction does not exist"},
                status=status.HTTP_400_BAD_REQUEST,
            )
        except Exception as e:
            capture_exception(e)
            return Response(
                {"error": "Something went wrong please try again later"},
                status=status.HTTP_400_BAD_REQUEST,
            )


class IssueVotePublicViewSet(BaseViewSet):
    model = IssueVote
    serializer_class = IssueVoteSerializer

    def get_queryset(self):
        return (
            super()
            .get_queryset()
            .filter(issue_id=self.kwargs.get("issue_id"))
            .filter(workspace__slug=self.kwargs.get("slug"))
            .filter(project_id=self.kwargs.get("project_id"))
        )

    def create(self, request, slug, project_id, issue_id):
        try:
            issue_vote, _ = IssueVote.objects.get_or_create(
                actor_id=request.user.id,
                project_id=project_id,
                issue_id=issue_id,
                vote=request.data.get("vote", 1),
            )
            serializer = IssueVoteSerializer(issue_vote)
            return Response(serializer.data, status=status.HTTP_201_CREATED)
        except Exception as e:
            capture_exception(e)
            return Response(
                {"error": "Something went wrong please try again later"},
                status=status.HTTP_400_BAD_REQUEST,
            )

    def destroy(self, request, slug, project_id, issue_id):
        try:
            issue_vote = IssueVote.objects.get(
                workspace__slug=slug,
                project_id=project_id,
                issue_id=issue_id,
                actor_id=request.user.id,
            )
            issue_vote.delete()
            return Response(status=status.HTTP_204_NO_CONTENT)
        except Exception as e:
            capture_exception(e)
            return Response(
                {"error": "Something went wrong please try again later"},
                status=status.HTTP_400_BAD_REQUEST,
<<<<<<< HEAD
            )


class IssueRetrievePublicEndpoint(BaseAPIView):
    permission_classes = [
        AllowAny,
    ]

    def get(self, request, slug, project_id, issue_id):
        try:
            issue = Issue.objects.get(
                workspace__slug=slug, project_id=project_id, pk=issue_id
            )
            serializer = IssuePublicSerializer(issue)
            return Response(serializer.data, status=status.HTTP_200_OK)
        except Issue.DoesNotExist:
            return Response(
                {"error": "Issue Does not exist"}, status=status.HTTP_400_BAD_REQUEST
            )
        except Exception as e:
            print(e)
            return Response(
                {"error": "Something went wrong please try again later"},
                status=status.HTTP_400_BAD_REQUEST,
            )


class ProjectIssuesPublicEndpoint(BaseAPIView):
    permission_classes = [
        AllowAny,
    ]

    def get(self, request, slug, project_id):
        try:
            project_deploy_board = ProjectDeployBoard.objects.get(
                workspace__slug=slug, project_id=project_id
            )

            filters = issue_filters(request.query_params, "GET")

            # Custom ordering for priority and state
            priority_order = ["urgent", "high", "medium", "low", None]
            state_order = ["backlog", "unstarted", "started", "completed", "cancelled"]

            order_by_param = request.GET.get("order_by", "-created_at")

            issue_queryset = (
                Issue.issue_objects.annotate(
                    sub_issues_count=Issue.issue_objects.filter(parent=OuterRef("id"))
                    .order_by()
                    .annotate(count=Func(F("id"), function="Count"))
                    .values("count")
                )
                .filter(project_id=project_id)
                .filter(workspace__slug=slug)
                .select_related("project", "workspace", "state", "parent")
                .prefetch_related("assignees", "labels")
                .prefetch_related(
                    Prefetch(
                        "issue_reactions",
                        queryset=IssueReaction.objects.select_related("actor"),
                    )
                )
                .filter(**filters)
                .annotate(cycle_id=F("issue_cycle__cycle_id"))
                .annotate(module_id=F("issue_module__module_id"))
                .annotate(
                    link_count=IssueLink.objects.filter(issue=OuterRef("id"))
                    .order_by()
                    .annotate(count=Func(F("id"), function="Count"))
                    .values("count")
                )
                .annotate(
                    attachment_count=IssueAttachment.objects.filter(
                        issue=OuterRef("id")
                    )
                    .order_by()
                    .annotate(count=Func(F("id"), function="Count"))
                    .values("count")
                )
            )

            # Priority Ordering
            if order_by_param == "priority" or order_by_param == "-priority":
                priority_order = (
                    priority_order
                    if order_by_param == "priority"
                    else priority_order[::-1]
                )
                issue_queryset = issue_queryset.annotate(
                    priority_order=Case(
                        *[
                            When(priority=p, then=Value(i))
                            for i, p in enumerate(priority_order)
                        ],
                        output_field=CharField(),
                    )
                ).order_by("priority_order")

            # State Ordering
            elif order_by_param in [
                "state__name",
                "state__group",
                "-state__name",
                "-state__group",
            ]:
                state_order = (
                    state_order
                    if order_by_param in ["state__name", "state__group"]
                    else state_order[::-1]
                )
                issue_queryset = issue_queryset.annotate(
                    state_order=Case(
                        *[
                            When(state__group=state_group, then=Value(i))
                            for i, state_group in enumerate(state_order)
                        ],
                        default=Value(len(state_order)),
                        output_field=CharField(),
                    )
                ).order_by("state_order")
            # assignee and label ordering
            elif order_by_param in [
                "labels__name",
                "-labels__name",
                "assignees__first_name",
                "-assignees__first_name",
            ]:
                issue_queryset = issue_queryset.annotate(
                    max_values=Max(
                        order_by_param[1::]
                        if order_by_param.startswith("-")
                        else order_by_param
                    )
                ).order_by(
                    "-max_values" if order_by_param.startswith("-") else "max_values"
                )
            else:
                issue_queryset = issue_queryset.order_by(order_by_param)

            issues = IssuePublicSerializer(issue_queryset, many=True).data

            states = State.objects.filter(
                workspace__slug=slug, project_id=project_id
            ).values("name", "group", "color", "id")

            labels = Label.objects.filter(
                workspace__slug=slug, project_id=project_id
            ).values("id", "name", "color", "parent")

            ## Grouping the results
            group_by = request.GET.get("group_by", False)
            if group_by:
                issues = group_results(issues, group_by)

            return Response(
                {
                    "issues": issues,
                    "states": states,
                    "labels": labels,
                },
                status=status.HTTP_200_OK,
            )
        except ProjectDeployBoard.DoesNotExist:
            return Response(
                {"error": "Board does not exists"}, status=status.HTTP_404_NOT_FOUND
            )
        except Exception as e:
            capture_exception(e)
            return Response(
                {"error": "Something went wrong please try again later"},
                status=status.HTTP_400_BAD_REQUEST,
            )

=======
            )
>>>>>>> 91c10930
<|MERGE_RESOLUTION|>--- conflicted
+++ resolved
@@ -1847,7 +1847,6 @@
             return Response(
                 {"error": "Something went wrong please try again later"},
                 status=status.HTTP_400_BAD_REQUEST,
-<<<<<<< HEAD
             )
 
 
@@ -2020,8 +2019,4 @@
             return Response(
                 {"error": "Something went wrong please try again later"},
                 status=status.HTTP_400_BAD_REQUEST,
-            )
-
-=======
-            )
->>>>>>> 91c10930
+            )