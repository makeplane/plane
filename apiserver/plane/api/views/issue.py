--- conflicted
+++ resolved
@@ -713,18 +713,10 @@
 
         # Validation check if the issue already exists
         if (
-<<<<<<< HEAD
-            str(request.data.get("external_id"))
-            and (
-                issue_comment.external_id
-                != str(request.data.get("external_id"))
-            )
-            and Issue.objects.filter(
-=======
             request.data.get("external_id")
             and (issue_comment.external_id != str(request.data.get("external_id")))
             and IssueComment.objects.filter(
->>>>>>> b4adb82d
+
                 project_id=project_id,
                 workspace__slug=slug,
                 external_source=request.data.get(
