# Python imports
import json
import random
from itertools import chain

# Django imports
from django.db.models import (
    Prefetch,
    OuterRef,
    Func,
    F,
    Q,
    Count,
    Case,
    Value,
    CharField,
    When,
    Exists,
    Max,
)
from django.core.serializers.json import DjangoJSONEncoder
from django.utils.decorators import method_decorator
from django.views.decorators.gzip import gzip_page
from django.db.models.functions import Coalesce
from django.conf import settings

# Third Party imports
from rest_framework.response import Response
from rest_framework import status
from rest_framework.parsers import MultiPartParser, FormParser
from sentry_sdk import capture_exception

# Module imports
from . import BaseViewSet, BaseAPIView
from plane.api.serializers import (
    IssueCreateSerializer,
    IssueActivitySerializer,
    IssueCommentSerializer,
    IssuePropertySerializer,
    LabelSerializer,
    IssueSerializer,
    LabelSerializer,
    IssueFlatSerializer,
    IssueLinkSerializer,
    IssueLiteSerializer,
    IssueAttachmentSerializer,
    IssueSubscriberSerializer,
    ProjectMemberLiteSerializer,
    IssueReactionSerializer,
    CommentReactionSerializer,
    IssueVoteSerializer,
)
from plane.api.permissions import (
    WorkspaceEntityPermission,
    ProjectEntityPermission,
    WorkSpaceAdminPermission,
    ProjectMemberPermission,
    ProjectLitePermission,
)
from plane.db.models import (
    Project,
    Issue,
    IssueActivity,
    IssueComment,
    IssueProperty,
    Label,
    IssueLink,
    IssueAttachment,
    State,
    IssueSubscriber,
    ProjectMember,
    IssueReaction,
    CommentReaction,
    ProjectDeployBoard,
    IssueVote,
)
from plane.bgtasks.issue_activites_task import issue_activity
from plane.utils.grouper import group_results
from plane.utils.issue_filters import issue_filters
from plane.bgtasks.project_issue_export import issue_export_task


class IssueViewSet(BaseViewSet):
    def get_serializer_class(self):
        return (
            IssueCreateSerializer
            if self.action in ["create", "update", "partial_update"]
            else IssueSerializer
        )

    model = Issue
    permission_classes = [
        ProjectEntityPermission,
    ]

    search_fields = [
        "name",
    ]

    filterset_fields = [
        "state__name",
        "assignees__id",
        "workspace__id",
    ]

    def perform_create(self, serializer):
        serializer.save(project_id=self.kwargs.get("project_id"))

    def perform_update(self, serializer):
        requested_data = json.dumps(self.request.data, cls=DjangoJSONEncoder)
        current_instance = (
            self.get_queryset().filter(pk=self.kwargs.get("pk", None)).first()
        )
        if current_instance is not None:
            issue_activity.delay(
                type="issue.activity.updated",
                requested_data=requested_data,
                actor_id=str(self.request.user.id),
                issue_id=str(self.kwargs.get("pk", None)),
                project_id=str(self.kwargs.get("project_id", None)),
                current_instance=json.dumps(
                    IssueSerializer(current_instance).data, cls=DjangoJSONEncoder
                ),
            )

        return super().perform_update(serializer)

    def perform_destroy(self, instance):
        current_instance = (
            self.get_queryset().filter(pk=self.kwargs.get("pk", None)).first()
        )
        if current_instance is not None:
            issue_activity.delay(
                type="issue.activity.deleted",
                requested_data=json.dumps(
                    {"issue_id": str(self.kwargs.get("pk", None))}
                ),
                actor_id=str(self.request.user.id),
                issue_id=str(self.kwargs.get("pk", None)),
                project_id=str(self.kwargs.get("project_id", None)),
                current_instance=json.dumps(
                    IssueSerializer(current_instance).data, cls=DjangoJSONEncoder
                ),
            )
        return super().perform_destroy(instance)

    def get_queryset(self):
        return (
            Issue.issue_objects.annotate(
                sub_issues_count=Issue.issue_objects.filter(parent=OuterRef("id"))
                .order_by()
                .annotate(count=Func(F("id"), function="Count"))
                .values("count")
            )
            .filter(project_id=self.kwargs.get("project_id"))
            .filter(workspace__slug=self.kwargs.get("slug"))
            .select_related("project")
            .select_related("workspace")
            .select_related("state")
            .select_related("parent")
            .prefetch_related("assignees")
            .prefetch_related("labels")
            .prefetch_related(
                Prefetch(
                    "issue_reactions",
                    queryset=IssueReaction.objects.select_related("actor"),
                )
            )
        )

    @method_decorator(gzip_page)
    def list(self, request, slug, project_id):
        try:
            filters = issue_filters(request.query_params, "GET")
            print(filters)

            # Custom ordering for priority and state
            priority_order = ["urgent", "high", "medium", "low", None]
            state_order = ["backlog", "unstarted", "started", "completed", "cancelled"]

            order_by_param = request.GET.get("order_by", "-created_at")

            issue_queryset = (
                self.get_queryset()
                .filter(**filters)
                .annotate(cycle_id=F("issue_cycle__cycle_id"))
                .annotate(module_id=F("issue_module__module_id"))
                .annotate(
                    link_count=IssueLink.objects.filter(issue=OuterRef("id"))
                    .order_by()
                    .annotate(count=Func(F("id"), function="Count"))
                    .values("count")
                )
                .annotate(
                    attachment_count=IssueAttachment.objects.filter(
                        issue=OuterRef("id")
                    )
                    .order_by()
                    .annotate(count=Func(F("id"), function="Count"))
                    .values("count")
                )
            )

            # Priority Ordering
            if order_by_param == "priority" or order_by_param == "-priority":
                priority_order = (
                    priority_order
                    if order_by_param == "priority"
                    else priority_order[::-1]
                )
                issue_queryset = issue_queryset.annotate(
                    priority_order=Case(
                        *[
                            When(priority=p, then=Value(i))
                            for i, p in enumerate(priority_order)
                        ],
                        output_field=CharField(),
                    )
                ).order_by("priority_order")

            # State Ordering
            elif order_by_param in [
                "state__name",
                "state__group",
                "-state__name",
                "-state__group",
            ]:
                state_order = (
                    state_order
                    if order_by_param in ["state__name", "state__group"]
                    else state_order[::-1]
                )
                issue_queryset = issue_queryset.annotate(
                    state_order=Case(
                        *[
                            When(state__group=state_group, then=Value(i))
                            for i, state_group in enumerate(state_order)
                        ],
                        default=Value(len(state_order)),
                        output_field=CharField(),
                    )
                ).order_by("state_order")
            # assignee and label ordering
            elif order_by_param in [
                "labels__name",
                "-labels__name",
                "assignees__first_name",
                "-assignees__first_name",
            ]:
                issue_queryset = issue_queryset.annotate(
                    max_values=Max(
                        order_by_param[1::]
                        if order_by_param.startswith("-")
                        else order_by_param
                    )
                ).order_by(
                    "-max_values" if order_by_param.startswith("-") else "max_values"
                )
            else:
                issue_queryset = issue_queryset.order_by(order_by_param)

            issues = IssueLiteSerializer(issue_queryset, many=True).data

            ## Grouping the results
            group_by = request.GET.get("group_by", False)
            if group_by:
                return Response(
                    group_results(issues, group_by), status=status.HTTP_200_OK
                )

            return Response(issues, status=status.HTTP_200_OK)

        except Exception as e:
            capture_exception(e)
            return Response(
                {"error": "Something went wrong please try again later"},
                status=status.HTTP_400_BAD_REQUEST,
            )

    def create(self, request, slug, project_id):
        try:
            project = Project.objects.get(pk=project_id)

            serializer = IssueCreateSerializer(
                data=request.data,
                context={
                    "project_id": project_id,
                    "workspace_id": project.workspace_id,
                    "default_assignee_id": project.default_assignee_id,
                },
            )

            if serializer.is_valid():
                serializer.save()

                # Track the issue
                issue_activity.delay(
                    type="issue.activity.created",
                    requested_data=json.dumps(self.request.data, cls=DjangoJSONEncoder),
                    actor_id=str(request.user.id),
                    issue_id=str(serializer.data.get("id", None)),
                    project_id=str(project_id),
                    current_instance=None,
                )
                return Response(serializer.data, status=status.HTTP_201_CREATED)
            return Response(serializer.errors, status=status.HTTP_400_BAD_REQUEST)

        except Project.DoesNotExist:
            return Response(
                {"error": "Project was not found"}, status=status.HTTP_404_NOT_FOUND
            )

    def retrieve(self, request, slug, project_id, pk=None):
        try:
            issue = Issue.issue_objects.get(
                workspace__slug=slug, project_id=project_id, pk=pk
            )
            return Response(IssueSerializer(issue).data, status=status.HTTP_200_OK)
        except Issue.DoesNotExist:
            return Response(
                {"error": "Issue Does not exist"}, status=status.HTTP_404_NOT_FOUND
            )


class UserWorkSpaceIssues(BaseAPIView):
    @method_decorator(gzip_page)
    def get(self, request, slug):
        try:
            filters = issue_filters(request.query_params, "GET")
            # Custom ordering for priority and state
            priority_order = ["urgent", "high", "medium", "low", None]
            state_order = ["backlog", "unstarted", "started", "completed", "cancelled"]

            order_by_param = request.GET.get("order_by", "-created_at")

            issue_queryset = (
                Issue.issue_objects.filter(
                    (Q(assignees__in=[request.user]) | Q(created_by=request.user)),
                    workspace__slug=slug,
                )
                .annotate(
                    sub_issues_count=Issue.issue_objects.filter(parent=OuterRef("id"))
                    .order_by()
                    .annotate(count=Func(F("id"), function="Count"))
                    .values("count")
                )
                .select_related("project")
                .select_related("workspace")
                .select_related("state")
                .select_related("parent")
                .prefetch_related("assignees")
                .prefetch_related("labels")
                .order_by(order_by_param)
                .annotate(
                    link_count=IssueLink.objects.filter(issue=OuterRef("id"))
                    .order_by()
                    .annotate(count=Func(F("id"), function="Count"))
                    .values("count")
                )
                .annotate(
                    attachment_count=IssueAttachment.objects.filter(
                        issue=OuterRef("id")
                    )
                    .order_by()
                    .annotate(count=Func(F("id"), function="Count"))
                    .values("count")
                )
                .filter(**filters)
            )

            # Priority Ordering
            if order_by_param == "priority" or order_by_param == "-priority":
                priority_order = (
                    priority_order
                    if order_by_param == "priority"
                    else priority_order[::-1]
                )
                issue_queryset = issue_queryset.annotate(
                    priority_order=Case(
                        *[
                            When(priority=p, then=Value(i))
                            for i, p in enumerate(priority_order)
                        ],
                        output_field=CharField(),
                    )
                ).order_by("priority_order")

            # State Ordering
            elif order_by_param in [
                "state__name",
                "state__group",
                "-state__name",
                "-state__group",
            ]:
                state_order = (
                    state_order
                    if order_by_param in ["state__name", "state__group"]
                    else state_order[::-1]
                )
                issue_queryset = issue_queryset.annotate(
                    state_order=Case(
                        *[
                            When(state__group=state_group, then=Value(i))
                            for i, state_group in enumerate(state_order)
                        ],
                        default=Value(len(state_order)),
                        output_field=CharField(),
                    )
                ).order_by("state_order")
            # assignee and label ordering
            elif order_by_param in [
                "labels__name",
                "-labels__name",
                "assignees__first_name",
                "-assignees__first_name",
            ]:
                issue_queryset = issue_queryset.annotate(
                    max_values=Max(
                        order_by_param[1::]
                        if order_by_param.startswith("-")
                        else order_by_param
                    )
                ).order_by(
                    "-max_values" if order_by_param.startswith("-") else "max_values"
                )
            else:
                issue_queryset = issue_queryset.order_by(order_by_param)

            issues = IssueLiteSerializer(issue_queryset, many=True).data

            ## Grouping the results
            group_by = request.GET.get("group_by", False)
            if group_by:
                return Response(
                    group_results(issues, group_by), status=status.HTTP_200_OK
                )

            return Response(issues, status=status.HTTP_200_OK)
        except Exception as e:
            capture_exception(e)
            return Response(
                {"error": "Something went wrong please try again later"},
                status=status.HTTP_400_BAD_REQUEST,
            )


class WorkSpaceIssuesEndpoint(BaseAPIView):
    permission_classes = [
        WorkSpaceAdminPermission,
    ]

    @method_decorator(gzip_page)
    def get(self, request, slug):
        try:
            issues = (
                Issue.issue_objects.filter(workspace__slug=slug)
                .filter(project__project_projectmember__member=self.request.user)
                .order_by("-created_at")
            )
            serializer = IssueSerializer(issues, many=True)
            return Response(serializer.data, status=status.HTTP_200_OK)
        except Exception as e:
            capture_exception(e)
            return Response(
                {"error": "Something went wrong please try again later"},
                status=status.HTTP_400_BAD_REQUEST,
            )


class IssueActivityEndpoint(BaseAPIView):
    permission_classes = [
        ProjectEntityPermission,
    ]

    @method_decorator(gzip_page)
    def get(self, request, slug, project_id, issue_id):
        try:
            issue_activities = (
                IssueActivity.objects.filter(issue_id=issue_id)
                .filter(
                    ~Q(field="comment"),
                    project__project_projectmember__member=self.request.user,
                )
                .select_related("actor", "workspace", "issue", "project")
            ).order_by("created_at")
            issue_comments = (
                IssueComment.objects.filter(issue_id=issue_id)
                .filter(project__project_projectmember__member=self.request.user)
                .order_by("created_at")
                .select_related("actor", "issue", "project", "workspace")
            )
            issue_activities = IssueActivitySerializer(issue_activities, many=True).data
            issue_comments = IssueCommentSerializer(issue_comments, many=True).data

            result_list = sorted(
                chain(issue_activities, issue_comments),
                key=lambda instance: instance["created_at"],
            )

            return Response(result_list, status=status.HTTP_200_OK)
        except Exception as e:
            capture_exception(e)
            return Response(
                {"error": "Something went wrong please try again later"},
                status=status.HTTP_400_BAD_REQUEST,
            )


class IssueCommentViewSet(BaseViewSet):
    serializer_class = IssueCommentSerializer
    model = IssueComment
    permission_classes = [
        ProjectLitePermission,
    ]

    filterset_fields = [
        "issue__id",
        "workspace__id",
    ]

    def perform_create(self, serializer):
        serializer.save(
            project_id=self.kwargs.get("project_id"),
            issue_id=self.kwargs.get("issue_id"),
            actor=self.request.user if self.request.user is not None else None,
        )
        issue_activity.delay(
            type="comment.activity.created",
            requested_data=json.dumps(serializer.data, cls=DjangoJSONEncoder),
            actor_id=str(self.request.user.id),
            issue_id=str(self.kwargs.get("issue_id")),
            project_id=str(self.kwargs.get("project_id")),
            current_instance=None,
        )

    def perform_update(self, serializer):
        requested_data = json.dumps(self.request.data, cls=DjangoJSONEncoder)
        current_instance = (
            self.get_queryset().filter(pk=self.kwargs.get("pk", None)).first()
        )
        if current_instance is not None:
            issue_activity.delay(
                type="comment.activity.updated",
                requested_data=requested_data,
                actor_id=str(self.request.user.id),
                issue_id=str(self.kwargs.get("issue_id", None)),
                project_id=str(self.kwargs.get("project_id", None)),
                current_instance=json.dumps(
                    IssueCommentSerializer(current_instance).data,
                    cls=DjangoJSONEncoder,
                ),
            )

        return super().perform_update(serializer)

    def perform_destroy(self, instance):
        current_instance = (
            self.get_queryset().filter(pk=self.kwargs.get("pk", None)).first()
        )
        if current_instance is not None:
            issue_activity.delay(
                type="comment.activity.deleted",
                requested_data=json.dumps(
                    {"comment_id": str(self.kwargs.get("pk", None))}
                ),
                actor_id=str(self.request.user.id),
                issue_id=str(self.kwargs.get("issue_id", None)),
                project_id=str(self.kwargs.get("project_id", None)),
                current_instance=json.dumps(
                    IssueCommentSerializer(current_instance).data,
                    cls=DjangoJSONEncoder,
                ),
            )
        return super().perform_destroy(instance)

    def get_queryset(self):
        return self.filter_queryset(
            super()
            .get_queryset()
            .filter(workspace__slug=self.kwargs.get("slug"))
            .filter(project_id=self.kwargs.get("project_id"))
            .filter(issue_id=self.kwargs.get("issue_id"))
            .filter(project__project_projectmember__member=self.request.user)
            .select_related("project")
            .select_related("workspace")
            .select_related("issue")
            .distinct()
        )


class IssuePropertyViewSet(BaseViewSet):
    serializer_class = IssuePropertySerializer
    model = IssueProperty
    permission_classes = [
        ProjectEntityPermission,
    ]

    filterset_fields = []

    def perform_create(self, serializer):
        serializer.save(
            project_id=self.kwargs.get("project_id"), user=self.request.user
        )

    def get_queryset(self):
        return self.filter_queryset(
            super()
            .get_queryset()
            .filter(workspace__slug=self.kwargs.get("slug"))
            .filter(project_id=self.kwargs.get("project_id"))
            .filter(user=self.request.user)
            .filter(project__project_projectmember__member=self.request.user)
            .select_related("project")
            .select_related("workspace")
        )

    def list(self, request, slug, project_id):
        queryset = self.get_queryset()
        serializer = IssuePropertySerializer(queryset, many=True)
        return Response(
            serializer.data[0] if len(serializer.data) > 0 else [],
            status=status.HTTP_200_OK,
        )

    def create(self, request, slug, project_id):
        try:
            issue_property, created = IssueProperty.objects.get_or_create(
                user=request.user,
                project_id=project_id,
            )

            if not created:
                issue_property.properties = request.data.get("properties", {})
                issue_property.save()

                serializer = IssuePropertySerializer(issue_property)
                return Response(serializer.data, status=status.HTTP_200_OK)

            issue_property.properties = request.data.get("properties", {})
            issue_property.save()
            serializer = IssuePropertySerializer(issue_property)
            return Response(serializer.data, status=status.HTTP_201_CREATED)

        except Exception as e:
            capture_exception(e)
            return Response(
                {"error": "Something went wrong please try again later"},
                status=status.HTTP_400_BAD_REQUEST,
            )


class LabelViewSet(BaseViewSet):
    serializer_class = LabelSerializer
    model = Label
    permission_classes = [
        ProjectMemberPermission,
    ]

    def perform_create(self, serializer):
        serializer.save(
            project_id=self.kwargs.get("project_id"),
        )

    def get_queryset(self):
        return self.filter_queryset(
            super()
            .get_queryset()
            .filter(workspace__slug=self.kwargs.get("slug"))
            .filter(project_id=self.kwargs.get("project_id"))
            .filter(project__project_projectmember__member=self.request.user)
            .select_related("project")
            .select_related("workspace")
            .select_related("parent")
            .order_by("name")
            .distinct()
        )


class BulkDeleteIssuesEndpoint(BaseAPIView):
    permission_classes = [
        ProjectEntityPermission,
    ]

    def delete(self, request, slug, project_id):
        try:
            issue_ids = request.data.get("issue_ids", [])

            if not len(issue_ids):
                return Response(
                    {"error": "Issue IDs are required"},
                    status=status.HTTP_400_BAD_REQUEST,
                )

            issues = Issue.issue_objects.filter(
                workspace__slug=slug, project_id=project_id, pk__in=issue_ids
            )

            total_issues = len(issues)

            issues.delete()

            return Response(
                {"message": f"{total_issues} issues were deleted"},
                status=status.HTTP_200_OK,
            )
        except Exception as e:
            capture_exception(e)
            return Response(
                {"error": "Something went wrong please try again later"},
                status=status.HTTP_400_BAD_REQUEST,
            )


class SubIssuesEndpoint(BaseAPIView):
    permission_classes = [
        ProjectEntityPermission,
    ]

    @method_decorator(gzip_page)
    def get(self, request, slug, project_id, issue_id):
        try:
            sub_issues = (
                Issue.issue_objects.filter(parent_id=issue_id, workspace__slug=slug)
                .select_related("project")
                .select_related("workspace")
                .select_related("state")
                .select_related("parent")
                .prefetch_related("assignees")
                .prefetch_related("labels")
                .annotate(
                    sub_issues_count=Issue.issue_objects.filter(parent=OuterRef("id"))
                    .order_by()
                    .annotate(count=Func(F("id"), function="Count"))
                    .values("count")
                )
                .annotate(
                    link_count=IssueLink.objects.filter(issue=OuterRef("id"))
                    .order_by()
                    .annotate(count=Func(F("id"), function="Count"))
                    .values("count")
                )
                .annotate(
                    attachment_count=IssueAttachment.objects.filter(
                        issue=OuterRef("id")
                    )
                    .order_by()
                    .annotate(count=Func(F("id"), function="Count"))
                    .values("count")
                )
            )

            state_distribution = (
                State.objects.filter(~Q(name="Triage"), workspace__slug=slug)
                .annotate(
                    state_count=Count(
                        "state_issue",
                        filter=Q(state_issue__parent_id=issue_id),
                    )
                )
                .order_by("group")
                .values("group", "state_count")
            )

            result = {item["group"]: item["state_count"] for item in state_distribution}

            serializer = IssueLiteSerializer(
                sub_issues,
                many=True,
            )
            return Response(
                {
                    "sub_issues": serializer.data,
                    "state_distribution": result,
                },
                status=status.HTTP_200_OK,
            )
        except Exception as e:
            capture_exception(e)
            return Response(
                {"error": "Something went wrong please try again later"},
                status=status.HTTP_400_BAD_REQUEST,
            )

    # Assign multiple sub issues
    def post(self, request, slug, project_id, issue_id):
        try:
            parent_issue = Issue.issue_objects.get(pk=issue_id)
            sub_issue_ids = request.data.get("sub_issue_ids", [])

            if not len(sub_issue_ids):
                return Response(
                    {"error": "Sub Issue IDs are required"},
                    status=status.HTTP_400_BAD_REQUEST,
                )

            sub_issues = Issue.issue_objects.filter(id__in=sub_issue_ids)

            for sub_issue in sub_issues:
                sub_issue.parent = parent_issue

            _ = Issue.objects.bulk_update(sub_issues, ["parent"], batch_size=10)

            updated_sub_issues = Issue.issue_objects.filter(id__in=sub_issue_ids)

            return Response(
                IssueFlatSerializer(updated_sub_issues, many=True).data,
                status=status.HTTP_200_OK,
            )
        except Issue.DoesNotExist:
            return Response(
                {"Parent Issue does not exists"}, status=status.HTTP_400_BAD_REQUEST
            )
        except Exception as e:
            capture_exception(e)
            return Response(
                {"error": "Something went wrong please try again later"},
                status=status.HTTP_400_BAD_REQUEST,
            )


class IssueLinkViewSet(BaseViewSet):
    permission_classes = [
        ProjectEntityPermission,
    ]

    model = IssueLink
    serializer_class = IssueLinkSerializer

    def perform_create(self, serializer):
        serializer.save(
            project_id=self.kwargs.get("project_id"),
            issue_id=self.kwargs.get("issue_id"),
        )
        issue_activity.delay(
            type="link.activity.created",
            requested_data=json.dumps(serializer.data, cls=DjangoJSONEncoder),
            actor_id=str(self.request.user.id),
            issue_id=str(self.kwargs.get("issue_id")),
            project_id=str(self.kwargs.get("project_id")),
            current_instance=None,
        )

    def perform_update(self, serializer):
        requested_data = json.dumps(self.request.data, cls=DjangoJSONEncoder)
        current_instance = (
            self.get_queryset().filter(pk=self.kwargs.get("pk", None)).first()
        )
        if current_instance is not None:
            issue_activity.delay(
                type="link.activity.updated",
                requested_data=requested_data,
                actor_id=str(self.request.user.id),
                issue_id=str(self.kwargs.get("issue_id", None)),
                project_id=str(self.kwargs.get("project_id", None)),
                current_instance=json.dumps(
                    IssueLinkSerializer(current_instance).data,
                    cls=DjangoJSONEncoder,
                ),
            )

        return super().perform_update(serializer)

    def perform_destroy(self, instance):
        current_instance = (
            self.get_queryset().filter(pk=self.kwargs.get("pk", None)).first()
        )
        if current_instance is not None:
            issue_activity.delay(
                type="link.activity.deleted",
                requested_data=json.dumps(
                    {"link_id": str(self.kwargs.get("pk", None))}
                ),
                actor_id=str(self.request.user.id),
                issue_id=str(self.kwargs.get("issue_id", None)),
                project_id=str(self.kwargs.get("project_id", None)),
                current_instance=json.dumps(
                    IssueLinkSerializer(current_instance).data,
                    cls=DjangoJSONEncoder,
                ),
            )
        return super().perform_destroy(instance)

    def get_queryset(self):
        return (
            super()
            .get_queryset()
            .filter(workspace__slug=self.kwargs.get("slug"))
            .filter(project_id=self.kwargs.get("project_id"))
            .filter(issue_id=self.kwargs.get("issue_id"))
            .filter(project__project_projectmember__member=self.request.user)
            .order_by("-created_at")
            .distinct()
        )


class BulkCreateIssueLabelsEndpoint(BaseAPIView):
    def post(self, request, slug, project_id):
        try:
            label_data = request.data.get("label_data", [])
            project = Project.objects.get(pk=project_id)

            labels = Label.objects.bulk_create(
                [
                    Label(
                        name=label.get("name", "Migrated"),
                        description=label.get("description", "Migrated Issue"),
                        color="#" + "%06x" % random.randint(0, 0xFFFFFF),
                        project_id=project_id,
                        workspace_id=project.workspace_id,
                        created_by=request.user,
                        updated_by=request.user,
                    )
                    for label in label_data
                ],
                batch_size=50,
                ignore_conflicts=True,
            )

            return Response(
                {"labels": LabelSerializer(labels, many=True).data},
                status=status.HTTP_201_CREATED,
            )
        except Project.DoesNotExist:
            return Response(
                {"error": "Project Does not exist"}, status=status.HTTP_404_NOT_FOUND
            )
        except Exception as e:
            capture_exception(e)
            return Response(
                {"error": "Something went wrong please try again later"},
                status=status.HTTP_400_BAD_REQUEST,
            )


class IssueAttachmentEndpoint(BaseAPIView):
    serializer_class = IssueAttachmentSerializer
    permission_classes = [
        ProjectEntityPermission,
    ]
    model = IssueAttachment
    parser_classes = (MultiPartParser, FormParser)

    def post(self, request, slug, project_id, issue_id):
        try:
            serializer = IssueAttachmentSerializer(data=request.data)
            if serializer.is_valid():
                serializer.save(project_id=project_id, issue_id=issue_id)
                issue_activity.delay(
                    type="attachment.activity.created",
                    requested_data=None,
                    actor_id=str(self.request.user.id),
                    issue_id=str(self.kwargs.get("issue_id", None)),
                    project_id=str(self.kwargs.get("project_id", None)),
                    current_instance=json.dumps(
                        serializer.data,
                        cls=DjangoJSONEncoder,
                    ),
                )
                return Response(serializer.data, status=status.HTTP_201_CREATED)
            return Response(serializer.errors, status=status.HTTP_400_BAD_REQUEST)
        except Exception as e:
            capture_exception(e)
            return Response(
                {"error": "Something went wrong please try again later"},
                status=status.HTTP_400_BAD_REQUEST,
            )

    def delete(self, request, slug, project_id, issue_id, pk):
        try:
            issue_attachment = IssueAttachment.objects.get(pk=pk)
            issue_attachment.asset.delete(save=False)
            issue_attachment.delete()
            issue_activity.delay(
                type="attachment.activity.deleted",
                requested_data=None,
                actor_id=str(self.request.user.id),
                issue_id=str(self.kwargs.get("issue_id", None)),
                project_id=str(self.kwargs.get("project_id", None)),
                current_instance=None,
            )

            return Response(status=status.HTTP_204_NO_CONTENT)
        except IssueAttachment.DoesNotExist:
            return Response(
                {"error": "Issue Attachment does not exist"},
                status=status.HTTP_400_BAD_REQUEST,
            )

    def get(self, request, slug, project_id, issue_id):
        try:
            issue_attachments = IssueAttachment.objects.filter(
                issue_id=issue_id, workspace__slug=slug, project_id=project_id
            )
            serilaizer = IssueAttachmentSerializer(issue_attachments, many=True)
            return Response(serilaizer.data, status=status.HTTP_200_OK)
        except Exception as e:
            capture_exception(e)
            return Response(
                {"error": "Something went wrong please try again later"},
                status=status.HTTP_400_BAD_REQUEST,
            )


class IssueArchiveViewSet(BaseViewSet):
    permission_classes = [
        ProjectEntityPermission,
    ]
    serializer_class = IssueFlatSerializer
    model = Issue

    def get_queryset(self):
        return (
            Issue.objects.annotate(
                sub_issues_count=Issue.objects.filter(parent=OuterRef("id"))
                .order_by()
                .annotate(count=Func(F("id"), function="Count"))
                .values("count")
            )
            .filter(archived_at__isnull=False)
            .filter(project_id=self.kwargs.get("project_id"))
            .filter(workspace__slug=self.kwargs.get("slug"))
            .select_related("project")
            .select_related("workspace")
            .select_related("state")
            .select_related("parent")
            .prefetch_related("assignees")
            .prefetch_related("labels")
        )

    @method_decorator(gzip_page)
    def list(self, request, slug, project_id):
        try:
            filters = issue_filters(request.query_params, "GET")
            show_sub_issues = request.GET.get("show_sub_issues", "true")

            # Custom ordering for priority and state
            priority_order = ["urgent", "high", "medium", "low", None]
            state_order = ["backlog", "unstarted", "started", "completed", "cancelled"]

            order_by_param = request.GET.get("order_by", "-created_at")

            issue_queryset = (
                self.get_queryset()
                .filter(**filters)
                .annotate(cycle_id=F("issue_cycle__cycle_id"))
                .annotate(module_id=F("issue_module__module_id"))
                .annotate(
                    link_count=IssueLink.objects.filter(issue=OuterRef("id"))
                    .order_by()
                    .annotate(count=Func(F("id"), function="Count"))
                    .values("count")
                )
                .annotate(
                    attachment_count=IssueAttachment.objects.filter(
                        issue=OuterRef("id")
                    )
                    .order_by()
                    .annotate(count=Func(F("id"), function="Count"))
                    .values("count")
                )
            )

            # Priority Ordering
            if order_by_param == "priority" or order_by_param == "-priority":
                priority_order = (
                    priority_order
                    if order_by_param == "priority"
                    else priority_order[::-1]
                )
                issue_queryset = issue_queryset.annotate(
                    priority_order=Case(
                        *[
                            When(priority=p, then=Value(i))
                            for i, p in enumerate(priority_order)
                        ],
                        output_field=CharField(),
                    )
                ).order_by("priority_order")

            # State Ordering
            elif order_by_param in [
                "state__name",
                "state__group",
                "-state__name",
                "-state__group",
            ]:
                state_order = (
                    state_order
                    if order_by_param in ["state__name", "state__group"]
                    else state_order[::-1]
                )
                issue_queryset = issue_queryset.annotate(
                    state_order=Case(
                        *[
                            When(state__group=state_group, then=Value(i))
                            for i, state_group in enumerate(state_order)
                        ],
                        default=Value(len(state_order)),
                        output_field=CharField(),
                    )
                ).order_by("state_order")
            # assignee and label ordering
            elif order_by_param in [
                "labels__name",
                "-labels__name",
                "assignees__first_name",
                "-assignees__first_name",
            ]:
                issue_queryset = issue_queryset.annotate(
                    max_values=Max(
                        order_by_param[1::]
                        if order_by_param.startswith("-")
                        else order_by_param
                    )
                ).order_by(
                    "-max_values" if order_by_param.startswith("-") else "max_values"
                )
            else:
                issue_queryset = issue_queryset.order_by(order_by_param)

            issue_queryset = (
                issue_queryset
                if show_sub_issues == "true"
                else issue_queryset.filter(parent__isnull=True)
            )

            issues = IssueLiteSerializer(issue_queryset, many=True).data

            ## Grouping the results
            group_by = request.GET.get("group_by", False)
            if group_by:
                return Response(
                    group_results(issues, group_by), status=status.HTTP_200_OK
                )

            return Response(issues, status=status.HTTP_200_OK)

        except Exception as e:
            capture_exception(e)
            return Response(
                {"error": "Something went wrong please try again later"},
                status=status.HTTP_400_BAD_REQUEST,
            )

    def retrieve(self, request, slug, project_id, pk=None):
        try:
            issue = Issue.objects.get(
                workspace__slug=slug,
                project_id=project_id,
                archived_at__isnull=False,
                pk=pk,
            )
            return Response(IssueSerializer(issue).data, status=status.HTTP_200_OK)
        except Issue.DoesNotExist:
            return Response(
                {"error": "Issue Does not exist"}, status=status.HTTP_404_NOT_FOUND
            )
        except Exception as e:
            capture_exception(e)
            return Response(
                {"error": "Something went wrong please try again later"},
                status=status.HTTP_400_BAD_REQUEST,
            )

    def unarchive(self, request, slug, project_id, pk=None):
        try:
            issue = Issue.objects.get(
                workspace__slug=slug,
                project_id=project_id,
                archived_at__isnull=False,
                pk=pk,
            )
            issue.archived_at = None
            issue.save()
            issue_activity.delay(
                type="issue.activity.updated",
                requested_data=json.dumps({"archived_at": None}),
                actor_id=str(request.user.id),
                issue_id=str(issue.id),
                project_id=str(project_id),
                current_instance=None,
            )

            return Response(IssueSerializer(issue).data, status=status.HTTP_200_OK)
        except Issue.DoesNotExist:
            return Response(
                {"error": "Issue Does not exist"}, status=status.HTTP_404_NOT_FOUND
            )
        except Exception as e:
            capture_exception(e)
            return Response(
                {"error": "Something went wrong, please try again later"},
                status=status.HTTP_400_BAD_REQUEST,
            )


class IssueSubscriberViewSet(BaseViewSet):
    serializer_class = IssueSubscriberSerializer
    model = IssueSubscriber

    permission_classes = [
        ProjectEntityPermission,
    ]

    def get_permissions(self):
        if self.action in ["subscribe", "unsubscribe", "subscription_status"]:
            self.permission_classes = [
                ProjectLitePermission,
            ]
        else:
            self.permission_classes = [
                ProjectEntityPermission,
            ]

        return super(IssueSubscriberViewSet, self).get_permissions()

    def perform_create(self, serializer):
        serializer.save(
            project_id=self.kwargs.get("project_id"),
            issue_id=self.kwargs.get("issue_id"),
        )

    def get_queryset(self):
        return (
            super()
            .get_queryset()
            .filter(workspace__slug=self.kwargs.get("slug"))
            .filter(project_id=self.kwargs.get("project_id"))
            .filter(issue_id=self.kwargs.get("issue_id"))
            .filter(project__project_projectmember__member=self.request.user)
            .order_by("-created_at")
            .distinct()
        )

    def list(self, request, slug, project_id, issue_id):
        try:
            members = (
                ProjectMember.objects.filter(
                    workspace__slug=slug, project_id=project_id
                )
                .annotate(
                    is_subscribed=Exists(
                        IssueSubscriber.objects.filter(
                            workspace__slug=slug,
                            project_id=project_id,
                            issue_id=issue_id,
                            subscriber=OuterRef("member"),
                        )
                    )
                )
                .select_related("member")
            )
            serializer = ProjectMemberLiteSerializer(members, many=True)
            return Response(serializer.data, status=status.HTTP_200_OK)
        except Exception as e:
            capture_exception(e)
            return Response(
                {"error": e},
                status=status.HTTP_400_BAD_REQUEST,
            )

    def destroy(self, request, slug, project_id, issue_id, subscriber_id):
        try:
            issue_subscriber = IssueSubscriber.objects.get(
                project=project_id,
                subscriber=subscriber_id,
                workspace__slug=slug,
                issue=issue_id,
            )
            issue_subscriber.delete()
            return Response(
                status=status.HTTP_204_NO_CONTENT,
            )
        except IssueSubscriber.DoesNotExist:
            return Response(
                {"error": "User is not subscribed to this issue"},
                status=status.HTTP_400_BAD_REQUEST,
            )
        except Exception as e:
            capture_exception(e)
            return Response(
                {"error": "Something went wrong please try again later"},
                status=status.HTTP_400_BAD_REQUEST,
            )

    def subscribe(self, request, slug, project_id, issue_id):
        try:
            if IssueSubscriber.objects.filter(
                issue_id=issue_id,
                subscriber=request.user,
                workspace__slug=slug,
                project=project_id,
            ).exists():
                return Response(
                    {"message": "User already subscribed to the issue."},
                    status=status.HTTP_400_BAD_REQUEST,
                )

            subscriber = IssueSubscriber.objects.create(
                issue_id=issue_id,
                subscriber_id=request.user.id,
                project_id=project_id,
            )
            serilaizer = IssueSubscriberSerializer(subscriber)
            return Response(serilaizer.data, status=status.HTTP_201_CREATED)
        except Exception as e:
            capture_exception(e)
            return Response(
                {"error": "Something went wrong, please try again later"},
                status=status.HTTP_400_BAD_REQUEST,
            )

    def unsubscribe(self, request, slug, project_id, issue_id):
        try:
            issue_subscriber = IssueSubscriber.objects.get(
                project=project_id,
                subscriber=request.user,
                workspace__slug=slug,
                issue=issue_id,
            )
            issue_subscriber.delete()
            return Response(
                status=status.HTTP_204_NO_CONTENT,
            )
        except IssueSubscriber.DoesNotExist:
            return Response(
                {"error": "User subscribed to this issue"},
                status=status.HTTP_400_BAD_REQUEST,
            )
        except Exception as e:
            capture_exception(e)
            return Response(
                {"error": "Something went wrong please try again later"},
                status=status.HTTP_400_BAD_REQUEST,
            )

    def subscription_status(self, request, slug, project_id, issue_id):
        try:
            issue_subscriber = IssueSubscriber.objects.filter(
                issue=issue_id,
                subscriber=request.user,
                workspace__slug=slug,
                project=project_id,
            ).exists()
            return Response({"subscribed": issue_subscriber}, status=status.HTTP_200_OK)
        except Exception as e:
            capture_exception(e)
            return Response(
                {"error": "Something went wrong, please try again later"},
                status=status.HTTP_400_BAD_REQUEST,
            )


class IssueReactionViewSet(BaseViewSet):
    serializer_class = IssueReactionSerializer
    model = IssueReaction
    permission_classes = [
        ProjectLitePermission,
    ]

    def get_queryset(self):
        return (
            super()
            .get_queryset()
            .filter(workspace__slug=self.kwargs.get("slug"))
            .filter(project_id=self.kwargs.get("project_id"))
            .filter(issue_id=self.kwargs.get("issue_id"))
            .filter(project__project_projectmember__member=self.request.user)
            .order_by("-created_at")
            .distinct()
        )

    def perform_create(self, serializer):
        serializer.save(
            issue_id=self.kwargs.get("issue_id"),
            project_id=self.kwargs.get("project_id"),
            actor=self.request.user,
        )

    def destroy(self, request, slug, project_id, issue_id, reaction_code):
        try:
            issue_reaction = IssueReaction.objects.get(
                workspace__slug=slug,
                project_id=project_id,
                issue_id=issue_id,
                reaction=reaction_code,
                actor=request.user,
            )
            issue_reaction.delete()
            return Response(status=status.HTTP_204_NO_CONTENT)
        except IssueReaction.DoesNotExist:
            return Response(
                {"error": "Issue reaction does not exist"},
                status=status.HTTP_400_BAD_REQUEST,
            )
        except Exception as e:
            capture_exception(e)
            return Response(
                {"error": "Something went wrong please try again later"},
                status=status.HTTP_400_BAD_REQUEST,
            )


class CommentReactionViewSet(BaseViewSet):
    serializer_class = CommentReactionSerializer
    model = CommentReaction
    permission_classes = [
        ProjectLitePermission,
    ]

    def get_queryset(self):
        return (
            super()
            .get_queryset()
            .filter(workspace__slug=self.kwargs.get("slug"))
            .filter(project_id=self.kwargs.get("project_id"))
            .filter(comment_id=self.kwargs.get("comment_id"))
            .filter(project__project_projectmember__member=self.request.user)
            .order_by("-created_at")
            .distinct()
        )

    def perform_create(self, serializer):
        serializer.save(
            actor=self.request.user,
            comment_id=self.kwargs.get("comment_id"),
            project_id=self.kwargs.get("project_id"),
        )

    def destroy(self, request, slug, project_id, comment_id, reaction_code):
        try:
            comment_reaction = CommentReaction.objects.get(
                workspace__slug=slug,
                project_id=project_id,
                comment_id=comment_id,
                reaction=reaction_code,
                actor=request.user,
            )
            comment_reaction.delete()
            return Response(status=status.HTTP_204_NO_CONTENT)
        except CommentReaction.DoesNotExist:
            return Response(
                {"error": "Comment reaction does not exist"},
                status=status.HTTP_400_BAD_REQUEST,
            )
        except Exception as e:
            capture_exception(e)
            return Response(
                {"error": "Something went wrong please try again later"},
                status=status.HTTP_400_BAD_REQUEST,
            )


<<<<<<< HEAD
class IssueCommentPublicViewSet(BaseViewSet):
    serializer_class = IssueCommentSerializer
    model = IssueComment

    filterset_fields = [
        "issue__id",
        "workspace__id",
    ]

    def get_queryset(self):
        project_deploy_board = ProjectDeployBoard.objects.get(
            workspace__slug=self.kwargs.get("slug"),
            project_id=self.kwargs.get("project_id"),
        )
        if project_deploy_board.comments:
            return self.filter_queryset(
                super()
                .get_queryset()
                .filter(workspace__slug=self.kwargs.get("slug"))
                .filter(issue_id=self.kwargs.get("issue_id"))
                .select_related("project")
                .select_related("workspace")
                .select_related("issue")
                .distinct()
            )
        else:
            return IssueComment.objects.none()

    def create(self, request, slug, project_id, issue_id):
        try:
            project_deploy_board = ProjectDeployBoard.objects.get(
                workspace__slug=slug, project_id=project_id
            )

            if not project_deploy_board.comments:
                return Response(
                    {"error": "Comments are not enabled for this project"},
                    status=status.HTTP_400_BAD_REQUEST,
                )

            access = (
                "INTERNAL"
                if ProjectMember.objects.filter(
                    project_id=project_id, member=request.user
                ).exists()
                else "EXTERNAL"
            )

            serializer = IssueCommentSerializer(data=request.data)
            if serializer.is_valid():
                serializer.save(
                    project_id=project_id,
                    issue_id=issue_id,
                    actor=request.user,
                    access=access,
                )
                issue_activity.delay(
                    type="comment.activity.created",
                    requested_data=json.dumps(serializer.data, cls=DjangoJSONEncoder),
                    actor_id=str(request.user.id),
                    issue_id=str(issue_id),
                    project_id=str(project_id),
                    current_instance=None,
                )
                return Response(serializer.data, status=status.HTTP_201_CREATED)
            return Response(serializer.errors, status=status.HTTP_400_BAD_REQUEST)
        except Exception as e:
            capture_exception(e)
            return Response(
                {"error": "Something went wrong please try again later"},
                status=status.HTTP_400_BAD_REQUEST,
            )

    def partial_update(self, request, slug, project_id, issue_id, pk):
        try:
            project_deploy_board = ProjectDeployBoard.objects.get(
                workspace__slug=slug, project_id=project_id
            )

            if not project_deploy_board.comments:
                return Response(
                    {"error": "Comments are not enabled for this project"},
                    status=status.HTTP_400_BAD_REQUEST,
                )
            comment = IssueComment.objects.get(
                workspace__slug=slug, pk=pk, actor=request.user
            )
            serializer = IssueCommentSerializer(
                comment, data=request.data, partial=True
            )
            if serializer.is_valid():
                serializer.save()
                issue_activity.delay(
                    type="comment.activity.updated",
                    requested_data=json.dumps(request.data, cls=DjangoJSONEncoder),
                    actor_id=str(request.user.id),
                    issue_id=str(issue_id),
                    project_id=str(project_id),
                    current_instance=json.dumps(
                        IssueCommentSerializer(comment).data,
                        cls=DjangoJSONEncoder,
                    ),
                )
                return Response(serializer.data, status=status.HTTP_200_OK)
            return Response(serializer.errors, status=status.HTTP_400_BAD_REQUEST)
        except (IssueComment.DoesNotExist, ProjectDeployBoard.DoesNotExist):
            return Response(
                {"error": "IssueComent Does not exists"},
                status=status.HTTP_400_BAD_REQUEST,
            )
        except Exception as e:
            capture_exception(e)
            return Response(
                {"error": "Something went wrong please try again later"},
                status=status.HTTP_400_BAD_REQUEST,
            )

    def destroy(self, request, slug, project_id, issue_id, pk):
        try:
            project_deploy_board = ProjectDeployBoard.objects.get(
                workspace__slug=slug, project_id=project_id
            )

            if not project_deploy_board.comments:
                return Response(
                    {"error": "Comments are not enabled for this project"},
                    status=status.HTTP_400_BAD_REQUEST,
                )
            comment = IssueComment.objects.get(
                workspace__slug=slug, pk=pk, project_id=project_id, actor=request.user
            )
            issue_activity.delay(
                type="comment.activity.deleted",
                requested_data=json.dumps({"comment_id": str(pk)}),
                actor_id=str(request.user.id),
                issue_id=str(issue_id),
                project_id=str(project_id),
                current_instance=json.dumps(
                    IssueCommentSerializer(comment).data,
                    cls=DjangoJSONEncoder,
                ),
            )
            comment.delete()
            return Response(status=status.HTTP_204_NO_CONTENT)
        except (IssueComment.DoesNotExist, ProjectDeployBoard.DoesNotExist):
            return Response(
                {"error": "IssueComent Does not exists"},
                status=status.HTTP_400_BAD_REQUEST,
            )
        except Exception as e:
            capture_exception(e)
            return Response(
                {"error": "Something went wrong please try again later"},
                status=status.HTTP_400_BAD_REQUEST,
            )


class IssueReactionPublicViewSet(BaseViewSet):
    serializer_class = IssueReactionSerializer
    model = IssueReaction

    def get_queryset(self):
        project_deploy_board = ProjectDeployBoard.objects.get(
            workspace__slug=self.kwargs.get("slug"),
            project_id=self.kwargs.get("project_id"),
        )
        if project_deploy_board.reactions:
            return (
                super()
                .get_queryset()
                .filter(workspace__slug=self.kwargs.get("slug"))
                .filter(project_id=self.kwargs.get("project_id"))
                .filter(issue_id=self.kwargs.get("issue_id"))
                .order_by("-created_at")
                .distinct()
            )
        else:
            return IssueReaction.objects.none()

    def create(self, request, slug, project_id, issue_id):
        try:
            project_deploy_board = ProjectDeployBoard.objects.get(
                workspace__slug=slug, project_id=project_id
            )

            if not project_deploy_board.reactions:
                return Response(
                    {"error": "Reactions are not enabled for this project board"},
                    status=status.HTTP_400_BAD_REQUEST,
                )

            serializer = IssueReactionSerializer(data=request.data)
            if serializer.is_valid():
                serializer.save(
                    project_id=project_id, issue_id=issue_id, actor=request.user
                )
                return Response(serializer.data, status=status.HTTP_201_CREATED)
            return Response(serializer.errors, status=status.HTTP_400_BAD_REQUEST)
        except ProjectDeployBoard.DoesNotExist:
            return Response(
                {"error": "Project board does not exist"},
                status=status.HTTP_400_BAD_REQUEST,
            )
        except Exception as e:
            capture_exception(e)
            return Response(
                {"error": "Something went wrong please try again later"},
                status=status.HTTP_400_BAD_REQUEST,
            )

    def destroy(self, request, slug, project_id, issue_id, reaction_code):
        try:
            project_deploy_board = ProjectDeployBoard.objects.get(
                workspace__slug=slug, project_id=project_id
            )

            if not project_deploy_board.reactions:
                return Response(
                    {"error": "Reactions are not enabled for this project board"},
                    status=status.HTTP_400_BAD_REQUEST,
                )
            issue_reaction = IssueReaction.objects.get(
                workspace__slug=slug,
                issue_id=issue_id,
                reaction=reaction_code,
                actor=request.user,
            )
            issue_reaction.delete()
            return Response(status=status.HTTP_204_NO_CONTENT)
        except IssueReaction.DoesNotExist:
            return Response(
                {"error": "Issue reaction does not exist"},
                status=status.HTTP_400_BAD_REQUEST,
            )
        except Exception as e:
            capture_exception(e)
            return Response(
                {"error": "Something went wrong please try again later"},
                status=status.HTTP_400_BAD_REQUEST,
            )


class CommentReactionPublicViewSet(BaseViewSet):
    serializer_class = CommentReactionSerializer
    model = CommentReaction

    def get_queryset(self):
        project_deploy_board = ProjectDeployBoard.objects.get(
            workspace__slug=self.kwargs.get("slug"),
            project_id=self.kwargs.get("project_id"),
        )
        if project_deploy_board.reactions:
            return (
                super()
                .get_queryset()
                .filter(workspace__slug=self.kwargs.get("slug"))
                .filter(project_id=self.kwargs.get("project_id"))
                .filter(comment_id=self.kwargs.get("comment_id"))
                .order_by("-created_at")
                .distinct()
            )
        else:
            return CommentReaction.objects.none()

    def create(self, request, slug, project_id, comment_id):
        try:
            project_deploy_board = ProjectDeployBoard.objects.get(
                workspace__slug=slug, project_id=project_id
            )

            if not project_deploy_board.reactions:
                return Response(
                    {"error": "Reactions are not enabled for this board"},
                    status=status.HTTP_400_BAD_REQUEST,
                )

            serializer = CommentReactionSerializer(data=request.data)
            if serializer.is_valid():
                serializer.save(
                    project_id=project_id, comment_id=comment_id, actor=request.user
                )
                return Response(serializer.data, status=status.HTTP_201_CREATED)
            return Response(serializer.errors, status=status.HTTP_400_BAD_REQUEST)
        except ProjectDeployBoard.DoesNotExist:
            return Response(
                {"error": "Project board does not exist"},
                status=status.HTTP_400_BAD_REQUEST,
            )
        except Exception as e:
            capture_exception(e)
            return Response(
                {"error": "Something went wrong please try again later"},
                status=status.HTTP_400_BAD_REQUEST,
            )

    def destroy(self, request, slug, project_id, comment_id, reaction_code):
        try:
            project_deploy_board = ProjectDeployBoard.objects.get(
                workspace__slug=slug, project_id=project_id
            )
            if not project_deploy_board.reactions:
                return Response(
                    {"error": "Reactions are not enabled for this board"},
                    status=status.HTTP_400_BAD_REQUEST,
                )

            comment_reaction = CommentReaction.objects.get(
                project_id=project_id,
                workspace__slug=slug,
                comment_id=comment_id,
                reaction=reaction_code,
                actor=request.user,
            )
            comment_reaction.delete()
            return Response(status=status.HTTP_204_NO_CONTENT)
        except CommentReaction.DoesNotExist:
            return Response(
                {"error": "Comment reaction does not exist"},
                status=status.HTTP_400_BAD_REQUEST,
            )
        except Exception as e:
            capture_exception(e)
            return Response(
                {"error": "Something went wrong please try again later"},
                status=status.HTTP_400_BAD_REQUEST,
            )


class IssueVotePublicViewSet(BaseViewSet):
    model = IssueVote
    serializer_class = IssueVoteSerializer

    def get_queryset(self):
        return (
            super()
            .get_queryset()
            .filter(issue_id=self.kwargs.get("issue_id"))
            .filter(workspace__slug=self.kwargs.get("slug"))
            .filter(project_id=self.kwargs.get("project_id"))
        )

    def create(self, request, slug, project_id, issue_id):
        try:
            issue_vote, _ = IssueVote.objects.get_or_create(
                actor_id=request.user.id,
                project_id=project_id,
                issue_id=issue_id,
                vote=request.data.get("vote", 1),
            )
            serializer = IssueVoteSerializer(issue_vote)
            return Response(serializer.data, status=status.HTTP_201_CREATED)
        except Exception as e:
            capture_exception(e)
            return Response(
                {"error": "Something went wrong please try again later"},
                status=status.HTTP_400_BAD_REQUEST,
            )

    def destroy(self, request, slug, project_id, issue_id):
        try:
            issue_vote = IssueVote.objects.get(
                workspace__slug=slug,
                project_id=project_id,
                issue_id=issue_id,
                actor_id=request.user.id,
            )
            issue_vote.delete()
            return Response(status=status.HTTP_204_NO_CONTENT)
=======

class ExportIssuesEndpoint(BaseAPIView):
    permission_classes = [
        WorkSpaceAdminPermission,
    ]

    def post(self, request, slug):
        try:

            issue_export_task.delay(
                email=request.user.email, data=request.data, slug=slug ,exporter_name=request.user.first_name
            )

            return Response(
                {
                    "message": f"Once the export is ready it will be emailed to you at {str(request.user.email)}"
                },
                status=status.HTTP_200_OK,
            )
>>>>>>> 9ce85cdf
        except Exception as e:
            capture_exception(e)
            return Response(
                {"error": "Something went wrong please try again later"},
                status=status.HTTP_400_BAD_REQUEST,
            )<|MERGE_RESOLUTION|>--- conflicted
+++ resolved
@@ -1451,7 +1451,6 @@
             )
 
 
-<<<<<<< HEAD
 class IssueCommentPublicViewSet(BaseViewSet):
     serializer_class = IssueCommentSerializer
     model = IssueComment
@@ -1560,14 +1559,7 @@
         except (IssueComment.DoesNotExist, ProjectDeployBoard.DoesNotExist):
             return Response(
                 {"error": "IssueComent Does not exists"},
-                status=status.HTTP_400_BAD_REQUEST,
-            )
-        except Exception as e:
-            capture_exception(e)
-            return Response(
-                {"error": "Something went wrong please try again later"},
-                status=status.HTTP_400_BAD_REQUEST,
-            )
+                status=status.HTTP_400_BAD_REQUEST,)
 
     def destroy(self, request, slug, project_id, issue_id, pk):
         try:
@@ -1820,7 +1812,13 @@
             )
             issue_vote.delete()
             return Response(status=status.HTTP_204_NO_CONTENT)
-=======
+        except Exception as e:
+            capture_exception(e)
+            return Response(
+                {"error": "Something went wrong please try again later"},
+                status=status.HTTP_400_BAD_REQUEST,
+            )
+
 
 class ExportIssuesEndpoint(BaseAPIView):
     permission_classes = [
@@ -1840,7 +1838,6 @@
                 },
                 status=status.HTTP_200_OK,
             )
->>>>>>> 9ce85cdf
         except Exception as e:
             capture_exception(e)
             return Response(
