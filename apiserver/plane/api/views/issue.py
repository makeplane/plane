# Python imports
import json
import random
from itertools import chain

# Django imports
from django.utils import timezone
from django.db.models import (
    Prefetch,
    OuterRef,
    Func,
    F,
    Q,
    Count,
    Case,
    Value,
    CharField,
    When,
    Exists,
    Max,
    IntegerField,
)
from django.core.serializers.json import DjangoJSONEncoder
from django.utils.decorators import method_decorator
from django.views.decorators.gzip import gzip_page
from django.db import IntegrityError

# Third Party imports
from rest_framework.response import Response
from rest_framework import status
from rest_framework.parsers import MultiPartParser, FormParser
from rest_framework.permissions import AllowAny, IsAuthenticated
from sentry_sdk import capture_exception

# Module imports
from . import BaseViewSet, BaseAPIView
from plane.api.serializers import (
    IssueCreateSerializer,
    IssueActivitySerializer,
    IssueCommentSerializer,
    IssuePropertySerializer,
    LabelSerializer,
    IssueSerializer,
    LabelSerializer,
    IssueFlatSerializer,
    IssueLinkSerializer,
    IssueLiteSerializer,
    IssueAttachmentSerializer,
    IssueSubscriberSerializer,
    ProjectMemberLiteSerializer,
    IssueReactionSerializer,
    CommentReactionSerializer,
    IssueVoteSerializer,
    IssueRelationSerializer,
    RelatedIssueSerializer,
    IssuePublicSerializer,
)
from plane.api.permissions import (
    ProjectEntityPermission,
    WorkSpaceAdminPermission,
    ProjectMemberPermission,
    ProjectLitePermission,
)
from plane.db.models import (
    Project,
    Issue,
    IssueActivity,
    IssueComment,
    IssueProperty,
    Label,
    IssueLink,
    IssueAttachment,
    State,
    IssueSubscriber,
    ProjectMember,
    IssueReaction,
    CommentReaction,
    ProjectDeployBoard,
    IssueVote,
    IssueRelation,
    ProjectPublicMember,
)
from plane.bgtasks.issue_activites_task import issue_activity
from plane.utils.grouper import group_results
from plane.utils.issue_filters import issue_filters


class IssueViewSet(BaseViewSet):
    def get_serializer_class(self):
        return (
            IssueCreateSerializer
            if self.action in ["create", "update", "partial_update"]
            else IssueSerializer
        )

    model = Issue
    permission_classes = [
        ProjectEntityPermission,
    ]

    search_fields = [
        "name",
    ]

    filterset_fields = [
        "state__name",
        "assignees__id",
        "workspace__id",
    ]

<<<<<<< HEAD
    def perform_create(self, serializer):
        serializer.save(project_id=self.kwargs.get("project_id"))

    def perform_update(self, serializer):
        requested_data = json.dumps(self.request.data, cls=DjangoJSONEncoder)
        current_instance = (
            self.get_queryset().filter(pk=self.kwargs.get("pk", None)).first()
        )
        if current_instance is not None:
            issue_activity.delay(
                type="issue.activity.updated",
                requested_data=requested_data,
                actor_id=str(self.request.user.id),
                issue_id=str(self.kwargs.get("pk", None)),
                project_id=str(self.kwargs.get("project_id", None)),
                current_instance=json.dumps(
                    IssueSerializer(current_instance).data, cls=DjangoJSONEncoder
                ),
                epoch=int(timezone.now().timestamp()),
            )

        return super().perform_update(serializer)

    def perform_destroy(self, instance):
        current_instance = (
            self.get_queryset().filter(pk=self.kwargs.get("pk", None)).first()
        )
        if current_instance is not None:
            issue_activity.delay(
                type="issue.activity.deleted",
                requested_data=json.dumps(
                    {"issue_id": str(self.kwargs.get("pk", None))}
                ),
                actor_id=str(self.request.user.id),
                issue_id=str(self.kwargs.get("pk", None)),
                project_id=str(self.kwargs.get("project_id", None)),
                current_instance=json.dumps(
                    IssueSerializer(current_instance).data, cls=DjangoJSONEncoder
                ),
                epoch=int(timezone.now().timestamp()),
            )
        return super().perform_destroy(instance)

=======
>>>>>>> b4f32ced
    def get_queryset(self):
        return (
            Issue.issue_objects.annotate(
                sub_issues_count=Issue.issue_objects.filter(parent=OuterRef("id"))
                .order_by()
                .annotate(count=Func(F("id"), function="Count"))
                .values("count")
            )
            .filter(project_id=self.kwargs.get("project_id"))
            .filter(workspace__slug=self.kwargs.get("slug"))
            .select_related("project")
            .select_related("workspace")
            .select_related("state")
            .select_related("parent")
            .prefetch_related("assignees")
            .prefetch_related("labels")
            .prefetch_related(
                Prefetch(
                    "issue_reactions",
                    queryset=IssueReaction.objects.select_related("actor"),
                )
            )
        )

    @method_decorator(gzip_page)
    def list(self, request, slug, project_id):
        filters = issue_filters(request.query_params, "GET")

        # Custom ordering for priority and state
        priority_order = ["urgent", "high", "medium", "low", "none"]
        state_order = ["backlog", "unstarted", "started", "completed", "cancelled"]

        order_by_param = request.GET.get("order_by", "-created_at")

        issue_queryset = (
            self.get_queryset()
            .filter(**filters)
            .annotate(cycle_id=F("issue_cycle__cycle_id"))
            .annotate(module_id=F("issue_module__module_id"))
            .annotate(
                link_count=IssueLink.objects.filter(issue=OuterRef("id"))
                .order_by()
                .annotate(count=Func(F("id"), function="Count"))
                .values("count")
            )
            .annotate(
                attachment_count=IssueAttachment.objects.filter(issue=OuterRef("id"))
                .order_by()
                .annotate(count=Func(F("id"), function="Count"))
                .values("count")
            )
        )

<<<<<<< HEAD
            if group_by:
                return Response(
                    group_results(issues, group_by, sub_group_by),
                    status=status.HTTP_200_OK,
                )
=======
        # Priority Ordering
        if order_by_param == "priority" or order_by_param == "-priority":
            priority_order = (
                priority_order if order_by_param == "priority" else priority_order[::-1]
            )
            issue_queryset = issue_queryset.annotate(
                priority_order=Case(
                    *[
                        When(priority=p, then=Value(i))
                        for i, p in enumerate(priority_order)
                    ],
                    output_field=CharField(),
                )
            ).order_by("priority_order")

        # State Ordering
        elif order_by_param in [
            "state__name",
            "state__group",
            "-state__name",
            "-state__group",
        ]:
            state_order = (
                state_order
                if order_by_param in ["state__name", "state__group"]
                else state_order[::-1]
            )
            issue_queryset = issue_queryset.annotate(
                state_order=Case(
                    *[
                        When(state__group=state_group, then=Value(i))
                        for i, state_group in enumerate(state_order)
                    ],
                    default=Value(len(state_order)),
                    output_field=CharField(),
                )
            ).order_by("state_order")
        # assignee and label ordering
        elif order_by_param in [
            "labels__name",
            "-labels__name",
            "assignees__first_name",
            "-assignees__first_name",
        ]:
            issue_queryset = issue_queryset.annotate(
                max_values=Max(
                    order_by_param[1::]
                    if order_by_param.startswith("-")
                    else order_by_param
                )
            ).order_by(
                "-max_values" if order_by_param.startswith("-") else "max_values"
            )
        else:
            issue_queryset = issue_queryset.order_by(order_by_param)
>>>>>>> b4f32ced

        issues = IssueLiteSerializer(issue_queryset, many=True).data

        ## Grouping the results
        group_by = request.GET.get("group_by", False)
        sub_group_by = request.GET.get("sub_group_by", False)
        if sub_group_by and sub_group_by == group_by:
            return Response(
                {"error": "Group by and sub group by cannot be same"},
                status=status.HTTP_400_BAD_REQUEST,
            )

        if group_by:
            return Response(
                group_results(issues, group_by, sub_group_by),
                status=status.HTTP_200_OK,
            )

        return Response(issues, status=status.HTTP_200_OK)

<<<<<<< HEAD
                # Track the issue
                issue_activity.delay(
                    type="issue.activity.created",
                    requested_data=json.dumps(self.request.data, cls=DjangoJSONEncoder),
                    actor_id=str(request.user.id),
                    issue_id=str(serializer.data.get("id", None)),
                    project_id=str(project_id),
                    current_instance=None,
                    epoch=int(timezone.now().timestamp()),
                )
                return Response(serializer.data, status=status.HTTP_201_CREATED)
            return Response(serializer.errors, status=status.HTTP_400_BAD_REQUEST)
=======
    def create(self, request, slug, project_id):
        project = Project.objects.get(pk=project_id)

        serializer = IssueCreateSerializer(
            data=request.data,
            context={
                "project_id": project_id,
                "workspace_id": project.workspace_id,
                "default_assignee_id": project.default_assignee_id,
            },
        )
>>>>>>> b4f32ced

        if serializer.is_valid():
            serializer.save()

            # Track the issue
            issue_activity.delay(
                type="issue.activity.created",
                requested_data=json.dumps(self.request.data, cls=DjangoJSONEncoder),
                actor_id=str(request.user.id),
                issue_id=str(serializer.data.get("id", None)),
                project_id=str(project_id),
                current_instance=None,
                epoch=int(timezone.now().timestamp()),
            )
            return Response(serializer.data, status=status.HTTP_201_CREATED)
        return Response(serializer.errors, status=status.HTTP_400_BAD_REQUEST)

    def retrieve(self, request, slug, project_id, pk=None):
<<<<<<< HEAD
        try:
            issue = Issue.issue_objects.annotate(
                sub_issues_count=Issue.issue_objects.filter(parent=OuterRef("id"))
                .order_by()
                .annotate(count=Func(F("id"), function="Count"))
                .values("count")
            ).get(workspace__slug=slug, project_id=project_id, pk=pk)
            return Response(IssueSerializer(issue).data, status=status.HTTP_200_OK)
        except Issue.DoesNotExist:
            return Response(
                {"error": "Issue Does not exist"}, status=status.HTTP_404_NOT_FOUND
=======
        issue = Issue.issue_objects.annotate(
            sub_issues_count=Issue.issue_objects.filter(parent=OuterRef("id"))
            .order_by()
            .annotate(count=Func(F("id"), function="Count"))
            .values("count")
        ).get(workspace__slug=slug, project_id=project_id, pk=pk)
        return Response(IssueSerializer(issue).data, status=status.HTTP_200_OK)

    def partial_update(self, request, slug, project_id, pk=None):
        issue = Issue.objects.get(workspace__slug=slug, project_id=project_id, pk=pk)
        current_instance = json.dumps(
            IssueSerializer(issue).data, cls=DjangoJSONEncoder
        )
        requested_data = json.dumps(self.request.data, cls=DjangoJSONEncoder)
        serializer = IssueCreateSerializer(issue, data=request.data, partial=True)
        if serializer.is_valid():
            serializer.save()
            issue_activity.delay(
                type="issue.activity.updated",
                requested_data=requested_data,
                actor_id=str(request.user.id),
                issue_id=str(pk),
                project_id=str(project_id),
                current_instance=current_instance,
                epoch=int(timezone.now().timestamp()),
>>>>>>> b4f32ced
            )
            return Response(serializer.data, status=status.HTTP_200_OK)
        return Response(serializer.errors, status=status.HTTP_400_BAD_REQUEST)

    def destroy(self, request, slug, project_id, pk=None):
        issue = Issue.objects.get(workspace__slug=slug, project_id=project_id, pk=pk)
        current_instance = json.dumps(
            IssueSerializer(issue).data, cls=DjangoJSONEncoder
        )
        issue.delete()
        issue_activity.delay(
            type="issue.activity.deleted",
            requested_data=json.dumps({"issue_id": str(pk)}),
            actor_id=str(request.user.id),
            issue_id=str(pk),
            project_id=str(project_id),
            current_instance=current_instance,
            epoch=int(timezone.now().timestamp()),
        )
        return Response(status=status.HTTP_204_NO_CONTENT)


class UserWorkSpaceIssues(BaseAPIView):
    @method_decorator(gzip_page)
    def get(self, request, slug):
        filters = issue_filters(request.query_params, "GET")
        # Custom ordering for priority and state
        priority_order = ["urgent", "high", "medium", "low", "none"]
        state_order = ["backlog", "unstarted", "started", "completed", "cancelled"]

        order_by_param = request.GET.get("order_by", "-created_at")

        issue_queryset = (
            Issue.issue_objects.filter(
                (
                    Q(assignees__in=[request.user])
                    | Q(created_by=request.user)
                    | Q(issue_subscribers__subscriber=request.user)
                ),
                workspace__slug=slug,
            )
            .annotate(
                sub_issues_count=Issue.issue_objects.filter(parent=OuterRef("id"))
                .order_by()
                .annotate(count=Func(F("id"), function="Count"))
                .values("count")
            )
            .select_related("project")
            .select_related("workspace")
            .select_related("state")
            .select_related("parent")
            .prefetch_related("assignees")
            .prefetch_related("labels")
            .order_by(order_by_param)
            .annotate(
                link_count=IssueLink.objects.filter(issue=OuterRef("id"))
                .order_by()
                .annotate(count=Func(F("id"), function="Count"))
                .values("count")
            )
            .annotate(
                attachment_count=IssueAttachment.objects.filter(issue=OuterRef("id"))
                .order_by()
                .annotate(count=Func(F("id"), function="Count"))
                .values("count")
            )
            .prefetch_related(
                Prefetch(
                    "issue_reactions",
                    queryset=IssueReaction.objects.select_related("actor"),
                )
            )
            .filter(**filters)
        ).distinct()

        # Priority Ordering
        if order_by_param == "priority" or order_by_param == "-priority":
            priority_order = (
                priority_order if order_by_param == "priority" else priority_order[::-1]
            )
            issue_queryset = issue_queryset.annotate(
                priority_order=Case(
                    *[
                        When(priority=p, then=Value(i))
                        for i, p in enumerate(priority_order)
                    ],
                    output_field=CharField(),
                )
            ).order_by("priority_order")

        # State Ordering
        elif order_by_param in [
            "state__name",
            "state__group",
            "-state__name",
            "-state__group",
        ]:
            state_order = (
                state_order
                if order_by_param in ["state__name", "state__group"]
                else state_order[::-1]
            )
            issue_queryset = issue_queryset.annotate(
                state_order=Case(
                    *[
                        When(state__group=state_group, then=Value(i))
                        for i, state_group in enumerate(state_order)
                    ],
                    default=Value(len(state_order)),
                    output_field=CharField(),
                )
            ).order_by("state_order")
        # assignee and label ordering
        elif order_by_param in [
            "labels__name",
            "-labels__name",
            "assignees__first_name",
            "-assignees__first_name",
        ]:
            issue_queryset = issue_queryset.annotate(
                max_values=Max(
                    order_by_param[1::]
                    if order_by_param.startswith("-")
                    else order_by_param
                )
            ).order_by(
                "-max_values" if order_by_param.startswith("-") else "max_values"
            )
        else:
            issue_queryset = issue_queryset.order_by(order_by_param)

<<<<<<< HEAD
            ## Grouping the results
            group_by = request.GET.get("group_by", False)
            sub_group_by = request.GET.get("sub_group_by", False)
            if sub_group_by and sub_group_by == group_by:
                return Response(
                    {"error": "Group by and sub group by cannot be same"},
                    status=status.HTTP_400_BAD_REQUEST,
                )

            if group_by:
                return Response(
                    group_results(issues, group_by, sub_group_by),
                    status=status.HTTP_200_OK,
                )
=======
        issues = IssueLiteSerializer(issue_queryset, many=True).data
>>>>>>> b4f32ced

        ## Grouping the results
        group_by = request.GET.get("group_by", False)
        sub_group_by = request.GET.get("sub_group_by", False)
        if sub_group_by and sub_group_by == group_by:
            return Response(
                {"error": "Group by and sub group by cannot be same"},
                status=status.HTTP_400_BAD_REQUEST,
            )

        if group_by:
            return Response(
                group_results(issues, group_by, sub_group_by),
                status=status.HTTP_200_OK,
            )

        return Response(issues, status=status.HTTP_200_OK)


class WorkSpaceIssuesEndpoint(BaseAPIView):
    permission_classes = [
        WorkSpaceAdminPermission,
    ]

    @method_decorator(gzip_page)
    def get(self, request, slug):
        issues = (
            Issue.issue_objects.filter(workspace__slug=slug)
            .filter(project__project_projectmember__member=self.request.user)
            .order_by("-created_at")
        )
        serializer = IssueSerializer(issues, many=True)
        return Response(serializer.data, status=status.HTTP_200_OK)


class IssueActivityEndpoint(BaseAPIView):
    permission_classes = [
        ProjectEntityPermission,
    ]

    @method_decorator(gzip_page)
    def get(self, request, slug, project_id, issue_id):
        issue_activities = (
            IssueActivity.objects.filter(issue_id=issue_id)
            .filter(
                ~Q(field__in=["comment", "vote", "reaction", "draft"]),
                project__project_projectmember__member=self.request.user,
            )
            .select_related("actor", "workspace", "issue", "project")
        ).order_by("created_at")
        issue_comments = (
            IssueComment.objects.filter(issue_id=issue_id)
            .filter(project__project_projectmember__member=self.request.user)
            .order_by("created_at")
            .select_related("actor", "issue", "project", "workspace")
            .prefetch_related(
                Prefetch(
                    "comment_reactions",
                    queryset=CommentReaction.objects.select_related("actor"),
                )
            )
        )
        issue_activities = IssueActivitySerializer(issue_activities, many=True).data
        issue_comments = IssueCommentSerializer(issue_comments, many=True).data

        result_list = sorted(
            chain(issue_activities, issue_comments),
            key=lambda instance: instance["created_at"],
        )

        return Response(result_list, status=status.HTTP_200_OK)


class IssueCommentViewSet(BaseViewSet):
    serializer_class = IssueCommentSerializer
    model = IssueComment
    permission_classes = [
        ProjectLitePermission,
    ]

    filterset_fields = [
        "issue__id",
        "workspace__id",
    ]

<<<<<<< HEAD
    def perform_create(self, serializer):
        serializer.save(
            project_id=self.kwargs.get("project_id"),
            issue_id=self.kwargs.get("issue_id"),
            actor=self.request.user if self.request.user is not None else None,
        )
        issue_activity.delay(
            type="comment.activity.created",
            requested_data=json.dumps(serializer.data, cls=DjangoJSONEncoder),
            actor_id=str(self.request.user.id),
            issue_id=str(self.kwargs.get("issue_id")),
            project_id=str(self.kwargs.get("project_id")),
            current_instance=None,
            epoch=int(timezone.now().timestamp()),
        )

    def perform_update(self, serializer):
        requested_data = json.dumps(self.request.data, cls=DjangoJSONEncoder)
        current_instance = (
            self.get_queryset().filter(pk=self.kwargs.get("pk", None)).first()
        )
        if current_instance is not None:
            issue_activity.delay(
                type="comment.activity.updated",
                requested_data=requested_data,
                actor_id=str(self.request.user.id),
                issue_id=str(self.kwargs.get("issue_id", None)),
                project_id=str(self.kwargs.get("project_id", None)),
                current_instance=json.dumps(
                    IssueCommentSerializer(current_instance).data,
                    cls=DjangoJSONEncoder,
                ),
                epoch=int(timezone.now().timestamp()),
            )

        return super().perform_update(serializer)

    def perform_destroy(self, instance):
        current_instance = (
            self.get_queryset().filter(pk=self.kwargs.get("pk", None)).first()
        )
        if current_instance is not None:
            issue_activity.delay(
                type="comment.activity.deleted",
                requested_data=json.dumps(
                    {"comment_id": str(self.kwargs.get("pk", None))}
                ),
                actor_id=str(self.request.user.id),
                issue_id=str(self.kwargs.get("issue_id", None)),
                project_id=str(self.kwargs.get("project_id", None)),
                current_instance=json.dumps(
                    IssueCommentSerializer(current_instance).data,
                    cls=DjangoJSONEncoder,
                ),
                epoch=int(timezone.now().timestamp()),
            )
        return super().perform_destroy(instance)

=======
>>>>>>> b4f32ced
    def get_queryset(self):
        return self.filter_queryset(
            super()
            .get_queryset()
            .filter(workspace__slug=self.kwargs.get("slug"))
            .filter(project_id=self.kwargs.get("project_id"))
            .filter(issue_id=self.kwargs.get("issue_id"))
            .filter(project__project_projectmember__member=self.request.user)
            .select_related("project")
            .select_related("workspace")
            .select_related("issue")
            .annotate(
                is_member=Exists(
                    ProjectMember.objects.filter(
                        workspace__slug=self.kwargs.get("slug"),
                        project_id=self.kwargs.get("project_id"),
                        member_id=self.request.user.id,
                    )
                )
            )
            .distinct()
        )

    def create(self, request, slug, project_id, issue_id):
        serializer = IssueCommentSerializer(data=request.data)
        if serializer.is_valid():
            serializer.save(
                project_id=project_id,
                issue_id=issue_id,
                actor=request.user,
            )
            issue_activity.delay(
                type="comment.activity.created",
                requested_data=json.dumps(serializer.data, cls=DjangoJSONEncoder),
                actor_id=str(self.request.user.id),
                issue_id=str(self.kwargs.get("issue_id")),
                project_id=str(self.kwargs.get("project_id")),
                current_instance=None,
                epoch=int(timezone.now().timestamp()),
            )
            return Response(serializer.data, status=status.HTTP_201_CREATED)
        return Response(serializer.errors, status=status.HTTP_400_BAD_REQUEST)

    def partial_update(self, request, slug, project_id, issue_id, pk):
        issue_comment = IssueComment.objects.get(
            workspace__slug=slug, project_id=project_id, issue_id=issue_id, pk=pk
        )
        requested_data = json.dumps(self.request.data, cls=DjangoJSONEncoder)
        current_instance = json.dumps(
            IssueCommentSerializer(issue_comment).data,
            cls=DjangoJSONEncoder,
        )
        serializer = IssueCommentSerializer(
            issue_comment, data=request.data, partial=True
        )
        if serializer.is_valid():
            serializer.save()
            issue_activity.delay(
                type="comment.activity.updated",
                requested_data=requested_data,
                actor_id=str(request.user.id),
                issue_id=str(issue_id),
                project_id=str(project_id),
                current_instance=current_instance,
                epoch=int(timezone.now().timestamp()),
            )
            return Response(serializer.data, status=status.HTTP_200_OK)
        return Response(serializer.errors, status=status.HTTP_400_BAD_REQUEST)

    def destroy(self, request, slug, project_id, issue_id, pk):
        issue_comment = IssueComment.objects.get(
            workspace__slug=slug, project_id=project_id, issue_id=issue_id, pk=pk
        )
        current_instance = json.dumps(
            IssueCommentSerializer(issue_comment).data,
            cls=DjangoJSONEncoder,
        )
        issue_comment.delete()
        issue_activity.delay(
            type="comment.activity.deleted",
            requested_data=json.dumps({"comment_id": str(pk)}),
            actor_id=str(request.user.id),
            issue_id=str(issue_id),
            project_id=str(project_id),
            current_instance=current_instance,
            epoch=int(timezone.now().timestamp()),
        )
        return Response(status=status.HTTP_204_NO_CONTENT)


class IssueUserDisplayPropertyEndpoint(BaseAPIView):
    permission_classes = [
        ProjectLitePermission,
    ]

<<<<<<< HEAD
    def post(self, request, slug, project_id):
        try:
            issue_property, created = IssueProperty.objects.get_or_create(
                user=request.user,
                project_id=project_id,
            )
            if not created:
                issue_property.properties = request.data.get("properties", {})
                issue_property.save()

                serializer = IssuePropertySerializer(issue_property)
                return Response(serializer.data, status=status.HTTP_200_OK)
=======
    filterset_fields = []

    def perform_create(self, serializer):
        serializer.save(
            project_id=self.kwargs.get("project_id"), user=self.request.user
        )

    def get_queryset(self):
        return self.filter_queryset(
            super()
            .get_queryset()
            .filter(workspace__slug=self.kwargs.get("slug"))
            .filter(project_id=self.kwargs.get("project_id"))
            .filter(user=self.request.user)
            .filter(project__project_projectmember__member=self.request.user)
            .select_related("project")
            .select_related("workspace")
        )

    def list(self, request, slug, project_id):
        queryset = self.get_queryset()
        serializer = IssuePropertySerializer(queryset, many=True)
        return Response(
            serializer.data[0] if len(serializer.data) > 0 else [],
            status=status.HTTP_200_OK,
        )

    def create(self, request, slug, project_id):
        issue_property, created = IssueProperty.objects.get_or_create(
            user=request.user,
            project_id=project_id,
        )
>>>>>>> b4f32ced

        if not created:
            issue_property.properties = request.data.get("properties", {})
            issue_property.save()

            serializer = IssuePropertySerializer(issue_property)
            return Response(serializer.data, status=status.HTTP_200_OK)

        issue_property.properties = request.data.get("properties", {})
        issue_property.save()
        serializer = IssuePropertySerializer(issue_property)
        return Response(serializer.data, status=status.HTTP_201_CREATED)

    def get(self, request, slug, project_id):
        try:
            issue_property = IssueProperty.objects.get(
                workspace__slug=slug, project_id=project_id, user=request.user
            )
            serializer = IssuePropertySerializer(issue_property)
            return Response(serializer.data, status=status.HTTP_200_OK)
        except IssueProperty.DoesNotExist:
            return Response(
                {"error": "Issue Property does not exists for the user"},
                status=status.HTTP_400_BAD_REQUEST,
            )
        except Exception as e:
            capture_exception(e)
            return Response(
                {"error": "Something went wrong please try again later"},
                status=status.HTTP_400_BAD_REQUEST,
            )


class LabelViewSet(BaseViewSet):
    serializer_class = LabelSerializer
    model = Label
    permission_classes = [
        ProjectMemberPermission,
    ]

    def create(self, request, slug, project_id):
        try:
            serializer = LabelSerializer(data=request.data)
            if serializer.is_valid():
                serializer.save(project_id=project_id)
                return Response(serializer.data, status=status.HTTP_201_CREATED)
            return Response(serializer.errors, status=status.HTTP_400_BAD_REQUEST)
        except IntegrityError:
            return Response(
                {"error": "Label with the same name already exists in the project"},
                status=status.HTTP_400_BAD_REQUEST,
            )

    def get_queryset(self):
        return self.filter_queryset(
            super()
            .get_queryset()
            .filter(workspace__slug=self.kwargs.get("slug"))
            .filter(project_id=self.kwargs.get("project_id"))
            .filter(project__project_projectmember__member=self.request.user)
            .select_related("project")
            .select_related("workspace")
            .select_related("parent")
            .order_by("name")
            .distinct()
        )


class BulkDeleteIssuesEndpoint(BaseAPIView):
    permission_classes = [
        ProjectEntityPermission,
    ]

    def delete(self, request, slug, project_id):
        issue_ids = request.data.get("issue_ids", [])

        if not len(issue_ids):
            return Response(
                {"error": "Issue IDs are required"},
                status=status.HTTP_400_BAD_REQUEST,
            )

        issues = Issue.issue_objects.filter(
            workspace__slug=slug, project_id=project_id, pk__in=issue_ids
        )

        total_issues = len(issues)

        issues.delete()

        return Response(
            {"message": f"{total_issues} issues were deleted"},
            status=status.HTTP_200_OK,
        )


class SubIssuesEndpoint(BaseAPIView):
    permission_classes = [
        ProjectEntityPermission,
    ]

    @method_decorator(gzip_page)
    def get(self, request, slug, project_id, issue_id):
        sub_issues = (
            Issue.issue_objects.filter(parent_id=issue_id, workspace__slug=slug)
            .select_related("project")
            .select_related("workspace")
            .select_related("state")
            .select_related("parent")
            .prefetch_related("assignees")
            .prefetch_related("labels")
            .annotate(
                sub_issues_count=Issue.issue_objects.filter(parent=OuterRef("id"))
                .order_by()
                .annotate(count=Func(F("id"), function="Count"))
                .values("count")
            )
            .annotate(
                link_count=IssueLink.objects.filter(issue=OuterRef("id"))
                .order_by()
                .annotate(count=Func(F("id"), function="Count"))
                .values("count")
            )
            .annotate(
                attachment_count=IssueAttachment.objects.filter(issue=OuterRef("id"))
                .order_by()
                .annotate(count=Func(F("id"), function="Count"))
                .values("count")
            )
            .prefetch_related(
                Prefetch(
                    "issue_reactions",
                    queryset=IssueReaction.objects.select_related("actor"),
                )
            )
        )

        state_distribution = (
            State.objects.filter(workspace__slug=slug, state_issue__parent_id=issue_id)
            .annotate(state_group=F("group"))
            .values("state_group")
            .annotate(state_count=Count("state_group"))
            .order_by("state_group")
        )

        result = {
            item["state_group"]: item["state_count"] for item in state_distribution
        }

        serializer = IssueLiteSerializer(
            sub_issues,
            many=True,
        )
        return Response(
            {
                "sub_issues": serializer.data,
                "state_distribution": result,
            },
            status=status.HTTP_200_OK,
        )

    # Assign multiple sub issues
    def post(self, request, slug, project_id, issue_id):
        parent_issue = Issue.issue_objects.get(pk=issue_id)
        sub_issue_ids = request.data.get("sub_issue_ids", [])

        if not len(sub_issue_ids):
            return Response(
                {"error": "Sub Issue IDs are required"},
                status=status.HTTP_400_BAD_REQUEST,
            )

        sub_issues = Issue.issue_objects.filter(id__in=sub_issue_ids)

        for sub_issue in sub_issues:
            sub_issue.parent = parent_issue

        _ = Issue.objects.bulk_update(sub_issues, ["parent"], batch_size=10)

        updated_sub_issues = Issue.issue_objects.filter(id__in=sub_issue_ids)

        return Response(
            IssueFlatSerializer(updated_sub_issues, many=True).data,
            status=status.HTTP_200_OK,
        )


class IssueLinkViewSet(BaseViewSet):
    permission_classes = [
        ProjectEntityPermission,
    ]

    model = IssueLink
    serializer_class = IssueLinkSerializer

<<<<<<< HEAD
    def perform_create(self, serializer):
        serializer.save(
            project_id=self.kwargs.get("project_id"),
            issue_id=self.kwargs.get("issue_id"),
        )
        issue_activity.delay(
            type="link.activity.created",
            requested_data=json.dumps(serializer.data, cls=DjangoJSONEncoder),
            actor_id=str(self.request.user.id),
            issue_id=str(self.kwargs.get("issue_id")),
            project_id=str(self.kwargs.get("project_id")),
            current_instance=None,
            epoch=int(timezone.now().timestamp()),
        )

    def perform_update(self, serializer):
        requested_data = json.dumps(self.request.data, cls=DjangoJSONEncoder)
        current_instance = (
            self.get_queryset().filter(pk=self.kwargs.get("pk", None)).first()
        )
        if current_instance is not None:
            issue_activity.delay(
                type="link.activity.updated",
                requested_data=requested_data,
                actor_id=str(self.request.user.id),
                issue_id=str(self.kwargs.get("issue_id", None)),
                project_id=str(self.kwargs.get("project_id", None)),
                current_instance=json.dumps(
                    IssueLinkSerializer(current_instance).data,
                    cls=DjangoJSONEncoder,
                ),
                epoch=int(timezone.now().timestamp()),
            )

        return super().perform_update(serializer)

    def perform_destroy(self, instance):
        current_instance = (
            self.get_queryset().filter(pk=self.kwargs.get("pk", None)).first()
        )
        if current_instance is not None:
            issue_activity.delay(
                type="link.activity.deleted",
                requested_data=json.dumps(
                    {"link_id": str(self.kwargs.get("pk", None))}
                ),
                actor_id=str(self.request.user.id),
                issue_id=str(self.kwargs.get("issue_id", None)),
                project_id=str(self.kwargs.get("project_id", None)),
                current_instance=json.dumps(
                    IssueLinkSerializer(current_instance).data,
                    cls=DjangoJSONEncoder,
                ),
                epoch=int(timezone.now().timestamp()),
            )
        return super().perform_destroy(instance)

=======
>>>>>>> b4f32ced
    def get_queryset(self):
        return (
            super()
            .get_queryset()
            .filter(workspace__slug=self.kwargs.get("slug"))
            .filter(project_id=self.kwargs.get("project_id"))
            .filter(issue_id=self.kwargs.get("issue_id"))
            .filter(project__project_projectmember__member=self.request.user)
            .order_by("-created_at")
            .distinct()
        )

    def create(self, request, slug, project_id, issue_id):
        serializer = IssueLinkSerializer(data=request.data)
        if serializer.is_valid():
            serializer.save(
                project_id=project_id,
                issue_id=issue_id,
            )
            issue_activity.delay(
                type="link.activity.created",
                requested_data=json.dumps(serializer.data, cls=DjangoJSONEncoder),
                actor_id=str(self.request.user.id),
                issue_id=str(self.kwargs.get("issue_id")),
                project_id=str(self.kwargs.get("project_id")),
                current_instance=None,
                epoch=int(timezone.now().timestamp()),
            )
            return Response(serializer.data, status=status.HTTP_201_CREATED)
        return Response(serializer.errors, status=status.HTTP_400_BAD_REQUEST)

    def partial_update(self, request, slug, project_id, issue_id, pk):
        issue_link = IssueLink.objects.get(
            workspace__slug=slug, project_id=project_id, issue_id=issue_id, pk=pk
        )
        requested_data = json.dumps(request.data, cls=DjangoJSONEncoder)
        current_instance = json.dumps(
            IssueLinkSerializer(issue_link).data,
            cls=DjangoJSONEncoder,
        )
        serializer = IssueLinkSerializer(issue_link, data=request.data, partial=True)
        if serializer.is_valid():
            serializer.save()
            issue_activity.delay(
                type="link.activity.updated",
                requested_data=requested_data,
                actor_id=str(request.user.id),
                issue_id=str(issue_id),
                project_id=str(project_id),
                current_instance=current_instance,
                epoch=int(timezone.now().timestamp()),
            )
            return Response(serializer.data, status=status.HTTP_200_OK)
        return Response(serializer.errors, status=status.HTTP_400_BAD_REQUEST)

    def destroy(self, request, slug, project_id, issue_id, pk):
        issue_link = IssueLink.objects.get(
            workspace__slug=slug, project_id=project_id, issue_id=issue_id, pk=pk
        )
        current_instance = json.dumps(
            IssueLinkSerializer(issue_link).data,
            cls=DjangoJSONEncoder,
        )
        issue_activity.delay(
            type="link.activity.deleted",
            requested_data=json.dumps({"link_id": str(pk)}),
            actor_id=str(request.user.id),
            issue_id=str(issue_id),
            project_id=str(project_id),
            current_instance=current_instance,
            epoch=int(timezone.now().timestamp()),
        )
        issue_link.delete()
        return Response(status=status.HTTP_204_NO_CONTENT)


class BulkCreateIssueLabelsEndpoint(BaseAPIView):
    def post(self, request, slug, project_id):
        label_data = request.data.get("label_data", [])
        project = Project.objects.get(pk=project_id)

        labels = Label.objects.bulk_create(
            [
                Label(
                    name=label.get("name", "Migrated"),
                    description=label.get("description", "Migrated Issue"),
                    color="#" + "%06x" % random.randint(0, 0xFFFFFF),
                    project_id=project_id,
                    workspace_id=project.workspace_id,
                    created_by=request.user,
                    updated_by=request.user,
                )
                for label in label_data
            ],
            batch_size=50,
            ignore_conflicts=True,
        )

        return Response(
            {"labels": LabelSerializer(labels, many=True).data},
            status=status.HTTP_201_CREATED,
        )


class IssueAttachmentEndpoint(BaseAPIView):
    serializer_class = IssueAttachmentSerializer
    permission_classes = [
        ProjectEntityPermission,
    ]
    model = IssueAttachment
    parser_classes = (MultiPartParser, FormParser)

    def post(self, request, slug, project_id, issue_id):
<<<<<<< HEAD
        try:
            serializer = IssueAttachmentSerializer(data=request.data)
            if serializer.is_valid():
                serializer.save(project_id=project_id, issue_id=issue_id)
                issue_activity.delay(
                    type="attachment.activity.created",
                    requested_data=None,
                    actor_id=str(self.request.user.id),
                    issue_id=str(self.kwargs.get("issue_id", None)),
                    project_id=str(self.kwargs.get("project_id", None)),
                    current_instance=json.dumps(
                        serializer.data,
                        cls=DjangoJSONEncoder,
                    ),
                    epoch=int(timezone.now().timestamp()),
                )
                return Response(serializer.data, status=status.HTTP_201_CREATED)
            return Response(serializer.errors, status=status.HTTP_400_BAD_REQUEST)
        except Exception as e:
            capture_exception(e)
            return Response(
                {"error": "Something went wrong please try again later"},
                status=status.HTTP_400_BAD_REQUEST,
            )

    def delete(self, request, slug, project_id, issue_id, pk):
        try:
            issue_attachment = IssueAttachment.objects.get(pk=pk)
            issue_attachment.asset.delete(save=False)
            issue_attachment.delete()
=======
        serializer = IssueAttachmentSerializer(data=request.data)
        if serializer.is_valid():
            serializer.save(project_id=project_id, issue_id=issue_id)
>>>>>>> b4f32ced
            issue_activity.delay(
                type="attachment.activity.created",
                requested_data=None,
                actor_id=str(self.request.user.id),
                issue_id=str(self.kwargs.get("issue_id", None)),
                project_id=str(self.kwargs.get("project_id", None)),
<<<<<<< HEAD
                current_instance=None,
=======
                current_instance=json.dumps(
                    serializer.data,
                    cls=DjangoJSONEncoder,
                ),
>>>>>>> b4f32ced
                epoch=int(timezone.now().timestamp()),
            )
            return Response(serializer.data, status=status.HTTP_201_CREATED)
        return Response(serializer.errors, status=status.HTTP_400_BAD_REQUEST)

    def delete(self, request, slug, project_id, issue_id, pk):
        issue_attachment = IssueAttachment.objects.get(pk=pk)
        issue_attachment.asset.delete(save=False)
        issue_attachment.delete()
        issue_activity.delay(
            type="attachment.activity.deleted",
            requested_data=None,
            actor_id=str(self.request.user.id),
            issue_id=str(self.kwargs.get("issue_id", None)),
            project_id=str(self.kwargs.get("project_id", None)),
            current_instance=None,
            epoch=int(timezone.now().timestamp()),
        )

        return Response(status=status.HTTP_204_NO_CONTENT)

    def get(self, request, slug, project_id, issue_id):
        issue_attachments = IssueAttachment.objects.filter(
            issue_id=issue_id, workspace__slug=slug, project_id=project_id
        )
        serilaizer = IssueAttachmentSerializer(issue_attachments, many=True)
        return Response(serilaizer.data, status=status.HTTP_200_OK)


class IssueArchiveViewSet(BaseViewSet):
    permission_classes = [
        ProjectEntityPermission,
    ]
    serializer_class = IssueFlatSerializer
    model = Issue

    def get_queryset(self):
        return (
            Issue.objects.annotate(
                sub_issues_count=Issue.objects.filter(parent=OuterRef("id"))
                .order_by()
                .annotate(count=Func(F("id"), function="Count"))
                .values("count")
            )
            .filter(archived_at__isnull=False)
            .filter(project_id=self.kwargs.get("project_id"))
            .filter(workspace__slug=self.kwargs.get("slug"))
            .select_related("project")
            .select_related("workspace")
            .select_related("state")
            .select_related("parent")
            .prefetch_related("assignees")
            .prefetch_related("labels")
        )

    @method_decorator(gzip_page)
    def list(self, request, slug, project_id):
        filters = issue_filters(request.query_params, "GET")
        show_sub_issues = request.GET.get("show_sub_issues", "true")

        # Custom ordering for priority and state
        priority_order = ["urgent", "high", "medium", "low", "none"]
        state_order = ["backlog", "unstarted", "started", "completed", "cancelled"]

        order_by_param = request.GET.get("order_by", "-created_at")

        issue_queryset = (
            self.get_queryset()
            .filter(**filters)
            .annotate(cycle_id=F("issue_cycle__cycle_id"))
            .annotate(module_id=F("issue_module__module_id"))
            .annotate(
                link_count=IssueLink.objects.filter(issue=OuterRef("id"))
                .order_by()
                .annotate(count=Func(F("id"), function="Count"))
                .values("count")
            )
            .annotate(
                attachment_count=IssueAttachment.objects.filter(issue=OuterRef("id"))
                .order_by()
                .annotate(count=Func(F("id"), function="Count"))
                .values("count")
            )
        )

        # Priority Ordering
        if order_by_param == "priority" or order_by_param == "-priority":
            priority_order = (
                priority_order if order_by_param == "priority" else priority_order[::-1]
            )
            issue_queryset = issue_queryset.annotate(
                priority_order=Case(
                    *[
                        When(priority=p, then=Value(i))
                        for i, p in enumerate(priority_order)
                    ],
                    output_field=CharField(),
                )
            ).order_by("priority_order")

        # State Ordering
        elif order_by_param in [
            "state__name",
            "state__group",
            "-state__name",
            "-state__group",
        ]:
            state_order = (
                state_order
                if order_by_param in ["state__name", "state__group"]
                else state_order[::-1]
            )
            issue_queryset = issue_queryset.annotate(
                state_order=Case(
                    *[
                        When(state__group=state_group, then=Value(i))
                        for i, state_group in enumerate(state_order)
                    ],
                    default=Value(len(state_order)),
                    output_field=CharField(),
                )
            ).order_by("state_order")
        # assignee and label ordering
        elif order_by_param in [
            "labels__name",
            "-labels__name",
            "assignees__first_name",
            "-assignees__first_name",
        ]:
            issue_queryset = issue_queryset.annotate(
                max_values=Max(
                    order_by_param[1::]
                    if order_by_param.startswith("-")
                    else order_by_param
                )
            ).order_by(
                "-max_values" if order_by_param.startswith("-") else "max_values"
            )
        else:
            issue_queryset = issue_queryset.order_by(order_by_param)

        issue_queryset = (
            issue_queryset
            if show_sub_issues == "true"
            else issue_queryset.filter(parent__isnull=True)
        )

        issues = IssueLiteSerializer(issue_queryset, many=True).data

        ## Grouping the results
        group_by = request.GET.get("group_by", False)
        if group_by:
            return Response(group_results(issues, group_by), status=status.HTTP_200_OK)

        return Response(issues, status=status.HTTP_200_OK)

    def retrieve(self, request, slug, project_id, pk=None):
        issue = Issue.objects.get(
            workspace__slug=slug,
            project_id=project_id,
            archived_at__isnull=False,
            pk=pk,
        )
        return Response(IssueSerializer(issue).data, status=status.HTTP_200_OK)

    def unarchive(self, request, slug, project_id, pk=None):
<<<<<<< HEAD
        try:
            issue = Issue.objects.get(
                workspace__slug=slug,
                project_id=project_id,
                archived_at__isnull=False,
                pk=pk,
            )
            issue.archived_at = None
            issue.save()
            issue_activity.delay(
                type="issue.activity.updated",
                requested_data=json.dumps({"archived_at": None}),
                actor_id=str(request.user.id),
                issue_id=str(issue.id),
                project_id=str(project_id),
                current_instance=None,
                epoch=int(timezone.now().timestamp()),
            )
=======
        issue = Issue.objects.get(
            workspace__slug=slug,
            project_id=project_id,
            archived_at__isnull=False,
            pk=pk,
        )
        issue.archived_at = None
        issue.save()
        issue_activity.delay(
            type="issue.activity.updated",
            requested_data=json.dumps({"archived_at": None}),
            actor_id=str(request.user.id),
            issue_id=str(issue.id),
            project_id=str(project_id),
            current_instance=None,
            epoch=int(timezone.now().timestamp()),
        )
>>>>>>> b4f32ced

        return Response(IssueSerializer(issue).data, status=status.HTTP_200_OK)


class IssueSubscriberViewSet(BaseViewSet):
    serializer_class = IssueSubscriberSerializer
    model = IssueSubscriber

    permission_classes = [
        ProjectEntityPermission,
    ]

    def get_permissions(self):
        if self.action in ["subscribe", "unsubscribe", "subscription_status"]:
            self.permission_classes = [
                ProjectLitePermission,
            ]
        else:
            self.permission_classes = [
                ProjectEntityPermission,
            ]

        return super(IssueSubscriberViewSet, self).get_permissions()

    def perform_create(self, serializer):
        serializer.save(
            project_id=self.kwargs.get("project_id"),
            issue_id=self.kwargs.get("issue_id"),
        )

    def get_queryset(self):
        return (
            super()
            .get_queryset()
            .filter(workspace__slug=self.kwargs.get("slug"))
            .filter(project_id=self.kwargs.get("project_id"))
            .filter(issue_id=self.kwargs.get("issue_id"))
            .filter(project__project_projectmember__member=self.request.user)
            .order_by("-created_at")
            .distinct()
        )

    def list(self, request, slug, project_id, issue_id):
        members = (
            ProjectMember.objects.filter(
                workspace__slug=slug, project_id=project_id
            )
            .annotate(
                is_subscribed=Exists(
                    IssueSubscriber.objects.filter(
                        workspace__slug=slug,
                        project_id=project_id,
                        issue_id=issue_id,
                        subscriber=OuterRef("member"),
                    )
                )
            )
            .select_related("member")
        )
        serializer = ProjectMemberLiteSerializer(members, many=True)
        return Response(serializer.data, status=status.HTTP_200_OK)

    def destroy(self, request, slug, project_id, issue_id, subscriber_id):
        issue_subscriber = IssueSubscriber.objects.get(
            project=project_id,
            subscriber=subscriber_id,
            workspace__slug=slug,
            issue=issue_id,
        )
        issue_subscriber.delete()
        return Response(
            status=status.HTTP_204_NO_CONTENT,
        )

    def subscribe(self, request, slug, project_id, issue_id):
        if IssueSubscriber.objects.filter(
            issue_id=issue_id,
            subscriber=request.user,
            workspace__slug=slug,
            project=project_id,
        ).exists():
            return Response(
                {"message": "User already subscribed to the issue."},
                status=status.HTTP_400_BAD_REQUEST,
            )

        subscriber = IssueSubscriber.objects.create(
            issue_id=issue_id,
            subscriber_id=request.user.id,
            project_id=project_id,
        )
        serializer = IssueSubscriberSerializer(subscriber)
        return Response(serializer.data, status=status.HTTP_201_CREATED)

    def unsubscribe(self, request, slug, project_id, issue_id):
        issue_subscriber = IssueSubscriber.objects.get(
            project=project_id,
            subscriber=request.user,
            workspace__slug=slug,
            issue=issue_id,
        )
        issue_subscriber.delete()
        return Response(
            status=status.HTTP_204_NO_CONTENT,
        )

    def subscription_status(self, request, slug, project_id, issue_id):
        issue_subscriber = IssueSubscriber.objects.filter(
            issue=issue_id,
            subscriber=request.user,
            workspace__slug=slug,
            project=project_id,
        ).exists()
        return Response({"subscribed": issue_subscriber}, status=status.HTTP_200_OK)


class IssueReactionViewSet(BaseViewSet):
    serializer_class = IssueReactionSerializer
    model = IssueReaction
    permission_classes = [
        ProjectLitePermission,
    ]

    def get_queryset(self):
        return (
            super()
            .get_queryset()
            .filter(workspace__slug=self.kwargs.get("slug"))
            .filter(project_id=self.kwargs.get("project_id"))
            .filter(issue_id=self.kwargs.get("issue_id"))
            .filter(project__project_projectmember__member=self.request.user)
            .order_by("-created_at")
            .distinct()
        )

    def create(self, request, slug, project_id, issue_id):
        serializer = IssueReactionSerializer(data=request.data)
        if serializer.is_valid():
            serializer.save(
                issue_id=issue_id,
                project_id=project_id,
                actor=request.user,
            )
            issue_activity.delay(
                type="issue_reaction.activity.created",
                requested_data=json.dumps(request.data, cls=DjangoJSONEncoder),
                actor_id=str(request.user.id),
                issue_id=str(issue_id),
                project_id=str(project_id),
                current_instance=None,
                epoch=int(timezone.now().timestamp()),
            )
            return Response(serializer.data, status=status.HTTP_201_CREATED)
        return Response(serializer.errors, status=status.HTTP_400_BAD_REQUEST)

    def destroy(self, request, slug, project_id, issue_id, reaction_code):
        issue_reaction = IssueReaction.objects.get(
            workspace__slug=slug,
            project_id=project_id,
            issue_id=issue_id,
            reaction=reaction_code,
            actor=request.user,
        )
        issue_activity.delay(
            type="issue_reaction.activity.deleted",
            requested_data=None,
            actor_id=str(self.request.user.id),
            issue_id=str(self.kwargs.get("issue_id", None)),
            project_id=str(self.kwargs.get("project_id", None)),
<<<<<<< HEAD
            current_instance=None,
            epoch=int(timezone.now().timestamp()),
        )

    def destroy(self, request, slug, project_id, issue_id, reaction_code):
        try:
            issue_reaction = IssueReaction.objects.get(
                workspace__slug=slug,
                project_id=project_id,
                issue_id=issue_id,
                reaction=reaction_code,
                actor=request.user,
            )
            issue_activity.delay(
                type="issue_reaction.activity.deleted",
                requested_data=None,
                actor_id=str(self.request.user.id),
                issue_id=str(self.kwargs.get("issue_id", None)),
                project_id=str(self.kwargs.get("project_id", None)),
                current_instance=json.dumps(
                    {
                        "reaction": str(reaction_code),
                        "identifier": str(issue_reaction.id),
                    }
                ),
                epoch=int(timezone.now().timestamp()),
            )
            issue_reaction.delete()
            return Response(status=status.HTTP_204_NO_CONTENT)
        except IssueReaction.DoesNotExist:
            return Response(
                {"error": "Issue reaction does not exist"},
                status=status.HTTP_400_BAD_REQUEST,
            )
        except Exception as e:
            capture_exception(e)
            return Response(
                {"error": "Something went wrong please try again later"},
                status=status.HTTP_400_BAD_REQUEST,
            )
=======
            current_instance=json.dumps(
                {
                    "reaction": str(reaction_code),
                    "identifier": str(issue_reaction.id),
                }
            ),
            epoch=int(timezone.now().timestamp()),
        )
        issue_reaction.delete()
        return Response(status=status.HTTP_204_NO_CONTENT)
>>>>>>> b4f32ced


class CommentReactionViewSet(BaseViewSet):
    serializer_class = CommentReactionSerializer
    model = CommentReaction
    permission_classes = [
        ProjectLitePermission,
    ]

    def get_queryset(self):
        return (
            super()
            .get_queryset()
            .filter(workspace__slug=self.kwargs.get("slug"))
            .filter(project_id=self.kwargs.get("project_id"))
            .filter(comment_id=self.kwargs.get("comment_id"))
            .filter(project__project_projectmember__member=self.request.user)
            .order_by("-created_at")
            .distinct()
        )

<<<<<<< HEAD
    def perform_create(self, serializer):
        serializer.save(
            actor=self.request.user,
            comment_id=self.kwargs.get("comment_id"),
            project_id=self.kwargs.get("project_id"),
        )
        issue_activity.delay(
            type="comment_reaction.activity.created",
            requested_data=json.dumps(self.request.data, cls=DjangoJSONEncoder),
            actor_id=str(self.request.user.id),
            issue_id=None,
            project_id=str(self.kwargs.get("project_id", None)),
            current_instance=None,
            epoch=int(timezone.now().timestamp()),
        )

    def destroy(self, request, slug, project_id, comment_id, reaction_code):
        try:
            comment_reaction = CommentReaction.objects.get(
                workspace__slug=slug,
=======
    def create(self, request, slug, project_id, comment_id):
        serializer = CommentReactionSerializer(data=request.data)
        if serializer.is_valid():
            serializer.save(
>>>>>>> b4f32ced
                project_id=project_id,
                actor_id=request.user.id,
                comment_id=comment_id,
            )
            issue_activity.delay(
                type="comment_reaction.activity.created",
                requested_data=json.dumps(request.data, cls=DjangoJSONEncoder),
                actor_id=str(request.user.id),
                issue_id=None,
<<<<<<< HEAD
                project_id=str(self.kwargs.get("project_id", None)),
                current_instance=json.dumps(
                    {
                        "reaction": str(reaction_code),
                        "identifier": str(comment_reaction.id),
                        "comment_id": str(comment_id),
                    }
                ),
                epoch=int(timezone.now().timestamp()),
            )
            comment_reaction.delete()
            return Response(status=status.HTTP_204_NO_CONTENT)
        except CommentReaction.DoesNotExist:
            return Response(
                {"error": "Comment reaction does not exist"},
                status=status.HTTP_400_BAD_REQUEST,
            )
        except Exception as e:
            capture_exception(e)
            return Response(
                {"error": "Something went wrong please try again later"},
                status=status.HTTP_400_BAD_REQUEST,
=======
                project_id=str(project_id),
                current_instance=None,
                epoch=int(timezone.now().timestamp()),
>>>>>>> b4f32ced
            )
            return Response(serializer.data, status=status.HTTP_201_CREATED)
        return Response(serializer.errors, status=status.HTTP_400_BAD_REQUEST)

    def destroy(self, request, slug, project_id, comment_id, reaction_code):
        comment_reaction = CommentReaction.objects.get(
            workspace__slug=slug,
            project_id=project_id,
            comment_id=comment_id,
            reaction=reaction_code,
            actor=request.user,
        )
        issue_activity.delay(
            type="comment_reaction.activity.deleted",
            requested_data=None,
            actor_id=str(self.request.user.id),
            issue_id=None,
            project_id=str(self.kwargs.get("project_id", None)),
            current_instance=json.dumps(
                {
                    "reaction": str(reaction_code),
                    "identifier": str(comment_reaction.id),
                    "comment_id": str(comment_id),
                }
            ),
            epoch=int(timezone.now().timestamp()),
        )
        comment_reaction.delete()
        return Response(status=status.HTTP_204_NO_CONTENT)


class IssueCommentPublicViewSet(BaseViewSet):
    serializer_class = IssueCommentSerializer
    model = IssueComment

    filterset_fields = [
        "issue__id",
        "workspace__id",
    ]

    def get_permissions(self):
        if self.action in ["list", "retrieve"]:
            self.permission_classes = [
                AllowAny,
            ]
        else:
            self.permission_classes = [
                IsAuthenticated,
            ]

        return super(IssueCommentPublicViewSet, self).get_permissions()

    def get_queryset(self):
        try:
            project_deploy_board = ProjectDeployBoard.objects.get(
                workspace__slug=self.kwargs.get("slug"),
                project_id=self.kwargs.get("project_id"),
            )
            if project_deploy_board.comments:
                return self.filter_queryset(
                    super()
                    .get_queryset()
                    .filter(workspace__slug=self.kwargs.get("slug"))
                    .filter(issue_id=self.kwargs.get("issue_id"))
                    .filter(access="EXTERNAL")
                    .select_related("project")
                    .select_related("workspace")
                    .select_related("issue")
                    .annotate(
                        is_member=Exists(
                            ProjectMember.objects.filter(
                                workspace__slug=self.kwargs.get("slug"),
                                project_id=self.kwargs.get("project_id"),
                                member_id=self.request.user.id,
                            )
                        )
                    )
                    .distinct()
                ).order_by("created_at")
            else:
                return IssueComment.objects.none()
        except ProjectDeployBoard.DoesNotExist:
            return IssueComment.objects.none()

    def create(self, request, slug, project_id, issue_id):
<<<<<<< HEAD
        try:
            project_deploy_board = ProjectDeployBoard.objects.get(
                workspace__slug=slug, project_id=project_id
            )

            if not project_deploy_board.comments:
                return Response(
                    {"error": "Comments are not enabled for this project"},
                    status=status.HTTP_400_BAD_REQUEST,
                )

            serializer = IssueCommentSerializer(data=request.data)
            if serializer.is_valid():
                serializer.save(
                    project_id=project_id,
                    issue_id=issue_id,
                    actor=request.user,
                    access="EXTERNAL",
                )
                issue_activity.delay(
                    type="comment.activity.created",
                    requested_data=json.dumps(serializer.data, cls=DjangoJSONEncoder),
                    actor_id=str(request.user.id),
                    issue_id=str(issue_id),
                    project_id=str(project_id),
                    current_instance=None,
                    epoch=int(timezone.now().timestamp()),
                )
                if not ProjectMember.objects.filter(
                    project_id=project_id,
                    member=request.user,
                ).exists():
                    # Add the user for workspace tracking
                    _ = ProjectPublicMember.objects.get_or_create(
                        project_id=project_id,
                        member=request.user,
                    )
=======
        project_deploy_board = ProjectDeployBoard.objects.get(
            workspace__slug=slug, project_id=project_id
        )
>>>>>>> b4f32ced

        if not project_deploy_board.comments:
            return Response(
                {"error": "Comments are not enabled for this project"},
                status=status.HTTP_400_BAD_REQUEST,
            )

        serializer = IssueCommentSerializer(data=request.data)
        if serializer.is_valid():
            serializer.save(
                project_id=project_id,
                issue_id=issue_id,
                actor=request.user,
                access="EXTERNAL",
            )
            issue_activity.delay(
                type="comment.activity.created",
                requested_data=json.dumps(serializer.data, cls=DjangoJSONEncoder),
                actor_id=str(request.user.id),
                issue_id=str(issue_id),
                project_id=str(project_id),
                current_instance=None,
                epoch=int(timezone.now().timestamp()),
            )
<<<<<<< HEAD
            if serializer.is_valid():
                serializer.save()
                issue_activity.delay(
                    type="comment.activity.updated",
                    requested_data=json.dumps(request.data, cls=DjangoJSONEncoder),
                    actor_id=str(request.user.id),
                    issue_id=str(issue_id),
                    project_id=str(project_id),
                    current_instance=json.dumps(
                        IssueCommentSerializer(comment).data,
                        cls=DjangoJSONEncoder,
                    ),
                    epoch=int(timezone.now().timestamp()),
=======
            if not ProjectMember.objects.filter(
                project_id=project_id,
                member=request.user,
            ).exists():
                # Add the user for workspace tracking
                _ = ProjectPublicMember.objects.get_or_create(
                    project_id=project_id,
                    member=request.user,
>>>>>>> b4f32ced
                )

            return Response(serializer.data, status=status.HTTP_201_CREATED)
        return Response(serializer.errors, status=status.HTTP_400_BAD_REQUEST)

    def partial_update(self, request, slug, project_id, issue_id, pk):
        project_deploy_board = ProjectDeployBoard.objects.get(
            workspace__slug=slug, project_id=project_id
        )

        if not project_deploy_board.comments:
            return Response(
                {"error": "Comments are not enabled for this project"},
                status=status.HTTP_400_BAD_REQUEST,
            )
        comment = IssueComment.objects.get(
            workspace__slug=slug, pk=pk, actor=request.user
        )
        serializer = IssueCommentSerializer(comment, data=request.data, partial=True)
        if serializer.is_valid():
            serializer.save()
            issue_activity.delay(
                type="comment.activity.updated",
                requested_data=json.dumps(request.data, cls=DjangoJSONEncoder),
                actor_id=str(request.user.id),
                issue_id=str(issue_id),
                project_id=str(project_id),
                current_instance=json.dumps(
                    IssueCommentSerializer(comment).data,
                    cls=DjangoJSONEncoder,
                ),
                epoch=int(timezone.now().timestamp()),
<<<<<<< HEAD
            )
            comment.delete()
            return Response(status=status.HTTP_204_NO_CONTENT)
        except (IssueComment.DoesNotExist, ProjectDeployBoard.DoesNotExist):
            return Response(
                {"error": "IssueComent Does not exists"},
                status=status.HTTP_400_BAD_REQUEST,
=======
>>>>>>> b4f32ced
            )
            return Response(serializer.data, status=status.HTTP_200_OK)
        return Response(serializer.errors, status=status.HTTP_400_BAD_REQUEST)

    def destroy(self, request, slug, project_id, issue_id, pk):
        project_deploy_board = ProjectDeployBoard.objects.get(
            workspace__slug=slug, project_id=project_id
        )

        if not project_deploy_board.comments:
            return Response(
                {"error": "Comments are not enabled for this project"},
                status=status.HTTP_400_BAD_REQUEST,
            )
        comment = IssueComment.objects.get(
            workspace__slug=slug, pk=pk, project_id=project_id, actor=request.user
        )
        issue_activity.delay(
            type="comment.activity.deleted",
            requested_data=json.dumps({"comment_id": str(pk)}),
            actor_id=str(request.user.id),
            issue_id=str(issue_id),
            project_id=str(project_id),
            current_instance=json.dumps(
                IssueCommentSerializer(comment).data,
                cls=DjangoJSONEncoder,
            ),
            epoch=int(timezone.now().timestamp()),
        )
        comment.delete()
        return Response(status=status.HTTP_204_NO_CONTENT)


class IssueReactionPublicViewSet(BaseViewSet):
    serializer_class = IssueReactionSerializer
    model = IssueReaction

    def get_queryset(self):
        try:
            project_deploy_board = ProjectDeployBoard.objects.get(
                workspace__slug=self.kwargs.get("slug"),
                project_id=self.kwargs.get("project_id"),
            )
            if project_deploy_board.reactions:
                return (
                    super()
                    .get_queryset()
                    .filter(workspace__slug=self.kwargs.get("slug"))
                    .filter(project_id=self.kwargs.get("project_id"))
                    .filter(issue_id=self.kwargs.get("issue_id"))
                    .order_by("-created_at")
                    .distinct()
                )
            else:
                return IssueReaction.objects.none()
        except ProjectDeployBoard.DoesNotExist:
            return IssueReaction.objects.none()

    def create(self, request, slug, project_id, issue_id):
        project_deploy_board = ProjectDeployBoard.objects.get(
            workspace__slug=slug, project_id=project_id
        )

<<<<<<< HEAD
            serializer = IssueReactionSerializer(data=request.data)
            if serializer.is_valid():
                serializer.save(
                    project_id=project_id, issue_id=issue_id, actor=request.user
                )
                if not ProjectMember.objects.filter(
                    project_id=project_id,
                    member=request.user,
                ).exists():
                    # Add the user for workspace tracking
                    _ = ProjectPublicMember.objects.get_or_create(
                        project_id=project_id,
                        member=request.user,
                    )
                issue_activity.delay(
                    type="issue_reaction.activity.created",
                    requested_data=json.dumps(self.request.data, cls=DjangoJSONEncoder),
                    actor_id=str(self.request.user.id),
                    issue_id=str(self.kwargs.get("issue_id", None)),
                    project_id=str(self.kwargs.get("project_id", None)),
                    current_instance=None,
                    epoch=int(timezone.now().timestamp()),
                )
                return Response(serializer.data, status=status.HTTP_201_CREATED)
            return Response(serializer.errors, status=status.HTTP_400_BAD_REQUEST)
        except ProjectDeployBoard.DoesNotExist:
            return Response(
                {"error": "Project board does not exist"},
                status=status.HTTP_400_BAD_REQUEST,
            )
        except Exception as e:
            capture_exception(e)
=======
        if not project_deploy_board.reactions:
>>>>>>> b4f32ced
            return Response(
                {"error": "Reactions are not enabled for this project board"},
                status=status.HTTP_400_BAD_REQUEST,
            )

        serializer = IssueReactionSerializer(data=request.data)
        if serializer.is_valid():
            serializer.save(
                project_id=project_id, issue_id=issue_id, actor=request.user
            )
            if not ProjectMember.objects.filter(
                project_id=project_id,
                member=request.user,
            ).exists():
                # Add the user for workspace tracking
                _ = ProjectPublicMember.objects.get_or_create(
                    project_id=project_id,
                    member=request.user,
                )
            issue_activity.delay(
                type="issue_reaction.activity.created",
                requested_data=json.dumps(self.request.data, cls=DjangoJSONEncoder),
                actor_id=str(self.request.user.id),
                issue_id=str(self.kwargs.get("issue_id", None)),
                project_id=str(self.kwargs.get("project_id", None)),
<<<<<<< HEAD
                current_instance=json.dumps(
                    {
                        "reaction": str(reaction_code),
                        "identifier": str(issue_reaction.id),
                    }
                ),
                epoch=int(timezone.now().timestamp()),
            )
            issue_reaction.delete()
            return Response(status=status.HTTP_204_NO_CONTENT)
        except IssueReaction.DoesNotExist:
            return Response(
                {"error": "Issue reaction does not exist"},
                status=status.HTTP_400_BAD_REQUEST,
=======
                current_instance=None,
                epoch=int(timezone.now().timestamp()),
>>>>>>> b4f32ced
            )
            return Response(serializer.data, status=status.HTTP_201_CREATED)
        return Response(serializer.errors, status=status.HTTP_400_BAD_REQUEST)

    def destroy(self, request, slug, project_id, issue_id, reaction_code):
        project_deploy_board = ProjectDeployBoard.objects.get(
            workspace__slug=slug, project_id=project_id
        )

        if not project_deploy_board.reactions:
            return Response(
                {"error": "Reactions are not enabled for this project board"},
                status=status.HTTP_400_BAD_REQUEST,
            )
        issue_reaction = IssueReaction.objects.get(
            workspace__slug=slug,
            issue_id=issue_id,
            reaction=reaction_code,
            actor=request.user,
        )
        issue_activity.delay(
            type="issue_reaction.activity.deleted",
            requested_data=None,
            actor_id=str(self.request.user.id),
            issue_id=str(self.kwargs.get("issue_id", None)),
            project_id=str(self.kwargs.get("project_id", None)),
            current_instance=json.dumps(
                {
                    "reaction": str(reaction_code),
                    "identifier": str(issue_reaction.id),
                }
            ),
            epoch=int(timezone.now().timestamp()),
        )
        issue_reaction.delete()
        return Response(status=status.HTTP_204_NO_CONTENT)


class CommentReactionPublicViewSet(BaseViewSet):
    serializer_class = CommentReactionSerializer
    model = CommentReaction

    def get_queryset(self):
        try:
            project_deploy_board = ProjectDeployBoard.objects.get(
                workspace__slug=self.kwargs.get("slug"),
                project_id=self.kwargs.get("project_id"),
            )
            if project_deploy_board.reactions:
                return (
                    super()
                    .get_queryset()
                    .filter(workspace__slug=self.kwargs.get("slug"))
                    .filter(project_id=self.kwargs.get("project_id"))
                    .filter(comment_id=self.kwargs.get("comment_id"))
                    .order_by("-created_at")
                    .distinct()
                )
            else:
                return CommentReaction.objects.none()
        except ProjectDeployBoard.DoesNotExist:
            return CommentReaction.objects.none()

    def create(self, request, slug, project_id, comment_id):
        project_deploy_board = ProjectDeployBoard.objects.get(
            workspace__slug=slug, project_id=project_id
        )

<<<<<<< HEAD
            serializer = CommentReactionSerializer(data=request.data)
            if serializer.is_valid():
                serializer.save(
                    project_id=project_id, comment_id=comment_id, actor=request.user
                )
                if not ProjectMember.objects.filter(
                    project_id=project_id, member=request.user
                ).exists():
                    # Add the user for workspace tracking
                    _ = ProjectPublicMember.objects.get_or_create(
                        project_id=project_id,
                        member=request.user,
                    )
                issue_activity.delay(
                    type="comment_reaction.activity.created",
                    requested_data=json.dumps(self.request.data, cls=DjangoJSONEncoder),
                    actor_id=str(self.request.user.id),
                    issue_id=None,
                    project_id=str(self.kwargs.get("project_id", None)),
                    current_instance=None,
                    epoch=int(timezone.now().timestamp()),
                )
                return Response(serializer.data, status=status.HTTP_201_CREATED)
            return Response(serializer.errors, status=status.HTTP_400_BAD_REQUEST)
        except IssueComment.DoesNotExist:
=======
        if not project_deploy_board.reactions:
>>>>>>> b4f32ced
            return Response(
                {"error": "Reactions are not enabled for this board"},
                status=status.HTTP_400_BAD_REQUEST,
            )

        serializer = CommentReactionSerializer(data=request.data)
        if serializer.is_valid():
            serializer.save(
                project_id=project_id, comment_id=comment_id, actor=request.user
            )
            if not ProjectMember.objects.filter(
                project_id=project_id, member=request.user
            ).exists():
                # Add the user for workspace tracking
                _ = ProjectPublicMember.objects.get_or_create(
                    project_id=project_id,
                    member=request.user,
                )
            issue_activity.delay(
                type="comment_reaction.activity.created",
                requested_data=json.dumps(self.request.data, cls=DjangoJSONEncoder),
                actor_id=str(self.request.user.id),
                issue_id=None,
                project_id=str(self.kwargs.get("project_id", None)),
<<<<<<< HEAD
                current_instance=json.dumps(
                    {
                        "reaction": str(reaction_code),
                        "identifier": str(comment_reaction.id),
                        "comment_id": str(comment_id),
                    }
                ),
                epoch=int(timezone.now().timestamp()),
            )
            comment_reaction.delete()
            return Response(status=status.HTTP_204_NO_CONTENT)
        except CommentReaction.DoesNotExist:
            return Response(
                {"error": "Comment reaction does not exist"},
                status=status.HTTP_400_BAD_REQUEST,
=======
                current_instance=None,
                epoch=int(timezone.now().timestamp()),
>>>>>>> b4f32ced
            )
            return Response(serializer.data, status=status.HTTP_201_CREATED)
        return Response(serializer.errors, status=status.HTTP_400_BAD_REQUEST)

    def destroy(self, request, slug, project_id, comment_id, reaction_code):
        project_deploy_board = ProjectDeployBoard.objects.get(
            workspace__slug=slug, project_id=project_id
        )
        if not project_deploy_board.reactions:
            return Response(
                {"error": "Reactions are not enabled for this board"},
                status=status.HTTP_400_BAD_REQUEST,
            )

        comment_reaction = CommentReaction.objects.get(
            project_id=project_id,
            workspace__slug=slug,
            comment_id=comment_id,
            reaction=reaction_code,
            actor=request.user,
        )
        issue_activity.delay(
            type="comment_reaction.activity.deleted",
            requested_data=None,
            actor_id=str(self.request.user.id),
            issue_id=None,
            project_id=str(self.kwargs.get("project_id", None)),
            current_instance=json.dumps(
                {
                    "reaction": str(reaction_code),
                    "identifier": str(comment_reaction.id),
                    "comment_id": str(comment_id),
                }
            ),
            epoch=int(timezone.now().timestamp()),
        )
        comment_reaction.delete()
        return Response(status=status.HTTP_204_NO_CONTENT)


class IssueVotePublicViewSet(BaseViewSet):
    model = IssueVote
    serializer_class = IssueVoteSerializer

    def get_queryset(self):
        try:
            project_deploy_board = ProjectDeployBoard.objects.get(
                workspace__slug=self.kwargs.get("slug"),
                project_id=self.kwargs.get("project_id"),
            )
            if project_deploy_board.votes:
                return (
                    super()
                    .get_queryset()
                    .filter(issue_id=self.kwargs.get("issue_id"))
                    .filter(workspace__slug=self.kwargs.get("slug"))
                    .filter(project_id=self.kwargs.get("project_id"))
                )
            else:
                return IssueVote.objects.none()
        except ProjectDeployBoard.DoesNotExist:
            return IssueVote.objects.none()

    def create(self, request, slug, project_id, issue_id):
        issue_vote, _ = IssueVote.objects.get_or_create(
            actor_id=request.user.id,
            project_id=project_id,
            issue_id=issue_id,
        )
        # Add the user for workspace tracking
        if not ProjectMember.objects.filter(
            project_id=project_id, member=request.user
        ).exists():
            _ = ProjectPublicMember.objects.get_or_create(
                project_id=project_id,
<<<<<<< HEAD
                issue_id=issue_id,
            )
            # Add the user for workspace tracking
            if not ProjectMember.objects.filter(
                project_id=project_id, member=request.user
            ).exists():
                _ = ProjectPublicMember.objects.get_or_create(
                    project_id=project_id,
                    member=request.user,
                )
            issue_vote.vote = request.data.get("vote", 1)
            issue_vote.save()
            issue_activity.delay(
                type="issue_vote.activity.created",
                requested_data=json.dumps(self.request.data, cls=DjangoJSONEncoder),
                actor_id=str(self.request.user.id),
                issue_id=str(self.kwargs.get("issue_id", None)),
                project_id=str(self.kwargs.get("project_id", None)),
                current_instance=None,
                epoch=int(timezone.now().timestamp()),
            )
            serializer = IssueVoteSerializer(issue_vote)
            return Response(serializer.data, status=status.HTTP_201_CREATED)
        except IntegrityError:
            return Response(
                {"error": "Reaction already exists"}, status=status.HTTP_400_BAD_REQUEST
            )
        except Exception as e:
            capture_exception(e)
            return Response(
                {"error": "Something went wrong please try again later"},
                status=status.HTTP_400_BAD_REQUEST,
=======
                member=request.user,
>>>>>>> b4f32ced
            )
        issue_vote.vote = request.data.get("vote", 1)
        issue_vote.save()
        issue_activity.delay(
            type="issue_vote.activity.created",
            requested_data=json.dumps(self.request.data, cls=DjangoJSONEncoder),
            actor_id=str(self.request.user.id),
            issue_id=str(self.kwargs.get("issue_id", None)),
            project_id=str(self.kwargs.get("project_id", None)),
            current_instance=None,
            epoch=int(timezone.now().timestamp()),
        )
        serializer = IssueVoteSerializer(issue_vote)
        return Response(serializer.data, status=status.HTTP_201_CREATED)

    def destroy(self, request, slug, project_id, issue_id):
<<<<<<< HEAD
        try:
            issue_vote = IssueVote.objects.get(
                workspace__slug=slug,
                project_id=project_id,
                issue_id=issue_id,
                actor_id=request.user.id,
            )
            issue_activity.delay(
                type="issue_vote.activity.deleted",
                requested_data=None,
                actor_id=str(self.request.user.id),
                issue_id=str(self.kwargs.get("issue_id", None)),
                project_id=str(self.kwargs.get("project_id", None)),
                current_instance=json.dumps(
                    {
                        "vote": str(issue_vote.vote),
                        "identifier": str(issue_vote.id),
                    }
                ),
                epoch=int(timezone.now().timestamp()),
            )
            issue_vote.delete()
            return Response(status=status.HTTP_204_NO_CONTENT)
        except Exception as e:
            capture_exception(e)
            return Response(
                {"error": "Something went wrong please try again later"},
                status=status.HTTP_400_BAD_REQUEST,
            )
=======
        issue_vote = IssueVote.objects.get(
            workspace__slug=slug,
            project_id=project_id,
            issue_id=issue_id,
            actor_id=request.user.id,
        )
        issue_activity.delay(
            type="issue_vote.activity.deleted",
            requested_data=None,
            actor_id=str(self.request.user.id),
            issue_id=str(self.kwargs.get("issue_id", None)),
            project_id=str(self.kwargs.get("project_id", None)),
            current_instance=json.dumps(
                {
                    "vote": str(issue_vote.vote),
                    "identifier": str(issue_vote.id),
                }
            ),
            epoch=int(timezone.now().timestamp()),
        )
        issue_vote.delete()
        return Response(status=status.HTTP_204_NO_CONTENT)
>>>>>>> b4f32ced


class IssueRelationViewSet(BaseViewSet):
    serializer_class = IssueRelationSerializer
    model = IssueRelation
    permission_classes = [
        ProjectEntityPermission,
    ]

<<<<<<< HEAD
    def perform_destroy(self, instance):
        current_instance = (
            self.get_queryset().filter(pk=self.kwargs.get("pk", None)).first()
        )
        if current_instance is not None:
            issue_activity.delay(
                type="issue_relation.activity.deleted",
                requested_data=json.dumps({"related_list": None}),
                actor_id=str(self.request.user.id),
                issue_id=str(self.kwargs.get("issue_id", None)),
                project_id=str(self.kwargs.get("project_id", None)),
                current_instance=json.dumps(
                    IssueRelationSerializer(current_instance).data,
                    cls=DjangoJSONEncoder,
                ),
                epoch=int(timezone.now().timestamp()),
            )
        return super().perform_destroy(instance)

    def create(self, request, slug, project_id, issue_id):
        try:
            related_list = request.data.get("related_list", [])
            relation = request.data.get("relation", None)
            project = Project.objects.get(pk=project_id)

            issue_relation = IssueRelation.objects.bulk_create(
                [
                    IssueRelation(
                        issue_id=related_issue["issue"],
                        related_issue_id=related_issue["related_issue"],
                        relation_type=related_issue["relation_type"],
                        project_id=project_id,
                        workspace_id=project.workspace_id,
                        created_by=request.user,
                        updated_by=request.user,
                    )
                    for related_issue in related_list
                ],
                batch_size=10,
                ignore_conflicts=True,
            )

            issue_activity.delay(
                type="issue_relation.activity.created",
                requested_data=json.dumps(request.data, cls=DjangoJSONEncoder),
                actor_id=str(request.user.id),
                issue_id=str(issue_id),
                project_id=str(project_id),
                current_instance=None,
                epoch=int(timezone.now().timestamp()),
            )

            if relation == "blocking":
                return Response(
                    RelatedIssueSerializer(issue_relation, many=True).data,
                    status=status.HTTP_201_CREATED,
                )
            else:
                return Response(
                    IssueRelationSerializer(issue_relation, many=True).data,
                    status=status.HTTP_201_CREATED,
                )
        except IntegrityError as e:
            if "already exists" in str(e):
                return Response(
                    {"name": "The issue is already taken"},
                    status=status.HTTP_410_GONE,
                )
            else:
                capture_exception(e)
                return Response(
                    {"error": "Something went wrong please try again later"},
                    status=status.HTTP_400_BAD_REQUEST,
                )
        except Exception as e:
            capture_exception(e)
            return Response(
                {"error": "Something went wrong please try again later"},
                status=status.HTTP_400_BAD_REQUEST,
            )

=======
>>>>>>> b4f32ced
    def get_queryset(self):
        return self.filter_queryset(
            super()
            .get_queryset()
            .filter(workspace__slug=self.kwargs.get("slug"))
            .filter(project_id=self.kwargs.get("project_id"))
            .filter(issue_id=self.kwargs.get("issue_id"))
            .filter(project__project_projectmember__member=self.request.user)
            .select_related("project")
            .select_related("workspace")
            .select_related("issue")
            .distinct()
        )

    def create(self, request, slug, project_id, issue_id):
        related_list = request.data.get("related_list", [])
        relation = request.data.get("relation", None)
        project = Project.objects.get(pk=project_id)

        issue_relation = IssueRelation.objects.bulk_create(
            [
                IssueRelation(
                    issue_id=related_issue["issue"],
                    related_issue_id=related_issue["related_issue"],
                    relation_type=related_issue["relation_type"],
                    project_id=project_id,
                    workspace_id=project.workspace_id,
                    created_by=request.user,
                    updated_by=request.user,
                )
                for related_issue in related_list
            ],
            batch_size=10,
            ignore_conflicts=True,
        )

        issue_activity.delay(
            type="issue_relation.activity.created",
            requested_data=json.dumps(request.data, cls=DjangoJSONEncoder),
            actor_id=str(request.user.id),
            issue_id=str(issue_id),
            project_id=str(project_id),
            current_instance=None,
            epoch=int(timezone.now().timestamp()),
        )

        if relation == "blocking":
            return Response(
                RelatedIssueSerializer(issue_relation, many=True).data,
                status=status.HTTP_201_CREATED,
            )
        else:
            return Response(
                IssueRelationSerializer(issue_relation, many=True).data,
                status=status.HTTP_201_CREATED,
            )

    def destroy(self, request, slug, project_id, issue_id, pk):
        issue_relation = IssueRelation.objects.get(
            workspace__slug=slug, project_id=project_id, issue_id=issue_id, pk=pk
        )
        current_instance = json.dumps(
            IssueRelationSerializer(issue_relation).data,
            cls=DjangoJSONEncoder,
        )
        issue_relation.delete()
        issue_activity.delay(
            type="issue_relation.activity.deleted",
            requested_data=json.dumps({"related_list": None}),
            actor_id=str(request.user.id),
            issue_id=str(issue_id),
            project_id=str(project_id),
            current_instance=current_instance,
            epoch=int(timezone.now().timestamp()),
        )
        return Response(status=status.HTTP_204_NO_CONTENT)


class IssueRetrievePublicEndpoint(BaseAPIView):
    permission_classes = [
        AllowAny,
    ]

    def get(self, request, slug, project_id, issue_id):
        issue = Issue.objects.get(
            workspace__slug=slug, project_id=project_id, pk=issue_id
        )
        serializer = IssuePublicSerializer(issue)
        return Response(serializer.data, status=status.HTTP_200_OK)


class ProjectIssuesPublicEndpoint(BaseAPIView):
    permission_classes = [
        AllowAny,
    ]

    def get(self, request, slug, project_id):
        project_deploy_board = ProjectDeployBoard.objects.get(
            workspace__slug=slug, project_id=project_id
        )

        filters = issue_filters(request.query_params, "GET")

        # Custom ordering for priority and state
        priority_order = ["urgent", "high", "medium", "low", "none"]
        state_order = ["backlog", "unstarted", "started", "completed", "cancelled"]

        order_by_param = request.GET.get("order_by", "-created_at")

        issue_queryset = (
            Issue.issue_objects.annotate(
                sub_issues_count=Issue.issue_objects.filter(parent=OuterRef("id"))
                .order_by()
                .annotate(count=Func(F("id"), function="Count"))
                .values("count")
            )
            .filter(project_id=project_id)
            .filter(workspace__slug=slug)
            .select_related("project", "workspace", "state", "parent")
            .prefetch_related("assignees", "labels")
            .prefetch_related(
                Prefetch(
                    "issue_reactions",
                    queryset=IssueReaction.objects.select_related("actor"),
                )
            )
            .prefetch_related(
                Prefetch(
                    "votes",
                    queryset=IssueVote.objects.select_related("actor"),
                )
            )
            .filter(**filters)
            .annotate(cycle_id=F("issue_cycle__cycle_id"))
            .annotate(module_id=F("issue_module__module_id"))
            .annotate(
                link_count=IssueLink.objects.filter(issue=OuterRef("id"))
                .order_by()
                .annotate(count=Func(F("id"), function="Count"))
                .values("count")
            )
            .annotate(
                attachment_count=IssueAttachment.objects.filter(issue=OuterRef("id"))
                .order_by()
                .annotate(count=Func(F("id"), function="Count"))
                .values("count")
            )
        )

        # Priority Ordering
        if order_by_param == "priority" or order_by_param == "-priority":
            priority_order = (
                priority_order if order_by_param == "priority" else priority_order[::-1]
            )
            issue_queryset = issue_queryset.annotate(
                priority_order=Case(
                    *[
                        When(priority=p, then=Value(i))
                        for i, p in enumerate(priority_order)
                    ],
                    output_field=CharField(),
                )
            ).order_by("priority_order")

        # State Ordering
        elif order_by_param in [
            "state__name",
            "state__group",
            "-state__name",
            "-state__group",
        ]:
            state_order = (
                state_order
                if order_by_param in ["state__name", "state__group"]
                else state_order[::-1]
            )
            issue_queryset = issue_queryset.annotate(
                state_order=Case(
                    *[
                        When(state__group=state_group, then=Value(i))
                        for i, state_group in enumerate(state_order)
                    ],
                    default=Value(len(state_order)),
                    output_field=CharField(),
                )
            ).order_by("state_order")
        # assignee and label ordering
        elif order_by_param in [
            "labels__name",
            "-labels__name",
            "assignees__first_name",
            "-assignees__first_name",
        ]:
            issue_queryset = issue_queryset.annotate(
                max_values=Max(
                    order_by_param[1::]
                    if order_by_param.startswith("-")
                    else order_by_param
                )
            ).order_by(
                "-max_values" if order_by_param.startswith("-") else "max_values"
            )
        else:
            issue_queryset = issue_queryset.order_by(order_by_param)

        issues = IssuePublicSerializer(issue_queryset, many=True).data

        state_group_order = [
            "backlog",
            "unstarted",
            "started",
            "completed",
            "cancelled",
        ]

        states = (
            State.objects.filter(
                ~Q(name="Triage"),
                workspace__slug=slug,
                project_id=project_id,
            )
            .annotate(
                custom_order=Case(
                    *[
                        When(group=value, then=Value(index))
                        for index, value in enumerate(state_group_order)
                    ],
                    default=Value(len(state_group_order)),
                    output_field=IntegerField(),
                ),
            )
            .values("name", "group", "color", "id")
            .order_by("custom_order", "sequence")
        )

        labels = Label.objects.filter(
            workspace__slug=slug, project_id=project_id
        ).values("id", "name", "color", "parent")

        ## Grouping the results
        group_by = request.GET.get("group_by", False)
        if group_by:
            issues = group_results(issues, group_by)

        return Response(
            {
                "issues": issues,
                "states": states,
                "labels": labels,
            },
            status=status.HTTP_200_OK,
        )


class IssueDraftViewSet(BaseViewSet):
    permission_classes = [
        ProjectEntityPermission,
    ]
    serializer_class = IssueFlatSerializer
    model = Issue

<<<<<<< HEAD
    def perform_update(self, serializer):
        requested_data = json.dumps(self.request.data, cls=DjangoJSONEncoder)
        current_instance = (
            self.get_queryset().filter(pk=self.kwargs.get("pk", None)).first()
        )
        if current_instance is not None:
            issue_activity.delay(
                type="issue_draft.activity.updated",
                requested_data=requested_data,
                actor_id=str(self.request.user.id),
                issue_id=str(self.kwargs.get("pk", None)),
                project_id=str(self.kwargs.get("project_id", None)),
                current_instance=json.dumps(
                    IssueSerializer(current_instance).data, cls=DjangoJSONEncoder
                ),
                epoch=int(timezone.now().timestamp()),
            )

        return super().perform_update(serializer)

    def perform_destroy(self, instance):
        current_instance = (
            self.get_queryset().filter(pk=self.kwargs.get("pk", None)).first()
        )
        if current_instance is not None:
            issue_activity.delay(
                type="issue_draft.activity.deleted",
                requested_data=json.dumps(
                    {"issue_id": str(self.kwargs.get("pk", None))}
                ),
                actor_id=str(self.request.user.id),
                issue_id=str(self.kwargs.get("pk", None)),
                project_id=str(self.kwargs.get("project_id", None)),
                current_instance=json.dumps(
                    IssueSerializer(current_instance).data, cls=DjangoJSONEncoder
                ),
                epoch=int(timezone.now().timestamp()),
            )
        return super().perform_destroy(instance)

=======
>>>>>>> b4f32ced
    def get_queryset(self):
        return (
            Issue.objects.annotate(
                sub_issues_count=Issue.issue_objects.filter(parent=OuterRef("id"))
                .order_by()
                .annotate(count=Func(F("id"), function="Count"))
                .values("count")
            )
            .filter(project_id=self.kwargs.get("project_id"))
            .filter(workspace__slug=self.kwargs.get("slug"))
            .filter(is_draft=True)
            .select_related("project")
            .select_related("workspace")
            .select_related("state")
            .select_related("parent")
            .prefetch_related("assignees")
            .prefetch_related("labels")
            .prefetch_related(
                Prefetch(
                    "issue_reactions",
                    queryset=IssueReaction.objects.select_related("actor"),
                )
            )
        )

    @method_decorator(gzip_page)
    def list(self, request, slug, project_id):
        filters = issue_filters(request.query_params, "GET")

        # Custom ordering for priority and state
        priority_order = ["urgent", "high", "medium", "low", "none"]
        state_order = ["backlog", "unstarted", "started", "completed", "cancelled"]

        order_by_param = request.GET.get("order_by", "-created_at")

        issue_queryset = (
            self.get_queryset()
            .filter(**filters)
            .annotate(cycle_id=F("issue_cycle__cycle_id"))
            .annotate(module_id=F("issue_module__module_id"))
            .annotate(
                link_count=IssueLink.objects.filter(issue=OuterRef("id"))
                .order_by()
                .annotate(count=Func(F("id"), function="Count"))
                .values("count")
            )
            .annotate(
                attachment_count=IssueAttachment.objects.filter(issue=OuterRef("id"))
                .order_by()
                .annotate(count=Func(F("id"), function="Count"))
                .values("count")
            )
        )

        # Priority Ordering
        if order_by_param == "priority" or order_by_param == "-priority":
            priority_order = (
                priority_order if order_by_param == "priority" else priority_order[::-1]
            )
            issue_queryset = issue_queryset.annotate(
                priority_order=Case(
                    *[
                        When(priority=p, then=Value(i))
                        for i, p in enumerate(priority_order)
                    ],
                    output_field=CharField(),
                )
            ).order_by("priority_order")

        # State Ordering
        elif order_by_param in [
            "state__name",
            "state__group",
            "-state__name",
            "-state__group",
        ]:
            state_order = (
                state_order
                if order_by_param in ["state__name", "state__group"]
                else state_order[::-1]
            )
            issue_queryset = issue_queryset.annotate(
                state_order=Case(
                    *[
                        When(state__group=state_group, then=Value(i))
                        for i, state_group in enumerate(state_order)
                    ],
                    default=Value(len(state_order)),
                    output_field=CharField(),
                )
            ).order_by("state_order")
        # assignee and label ordering
        elif order_by_param in [
            "labels__name",
            "-labels__name",
            "assignees__first_name",
            "-assignees__first_name",
        ]:
            issue_queryset = issue_queryset.annotate(
                max_values=Max(
                    order_by_param[1::]
                    if order_by_param.startswith("-")
                    else order_by_param
                )
            ).order_by(
                "-max_values" if order_by_param.startswith("-") else "max_values"
            )
        else:
            issue_queryset = issue_queryset.order_by(order_by_param)

        issues = IssueLiteSerializer(issue_queryset, many=True).data

        ## Grouping the results
        group_by = request.GET.get("group_by", False)
        if group_by:
            return Response(group_results(issues, group_by), status=status.HTTP_200_OK)

<<<<<<< HEAD
=======
        return Response(issues, status=status.HTTP_200_OK)

>>>>>>> b4f32ced
    def create(self, request, slug, project_id):
        project = Project.objects.get(pk=project_id)

        serializer = IssueCreateSerializer(
            data=request.data,
            context={
                "project_id": project_id,
                "workspace_id": project.workspace_id,
                "default_assignee_id": project.default_assignee_id,
            },
        )

        if serializer.is_valid():
            serializer.save(is_draft=True)

            # Track the issue
            issue_activity.delay(
                type="issue_draft.activity.created",
                requested_data=json.dumps(self.request.data, cls=DjangoJSONEncoder),
                actor_id=str(request.user.id),
                issue_id=str(serializer.data.get("id", None)),
                project_id=str(project_id),
                current_instance=None,
                epoch=int(timezone.now().timestamp()),
            )
            return Response(serializer.data, status=status.HTTP_201_CREATED)
        return Response(serializer.errors, status=status.HTTP_400_BAD_REQUEST)

<<<<<<< HEAD
            if serializer.is_valid():
                serializer.save(is_draft=True)

                # Track the issue
                issue_activity.delay(
                    type="issue_draft.activity.created",
                    requested_data=json.dumps(self.request.data, cls=DjangoJSONEncoder),
                    actor_id=str(request.user.id),
                    issue_id=str(serializer.data.get("id", None)),
                    project_id=str(project_id),
                    current_instance=None,
                    epoch=int(timezone.now().timestamp()),
                )
                return Response(serializer.data, status=status.HTTP_201_CREATED)
            return Response(serializer.errors, status=status.HTTP_400_BAD_REQUEST)
=======
    def partial_update(self, request, slug, project_id, pk):
        issue = Issue.objects.get(workspace__slug=slug, project_id=project_id, pk=pk)
        serializer = IssueSerializer(issue, data=request.data, partial=True)
>>>>>>> b4f32ced

        if serializer.is_valid():
            if request.data.get("is_draft") is not None and not request.data.get(
                "is_draft"
            ):
                serializer.save(created_at=timezone.now(), updated_at=timezone.now())
            else:
                serializer.save()
            issue_activity.delay(
                type="issue_draft.activity.updated",
                requested_data=json.dumps(request.data, cls=DjangoJSONEncoder),
                actor_id=str(self.request.user.id),
                issue_id=str(self.kwargs.get("pk", None)),
                project_id=str(self.kwargs.get("project_id", None)),
                current_instance=json.dumps(
                    IssueSerializer(issue).data,
                    cls=DjangoJSONEncoder,
                ),
                epoch=int(timezone.now().timestamp()),
            )
<<<<<<< HEAD

    def retrieve(self, request, slug, project_id, pk=None):
        try:
            issue = Issue.objects.get(
                workspace__slug=slug, project_id=project_id, pk=pk, is_draft=True
            )
            return Response(IssueSerializer(issue).data, status=status.HTTP_200_OK)
        except Issue.DoesNotExist:
            return Response(
                {"error": "Issue Does not exist"}, status=status.HTTP_404_NOT_FOUND
            )
=======
            return Response(serializer.data, status=status.HTTP_200_OK)
        return Response(serializer.errors, status=status.HTTP_400_BAD_REQUEST)

    def retrieve(self, request, slug, project_id, pk=None):
        issue = Issue.objects.get(
            workspace__slug=slug, project_id=project_id, pk=pk, is_draft=True
        )
        return Response(IssueSerializer(issue).data, status=status.HTTP_200_OK)

    def destroy(self, request, slug, project_id, pk=None):
        issue = Issue.objects.get(workspace__slug=slug, project_id=project_id, pk=pk)
        current_instance = json.dumps(
            IssueSerializer(current_instance).data, cls=DjangoJSONEncoder
        )
        issue.delete()
        issue_activity.delay(
            type="issue_draft.activity.deleted",
            requested_data=json.dumps({"issue_id": str(pk)}),
            actor_id=str(request.user.id),
            issue_id=str(pk),
            project_id=str(project_id),
            current_instance=current_instance,
            epoch=int(timezone.now().timestamp()),
        )
        return Response(status=status.HTTP_204_NO_CONTENT)
>>>>>>> b4f32ced
<|MERGE_RESOLUTION|>--- conflicted
+++ resolved
@@ -108,52 +108,6 @@
         "workspace__id",
     ]
 
-<<<<<<< HEAD
-    def perform_create(self, serializer):
-        serializer.save(project_id=self.kwargs.get("project_id"))
-
-    def perform_update(self, serializer):
-        requested_data = json.dumps(self.request.data, cls=DjangoJSONEncoder)
-        current_instance = (
-            self.get_queryset().filter(pk=self.kwargs.get("pk", None)).first()
-        )
-        if current_instance is not None:
-            issue_activity.delay(
-                type="issue.activity.updated",
-                requested_data=requested_data,
-                actor_id=str(self.request.user.id),
-                issue_id=str(self.kwargs.get("pk", None)),
-                project_id=str(self.kwargs.get("project_id", None)),
-                current_instance=json.dumps(
-                    IssueSerializer(current_instance).data, cls=DjangoJSONEncoder
-                ),
-                epoch=int(timezone.now().timestamp()),
-            )
-
-        return super().perform_update(serializer)
-
-    def perform_destroy(self, instance):
-        current_instance = (
-            self.get_queryset().filter(pk=self.kwargs.get("pk", None)).first()
-        )
-        if current_instance is not None:
-            issue_activity.delay(
-                type="issue.activity.deleted",
-                requested_data=json.dumps(
-                    {"issue_id": str(self.kwargs.get("pk", None))}
-                ),
-                actor_id=str(self.request.user.id),
-                issue_id=str(self.kwargs.get("pk", None)),
-                project_id=str(self.kwargs.get("project_id", None)),
-                current_instance=json.dumps(
-                    IssueSerializer(current_instance).data, cls=DjangoJSONEncoder
-                ),
-                epoch=int(timezone.now().timestamp()),
-            )
-        return super().perform_destroy(instance)
-
-=======
->>>>>>> b4f32ced
     def get_queryset(self):
         return (
             Issue.issue_objects.annotate(
@@ -207,13 +161,6 @@
             )
         )
 
-<<<<<<< HEAD
-            if group_by:
-                return Response(
-                    group_results(issues, group_by, sub_group_by),
-                    status=status.HTTP_200_OK,
-                )
-=======
         # Priority Ordering
         if order_by_param == "priority" or order_by_param == "-priority":
             priority_order = (
@@ -269,7 +216,6 @@
             )
         else:
             issue_queryset = issue_queryset.order_by(order_by_param)
->>>>>>> b4f32ced
 
         issues = IssueLiteSerializer(issue_queryset, many=True).data
 
@@ -290,20 +236,6 @@
 
         return Response(issues, status=status.HTTP_200_OK)
 
-<<<<<<< HEAD
-                # Track the issue
-                issue_activity.delay(
-                    type="issue.activity.created",
-                    requested_data=json.dumps(self.request.data, cls=DjangoJSONEncoder),
-                    actor_id=str(request.user.id),
-                    issue_id=str(serializer.data.get("id", None)),
-                    project_id=str(project_id),
-                    current_instance=None,
-                    epoch=int(timezone.now().timestamp()),
-                )
-                return Response(serializer.data, status=status.HTTP_201_CREATED)
-            return Response(serializer.errors, status=status.HTTP_400_BAD_REQUEST)
-=======
     def create(self, request, slug, project_id):
         project = Project.objects.get(pk=project_id)
 
@@ -315,7 +247,6 @@
                 "default_assignee_id": project.default_assignee_id,
             },
         )
->>>>>>> b4f32ced
 
         if serializer.is_valid():
             serializer.save()
@@ -334,19 +265,6 @@
         return Response(serializer.errors, status=status.HTTP_400_BAD_REQUEST)
 
     def retrieve(self, request, slug, project_id, pk=None):
-<<<<<<< HEAD
-        try:
-            issue = Issue.issue_objects.annotate(
-                sub_issues_count=Issue.issue_objects.filter(parent=OuterRef("id"))
-                .order_by()
-                .annotate(count=Func(F("id"), function="Count"))
-                .values("count")
-            ).get(workspace__slug=slug, project_id=project_id, pk=pk)
-            return Response(IssueSerializer(issue).data, status=status.HTTP_200_OK)
-        except Issue.DoesNotExist:
-            return Response(
-                {"error": "Issue Does not exist"}, status=status.HTTP_404_NOT_FOUND
-=======
         issue = Issue.issue_objects.annotate(
             sub_issues_count=Issue.issue_objects.filter(parent=OuterRef("id"))
             .order_by()
@@ -372,7 +290,6 @@
                 project_id=str(project_id),
                 current_instance=current_instance,
                 epoch=int(timezone.now().timestamp()),
->>>>>>> b4f32ced
             )
             return Response(serializer.data, status=status.HTTP_200_OK)
         return Response(serializer.errors, status=status.HTTP_400_BAD_REQUEST)
@@ -504,24 +421,7 @@
         else:
             issue_queryset = issue_queryset.order_by(order_by_param)
 
-<<<<<<< HEAD
-            ## Grouping the results
-            group_by = request.GET.get("group_by", False)
-            sub_group_by = request.GET.get("sub_group_by", False)
-            if sub_group_by and sub_group_by == group_by:
-                return Response(
-                    {"error": "Group by and sub group by cannot be same"},
-                    status=status.HTTP_400_BAD_REQUEST,
-                )
-
-            if group_by:
-                return Response(
-                    group_results(issues, group_by, sub_group_by),
-                    status=status.HTTP_200_OK,
-                )
-=======
         issues = IssueLiteSerializer(issue_queryset, many=True).data
->>>>>>> b4f32ced
 
         ## Grouping the results
         group_by = request.GET.get("group_by", False)
@@ -607,67 +507,6 @@
         "workspace__id",
     ]
 
-<<<<<<< HEAD
-    def perform_create(self, serializer):
-        serializer.save(
-            project_id=self.kwargs.get("project_id"),
-            issue_id=self.kwargs.get("issue_id"),
-            actor=self.request.user if self.request.user is not None else None,
-        )
-        issue_activity.delay(
-            type="comment.activity.created",
-            requested_data=json.dumps(serializer.data, cls=DjangoJSONEncoder),
-            actor_id=str(self.request.user.id),
-            issue_id=str(self.kwargs.get("issue_id")),
-            project_id=str(self.kwargs.get("project_id")),
-            current_instance=None,
-            epoch=int(timezone.now().timestamp()),
-        )
-
-    def perform_update(self, serializer):
-        requested_data = json.dumps(self.request.data, cls=DjangoJSONEncoder)
-        current_instance = (
-            self.get_queryset().filter(pk=self.kwargs.get("pk", None)).first()
-        )
-        if current_instance is not None:
-            issue_activity.delay(
-                type="comment.activity.updated",
-                requested_data=requested_data,
-                actor_id=str(self.request.user.id),
-                issue_id=str(self.kwargs.get("issue_id", None)),
-                project_id=str(self.kwargs.get("project_id", None)),
-                current_instance=json.dumps(
-                    IssueCommentSerializer(current_instance).data,
-                    cls=DjangoJSONEncoder,
-                ),
-                epoch=int(timezone.now().timestamp()),
-            )
-
-        return super().perform_update(serializer)
-
-    def perform_destroy(self, instance):
-        current_instance = (
-            self.get_queryset().filter(pk=self.kwargs.get("pk", None)).first()
-        )
-        if current_instance is not None:
-            issue_activity.delay(
-                type="comment.activity.deleted",
-                requested_data=json.dumps(
-                    {"comment_id": str(self.kwargs.get("pk", None))}
-                ),
-                actor_id=str(self.request.user.id),
-                issue_id=str(self.kwargs.get("issue_id", None)),
-                project_id=str(self.kwargs.get("project_id", None)),
-                current_instance=json.dumps(
-                    IssueCommentSerializer(current_instance).data,
-                    cls=DjangoJSONEncoder,
-                ),
-                epoch=int(timezone.now().timestamp()),
-            )
-        return super().perform_destroy(instance)
-
-=======
->>>>>>> b4f32ced
     def get_queryset(self):
         return self.filter_queryset(
             super()
@@ -763,53 +602,17 @@
         ProjectLitePermission,
     ]
 
-<<<<<<< HEAD
     def post(self, request, slug, project_id):
-        try:
-            issue_property, created = IssueProperty.objects.get_or_create(
-                user=request.user,
-                project_id=project_id,
-            )
-            if not created:
-                issue_property.properties = request.data.get("properties", {})
-                issue_property.save()
-
-                serializer = IssuePropertySerializer(issue_property)
-                return Response(serializer.data, status=status.HTTP_200_OK)
-=======
-    filterset_fields = []
-
-    def perform_create(self, serializer):
-        serializer.save(
-            project_id=self.kwargs.get("project_id"), user=self.request.user
-        )
-
-    def get_queryset(self):
-        return self.filter_queryset(
-            super()
-            .get_queryset()
-            .filter(workspace__slug=self.kwargs.get("slug"))
-            .filter(project_id=self.kwargs.get("project_id"))
-            .filter(user=self.request.user)
-            .filter(project__project_projectmember__member=self.request.user)
-            .select_related("project")
-            .select_related("workspace")
-        )
-
-    def list(self, request, slug, project_id):
-        queryset = self.get_queryset()
-        serializer = IssuePropertySerializer(queryset, many=True)
-        return Response(
-            serializer.data[0] if len(serializer.data) > 0 else [],
-            status=status.HTTP_200_OK,
-        )
-
-    def create(self, request, slug, project_id):
         issue_property, created = IssueProperty.objects.get_or_create(
             user=request.user,
             project_id=project_id,
         )
->>>>>>> b4f32ced
+        if not created:
+            issue_property.properties = request.data.get("properties", {})
+            issue_property.save()
+
+            serializer = IssuePropertySerializer(issue_property)
+            return Response(serializer.data, status=status.HTTP_200_OK)
 
         if not created:
             issue_property.properties = request.data.get("properties", {})
@@ -824,23 +627,11 @@
         return Response(serializer.data, status=status.HTTP_201_CREATED)
 
     def get(self, request, slug, project_id):
-        try:
-            issue_property = IssueProperty.objects.get(
-                workspace__slug=slug, project_id=project_id, user=request.user
-            )
-            serializer = IssuePropertySerializer(issue_property)
-            return Response(serializer.data, status=status.HTTP_200_OK)
-        except IssueProperty.DoesNotExist:
-            return Response(
-                {"error": "Issue Property does not exists for the user"},
-                status=status.HTTP_400_BAD_REQUEST,
-            )
-        except Exception as e:
-            capture_exception(e)
-            return Response(
-                {"error": "Something went wrong please try again later"},
-                status=status.HTTP_400_BAD_REQUEST,
-            )
+        issue_property = IssueProperty.objects.get(
+            workspace__slug=slug, project_id=project_id, user=request.user
+        )
+        serializer = IssuePropertySerializer(issue_property)
+        return Response(serializer.data, status=status.HTTP_200_OK)
 
 
 class LabelViewSet(BaseViewSet):
@@ -1005,66 +796,6 @@
     model = IssueLink
     serializer_class = IssueLinkSerializer
 
-<<<<<<< HEAD
-    def perform_create(self, serializer):
-        serializer.save(
-            project_id=self.kwargs.get("project_id"),
-            issue_id=self.kwargs.get("issue_id"),
-        )
-        issue_activity.delay(
-            type="link.activity.created",
-            requested_data=json.dumps(serializer.data, cls=DjangoJSONEncoder),
-            actor_id=str(self.request.user.id),
-            issue_id=str(self.kwargs.get("issue_id")),
-            project_id=str(self.kwargs.get("project_id")),
-            current_instance=None,
-            epoch=int(timezone.now().timestamp()),
-        )
-
-    def perform_update(self, serializer):
-        requested_data = json.dumps(self.request.data, cls=DjangoJSONEncoder)
-        current_instance = (
-            self.get_queryset().filter(pk=self.kwargs.get("pk", None)).first()
-        )
-        if current_instance is not None:
-            issue_activity.delay(
-                type="link.activity.updated",
-                requested_data=requested_data,
-                actor_id=str(self.request.user.id),
-                issue_id=str(self.kwargs.get("issue_id", None)),
-                project_id=str(self.kwargs.get("project_id", None)),
-                current_instance=json.dumps(
-                    IssueLinkSerializer(current_instance).data,
-                    cls=DjangoJSONEncoder,
-                ),
-                epoch=int(timezone.now().timestamp()),
-            )
-
-        return super().perform_update(serializer)
-
-    def perform_destroy(self, instance):
-        current_instance = (
-            self.get_queryset().filter(pk=self.kwargs.get("pk", None)).first()
-        )
-        if current_instance is not None:
-            issue_activity.delay(
-                type="link.activity.deleted",
-                requested_data=json.dumps(
-                    {"link_id": str(self.kwargs.get("pk", None))}
-                ),
-                actor_id=str(self.request.user.id),
-                issue_id=str(self.kwargs.get("issue_id", None)),
-                project_id=str(self.kwargs.get("project_id", None)),
-                current_instance=json.dumps(
-                    IssueLinkSerializer(current_instance).data,
-                    cls=DjangoJSONEncoder,
-                ),
-                epoch=int(timezone.now().timestamp()),
-            )
-        return super().perform_destroy(instance)
-
-=======
->>>>>>> b4f32ced
     def get_queryset(self):
         return (
             super()
@@ -1178,56 +909,19 @@
     parser_classes = (MultiPartParser, FormParser)
 
     def post(self, request, slug, project_id, issue_id):
-<<<<<<< HEAD
-        try:
-            serializer = IssueAttachmentSerializer(data=request.data)
-            if serializer.is_valid():
-                serializer.save(project_id=project_id, issue_id=issue_id)
-                issue_activity.delay(
-                    type="attachment.activity.created",
-                    requested_data=None,
-                    actor_id=str(self.request.user.id),
-                    issue_id=str(self.kwargs.get("issue_id", None)),
-                    project_id=str(self.kwargs.get("project_id", None)),
-                    current_instance=json.dumps(
-                        serializer.data,
-                        cls=DjangoJSONEncoder,
-                    ),
-                    epoch=int(timezone.now().timestamp()),
-                )
-                return Response(serializer.data, status=status.HTTP_201_CREATED)
-            return Response(serializer.errors, status=status.HTTP_400_BAD_REQUEST)
-        except Exception as e:
-            capture_exception(e)
-            return Response(
-                {"error": "Something went wrong please try again later"},
-                status=status.HTTP_400_BAD_REQUEST,
-            )
-
-    def delete(self, request, slug, project_id, issue_id, pk):
-        try:
-            issue_attachment = IssueAttachment.objects.get(pk=pk)
-            issue_attachment.asset.delete(save=False)
-            issue_attachment.delete()
-=======
         serializer = IssueAttachmentSerializer(data=request.data)
         if serializer.is_valid():
             serializer.save(project_id=project_id, issue_id=issue_id)
->>>>>>> b4f32ced
             issue_activity.delay(
                 type="attachment.activity.created",
                 requested_data=None,
                 actor_id=str(self.request.user.id),
                 issue_id=str(self.kwargs.get("issue_id", None)),
                 project_id=str(self.kwargs.get("project_id", None)),
-<<<<<<< HEAD
-                current_instance=None,
-=======
                 current_instance=json.dumps(
                     serializer.data,
                     cls=DjangoJSONEncoder,
                 ),
->>>>>>> b4f32ced
                 epoch=int(timezone.now().timestamp()),
             )
             return Response(serializer.data, status=status.HTTP_201_CREATED)
@@ -1253,8 +947,8 @@
         issue_attachments = IssueAttachment.objects.filter(
             issue_id=issue_id, workspace__slug=slug, project_id=project_id
         )
-        serilaizer = IssueAttachmentSerializer(issue_attachments, many=True)
-        return Response(serilaizer.data, status=status.HTTP_200_OK)
+        serializer = IssueAttachmentSerializer(issue_attachments, many=True)
+        return Response(serializer.data, status=status.HTTP_200_OK)
 
 
 class IssueArchiveViewSet(BaseViewSet):
@@ -1394,26 +1088,6 @@
         return Response(IssueSerializer(issue).data, status=status.HTTP_200_OK)
 
     def unarchive(self, request, slug, project_id, pk=None):
-<<<<<<< HEAD
-        try:
-            issue = Issue.objects.get(
-                workspace__slug=slug,
-                project_id=project_id,
-                archived_at__isnull=False,
-                pk=pk,
-            )
-            issue.archived_at = None
-            issue.save()
-            issue_activity.delay(
-                type="issue.activity.updated",
-                requested_data=json.dumps({"archived_at": None}),
-                actor_id=str(request.user.id),
-                issue_id=str(issue.id),
-                project_id=str(project_id),
-                current_instance=None,
-                epoch=int(timezone.now().timestamp()),
-            )
-=======
         issue = Issue.objects.get(
             workspace__slug=slug,
             project_id=project_id,
@@ -1431,7 +1105,6 @@
             current_instance=None,
             epoch=int(timezone.now().timestamp()),
         )
->>>>>>> b4f32ced
 
         return Response(IssueSerializer(issue).data, status=status.HTTP_200_OK)
 
@@ -1601,48 +1274,6 @@
             actor_id=str(self.request.user.id),
             issue_id=str(self.kwargs.get("issue_id", None)),
             project_id=str(self.kwargs.get("project_id", None)),
-<<<<<<< HEAD
-            current_instance=None,
-            epoch=int(timezone.now().timestamp()),
-        )
-
-    def destroy(self, request, slug, project_id, issue_id, reaction_code):
-        try:
-            issue_reaction = IssueReaction.objects.get(
-                workspace__slug=slug,
-                project_id=project_id,
-                issue_id=issue_id,
-                reaction=reaction_code,
-                actor=request.user,
-            )
-            issue_activity.delay(
-                type="issue_reaction.activity.deleted",
-                requested_data=None,
-                actor_id=str(self.request.user.id),
-                issue_id=str(self.kwargs.get("issue_id", None)),
-                project_id=str(self.kwargs.get("project_id", None)),
-                current_instance=json.dumps(
-                    {
-                        "reaction": str(reaction_code),
-                        "identifier": str(issue_reaction.id),
-                    }
-                ),
-                epoch=int(timezone.now().timestamp()),
-            )
-            issue_reaction.delete()
-            return Response(status=status.HTTP_204_NO_CONTENT)
-        except IssueReaction.DoesNotExist:
-            return Response(
-                {"error": "Issue reaction does not exist"},
-                status=status.HTTP_400_BAD_REQUEST,
-            )
-        except Exception as e:
-            capture_exception(e)
-            return Response(
-                {"error": "Something went wrong please try again later"},
-                status=status.HTTP_400_BAD_REQUEST,
-            )
-=======
             current_instance=json.dumps(
                 {
                     "reaction": str(reaction_code),
@@ -1653,7 +1284,6 @@
         )
         issue_reaction.delete()
         return Response(status=status.HTTP_204_NO_CONTENT)
->>>>>>> b4f32ced
 
 
 class CommentReactionViewSet(BaseViewSet):
@@ -1675,33 +1305,10 @@
             .distinct()
         )
 
-<<<<<<< HEAD
-    def perform_create(self, serializer):
-        serializer.save(
-            actor=self.request.user,
-            comment_id=self.kwargs.get("comment_id"),
-            project_id=self.kwargs.get("project_id"),
-        )
-        issue_activity.delay(
-            type="comment_reaction.activity.created",
-            requested_data=json.dumps(self.request.data, cls=DjangoJSONEncoder),
-            actor_id=str(self.request.user.id),
-            issue_id=None,
-            project_id=str(self.kwargs.get("project_id", None)),
-            current_instance=None,
-            epoch=int(timezone.now().timestamp()),
-        )
-
-    def destroy(self, request, slug, project_id, comment_id, reaction_code):
-        try:
-            comment_reaction = CommentReaction.objects.get(
-                workspace__slug=slug,
-=======
     def create(self, request, slug, project_id, comment_id):
         serializer = CommentReactionSerializer(data=request.data)
         if serializer.is_valid():
             serializer.save(
->>>>>>> b4f32ced
                 project_id=project_id,
                 actor_id=request.user.id,
                 comment_id=comment_id,
@@ -1711,34 +1318,9 @@
                 requested_data=json.dumps(request.data, cls=DjangoJSONEncoder),
                 actor_id=str(request.user.id),
                 issue_id=None,
-<<<<<<< HEAD
-                project_id=str(self.kwargs.get("project_id", None)),
-                current_instance=json.dumps(
-                    {
-                        "reaction": str(reaction_code),
-                        "identifier": str(comment_reaction.id),
-                        "comment_id": str(comment_id),
-                    }
-                ),
-                epoch=int(timezone.now().timestamp()),
-            )
-            comment_reaction.delete()
-            return Response(status=status.HTTP_204_NO_CONTENT)
-        except CommentReaction.DoesNotExist:
-            return Response(
-                {"error": "Comment reaction does not exist"},
-                status=status.HTTP_400_BAD_REQUEST,
-            )
-        except Exception as e:
-            capture_exception(e)
-            return Response(
-                {"error": "Something went wrong please try again later"},
-                status=status.HTTP_400_BAD_REQUEST,
-=======
                 project_id=str(project_id),
                 current_instance=None,
                 epoch=int(timezone.now().timestamp()),
->>>>>>> b4f32ced
             )
             return Response(serializer.data, status=status.HTTP_201_CREATED)
         return Response(serializer.errors, status=status.HTTP_400_BAD_REQUEST)
@@ -1824,49 +1406,9 @@
             return IssueComment.objects.none()
 
     def create(self, request, slug, project_id, issue_id):
-<<<<<<< HEAD
-        try:
-            project_deploy_board = ProjectDeployBoard.objects.get(
-                workspace__slug=slug, project_id=project_id
-            )
-
-            if not project_deploy_board.comments:
-                return Response(
-                    {"error": "Comments are not enabled for this project"},
-                    status=status.HTTP_400_BAD_REQUEST,
-                )
-
-            serializer = IssueCommentSerializer(data=request.data)
-            if serializer.is_valid():
-                serializer.save(
-                    project_id=project_id,
-                    issue_id=issue_id,
-                    actor=request.user,
-                    access="EXTERNAL",
-                )
-                issue_activity.delay(
-                    type="comment.activity.created",
-                    requested_data=json.dumps(serializer.data, cls=DjangoJSONEncoder),
-                    actor_id=str(request.user.id),
-                    issue_id=str(issue_id),
-                    project_id=str(project_id),
-                    current_instance=None,
-                    epoch=int(timezone.now().timestamp()),
-                )
-                if not ProjectMember.objects.filter(
-                    project_id=project_id,
-                    member=request.user,
-                ).exists():
-                    # Add the user for workspace tracking
-                    _ = ProjectPublicMember.objects.get_or_create(
-                        project_id=project_id,
-                        member=request.user,
-                    )
-=======
         project_deploy_board = ProjectDeployBoard.objects.get(
             workspace__slug=slug, project_id=project_id
         )
->>>>>>> b4f32ced
 
         if not project_deploy_board.comments:
             return Response(
@@ -1891,21 +1433,6 @@
                 current_instance=None,
                 epoch=int(timezone.now().timestamp()),
             )
-<<<<<<< HEAD
-            if serializer.is_valid():
-                serializer.save()
-                issue_activity.delay(
-                    type="comment.activity.updated",
-                    requested_data=json.dumps(request.data, cls=DjangoJSONEncoder),
-                    actor_id=str(request.user.id),
-                    issue_id=str(issue_id),
-                    project_id=str(project_id),
-                    current_instance=json.dumps(
-                        IssueCommentSerializer(comment).data,
-                        cls=DjangoJSONEncoder,
-                    ),
-                    epoch=int(timezone.now().timestamp()),
-=======
             if not ProjectMember.objects.filter(
                 project_id=project_id,
                 member=request.user,
@@ -1914,7 +1441,6 @@
                 _ = ProjectPublicMember.objects.get_or_create(
                     project_id=project_id,
                     member=request.user,
->>>>>>> b4f32ced
                 )
 
             return Response(serializer.data, status=status.HTTP_201_CREATED)
@@ -1947,16 +1473,6 @@
                     cls=DjangoJSONEncoder,
                 ),
                 epoch=int(timezone.now().timestamp()),
-<<<<<<< HEAD
-            )
-            comment.delete()
-            return Response(status=status.HTTP_204_NO_CONTENT)
-        except (IssueComment.DoesNotExist, ProjectDeployBoard.DoesNotExist):
-            return Response(
-                {"error": "IssueComent Does not exists"},
-                status=status.HTTP_400_BAD_REQUEST,
-=======
->>>>>>> b4f32ced
             )
             return Response(serializer.data, status=status.HTTP_200_OK)
         return Response(serializer.errors, status=status.HTTP_400_BAD_REQUEST)
@@ -2020,42 +1536,7 @@
             workspace__slug=slug, project_id=project_id
         )
 
-<<<<<<< HEAD
-            serializer = IssueReactionSerializer(data=request.data)
-            if serializer.is_valid():
-                serializer.save(
-                    project_id=project_id, issue_id=issue_id, actor=request.user
-                )
-                if not ProjectMember.objects.filter(
-                    project_id=project_id,
-                    member=request.user,
-                ).exists():
-                    # Add the user for workspace tracking
-                    _ = ProjectPublicMember.objects.get_or_create(
-                        project_id=project_id,
-                        member=request.user,
-                    )
-                issue_activity.delay(
-                    type="issue_reaction.activity.created",
-                    requested_data=json.dumps(self.request.data, cls=DjangoJSONEncoder),
-                    actor_id=str(self.request.user.id),
-                    issue_id=str(self.kwargs.get("issue_id", None)),
-                    project_id=str(self.kwargs.get("project_id", None)),
-                    current_instance=None,
-                    epoch=int(timezone.now().timestamp()),
-                )
-                return Response(serializer.data, status=status.HTTP_201_CREATED)
-            return Response(serializer.errors, status=status.HTTP_400_BAD_REQUEST)
-        except ProjectDeployBoard.DoesNotExist:
-            return Response(
-                {"error": "Project board does not exist"},
-                status=status.HTTP_400_BAD_REQUEST,
-            )
-        except Exception as e:
-            capture_exception(e)
-=======
         if not project_deploy_board.reactions:
->>>>>>> b4f32ced
             return Response(
                 {"error": "Reactions are not enabled for this project board"},
                 status=status.HTTP_400_BAD_REQUEST,
@@ -2081,25 +1562,8 @@
                 actor_id=str(self.request.user.id),
                 issue_id=str(self.kwargs.get("issue_id", None)),
                 project_id=str(self.kwargs.get("project_id", None)),
-<<<<<<< HEAD
-                current_instance=json.dumps(
-                    {
-                        "reaction": str(reaction_code),
-                        "identifier": str(issue_reaction.id),
-                    }
-                ),
-                epoch=int(timezone.now().timestamp()),
-            )
-            issue_reaction.delete()
-            return Response(status=status.HTTP_204_NO_CONTENT)
-        except IssueReaction.DoesNotExist:
-            return Response(
-                {"error": "Issue reaction does not exist"},
-                status=status.HTTP_400_BAD_REQUEST,
-=======
                 current_instance=None,
                 epoch=int(timezone.now().timestamp()),
->>>>>>> b4f32ced
             )
             return Response(serializer.data, status=status.HTTP_201_CREATED)
         return Response(serializer.errors, status=status.HTTP_400_BAD_REQUEST)
@@ -2168,35 +1632,7 @@
             workspace__slug=slug, project_id=project_id
         )
 
-<<<<<<< HEAD
-            serializer = CommentReactionSerializer(data=request.data)
-            if serializer.is_valid():
-                serializer.save(
-                    project_id=project_id, comment_id=comment_id, actor=request.user
-                )
-                if not ProjectMember.objects.filter(
-                    project_id=project_id, member=request.user
-                ).exists():
-                    # Add the user for workspace tracking
-                    _ = ProjectPublicMember.objects.get_or_create(
-                        project_id=project_id,
-                        member=request.user,
-                    )
-                issue_activity.delay(
-                    type="comment_reaction.activity.created",
-                    requested_data=json.dumps(self.request.data, cls=DjangoJSONEncoder),
-                    actor_id=str(self.request.user.id),
-                    issue_id=None,
-                    project_id=str(self.kwargs.get("project_id", None)),
-                    current_instance=None,
-                    epoch=int(timezone.now().timestamp()),
-                )
-                return Response(serializer.data, status=status.HTTP_201_CREATED)
-            return Response(serializer.errors, status=status.HTTP_400_BAD_REQUEST)
-        except IssueComment.DoesNotExist:
-=======
         if not project_deploy_board.reactions:
->>>>>>> b4f32ced
             return Response(
                 {"error": "Reactions are not enabled for this board"},
                 status=status.HTTP_400_BAD_REQUEST,
@@ -2221,26 +1657,8 @@
                 actor_id=str(self.request.user.id),
                 issue_id=None,
                 project_id=str(self.kwargs.get("project_id", None)),
-<<<<<<< HEAD
-                current_instance=json.dumps(
-                    {
-                        "reaction": str(reaction_code),
-                        "identifier": str(comment_reaction.id),
-                        "comment_id": str(comment_id),
-                    }
-                ),
-                epoch=int(timezone.now().timestamp()),
-            )
-            comment_reaction.delete()
-            return Response(status=status.HTTP_204_NO_CONTENT)
-        except CommentReaction.DoesNotExist:
-            return Response(
-                {"error": "Comment reaction does not exist"},
-                status=status.HTTP_400_BAD_REQUEST,
-=======
                 current_instance=None,
                 epoch=int(timezone.now().timestamp()),
->>>>>>> b4f32ced
             )
             return Response(serializer.data, status=status.HTTP_201_CREATED)
         return Response(serializer.errors, status=status.HTTP_400_BAD_REQUEST)
@@ -2316,42 +1734,7 @@
         ).exists():
             _ = ProjectPublicMember.objects.get_or_create(
                 project_id=project_id,
-<<<<<<< HEAD
-                issue_id=issue_id,
-            )
-            # Add the user for workspace tracking
-            if not ProjectMember.objects.filter(
-                project_id=project_id, member=request.user
-            ).exists():
-                _ = ProjectPublicMember.objects.get_or_create(
-                    project_id=project_id,
-                    member=request.user,
-                )
-            issue_vote.vote = request.data.get("vote", 1)
-            issue_vote.save()
-            issue_activity.delay(
-                type="issue_vote.activity.created",
-                requested_data=json.dumps(self.request.data, cls=DjangoJSONEncoder),
-                actor_id=str(self.request.user.id),
-                issue_id=str(self.kwargs.get("issue_id", None)),
-                project_id=str(self.kwargs.get("project_id", None)),
-                current_instance=None,
-                epoch=int(timezone.now().timestamp()),
-            )
-            serializer = IssueVoteSerializer(issue_vote)
-            return Response(serializer.data, status=status.HTTP_201_CREATED)
-        except IntegrityError:
-            return Response(
-                {"error": "Reaction already exists"}, status=status.HTTP_400_BAD_REQUEST
-            )
-        except Exception as e:
-            capture_exception(e)
-            return Response(
-                {"error": "Something went wrong please try again later"},
-                status=status.HTTP_400_BAD_REQUEST,
-=======
                 member=request.user,
->>>>>>> b4f32ced
             )
         issue_vote.vote = request.data.get("vote", 1)
         issue_vote.save()
@@ -2368,37 +1751,6 @@
         return Response(serializer.data, status=status.HTTP_201_CREATED)
 
     def destroy(self, request, slug, project_id, issue_id):
-<<<<<<< HEAD
-        try:
-            issue_vote = IssueVote.objects.get(
-                workspace__slug=slug,
-                project_id=project_id,
-                issue_id=issue_id,
-                actor_id=request.user.id,
-            )
-            issue_activity.delay(
-                type="issue_vote.activity.deleted",
-                requested_data=None,
-                actor_id=str(self.request.user.id),
-                issue_id=str(self.kwargs.get("issue_id", None)),
-                project_id=str(self.kwargs.get("project_id", None)),
-                current_instance=json.dumps(
-                    {
-                        "vote": str(issue_vote.vote),
-                        "identifier": str(issue_vote.id),
-                    }
-                ),
-                epoch=int(timezone.now().timestamp()),
-            )
-            issue_vote.delete()
-            return Response(status=status.HTTP_204_NO_CONTENT)
-        except Exception as e:
-            capture_exception(e)
-            return Response(
-                {"error": "Something went wrong please try again later"},
-                status=status.HTTP_400_BAD_REQUEST,
-            )
-=======
         issue_vote = IssueVote.objects.get(
             workspace__slug=slug,
             project_id=project_id,
@@ -2421,7 +1773,6 @@
         )
         issue_vote.delete()
         return Response(status=status.HTTP_204_NO_CONTENT)
->>>>>>> b4f32ced
 
 
 class IssueRelationViewSet(BaseViewSet):
@@ -2431,90 +1782,6 @@
         ProjectEntityPermission,
     ]
 
-<<<<<<< HEAD
-    def perform_destroy(self, instance):
-        current_instance = (
-            self.get_queryset().filter(pk=self.kwargs.get("pk", None)).first()
-        )
-        if current_instance is not None:
-            issue_activity.delay(
-                type="issue_relation.activity.deleted",
-                requested_data=json.dumps({"related_list": None}),
-                actor_id=str(self.request.user.id),
-                issue_id=str(self.kwargs.get("issue_id", None)),
-                project_id=str(self.kwargs.get("project_id", None)),
-                current_instance=json.dumps(
-                    IssueRelationSerializer(current_instance).data,
-                    cls=DjangoJSONEncoder,
-                ),
-                epoch=int(timezone.now().timestamp()),
-            )
-        return super().perform_destroy(instance)
-
-    def create(self, request, slug, project_id, issue_id):
-        try:
-            related_list = request.data.get("related_list", [])
-            relation = request.data.get("relation", None)
-            project = Project.objects.get(pk=project_id)
-
-            issue_relation = IssueRelation.objects.bulk_create(
-                [
-                    IssueRelation(
-                        issue_id=related_issue["issue"],
-                        related_issue_id=related_issue["related_issue"],
-                        relation_type=related_issue["relation_type"],
-                        project_id=project_id,
-                        workspace_id=project.workspace_id,
-                        created_by=request.user,
-                        updated_by=request.user,
-                    )
-                    for related_issue in related_list
-                ],
-                batch_size=10,
-                ignore_conflicts=True,
-            )
-
-            issue_activity.delay(
-                type="issue_relation.activity.created",
-                requested_data=json.dumps(request.data, cls=DjangoJSONEncoder),
-                actor_id=str(request.user.id),
-                issue_id=str(issue_id),
-                project_id=str(project_id),
-                current_instance=None,
-                epoch=int(timezone.now().timestamp()),
-            )
-
-            if relation == "blocking":
-                return Response(
-                    RelatedIssueSerializer(issue_relation, many=True).data,
-                    status=status.HTTP_201_CREATED,
-                )
-            else:
-                return Response(
-                    IssueRelationSerializer(issue_relation, many=True).data,
-                    status=status.HTTP_201_CREATED,
-                )
-        except IntegrityError as e:
-            if "already exists" in str(e):
-                return Response(
-                    {"name": "The issue is already taken"},
-                    status=status.HTTP_410_GONE,
-                )
-            else:
-                capture_exception(e)
-                return Response(
-                    {"error": "Something went wrong please try again later"},
-                    status=status.HTTP_400_BAD_REQUEST,
-                )
-        except Exception as e:
-            capture_exception(e)
-            return Response(
-                {"error": "Something went wrong please try again later"},
-                status=status.HTTP_400_BAD_REQUEST,
-            )
-
-=======
->>>>>>> b4f32ced
     def get_queryset(self):
         return self.filter_queryset(
             super()
@@ -2776,49 +2043,6 @@
     serializer_class = IssueFlatSerializer
     model = Issue
 
-<<<<<<< HEAD
-    def perform_update(self, serializer):
-        requested_data = json.dumps(self.request.data, cls=DjangoJSONEncoder)
-        current_instance = (
-            self.get_queryset().filter(pk=self.kwargs.get("pk", None)).first()
-        )
-        if current_instance is not None:
-            issue_activity.delay(
-                type="issue_draft.activity.updated",
-                requested_data=requested_data,
-                actor_id=str(self.request.user.id),
-                issue_id=str(self.kwargs.get("pk", None)),
-                project_id=str(self.kwargs.get("project_id", None)),
-                current_instance=json.dumps(
-                    IssueSerializer(current_instance).data, cls=DjangoJSONEncoder
-                ),
-                epoch=int(timezone.now().timestamp()),
-            )
-
-        return super().perform_update(serializer)
-
-    def perform_destroy(self, instance):
-        current_instance = (
-            self.get_queryset().filter(pk=self.kwargs.get("pk", None)).first()
-        )
-        if current_instance is not None:
-            issue_activity.delay(
-                type="issue_draft.activity.deleted",
-                requested_data=json.dumps(
-                    {"issue_id": str(self.kwargs.get("pk", None))}
-                ),
-                actor_id=str(self.request.user.id),
-                issue_id=str(self.kwargs.get("pk", None)),
-                project_id=str(self.kwargs.get("project_id", None)),
-                current_instance=json.dumps(
-                    IssueSerializer(current_instance).data, cls=DjangoJSONEncoder
-                ),
-                epoch=int(timezone.now().timestamp()),
-            )
-        return super().perform_destroy(instance)
-
-=======
->>>>>>> b4f32ced
     def get_queryset(self):
         return (
             Issue.objects.annotate(
@@ -2936,11 +2160,8 @@
         if group_by:
             return Response(group_results(issues, group_by), status=status.HTTP_200_OK)
 
-<<<<<<< HEAD
-=======
         return Response(issues, status=status.HTTP_200_OK)
 
->>>>>>> b4f32ced
     def create(self, request, slug, project_id):
         project = Project.objects.get(pk=project_id)
 
@@ -2969,27 +2190,9 @@
             return Response(serializer.data, status=status.HTTP_201_CREATED)
         return Response(serializer.errors, status=status.HTTP_400_BAD_REQUEST)
 
-<<<<<<< HEAD
-            if serializer.is_valid():
-                serializer.save(is_draft=True)
-
-                # Track the issue
-                issue_activity.delay(
-                    type="issue_draft.activity.created",
-                    requested_data=json.dumps(self.request.data, cls=DjangoJSONEncoder),
-                    actor_id=str(request.user.id),
-                    issue_id=str(serializer.data.get("id", None)),
-                    project_id=str(project_id),
-                    current_instance=None,
-                    epoch=int(timezone.now().timestamp()),
-                )
-                return Response(serializer.data, status=status.HTTP_201_CREATED)
-            return Response(serializer.errors, status=status.HTTP_400_BAD_REQUEST)
-=======
     def partial_update(self, request, slug, project_id, pk):
         issue = Issue.objects.get(workspace__slug=slug, project_id=project_id, pk=pk)
         serializer = IssueSerializer(issue, data=request.data, partial=True)
->>>>>>> b4f32ced
 
         if serializer.is_valid():
             if request.data.get("is_draft") is not None and not request.data.get(
@@ -3010,19 +2213,6 @@
                 ),
                 epoch=int(timezone.now().timestamp()),
             )
-<<<<<<< HEAD
-
-    def retrieve(self, request, slug, project_id, pk=None):
-        try:
-            issue = Issue.objects.get(
-                workspace__slug=slug, project_id=project_id, pk=pk, is_draft=True
-            )
-            return Response(IssueSerializer(issue).data, status=status.HTTP_200_OK)
-        except Issue.DoesNotExist:
-            return Response(
-                {"error": "Issue Does not exist"}, status=status.HTTP_404_NOT_FOUND
-            )
-=======
             return Response(serializer.data, status=status.HTTP_200_OK)
         return Response(serializer.errors, status=status.HTTP_400_BAD_REQUEST)
 
@@ -3047,5 +2237,4 @@
             current_instance=current_instance,
             epoch=int(timezone.now().timestamp()),
         )
-        return Response(status=status.HTTP_204_NO_CONTENT)
->>>>>>> b4f32ced
+        return Response(status=status.HTTP_204_NO_CONTENT)