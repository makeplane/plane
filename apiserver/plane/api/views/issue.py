--- conflicted
+++ resolved
@@ -1839,35 +1839,4 @@
             return Response(
                 {"error": "Something went wrong please try again later"},
                 status=status.HTTP_400_BAD_REQUEST,
-            )
-<<<<<<< HEAD
-
-
-class ExportIssuesEndpoint(BaseAPIView):
-    permission_classes = [
-        WorkSpaceAdminPermission,
-    ]
-
-    def post(self, request, slug):
-        try:
-            issue_export_task.delay(
-                email=request.user.email,
-                data=request.data,
-                slug=slug,
-                exporter_name=request.user.first_name,
-            )
-
-            return Response(
-                {
-                    "message": f"Once the export is ready it will be emailed to you at {str(request.user.email)}"
-                },
-                status=status.HTTP_200_OK,
-            )
-        except Exception as e:
-            capture_exception(e)
-            return Response(
-                {"error": "Something went wrong please try again later"},
-                status=status.HTTP_400_BAD_REQUEST,
-            )
-=======
->>>>>>> c65bbf86
+            )