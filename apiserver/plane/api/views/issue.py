# Python imports
import json
from itertools import chain

# Django imports
from django.db import IntegrityError
from django.db.models import (
    OuterRef,
    Func,
    Q,
    F,
    Case,
    When,
    Value,
    CharField,
    Max,
    Exists,
)
from django.core.serializers.json import DjangoJSONEncoder
from django.utils import timezone

# Third party imports
from rest_framework import status
from rest_framework.response import Response

# Module imports
from .base import BaseAPIView, WebhookMixin
from plane.app.permissions import (
    ProjectEntityPermission,
    ProjectMemberPermission,
    ProjectLitePermission,
)
from plane.db.models import (
    Issue,
    IssueAttachment,
    IssueLink,
    Project,
    Label,
    ProjectMember,
<<<<<<< HEAD
    IssueReaction,
    CommentReaction,
    ProjectDeployBoard,
    IssueVote,
    IssueRelation,
    ProjectPublicMember,
    IssueAssignee,
    IssueLabel,
=======
    IssueComment,
    IssueActivity,
>>>>>>> 7bff8d2e
)
from plane.bgtasks.issue_activites_task import issue_activity
from plane.api.serializers import (
    IssueSerializer,
    LabelSerializer,
    IssueLinkSerializer,
    IssueCommentSerializer,
    IssueActivitySerializer,
)


class IssueAPIEndpoint(WebhookMixin, BaseAPIView):
    """
    This viewset automatically provides `list`, `create`, `retrieve`,
    `update` and `destroy` actions related to issue.

    """

    model = Issue
    webhook_event = "issue"
    permission_classes = [
        ProjectEntityPermission,
    ]
    serializer_class = IssueSerializer

    def get_queryset(self):
        return (
            Issue.issue_objects.annotate(
                sub_issues_count=Issue.issue_objects.filter(parent=OuterRef("id"))
                .order_by()
                .annotate(count=Func(F("id"), function="Count"))
                .values("count")
            )
            .filter(project_id=self.kwargs.get("project_id"))
            .filter(workspace__slug=self.kwargs.get("slug"))
            .select_related("project")
            .select_related("workspace")
            .select_related("state")
            .select_related("parent")
            .prefetch_related("assignees")
            .prefetch_related("labels")
            .order_by(self.kwargs.get("order_by", "-created_at"))
        ).distinct()

    def get(self, request, slug, project_id, pk=None):
        if pk:
            issue = Issue.issue_objects.annotate(
                sub_issues_count=Issue.issue_objects.filter(parent=OuterRef("id"))
                .order_by()
                .annotate(count=Func(F("id"), function="Count"))
                .values("count")
            ).get(workspace__slug=slug, project_id=project_id, pk=pk)
            return Response(
                IssueSerializer(
                    issue,
                    fields=self.fields,
                    expand=self.expand,
                ).data,
                status=status.HTTP_200_OK,
            )

        # Custom ordering for priority and state
        priority_order = ["urgent", "high", "medium", "low", "none"]
        state_order = ["backlog", "unstarted", "started", "completed", "cancelled"]

        order_by_param = request.GET.get("order_by", "-created_at")

        issue_queryset = (
            self.get_queryset()
            .annotate(cycle_id=F("issue_cycle__cycle_id"))
            .annotate(module_id=F("issue_module__module_id"))
            .annotate(
                link_count=IssueLink.objects.filter(issue=OuterRef("id"))
                .order_by()
                .annotate(count=Func(F("id"), function="Count"))
                .values("count")
            )
            .annotate(
                attachment_count=IssueAttachment.objects.filter(issue=OuterRef("id"))
                .order_by()
                .annotate(count=Func(F("id"), function="Count"))
                .values("count")
            )
        )

        # Priority Ordering
        if order_by_param == "priority" or order_by_param == "-priority":
            priority_order = (
                priority_order if order_by_param == "priority" else priority_order[::-1]
            )
            issue_queryset = issue_queryset.annotate(
                priority_order=Case(
                    *[
                        When(priority=p, then=Value(i))
                        for i, p in enumerate(priority_order)
                    ],
                    output_field=CharField(),
                )
            ).order_by("priority_order")

        # State Ordering
        elif order_by_param in [
            "state__name",
            "state__group",
            "-state__name",
            "-state__group",
        ]:
            state_order = (
                state_order
                if order_by_param in ["state__name", "state__group"]
                else state_order[::-1]
            )
            issue_queryset = issue_queryset.annotate(
                state_order=Case(
                    *[
                        When(state__group=state_group, then=Value(i))
                        for i, state_group in enumerate(state_order)
                    ],
                    default=Value(len(state_order)),
                    output_field=CharField(),
                )
            ).order_by("state_order")
        # assignee and label ordering
        elif order_by_param in [
            "labels__name",
            "-labels__name",
            "assignees__first_name",
            "-assignees__first_name",
        ]:
            issue_queryset = issue_queryset.annotate(
                max_values=Max(
                    order_by_param[1::]
                    if order_by_param.startswith("-")
                    else order_by_param
                )
            ).order_by(
                "-max_values" if order_by_param.startswith("-") else "max_values"
            )
        else:
            issue_queryset = issue_queryset.order_by(order_by_param)

        return self.paginate(
            request=request,
            queryset=(issue_queryset),
            on_results=lambda issues: IssueSerializer(
                issues,
                many=True,
                fields=self.fields,
                expand=self.expand,
            ).data,
        )

    def post(self, request, slug, project_id):
        project = Project.objects.get(pk=project_id)

        serializer = IssueSerializer(
            data=request.data,
            context={
                "project_id": project_id,
                "workspace_id": project.workspace_id,
                "default_assignee_id": project.default_assignee_id,
            },
        )

        if serializer.is_valid():
            serializer.save()

            # Track the issue
            issue_activity.delay(
                type="issue.activity.created",
                requested_data=json.dumps(self.request.data, cls=DjangoJSONEncoder),
                actor_id=str(request.user.id),
                issue_id=str(serializer.data.get("id", None)),
                project_id=str(project_id),
                current_instance=None,
                epoch=int(timezone.now().timestamp()),
            )
            return Response(serializer.data, status=status.HTTP_201_CREATED)
        return Response(serializer.errors, status=status.HTTP_400_BAD_REQUEST)

    def patch(self, request, slug, project_id, pk=None):
        issue = Issue.objects.get(workspace__slug=slug, project_id=project_id, pk=pk)
        current_instance = json.dumps(
            IssueSerializer(issue).data, cls=DjangoJSONEncoder
        )
        requested_data = json.dumps(self.request.data, cls=DjangoJSONEncoder)
        serializer = IssueSerializer(issue, data=request.data, partial=True)
        if serializer.is_valid():
            serializer.save()
            issue_activity.delay(
                type="issue.activity.updated",
                requested_data=requested_data,
                actor_id=str(request.user.id),
                issue_id=str(pk),
                project_id=str(project_id),
                current_instance=current_instance,
                epoch=int(timezone.now().timestamp()),
            )
            return Response(serializer.data, status=status.HTTP_200_OK)
        return Response(serializer.errors, status=status.HTTP_400_BAD_REQUEST)

    def delete(self, request, slug, project_id, pk=None):
        issue = Issue.objects.get(workspace__slug=slug, project_id=project_id, pk=pk)
        current_instance = json.dumps(
            IssueSerializer(issue).data, cls=DjangoJSONEncoder
        )
        issue.delete()
        issue_activity.delay(
            type="issue.activity.deleted",
            requested_data=json.dumps({"issue_id": str(pk)}),
            actor_id=str(request.user.id),
            issue_id=str(pk),
            project_id=str(project_id),
            current_instance=current_instance,
            epoch=int(timezone.now().timestamp()),
        )
        return Response(status=status.HTTP_204_NO_CONTENT)


class LabelAPIEndpoint(BaseAPIView):
    """
    This viewset automatically provides `list`, `create`, `retrieve`,
    `update` and `destroy` actions related to the labels.

    """

    serializer_class = LabelSerializer
    model = Label
    permission_classes = [
        ProjectMemberPermission,
    ]

    def get_queryset(self):
        return (
            Label.objects.filter(workspace__slug=self.kwargs.get("slug"))
            .filter(project_id=self.kwargs.get("project_id"))
            .filter(project__project_projectmember__member=self.request.user)
            .select_related("project")
            .select_related("workspace")
            .select_related("parent")
            .distinct()
            .order_by(self.kwargs.get("order_by", "-created_at"))
        )

    def post(self, request, slug, project_id):
        try:
            serializer = LabelSerializer(data=request.data)
            if serializer.is_valid():
                serializer.save(project_id=project_id)
                return Response(serializer.data, status=status.HTTP_201_CREATED)
            return Response(serializer.errors, status=status.HTTP_400_BAD_REQUEST)
        except IntegrityError:
            return Response(
                {"error": "Label with the same name already exists in the project"},
                status=status.HTTP_400_BAD_REQUEST,
            )

    def get(self, request, slug, project_id, pk=None):
        if pk is None:
            return self.paginate(
                request=request,
                queryset=(self.get_queryset()),
                on_results=lambda labels: LabelSerializer(
                    labels,
                    many=True,
                    fields=self.fields,
                    expand=self.expand,
                ).data,
            )
        label = self.get_queryset().get(pk=pk)
        serializer = LabelSerializer(label, fields=self.fields, expand=self.expand,)
        return Response(serializer.data, status=status.HTTP_200_OK)

    def patch(self, request, slug, project_id, pk=None):
        label = self.get_queryset().get(pk=pk)
        serializer = LabelSerializer(label, data=request.data, partial=True)
        if serializer.is_valid():
            serializer.save()
            return Response(serializer.data, status=status.HTTP_200_OK)
        return Response(serializer.errors, status=status.HTTP_400_BAD_REQUEST)
    

    def delete(self, request, slug, project_id, pk=None):
        label = self.get_queryset().get(pk=pk)
        label.delete()
        return Response(status=status.HTTP_204_NO_CONTENT)


class IssueLinkAPIEndpoint(BaseAPIView):
    """
    This viewset automatically provides `list`, `create`, `retrieve`,
    `update` and `destroy` actions related to the links of the particular issue.

    """

    permission_classes = [
        ProjectEntityPermission,
    ]

    model = IssueLink
    serializer_class = IssueLinkSerializer

    def get_queryset(self):
        return (
            IssueLink.objects.filter(workspace__slug=self.kwargs.get("slug"))
            .filter(project_id=self.kwargs.get("project_id"))
            .filter(issue_id=self.kwargs.get("issue_id"))
            .filter(project__project_projectmember__member=self.request.user)
            .order_by(self.kwargs.get("order_by", "-created_at"))
            .distinct()
        )

    def get(self, request, slug, project_id, issue_id, pk=None):
        if pk is None:
            issue_links = self.get_queryset()
            serializer = IssueLinkSerializer(
                issue_links,
                fields=self.fields,
                expand=self.expand,
            )
            return self.paginate(
                request=request,
                queryset=(self.get_queryset()),
                on_results=lambda issue_links: IssueLinkSerializer(
                    issue_links,
                    many=True,
                    fields=self.fields,
                    expand=self.expand,
                ).data,
            )
        issue_link = self.get_queryset().get(pk=pk)
        serializer = IssueLinkSerializer(
            issue_link,
            fields=self.fields,
            expand=self.expand,
        )
        return Response(serializer.data, status=status.HTTP_200_OK)

    def post(self, request, slug, project_id, issue_id):
        serializer = IssueLinkSerializer(data=request.data)
        if serializer.is_valid():
            serializer.save(
                project_id=project_id,
                issue_id=issue_id,
            )
            issue_activity.delay(
                type="link.activity.created",
                requested_data=json.dumps(serializer.data, cls=DjangoJSONEncoder),
                actor_id=str(self.request.user.id),
                issue_id=str(self.kwargs.get("issue_id")),
                project_id=str(self.kwargs.get("project_id")),
                current_instance=None,
                epoch=int(timezone.now().timestamp()),
            )
            return Response(serializer.data, status=status.HTTP_201_CREATED)
        return Response(serializer.errors, status=status.HTTP_400_BAD_REQUEST)

    def patch(self, request, slug, project_id, issue_id, pk):
        issue_link = IssueLink.objects.get(
            workspace__slug=slug, project_id=project_id, issue_id=issue_id, pk=pk
        )
        requested_data = json.dumps(request.data, cls=DjangoJSONEncoder)
        current_instance = json.dumps(
            IssueLinkSerializer(issue_link).data,
            cls=DjangoJSONEncoder,
        )
        serializer = IssueLinkSerializer(issue_link, data=request.data, partial=True)
        if serializer.is_valid():
            serializer.save()
            issue_activity.delay(
                type="link.activity.updated",
                requested_data=requested_data,
                actor_id=str(request.user.id),
                issue_id=str(issue_id),
                project_id=str(project_id),
                current_instance=current_instance,
                epoch=int(timezone.now().timestamp()),
            )
            return Response(serializer.data, status=status.HTTP_200_OK)
        return Response(serializer.errors, status=status.HTTP_400_BAD_REQUEST)

    def delete(self, request, slug, project_id, issue_id, pk):
        issue_link = IssueLink.objects.get(
            workspace__slug=slug, project_id=project_id, issue_id=issue_id, pk=pk
        )
        current_instance = json.dumps(
            IssueLinkSerializer(issue_link).data,
            cls=DjangoJSONEncoder,
        )
        issue_activity.delay(
            type="link.activity.deleted",
            requested_data=json.dumps({"link_id": str(pk)}),
            actor_id=str(request.user.id),
            issue_id=str(issue_id),
            project_id=str(project_id),
            current_instance=current_instance,
            epoch=int(timezone.now().timestamp()),
        )
        issue_link.delete()
        return Response(status=status.HTTP_204_NO_CONTENT)


class IssueCommentAPIEndpoint(WebhookMixin, BaseAPIView):
    """
    This viewset automatically provides `list`, `create`, `retrieve`,
    `update` and `destroy` actions related to comments of the particular issue.

    """

    serializer_class = IssueCommentSerializer
    model = IssueComment
    webhook_event = "issue_comment"
    permission_classes = [
        ProjectLitePermission,
    ]

    def get_queryset(self):
        return (
            IssueComment.objects.filter(workspace__slug=self.kwargs.get("slug"))
            .filter(project_id=self.kwargs.get("project_id"))
            .filter(issue_id=self.kwargs.get("issue_id"))
            .filter(project__project_projectmember__member=self.request.user)
            .select_related("project")
            .select_related("workspace")
            .select_related("issue")
            .select_related("actor")
            .annotate(
                is_member=Exists(
                    ProjectMember.objects.filter(
                        workspace__slug=self.kwargs.get("slug"),
                        project_id=self.kwargs.get("project_id"),
                        member_id=self.request.user.id,
                        is_active=True,
                    )
                )
            )
            .order_by(self.kwargs.get("order_by", "-created_at"))
            .distinct()
        )

    def get(self, request, slug, project_id, issue_id, pk=None):
        if pk:
            issue_comment = self.get_queryset().get(pk=pk)
            serializer = IssueCommentSerializer(
                issue_comment,
                fields=self.fields,
                expand=self.expand,
            )
            return Response(serializer.data, status=status.HTTP_200_OK)
        return self.paginate(
            request=request,
            queryset=(self.get_queryset()),
            on_results=lambda issue_comment: IssueCommentSerializer(
                issue_comment,
                many=True,
                fields=self.fields,
                expand=self.expand,
            ).data,
        )

    def post(self, request, slug, project_id, issue_id):
        serializer = IssueCommentSerializer(data=request.data)
        if serializer.is_valid():
            serializer.save(
                project_id=project_id,
                issue_id=issue_id,
                actor=request.user,
            )
            issue_activity.delay(
                type="comment.activity.created",
                requested_data=json.dumps(serializer.data, cls=DjangoJSONEncoder),
                actor_id=str(self.request.user.id),
                issue_id=str(self.kwargs.get("issue_id")),
                project_id=str(self.kwargs.get("project_id")),
                current_instance=None,
                epoch=int(timezone.now().timestamp()),
            )
            return Response(serializer.data, status=status.HTTP_201_CREATED)
        return Response(serializer.errors, status=status.HTTP_400_BAD_REQUEST)

    def patch(self, request, slug, project_id, issue_id, pk):
        issue_comment = IssueComment.objects.get(
            workspace__slug=slug, project_id=project_id, issue_id=issue_id, pk=pk
        )
        requested_data = json.dumps(self.request.data, cls=DjangoJSONEncoder)
        current_instance = json.dumps(
            IssueCommentSerializer(issue_comment).data,
            cls=DjangoJSONEncoder,
        )
        serializer = IssueCommentSerializer(
            issue_comment, data=request.data, partial=True
        )
        if serializer.is_valid():
            serializer.save()
            issue_activity.delay(
                type="comment.activity.updated",
                requested_data=requested_data,
                actor_id=str(request.user.id),
                issue_id=str(issue_id),
                project_id=str(project_id),
                current_instance=current_instance,
                epoch=int(timezone.now().timestamp()),
            )
            return Response(serializer.data, status=status.HTTP_200_OK)
        return Response(serializer.errors, status=status.HTTP_400_BAD_REQUEST)

    def delete(self, request, slug, project_id, issue_id, pk):
        issue_comment = IssueComment.objects.get(
            workspace__slug=slug, project_id=project_id, issue_id=issue_id, pk=pk
        )
        current_instance = json.dumps(
            IssueCommentSerializer(issue_comment).data,
            cls=DjangoJSONEncoder,
        )
        issue_comment.delete()
        issue_activity.delay(
            type="comment.activity.deleted",
            requested_data=json.dumps({"comment_id": str(pk)}),
            actor_id=str(request.user.id),
            issue_id=str(issue_id),
            project_id=str(project_id),
            current_instance=current_instance,
            epoch=int(timezone.now().timestamp()),
        )
        return Response(status=status.HTTP_204_NO_CONTENT)


class IssueActivityAPIEndpoint(BaseAPIView):
    permission_classes = [
        ProjectEntityPermission,
    ]

    def get(self, request, slug, project_id, issue_id, pk=None):
        issue_activities = (
            IssueActivity.objects.filter(
                issue_id=issue_id, workspace__slug=slug, project_id=project_id
            )
            .filter(
                ~Q(field__in=["comment", "vote", "reaction", "draft"]),
                project__project_projectmember__member=self.request.user,
            )
            .select_related("actor", "workspace", "issue", "project")
        ).order_by(request.GET.get("order_by", "created_at"))
 
        if pk:
            issue_activities = issue_activities.get(pk=pk)
            serializer = IssueActivitySerializer(issue_activities)
            return Response(serializer.data, status=status.HTTP_200_OK)

<<<<<<< HEAD
        # State Ordering
        elif order_by_param in [
            "state__name",
            "state__group",
            "-state__name",
            "-state__group",
        ]:
            state_order = (
                state_order
                if order_by_param in ["state__name", "state__group"]
                else state_order[::-1]
            )
            issue_queryset = issue_queryset.annotate(
                state_order=Case(
                    *[
                        When(state__group=state_group, then=Value(i))
                        for i, state_group in enumerate(state_order)
                    ],
                    default=Value(len(state_order)),
                    output_field=CharField(),
                )
            ).order_by("state_order")
        # assignee and label ordering
        elif order_by_param in [
            "labels__name",
            "-labels__name",
            "assignees__first_name",
            "-assignees__first_name",
        ]:
            issue_queryset = issue_queryset.annotate(
                max_values=Max(
                    order_by_param[1::]
                    if order_by_param.startswith("-")
                    else order_by_param
                )
            ).order_by(
                "-max_values" if order_by_param.startswith("-") else "max_values"
            )
        else:
            issue_queryset = issue_queryset.order_by(order_by_param)

        issue_queryset = (
            issue_queryset
            if show_sub_issues == "true"
            else issue_queryset.filter(parent__isnull=True)
        )

        issues = IssueLiteSerializer(issue_queryset, many=True).data

        ## Grouping the results
        group_by = request.GET.get("group_by", False)
        if group_by:
            return Response(group_results(issues, group_by), status=status.HTTP_200_OK)

        return Response(issues, status=status.HTTP_200_OK)

    def retrieve(self, request, slug, project_id, pk=None):
        issue = Issue.objects.get(
            workspace__slug=slug,
            project_id=project_id,
            archived_at__isnull=False,
            pk=pk,
        )
        return Response(IssueSerializer(issue).data, status=status.HTTP_200_OK)

    def unarchive(self, request, slug, project_id, pk=None):
        issue = Issue.objects.get(
            workspace__slug=slug,
            project_id=project_id,
            archived_at__isnull=False,
            pk=pk,
        )
        issue_activity.delay(
            type="issue.activity.updated",
            requested_data=json.dumps({"archived_at": None}),
            actor_id=str(request.user.id),
            issue_id=str(issue.id),
            project_id=str(project_id),
            current_instance=json.dumps(
                IssueSerializer(issue).data, cls=DjangoJSONEncoder
            ),
            epoch=int(timezone.now().timestamp()),
        )
        issue.archived_at = None
        issue.save()

        return Response(IssueSerializer(issue).data, status=status.HTTP_200_OK)


class IssueSubscriberViewSet(BaseViewSet):
    serializer_class = IssueSubscriberSerializer
    model = IssueSubscriber

    permission_classes = [
        ProjectEntityPermission,
    ]

    def get_permissions(self):
        if self.action in ["subscribe", "unsubscribe", "subscription_status"]:
            self.permission_classes = [
                ProjectLitePermission,
            ]
        else:
            self.permission_classes = [
                ProjectEntityPermission,
            ]

        return super(IssueSubscriberViewSet, self).get_permissions()

    def perform_create(self, serializer):
        serializer.save(
            project_id=self.kwargs.get("project_id"),
            issue_id=self.kwargs.get("issue_id"),
        )

    def get_queryset(self):
        return (
            super()
            .get_queryset()
            .filter(workspace__slug=self.kwargs.get("slug"))
            .filter(project_id=self.kwargs.get("project_id"))
            .filter(issue_id=self.kwargs.get("issue_id"))
            .filter(project__project_projectmember__member=self.request.user)
            .order_by("-created_at")
            .distinct()
        )

    def list(self, request, slug, project_id, issue_id):
        members = (
            ProjectMember.objects.filter(workspace__slug=slug, project_id=project_id)
            .annotate(
                is_subscribed=Exists(
                    IssueSubscriber.objects.filter(
                        workspace__slug=slug,
                        project_id=project_id,
                        issue_id=issue_id,
                        subscriber=OuterRef("member"),
                    )
                )
            )
            .select_related("member")
        )
        serializer = ProjectMemberLiteSerializer(members, many=True)
        return Response(serializer.data, status=status.HTTP_200_OK)

    def destroy(self, request, slug, project_id, issue_id, subscriber_id):
        issue_subscriber = IssueSubscriber.objects.get(
            project=project_id,
            subscriber=subscriber_id,
            workspace__slug=slug,
            issue=issue_id,
        )
        issue_subscriber.delete()
        return Response(
            status=status.HTTP_204_NO_CONTENT,
        )

    def subscribe(self, request, slug, project_id, issue_id):
        if IssueSubscriber.objects.filter(
            issue_id=issue_id,
            subscriber=request.user,
            workspace__slug=slug,
            project=project_id,
        ).exists():
            return Response(
                {"message": "User already subscribed to the issue."},
                status=status.HTTP_400_BAD_REQUEST,
            )

        subscriber = IssueSubscriber.objects.create(
            issue_id=issue_id,
            subscriber_id=request.user.id,
            project_id=project_id,
        )
        serializer = IssueSubscriberSerializer(subscriber)
        return Response(serializer.data, status=status.HTTP_201_CREATED)

    def unsubscribe(self, request, slug, project_id, issue_id):
        issue_subscriber = IssueSubscriber.objects.get(
            project=project_id,
            subscriber=request.user,
            workspace__slug=slug,
            issue=issue_id,
        )
        issue_subscriber.delete()
        return Response(
            status=status.HTTP_204_NO_CONTENT,
        )

    def subscription_status(self, request, slug, project_id, issue_id):
        issue_subscriber = IssueSubscriber.objects.filter(
            issue=issue_id,
            subscriber=request.user,
            workspace__slug=slug,
            project=project_id,
        ).exists()
        return Response({"subscribed": issue_subscriber}, status=status.HTTP_200_OK)


class IssueReactionViewSet(BaseViewSet):
    serializer_class = IssueReactionSerializer
    model = IssueReaction
    permission_classes = [
        ProjectLitePermission,
    ]

    def get_queryset(self):
        return (
            super()
            .get_queryset()
            .filter(workspace__slug=self.kwargs.get("slug"))
            .filter(project_id=self.kwargs.get("project_id"))
            .filter(issue_id=self.kwargs.get("issue_id"))
            .filter(project__project_projectmember__member=self.request.user)
            .order_by("-created_at")
            .distinct()
        )

    def create(self, request, slug, project_id, issue_id):
        serializer = IssueReactionSerializer(data=request.data)
        if serializer.is_valid():
            serializer.save(
                issue_id=issue_id,
                project_id=project_id,
                actor=request.user,
            )
            issue_activity.delay(
                type="issue_reaction.activity.created",
                requested_data=json.dumps(request.data, cls=DjangoJSONEncoder),
                actor_id=str(request.user.id),
                issue_id=str(issue_id),
                project_id=str(project_id),
                current_instance=None,
                epoch=int(timezone.now().timestamp()),
            )
            return Response(serializer.data, status=status.HTTP_201_CREATED)
        return Response(serializer.errors, status=status.HTTP_400_BAD_REQUEST)

    def destroy(self, request, slug, project_id, issue_id, reaction_code):
        issue_reaction = IssueReaction.objects.get(
            workspace__slug=slug,
            project_id=project_id,
            issue_id=issue_id,
            reaction=reaction_code,
            actor=request.user,
        )
        issue_activity.delay(
            type="issue_reaction.activity.deleted",
            requested_data=None,
            actor_id=str(self.request.user.id),
            issue_id=str(self.kwargs.get("issue_id", None)),
            project_id=str(self.kwargs.get("project_id", None)),
            current_instance=json.dumps(
                {
                    "reaction": str(reaction_code),
                    "identifier": str(issue_reaction.id),
                }
            ),
            epoch=int(timezone.now().timestamp()),
        )
        issue_reaction.delete()
        return Response(status=status.HTTP_204_NO_CONTENT)


class CommentReactionViewSet(BaseViewSet):
    serializer_class = CommentReactionSerializer
    model = CommentReaction
    permission_classes = [
        ProjectLitePermission,
    ]

    def get_queryset(self):
        return (
            super()
            .get_queryset()
            .filter(workspace__slug=self.kwargs.get("slug"))
            .filter(project_id=self.kwargs.get("project_id"))
            .filter(comment_id=self.kwargs.get("comment_id"))
            .filter(project__project_projectmember__member=self.request.user)
            .order_by("-created_at")
            .distinct()
        )

    def create(self, request, slug, project_id, comment_id):
        serializer = CommentReactionSerializer(data=request.data)
        if serializer.is_valid():
            serializer.save(
                project_id=project_id,
                actor_id=request.user.id,
                comment_id=comment_id,
            )
            issue_activity.delay(
                type="comment_reaction.activity.created",
                requested_data=json.dumps(request.data, cls=DjangoJSONEncoder),
                actor_id=str(request.user.id),
                issue_id=None,
                project_id=str(project_id),
                current_instance=None,
                epoch=int(timezone.now().timestamp()),
            )
            return Response(serializer.data, status=status.HTTP_201_CREATED)
        return Response(serializer.errors, status=status.HTTP_400_BAD_REQUEST)

    def destroy(self, request, slug, project_id, comment_id, reaction_code):
        comment_reaction = CommentReaction.objects.get(
            workspace__slug=slug,
            project_id=project_id,
            comment_id=comment_id,
            reaction=reaction_code,
            actor=request.user,
        )
        issue_activity.delay(
            type="comment_reaction.activity.deleted",
            requested_data=None,
            actor_id=str(self.request.user.id),
            issue_id=None,
            project_id=str(self.kwargs.get("project_id", None)),
            current_instance=json.dumps(
                {
                    "reaction": str(reaction_code),
                    "identifier": str(comment_reaction.id),
                    "comment_id": str(comment_id),
                }
            ),
            epoch=int(timezone.now().timestamp()),
        )
        comment_reaction.delete()
        return Response(status=status.HTTP_204_NO_CONTENT)


class IssueCommentPublicViewSet(BaseViewSet):
    serializer_class = IssueCommentSerializer
    model = IssueComment

    filterset_fields = [
        "issue__id",
        "workspace__id",
    ]

    def get_permissions(self):
        if self.action in ["list", "retrieve"]:
            self.permission_classes = [
                AllowAny,
            ]
        else:
            self.permission_classes = [
                IsAuthenticated,
            ]

        return super(IssueCommentPublicViewSet, self).get_permissions()

    def get_queryset(self):
        try:
            project_deploy_board = ProjectDeployBoard.objects.get(
                workspace__slug=self.kwargs.get("slug"),
                project_id=self.kwargs.get("project_id"),
            )
            if project_deploy_board.comments:
                return self.filter_queryset(
                    super()
                    .get_queryset()
                    .filter(workspace__slug=self.kwargs.get("slug"))
                    .filter(issue_id=self.kwargs.get("issue_id"))
                    .filter(access="EXTERNAL")
                    .select_related("project")
                    .select_related("workspace")
                    .select_related("issue")
                    .annotate(
                        is_member=Exists(
                            ProjectMember.objects.filter(
                                workspace__slug=self.kwargs.get("slug"),
                                project_id=self.kwargs.get("project_id"),
                                member_id=self.request.user.id,
                            )
                        )
                    )
                    .distinct()
                ).order_by("created_at")
            return IssueComment.objects.none()
        except ProjectDeployBoard.DoesNotExist:
            return IssueComment.objects.none()

    def create(self, request, slug, project_id, issue_id):
        project_deploy_board = ProjectDeployBoard.objects.get(
            workspace__slug=slug, project_id=project_id
        )

        if not project_deploy_board.comments:
            return Response(
                {"error": "Comments are not enabled for this project"},
                status=status.HTTP_400_BAD_REQUEST,
            )

        serializer = IssueCommentSerializer(data=request.data)
        if serializer.is_valid():
            serializer.save(
                project_id=project_id,
                issue_id=issue_id,
                actor=request.user,
                access="EXTERNAL",
            )
            issue_activity.delay(
                type="comment.activity.created",
                requested_data=json.dumps(serializer.data, cls=DjangoJSONEncoder),
                actor_id=str(request.user.id),
                issue_id=str(issue_id),
                project_id=str(project_id),
                current_instance=None,
                epoch=int(timezone.now().timestamp()),
            )
            if not ProjectMember.objects.filter(
                project_id=project_id,
                member=request.user,
            ).exists():
                # Add the user for workspace tracking
                _ = ProjectPublicMember.objects.get_or_create(
                    project_id=project_id,
                    member=request.user,
                )

            return Response(serializer.data, status=status.HTTP_201_CREATED)
        return Response(serializer.errors, status=status.HTTP_400_BAD_REQUEST)

    def partial_update(self, request, slug, project_id, issue_id, pk):
        project_deploy_board = ProjectDeployBoard.objects.get(
            workspace__slug=slug, project_id=project_id
        )

        if not project_deploy_board.comments:
            return Response(
                {"error": "Comments are not enabled for this project"},
                status=status.HTTP_400_BAD_REQUEST,
            )
        comment = IssueComment.objects.get(
            workspace__slug=slug, pk=pk, actor=request.user
        )
        serializer = IssueCommentSerializer(comment, data=request.data, partial=True)
        if serializer.is_valid():
            serializer.save()
            issue_activity.delay(
                type="comment.activity.updated",
                requested_data=json.dumps(request.data, cls=DjangoJSONEncoder),
                actor_id=str(request.user.id),
                issue_id=str(issue_id),
                project_id=str(project_id),
                current_instance=json.dumps(
                    IssueCommentSerializer(comment).data,
                    cls=DjangoJSONEncoder,
                ),
                epoch=int(timezone.now().timestamp()),
            )
            return Response(serializer.data, status=status.HTTP_200_OK)
        return Response(serializer.errors, status=status.HTTP_400_BAD_REQUEST)

    def destroy(self, request, slug, project_id, issue_id, pk):
        project_deploy_board = ProjectDeployBoard.objects.get(
            workspace__slug=slug, project_id=project_id
        )

        if not project_deploy_board.comments:
            return Response(
                {"error": "Comments are not enabled for this project"},
                status=status.HTTP_400_BAD_REQUEST,
            )
        comment = IssueComment.objects.get(
            workspace__slug=slug, pk=pk, project_id=project_id, actor=request.user
        )
        issue_activity.delay(
            type="comment.activity.deleted",
            requested_data=json.dumps({"comment_id": str(pk)}),
            actor_id=str(request.user.id),
            issue_id=str(issue_id),
            project_id=str(project_id),
            current_instance=json.dumps(
                IssueCommentSerializer(comment).data,
                cls=DjangoJSONEncoder,
            ),
            epoch=int(timezone.now().timestamp()),
        )
        comment.delete()
        return Response(status=status.HTTP_204_NO_CONTENT)


class IssueReactionPublicViewSet(BaseViewSet):
    serializer_class = IssueReactionSerializer
    model = IssueReaction

    def get_queryset(self):
        try:
            project_deploy_board = ProjectDeployBoard.objects.get(
                workspace__slug=self.kwargs.get("slug"),
                project_id=self.kwargs.get("project_id"),
            )
            if project_deploy_board.reactions:
                return (
                    super()
                    .get_queryset()
                    .filter(workspace__slug=self.kwargs.get("slug"))
                    .filter(project_id=self.kwargs.get("project_id"))
                    .filter(issue_id=self.kwargs.get("issue_id"))
                    .order_by("-created_at")
                    .distinct()
                )
            return IssueReaction.objects.none()
        except ProjectDeployBoard.DoesNotExist:
            return IssueReaction.objects.none()

    def create(self, request, slug, project_id, issue_id):
        project_deploy_board = ProjectDeployBoard.objects.get(
            workspace__slug=slug, project_id=project_id
        )

        if not project_deploy_board.reactions:
            return Response(
                {"error": "Reactions are not enabled for this project board"},
                status=status.HTTP_400_BAD_REQUEST,
            )

        serializer = IssueReactionSerializer(data=request.data)
        if serializer.is_valid():
            serializer.save(
                project_id=project_id, issue_id=issue_id, actor=request.user
            )
            if not ProjectMember.objects.filter(
                project_id=project_id,
                member=request.user,
            ).exists():
                # Add the user for workspace tracking
                _ = ProjectPublicMember.objects.get_or_create(
                    project_id=project_id,
                    member=request.user,
                )
            issue_activity.delay(
                type="issue_reaction.activity.created",
                requested_data=json.dumps(self.request.data, cls=DjangoJSONEncoder),
                actor_id=str(self.request.user.id),
                issue_id=str(self.kwargs.get("issue_id", None)),
                project_id=str(self.kwargs.get("project_id", None)),
                current_instance=None,
                epoch=int(timezone.now().timestamp()),
            )
            return Response(serializer.data, status=status.HTTP_201_CREATED)
        return Response(serializer.errors, status=status.HTTP_400_BAD_REQUEST)

    def destroy(self, request, slug, project_id, issue_id, reaction_code):
        project_deploy_board = ProjectDeployBoard.objects.get(
            workspace__slug=slug, project_id=project_id
        )

        if not project_deploy_board.reactions:
            return Response(
                {"error": "Reactions are not enabled for this project board"},
                status=status.HTTP_400_BAD_REQUEST,
            )
        issue_reaction = IssueReaction.objects.get(
            workspace__slug=slug,
            issue_id=issue_id,
            reaction=reaction_code,
            actor=request.user,
        )
        issue_activity.delay(
            type="issue_reaction.activity.deleted",
            requested_data=None,
            actor_id=str(self.request.user.id),
            issue_id=str(self.kwargs.get("issue_id", None)),
            project_id=str(self.kwargs.get("project_id", None)),
            current_instance=json.dumps(
                {
                    "reaction": str(reaction_code),
                    "identifier": str(issue_reaction.id),
                }
            ),
            epoch=int(timezone.now().timestamp()),
        )
        issue_reaction.delete()
        return Response(status=status.HTTP_204_NO_CONTENT)


class CommentReactionPublicViewSet(BaseViewSet):
    serializer_class = CommentReactionSerializer
    model = CommentReaction

    def get_queryset(self):
        try:
            project_deploy_board = ProjectDeployBoard.objects.get(
                workspace__slug=self.kwargs.get("slug"),
                project_id=self.kwargs.get("project_id"),
            )
            if project_deploy_board.reactions:
                return (
                    super()
                    .get_queryset()
                    .filter(workspace__slug=self.kwargs.get("slug"))
                    .filter(project_id=self.kwargs.get("project_id"))
                    .filter(comment_id=self.kwargs.get("comment_id"))
                    .order_by("-created_at")
                    .distinct()
                )
            return CommentReaction.objects.none()
        except ProjectDeployBoard.DoesNotExist:
            return CommentReaction.objects.none()

    def create(self, request, slug, project_id, comment_id):
        project_deploy_board = ProjectDeployBoard.objects.get(
            workspace__slug=slug, project_id=project_id
        )

        if not project_deploy_board.reactions:
            return Response(
                {"error": "Reactions are not enabled for this board"},
                status=status.HTTP_400_BAD_REQUEST,
            )

        serializer = CommentReactionSerializer(data=request.data)
        if serializer.is_valid():
            serializer.save(
                project_id=project_id, comment_id=comment_id, actor=request.user
            )
            if not ProjectMember.objects.filter(
                project_id=project_id, member=request.user
            ).exists():
                # Add the user for workspace tracking
                _ = ProjectPublicMember.objects.get_or_create(
                    project_id=project_id,
                    member=request.user,
                )
            issue_activity.delay(
                type="comment_reaction.activity.created",
                requested_data=json.dumps(self.request.data, cls=DjangoJSONEncoder),
                actor_id=str(self.request.user.id),
                issue_id=None,
                project_id=str(self.kwargs.get("project_id", None)),
                current_instance=None,
                epoch=int(timezone.now().timestamp()),
            )
            return Response(serializer.data, status=status.HTTP_201_CREATED)
        return Response(serializer.errors, status=status.HTTP_400_BAD_REQUEST)

    def destroy(self, request, slug, project_id, comment_id, reaction_code):
        project_deploy_board = ProjectDeployBoard.objects.get(
            workspace__slug=slug, project_id=project_id
        )
        if not project_deploy_board.reactions:
            return Response(
                {"error": "Reactions are not enabled for this board"},
                status=status.HTTP_400_BAD_REQUEST,
            )

        comment_reaction = CommentReaction.objects.get(
            project_id=project_id,
            workspace__slug=slug,
            comment_id=comment_id,
            reaction=reaction_code,
            actor=request.user,
        )
        issue_activity.delay(
            type="comment_reaction.activity.deleted",
            requested_data=None,
            actor_id=str(self.request.user.id),
            issue_id=None,
            project_id=str(self.kwargs.get("project_id", None)),
            current_instance=json.dumps(
                {
                    "reaction": str(reaction_code),
                    "identifier": str(comment_reaction.id),
                    "comment_id": str(comment_id),
                }
            ),
            epoch=int(timezone.now().timestamp()),
        )
        comment_reaction.delete()
        return Response(status=status.HTTP_204_NO_CONTENT)


class IssueVotePublicViewSet(BaseViewSet):
    model = IssueVote
    serializer_class = IssueVoteSerializer

    def get_queryset(self):
        try:
            project_deploy_board = ProjectDeployBoard.objects.get(
                workspace__slug=self.kwargs.get("slug"),
                project_id=self.kwargs.get("project_id"),
            )
            if project_deploy_board.votes:
                return (
                    super()
                    .get_queryset()
                    .filter(issue_id=self.kwargs.get("issue_id"))
                    .filter(workspace__slug=self.kwargs.get("slug"))
                    .filter(project_id=self.kwargs.get("project_id"))
                )
            return IssueVote.objects.none()
        except ProjectDeployBoard.DoesNotExist:
            return IssueVote.objects.none()

    def create(self, request, slug, project_id, issue_id):
        issue_vote, _ = IssueVote.objects.get_or_create(
            actor_id=request.user.id,
            project_id=project_id,
            issue_id=issue_id,
        )
        # Add the user for workspace tracking
        if not ProjectMember.objects.filter(
            project_id=project_id, member=request.user
        ).exists():
            _ = ProjectPublicMember.objects.get_or_create(
                project_id=project_id,
                member=request.user,
            )
        issue_vote.vote = request.data.get("vote", 1)
        issue_vote.save()
        issue_activity.delay(
            type="issue_vote.activity.created",
            requested_data=json.dumps(self.request.data, cls=DjangoJSONEncoder),
            actor_id=str(self.request.user.id),
            issue_id=str(self.kwargs.get("issue_id", None)),
            project_id=str(self.kwargs.get("project_id", None)),
            current_instance=None,
            epoch=int(timezone.now().timestamp()),
        )
        serializer = IssueVoteSerializer(issue_vote)
        return Response(serializer.data, status=status.HTTP_201_CREATED)

    def destroy(self, request, slug, project_id, issue_id):
        issue_vote = IssueVote.objects.get(
            workspace__slug=slug,
            project_id=project_id,
            issue_id=issue_id,
            actor_id=request.user.id,
        )
        issue_activity.delay(
            type="issue_vote.activity.deleted",
            requested_data=None,
            actor_id=str(self.request.user.id),
            issue_id=str(self.kwargs.get("issue_id", None)),
            project_id=str(self.kwargs.get("project_id", None)),
            current_instance=json.dumps(
                {
                    "vote": str(issue_vote.vote),
                    "identifier": str(issue_vote.id),
                }
            ),
            epoch=int(timezone.now().timestamp()),
        )
        issue_vote.delete()
        return Response(status=status.HTTP_204_NO_CONTENT)


class IssueRelationViewSet(BaseViewSet):
    serializer_class = IssueRelationSerializer
    model = IssueRelation
    permission_classes = [
        ProjectEntityPermission,
    ]

    def get_queryset(self):
        return self.filter_queryset(
            super()
            .get_queryset()
            .filter(workspace__slug=self.kwargs.get("slug"))
            .filter(project_id=self.kwargs.get("project_id"))
            .filter(issue_id=self.kwargs.get("issue_id"))
            .filter(project__project_projectmember__member=self.request.user)
            .select_related("project")
            .select_related("workspace")
            .select_related("issue")
            .distinct()
        )

    def create(self, request, slug, project_id, issue_id):
        related_list = request.data.get("related_list", [])
        relation = request.data.get("relation", None)
        project = Project.objects.get(pk=project_id)

        issue_relation = IssueRelation.objects.bulk_create(
            [
                IssueRelation(
                    issue_id=related_issue["issue"],
                    related_issue_id=related_issue["related_issue"],
                    relation_type=related_issue["relation_type"],
                    project_id=project_id,
                    workspace_id=project.workspace_id,
                    created_by=request.user,
                    updated_by=request.user,
                )
                for related_issue in related_list
            ],
            batch_size=10,
            ignore_conflicts=True,
        )

        issue_activity.delay(
            type="issue_relation.activity.created",
            requested_data=json.dumps(request.data, cls=DjangoJSONEncoder),
            actor_id=str(request.user.id),
            issue_id=str(issue_id),
            project_id=str(project_id),
            current_instance=None,
            epoch=int(timezone.now().timestamp()),
        )

        if relation == "blocking":
            return Response(
                RelatedIssueSerializer(issue_relation, many=True).data,
                status=status.HTTP_201_CREATED,
            )
        else:
            return Response(
                IssueRelationSerializer(issue_relation, many=True).data,
                status=status.HTTP_201_CREATED,
            )

    def destroy(self, request, slug, project_id, issue_id, pk):
        issue_relation = IssueRelation.objects.get(
            workspace__slug=slug, project_id=project_id, issue_id=issue_id, pk=pk
        )
        current_instance = json.dumps(
            IssueRelationSerializer(issue_relation).data,
            cls=DjangoJSONEncoder,
        )
        issue_relation.delete()
        issue_activity.delay(
            type="issue_relation.activity.deleted",
            requested_data=json.dumps({"related_list": None}),
            actor_id=str(request.user.id),
            issue_id=str(issue_id),
            project_id=str(project_id),
            current_instance=current_instance,
            epoch=int(timezone.now().timestamp()),
        )
        return Response(status=status.HTTP_204_NO_CONTENT)


class IssueRetrievePublicEndpoint(BaseAPIView):
    permission_classes = [
        AllowAny,
    ]

    def get(self, request, slug, project_id, issue_id):
        issue = Issue.objects.get(
            workspace__slug=slug, project_id=project_id, pk=issue_id
        )
        serializer = IssuePublicSerializer(issue)
        return Response(serializer.data, status=status.HTTP_200_OK)


class ProjectIssuesPublicEndpoint(BaseAPIView):
    permission_classes = [
        AllowAny,
    ]

    def get(self, request, slug, project_id):
        project_deploy_board = ProjectDeployBoard.objects.get(
            workspace__slug=slug, project_id=project_id
        )

        filters = issue_filters(request.query_params, "GET")

        # Custom ordering for priority and state
        priority_order = ["urgent", "high", "medium", "low", "none"]
        state_order = ["backlog", "unstarted", "started", "completed", "cancelled"]

        order_by_param = request.GET.get("order_by", "-created_at")

        issue_queryset = (
            Issue.issue_objects.annotate(
                sub_issues_count=Issue.issue_objects.filter(parent=OuterRef("id"))
                .order_by()
                .annotate(count=Func(F("id"), function="Count"))
                .values("count")
            )
            .filter(project_id=project_id)
            .filter(workspace__slug=slug)
            .select_related("project", "workspace", "state", "parent")
            .prefetch_related("assignees", "labels")
            .prefetch_related(
                Prefetch(
                    "issue_reactions",
                    queryset=IssueReaction.objects.select_related("actor"),
                )
            )
            .prefetch_related(
                Prefetch(
                    "votes",
                    queryset=IssueVote.objects.select_related("actor"),
                )
            )
            .filter(**filters)
            .annotate(cycle_id=F("issue_cycle__cycle_id"))
            .annotate(module_id=F("issue_module__module_id"))
            .annotate(
                link_count=IssueLink.objects.filter(issue=OuterRef("id"))
                .order_by()
                .annotate(count=Func(F("id"), function="Count"))
                .values("count")
            )
            .annotate(
                attachment_count=IssueAttachment.objects.filter(issue=OuterRef("id"))
                .order_by()
                .annotate(count=Func(F("id"), function="Count"))
                .values("count")
            )
        )

        # Priority Ordering
        if order_by_param == "priority" or order_by_param == "-priority":
            priority_order = (
                priority_order if order_by_param == "priority" else priority_order[::-1]
            )
            issue_queryset = issue_queryset.annotate(
                priority_order=Case(
                    *[
                        When(priority=p, then=Value(i))
                        for i, p in enumerate(priority_order)
                    ],
                    output_field=CharField(),
                )
            ).order_by("priority_order")

        # State Ordering
        elif order_by_param in [
            "state__name",
            "state__group",
            "-state__name",
            "-state__group",
        ]:
            state_order = (
                state_order
                if order_by_param in ["state__name", "state__group"]
                else state_order[::-1]
            )
            issue_queryset = issue_queryset.annotate(
                state_order=Case(
                    *[
                        When(state__group=state_group, then=Value(i))
                        for i, state_group in enumerate(state_order)
                    ],
                    default=Value(len(state_order)),
                    output_field=CharField(),
                )
            ).order_by("state_order")
        # assignee and label ordering
        elif order_by_param in [
            "labels__name",
            "-labels__name",
            "assignees__first_name",
            "-assignees__first_name",
        ]:
            issue_queryset = issue_queryset.annotate(
                max_values=Max(
                    order_by_param[1::]
                    if order_by_param.startswith("-")
                    else order_by_param
                )
            ).order_by(
                "-max_values" if order_by_param.startswith("-") else "max_values"
            )
        else:
            issue_queryset = issue_queryset.order_by(order_by_param)

        issues = IssuePublicSerializer(issue_queryset, many=True).data

        state_group_order = [
            "backlog",
            "unstarted",
            "started",
            "completed",
            "cancelled",
        ]

        states = (
            State.objects.filter(
                ~Q(name="Triage"),
                workspace__slug=slug,
                project_id=project_id,
            )
            .annotate(
                custom_order=Case(
                    *[
                        When(group=value, then=Value(index))
                        for index, value in enumerate(state_group_order)
                    ],
                    default=Value(len(state_group_order)),
                    output_field=IntegerField(),
                ),
            )
            .values("name", "group", "color", "id")
            .order_by("custom_order", "sequence")
        )

        labels = Label.objects.filter(
            workspace__slug=slug, project_id=project_id
        ).values("id", "name", "color", "parent")

        ## Grouping the results
        group_by = request.GET.get("group_by", False)
        if group_by:
            issues = group_results(issues, group_by)

        return Response(
            {
                "issues": issues,
                "states": states,
                "labels": labels,
            },
            status=status.HTTP_200_OK,
        )


class IssueDraftViewSet(BaseViewSet):
    permission_classes = [
        ProjectEntityPermission,
    ]
    serializer_class = IssueFlatSerializer
    model = Issue

    def get_queryset(self):
        return (
            Issue.objects.annotate(
                sub_issues_count=Issue.issue_objects.filter(parent=OuterRef("id"))
                .order_by()
                .annotate(count=Func(F("id"), function="Count"))
                .values("count")
            )
            .filter(project_id=self.kwargs.get("project_id"))
            .filter(workspace__slug=self.kwargs.get("slug"))
            .filter(is_draft=True)
            .select_related("project")
            .select_related("workspace")
            .select_related("state")
            .select_related("parent")
            .prefetch_related("assignees")
            .prefetch_related("labels")
            .prefetch_related(
                Prefetch(
                    "issue_reactions",
                    queryset=IssueReaction.objects.select_related("actor"),
                )
            )
        )

    @method_decorator(gzip_page)
    def list(self, request, slug, project_id):
        filters = issue_filters(request.query_params, "GET")

        # Custom ordering for priority and state
        priority_order = ["urgent", "high", "medium", "low", "none"]
        state_order = ["backlog", "unstarted", "started", "completed", "cancelled"]

        order_by_param = request.GET.get("order_by", "-created_at")

        issue_queryset = (
            self.get_queryset()
            .filter(**filters)
            .annotate(cycle_id=F("issue_cycle__cycle_id"))
            .annotate(module_id=F("issue_module__module_id"))
            .annotate(
                link_count=IssueLink.objects.filter(issue=OuterRef("id"))
                .order_by()
                .annotate(count=Func(F("id"), function="Count"))
                .values("count")
            )
            .annotate(
                attachment_count=IssueAttachment.objects.filter(issue=OuterRef("id"))
                .order_by()
                .annotate(count=Func(F("id"), function="Count"))
                .values("count")
            )
        )

        # Priority Ordering
        if order_by_param == "priority" or order_by_param == "-priority":
            priority_order = (
                priority_order if order_by_param == "priority" else priority_order[::-1]
            )
            issue_queryset = issue_queryset.annotate(
                priority_order=Case(
                    *[
                        When(priority=p, then=Value(i))
                        for i, p in enumerate(priority_order)
                    ],
                    output_field=CharField(),
                )
            ).order_by("priority_order")

        # State Ordering
        elif order_by_param in [
            "state__name",
            "state__group",
            "-state__name",
            "-state__group",
        ]:
            state_order = (
                state_order
                if order_by_param in ["state__name", "state__group"]
                else state_order[::-1]
            )
            issue_queryset = issue_queryset.annotate(
                state_order=Case(
                    *[
                        When(state__group=state_group, then=Value(i))
                        for i, state_group in enumerate(state_order)
                    ],
                    default=Value(len(state_order)),
                    output_field=CharField(),
                )
            ).order_by("state_order")
        # assignee and label ordering
        elif order_by_param in [
            "labels__name",
            "-labels__name",
            "assignees__first_name",
            "-assignees__first_name",
        ]:
            issue_queryset = issue_queryset.annotate(
                max_values=Max(
                    order_by_param[1::]
                    if order_by_param.startswith("-")
                    else order_by_param
                )
            ).order_by(
                "-max_values" if order_by_param.startswith("-") else "max_values"
            )
        else:
            issue_queryset = issue_queryset.order_by(order_by_param)

        issues = IssueLiteSerializer(issue_queryset, many=True).data

        ## Grouping the results
        group_by = request.GET.get("group_by", False)
        if group_by:
            grouped_results = group_results(issues, group_by)
            return Response(
                grouped_results,
                status=status.HTTP_200_OK,
            )

        return Response(issues, status=status.HTTP_200_OK)

    def create(self, request, slug, project_id):
        project = Project.objects.get(pk=project_id)

        serializer = IssueCreateSerializer(
            data=request.data,
            context={
                "project_id": project_id,
                "workspace_id": project.workspace_id,
                "default_assignee_id": project.default_assignee_id,
            },
        )

        if serializer.is_valid():
            serializer.save(is_draft=True)

            # Track the issue
            issue_activity.delay(
                type="issue_draft.activity.created",
                requested_data=json.dumps(self.request.data, cls=DjangoJSONEncoder),
                actor_id=str(request.user.id),
                issue_id=str(serializer.data.get("id", None)),
                project_id=str(project_id),
                current_instance=None,
                epoch=int(timezone.now().timestamp()),
            )
            return Response(serializer.data, status=status.HTTP_201_CREATED)
        return Response(serializer.errors, status=status.HTTP_400_BAD_REQUEST)

    def partial_update(self, request, slug, project_id, pk):
        issue = Issue.objects.get(workspace__slug=slug, project_id=project_id, pk=pk)
        serializer = IssueSerializer(issue, data=request.data, partial=True)

        if serializer.is_valid():
            if request.data.get("is_draft") is not None and not request.data.get(
                "is_draft"
            ):
                serializer.save(created_at=timezone.now(), updated_at=timezone.now())
            else:
                serializer.save()
            issue_activity.delay(
                type="issue_draft.activity.updated",
                requested_data=json.dumps(request.data, cls=DjangoJSONEncoder),
                actor_id=str(self.request.user.id),
                issue_id=str(self.kwargs.get("pk", None)),
                project_id=str(self.kwargs.get("project_id", None)),
                current_instance=json.dumps(
                    IssueSerializer(issue).data,
                    cls=DjangoJSONEncoder,
                ),
                epoch=int(timezone.now().timestamp()),
            )
            return Response(serializer.data, status=status.HTTP_200_OK)
        return Response(serializer.errors, status=status.HTTP_400_BAD_REQUEST)

    def retrieve(self, request, slug, project_id, pk=None):
        issue = Issue.objects.get(
            workspace__slug=slug, project_id=project_id, pk=pk, is_draft=True
        )
        return Response(IssueSerializer(issue).data, status=status.HTTP_200_OK)

    def destroy(self, request, slug, project_id, pk=None):
        issue = Issue.objects.get(workspace__slug=slug, project_id=project_id, pk=pk)
        current_instance = json.dumps(
            IssueSerializer(current_instance).data, cls=DjangoJSONEncoder
        )
        issue.delete()
        issue_activity.delay(
            type="issue_draft.activity.deleted",
            requested_data=json.dumps({"issue_id": str(pk)}),
            actor_id=str(request.user.id),
            issue_id=str(pk),
            project_id=str(project_id),
            current_instance=current_instance,
            epoch=int(timezone.now().timestamp()),
        )
        return Response(status=status.HTTP_204_NO_CONTENT)

class BulkIssueOperationsEndpoint(BaseAPIView):
    permission_classes = [
        ProjectEntityPermission,
    ]

    def post(self, request, slug, project_id):
        issue_ids = request.data.get("issue_ids", [])
        # Get all the issues
        issues = (
            Issue.objects.filter(
                workspace__slug=slug, project_id=project_id, pk__in=issue_ids
            )
            .select_related("state")
            .prefetch_related("labels", "assignees")
        )
        # Current epoch
        epoch = int(timezone.now().timestamp())

        # Project details
        project = Project.objects.get(workspace__slug=slug, pk=project_id)
        workspace_id = project.workspace_id

        # Initialize arrays
        bulk_update_issues = []
        bulk_issue_activities = []
        bulk_update_issue_labels = []
        bulk_update_issue_assignees = []

        properties = request.data.get("properties", {})

        for issue in issues:
            # Priority
            if properties.get("priority", False):
                bulk_issue_activities.append(
                    {
                        "type": "issue.activity.updated",
                        "requested_data": json.dumps(
                            {"priority": properties.get("priority")}
                        ),
                        "current_instance": json.dumps(
                            {"priority": (issue.priority)}
                        ),
                        "issue_id": str(issue.id),
                        "actor_id": str(request.user.id),
                        "project_id": str(project_id),
                        "epoch": epoch,
                    }
                )
                issue.priority = properties.get("priority")
            # State
            if properties.get("state", False):
                bulk_issue_activities.append(
                    {
                        "type": "issue.activity.updated",
                        "requested_data": json.dumps(
                            {"state": properties.get("state")}
                        ),
                        "current_instance": json.dumps({"state": str(issue.state_id)}),
                        "issue_id": str(issue.id),
                        "actor_id": str(request.user.id),
                        "project_id": str(project_id),
                        "epoch": epoch,
                    }
                )
                issue.state_id = properties.get("state")
            # Start date
            if properties.get("start_date", False):
                bulk_issue_activities.append(
                    {
                        "type": "issue.activity.updated",
                        "requested_data": json.dumps(
                            {"start_date": properties.get("start_date")}
                        ),
                        "current_instance": json.dumps(
                            {"start_date": str(issue.start_date)}
                        ),
                        "issue_id": str(issue.id),
                        "actor_id": str(request.user.id),
                        "project_id": str(project_id),
                        "epoch": epoch,
                    }
                )
                issue.start_date = properties.get("start_date")
            # Target date
            if properties.get("target_date", False):
                bulk_issue_activities.append(
                    {
                        "type": "issue.activity.updated",
                        "requested_data": json.dumps(
                            {"target_date": properties.get("target_date")}
                        ),
                        "current_instance": json.dumps(
                            {"target_date": str(issue.target_date)}
                        ),
                        "issue_id": str(issue.id),
                        "actor_id": str(request.user.id),
                        "project_id": str(project_id),
                        "epoch": epoch,
                    }
                )
                issue.target_date = properties.get("target_date")
            # Estimate point
            if properties.get("estimate_point", False):
                bulk_issue_activities.append(
                    {
                        "type": "issue.activity.updated",
                        "requested_data": json.dumps(
                            {"estimate_point": properties.get("estimate_point")}
                        ),
                        "current_instance": json.dumps(
                            {"estimate_point": (issue.estimate_point)}
                        ),
                        "issue_id": str(issue.id),
                        "actor_id": str(request.user.id),
                        "project_id": str(project_id),
                        "epoch": epoch,
                    }
                )
                issue.estimate_point = properties.get("estimate_point")

            bulk_update_issues.append(issue)

            # Labels
            if properties.get("labels", []):
                for label_id in properties.get("labels", []):
                    bulk_update_issue_labels.append(
                        IssueLabel(
                            issue=issue,
                            label_id=label_id,
                            created_by=request.user,
                            project_id=project_id,
                            workspace_id=workspace_id,
                        )
                    )
                bulk_issue_activities.append(
                    {
                        "type": "issue.activity.updated",
                        "requested_data": json.dumps(
                            {"labels": properties.get("labels", [])}
                        ),
                        "current_instance": json.dumps(
                            {"labels": [str(label.id) for label in issue.labels.all()]}
                        ),
                        "issue_id": str(issue.id),
                        "actor_id": str(request.user.id),
                        "project_id": str(project_id),
                        "epoch": epoch,
                    }
                )

            # Assignees
            if properties.get("assignees", []):
                for assignee_id in properties.get(
                    "assignees", issue.assignees
                ):
                    bulk_update_issue_assignees.append(
                        IssueAssignee(
                            issue=issue,
                            assignee_id=assignee_id,
                            created_by=request.user,
                            project_id=project_id,
                            workspace_id=workspace_id,
                        )
                    )
                bulk_issue_activities.append(
                    {
                        "type": "issue.activity.updated",
                        "requested_data": json.dumps(
                            {"assignees": properties.get("assignees", [])}
                        ),
                        "current_instance": json.dumps(
                            {
                                "assignees": [
                                    str(assignee.id)
                                    for assignee in issue.assignees.all()
                                ]
                            }
                        ),
                        "issue_id": str(issue.id),
                        "actor_id": str(request.user.id),
                        "project_id": str(project_id),
                        "epoch": epoch,
                    }
                )

        # Bulk update all the objects
        Issue.objects.bulk_update(
            bulk_update_issues,
            ["priority", "estimate_point", "start_date", "target_date", "state"],
            batch_size=100,
        )

        # Create new labels
        IssueLabel.objects.bulk_create(
            bulk_update_issue_labels,
            ignore_conflicts=True,
            batch_size=100,
        )

        # Create new assignees
        IssueAssignee.objects.bulk_create(
            bulk_update_issue_assignees,
            ignore_conflicts=True,
            batch_size=100,
        )
        # update the issue activity
        [issue_activity.delay(**activity) for activity in bulk_issue_activities]

        return Response(status=status.HTTP_204_NO_CONTENT)

=======
        return self.paginate(
            request=request,
            queryset=(issue_activities),
            on_results=lambda issue_activity: IssueActivitySerializer(
                issue_activity,
                many=True,
                fields=self.fields,
                expand=self.expand,
            ).data,
        )
>>>>>>> 7bff8d2e
<|MERGE_RESOLUTION|>--- conflicted
+++ resolved
@@ -37,19 +37,8 @@
     Project,
     Label,
     ProjectMember,
-<<<<<<< HEAD
-    IssueReaction,
-    CommentReaction,
-    ProjectDeployBoard,
-    IssueVote,
-    IssueRelation,
-    ProjectPublicMember,
-    IssueAssignee,
-    IssueLabel,
-=======
     IssueComment,
     IssueActivity,
->>>>>>> 7bff8d2e
 )
 from plane.bgtasks.issue_activites_task import issue_activity
 from plane.api.serializers import (
@@ -599,1435 +588,6 @@
             serializer = IssueActivitySerializer(issue_activities)
             return Response(serializer.data, status=status.HTTP_200_OK)
 
-<<<<<<< HEAD
-        # State Ordering
-        elif order_by_param in [
-            "state__name",
-            "state__group",
-            "-state__name",
-            "-state__group",
-        ]:
-            state_order = (
-                state_order
-                if order_by_param in ["state__name", "state__group"]
-                else state_order[::-1]
-            )
-            issue_queryset = issue_queryset.annotate(
-                state_order=Case(
-                    *[
-                        When(state__group=state_group, then=Value(i))
-                        for i, state_group in enumerate(state_order)
-                    ],
-                    default=Value(len(state_order)),
-                    output_field=CharField(),
-                )
-            ).order_by("state_order")
-        # assignee and label ordering
-        elif order_by_param in [
-            "labels__name",
-            "-labels__name",
-            "assignees__first_name",
-            "-assignees__first_name",
-        ]:
-            issue_queryset = issue_queryset.annotate(
-                max_values=Max(
-                    order_by_param[1::]
-                    if order_by_param.startswith("-")
-                    else order_by_param
-                )
-            ).order_by(
-                "-max_values" if order_by_param.startswith("-") else "max_values"
-            )
-        else:
-            issue_queryset = issue_queryset.order_by(order_by_param)
-
-        issue_queryset = (
-            issue_queryset
-            if show_sub_issues == "true"
-            else issue_queryset.filter(parent__isnull=True)
-        )
-
-        issues = IssueLiteSerializer(issue_queryset, many=True).data
-
-        ## Grouping the results
-        group_by = request.GET.get("group_by", False)
-        if group_by:
-            return Response(group_results(issues, group_by), status=status.HTTP_200_OK)
-
-        return Response(issues, status=status.HTTP_200_OK)
-
-    def retrieve(self, request, slug, project_id, pk=None):
-        issue = Issue.objects.get(
-            workspace__slug=slug,
-            project_id=project_id,
-            archived_at__isnull=False,
-            pk=pk,
-        )
-        return Response(IssueSerializer(issue).data, status=status.HTTP_200_OK)
-
-    def unarchive(self, request, slug, project_id, pk=None):
-        issue = Issue.objects.get(
-            workspace__slug=slug,
-            project_id=project_id,
-            archived_at__isnull=False,
-            pk=pk,
-        )
-        issue_activity.delay(
-            type="issue.activity.updated",
-            requested_data=json.dumps({"archived_at": None}),
-            actor_id=str(request.user.id),
-            issue_id=str(issue.id),
-            project_id=str(project_id),
-            current_instance=json.dumps(
-                IssueSerializer(issue).data, cls=DjangoJSONEncoder
-            ),
-            epoch=int(timezone.now().timestamp()),
-        )
-        issue.archived_at = None
-        issue.save()
-
-        return Response(IssueSerializer(issue).data, status=status.HTTP_200_OK)
-
-
-class IssueSubscriberViewSet(BaseViewSet):
-    serializer_class = IssueSubscriberSerializer
-    model = IssueSubscriber
-
-    permission_classes = [
-        ProjectEntityPermission,
-    ]
-
-    def get_permissions(self):
-        if self.action in ["subscribe", "unsubscribe", "subscription_status"]:
-            self.permission_classes = [
-                ProjectLitePermission,
-            ]
-        else:
-            self.permission_classes = [
-                ProjectEntityPermission,
-            ]
-
-        return super(IssueSubscriberViewSet, self).get_permissions()
-
-    def perform_create(self, serializer):
-        serializer.save(
-            project_id=self.kwargs.get("project_id"),
-            issue_id=self.kwargs.get("issue_id"),
-        )
-
-    def get_queryset(self):
-        return (
-            super()
-            .get_queryset()
-            .filter(workspace__slug=self.kwargs.get("slug"))
-            .filter(project_id=self.kwargs.get("project_id"))
-            .filter(issue_id=self.kwargs.get("issue_id"))
-            .filter(project__project_projectmember__member=self.request.user)
-            .order_by("-created_at")
-            .distinct()
-        )
-
-    def list(self, request, slug, project_id, issue_id):
-        members = (
-            ProjectMember.objects.filter(workspace__slug=slug, project_id=project_id)
-            .annotate(
-                is_subscribed=Exists(
-                    IssueSubscriber.objects.filter(
-                        workspace__slug=slug,
-                        project_id=project_id,
-                        issue_id=issue_id,
-                        subscriber=OuterRef("member"),
-                    )
-                )
-            )
-            .select_related("member")
-        )
-        serializer = ProjectMemberLiteSerializer(members, many=True)
-        return Response(serializer.data, status=status.HTTP_200_OK)
-
-    def destroy(self, request, slug, project_id, issue_id, subscriber_id):
-        issue_subscriber = IssueSubscriber.objects.get(
-            project=project_id,
-            subscriber=subscriber_id,
-            workspace__slug=slug,
-            issue=issue_id,
-        )
-        issue_subscriber.delete()
-        return Response(
-            status=status.HTTP_204_NO_CONTENT,
-        )
-
-    def subscribe(self, request, slug, project_id, issue_id):
-        if IssueSubscriber.objects.filter(
-            issue_id=issue_id,
-            subscriber=request.user,
-            workspace__slug=slug,
-            project=project_id,
-        ).exists():
-            return Response(
-                {"message": "User already subscribed to the issue."},
-                status=status.HTTP_400_BAD_REQUEST,
-            )
-
-        subscriber = IssueSubscriber.objects.create(
-            issue_id=issue_id,
-            subscriber_id=request.user.id,
-            project_id=project_id,
-        )
-        serializer = IssueSubscriberSerializer(subscriber)
-        return Response(serializer.data, status=status.HTTP_201_CREATED)
-
-    def unsubscribe(self, request, slug, project_id, issue_id):
-        issue_subscriber = IssueSubscriber.objects.get(
-            project=project_id,
-            subscriber=request.user,
-            workspace__slug=slug,
-            issue=issue_id,
-        )
-        issue_subscriber.delete()
-        return Response(
-            status=status.HTTP_204_NO_CONTENT,
-        )
-
-    def subscription_status(self, request, slug, project_id, issue_id):
-        issue_subscriber = IssueSubscriber.objects.filter(
-            issue=issue_id,
-            subscriber=request.user,
-            workspace__slug=slug,
-            project=project_id,
-        ).exists()
-        return Response({"subscribed": issue_subscriber}, status=status.HTTP_200_OK)
-
-
-class IssueReactionViewSet(BaseViewSet):
-    serializer_class = IssueReactionSerializer
-    model = IssueReaction
-    permission_classes = [
-        ProjectLitePermission,
-    ]
-
-    def get_queryset(self):
-        return (
-            super()
-            .get_queryset()
-            .filter(workspace__slug=self.kwargs.get("slug"))
-            .filter(project_id=self.kwargs.get("project_id"))
-            .filter(issue_id=self.kwargs.get("issue_id"))
-            .filter(project__project_projectmember__member=self.request.user)
-            .order_by("-created_at")
-            .distinct()
-        )
-
-    def create(self, request, slug, project_id, issue_id):
-        serializer = IssueReactionSerializer(data=request.data)
-        if serializer.is_valid():
-            serializer.save(
-                issue_id=issue_id,
-                project_id=project_id,
-                actor=request.user,
-            )
-            issue_activity.delay(
-                type="issue_reaction.activity.created",
-                requested_data=json.dumps(request.data, cls=DjangoJSONEncoder),
-                actor_id=str(request.user.id),
-                issue_id=str(issue_id),
-                project_id=str(project_id),
-                current_instance=None,
-                epoch=int(timezone.now().timestamp()),
-            )
-            return Response(serializer.data, status=status.HTTP_201_CREATED)
-        return Response(serializer.errors, status=status.HTTP_400_BAD_REQUEST)
-
-    def destroy(self, request, slug, project_id, issue_id, reaction_code):
-        issue_reaction = IssueReaction.objects.get(
-            workspace__slug=slug,
-            project_id=project_id,
-            issue_id=issue_id,
-            reaction=reaction_code,
-            actor=request.user,
-        )
-        issue_activity.delay(
-            type="issue_reaction.activity.deleted",
-            requested_data=None,
-            actor_id=str(self.request.user.id),
-            issue_id=str(self.kwargs.get("issue_id", None)),
-            project_id=str(self.kwargs.get("project_id", None)),
-            current_instance=json.dumps(
-                {
-                    "reaction": str(reaction_code),
-                    "identifier": str(issue_reaction.id),
-                }
-            ),
-            epoch=int(timezone.now().timestamp()),
-        )
-        issue_reaction.delete()
-        return Response(status=status.HTTP_204_NO_CONTENT)
-
-
-class CommentReactionViewSet(BaseViewSet):
-    serializer_class = CommentReactionSerializer
-    model = CommentReaction
-    permission_classes = [
-        ProjectLitePermission,
-    ]
-
-    def get_queryset(self):
-        return (
-            super()
-            .get_queryset()
-            .filter(workspace__slug=self.kwargs.get("slug"))
-            .filter(project_id=self.kwargs.get("project_id"))
-            .filter(comment_id=self.kwargs.get("comment_id"))
-            .filter(project__project_projectmember__member=self.request.user)
-            .order_by("-created_at")
-            .distinct()
-        )
-
-    def create(self, request, slug, project_id, comment_id):
-        serializer = CommentReactionSerializer(data=request.data)
-        if serializer.is_valid():
-            serializer.save(
-                project_id=project_id,
-                actor_id=request.user.id,
-                comment_id=comment_id,
-            )
-            issue_activity.delay(
-                type="comment_reaction.activity.created",
-                requested_data=json.dumps(request.data, cls=DjangoJSONEncoder),
-                actor_id=str(request.user.id),
-                issue_id=None,
-                project_id=str(project_id),
-                current_instance=None,
-                epoch=int(timezone.now().timestamp()),
-            )
-            return Response(serializer.data, status=status.HTTP_201_CREATED)
-        return Response(serializer.errors, status=status.HTTP_400_BAD_REQUEST)
-
-    def destroy(self, request, slug, project_id, comment_id, reaction_code):
-        comment_reaction = CommentReaction.objects.get(
-            workspace__slug=slug,
-            project_id=project_id,
-            comment_id=comment_id,
-            reaction=reaction_code,
-            actor=request.user,
-        )
-        issue_activity.delay(
-            type="comment_reaction.activity.deleted",
-            requested_data=None,
-            actor_id=str(self.request.user.id),
-            issue_id=None,
-            project_id=str(self.kwargs.get("project_id", None)),
-            current_instance=json.dumps(
-                {
-                    "reaction": str(reaction_code),
-                    "identifier": str(comment_reaction.id),
-                    "comment_id": str(comment_id),
-                }
-            ),
-            epoch=int(timezone.now().timestamp()),
-        )
-        comment_reaction.delete()
-        return Response(status=status.HTTP_204_NO_CONTENT)
-
-
-class IssueCommentPublicViewSet(BaseViewSet):
-    serializer_class = IssueCommentSerializer
-    model = IssueComment
-
-    filterset_fields = [
-        "issue__id",
-        "workspace__id",
-    ]
-
-    def get_permissions(self):
-        if self.action in ["list", "retrieve"]:
-            self.permission_classes = [
-                AllowAny,
-            ]
-        else:
-            self.permission_classes = [
-                IsAuthenticated,
-            ]
-
-        return super(IssueCommentPublicViewSet, self).get_permissions()
-
-    def get_queryset(self):
-        try:
-            project_deploy_board = ProjectDeployBoard.objects.get(
-                workspace__slug=self.kwargs.get("slug"),
-                project_id=self.kwargs.get("project_id"),
-            )
-            if project_deploy_board.comments:
-                return self.filter_queryset(
-                    super()
-                    .get_queryset()
-                    .filter(workspace__slug=self.kwargs.get("slug"))
-                    .filter(issue_id=self.kwargs.get("issue_id"))
-                    .filter(access="EXTERNAL")
-                    .select_related("project")
-                    .select_related("workspace")
-                    .select_related("issue")
-                    .annotate(
-                        is_member=Exists(
-                            ProjectMember.objects.filter(
-                                workspace__slug=self.kwargs.get("slug"),
-                                project_id=self.kwargs.get("project_id"),
-                                member_id=self.request.user.id,
-                            )
-                        )
-                    )
-                    .distinct()
-                ).order_by("created_at")
-            return IssueComment.objects.none()
-        except ProjectDeployBoard.DoesNotExist:
-            return IssueComment.objects.none()
-
-    def create(self, request, slug, project_id, issue_id):
-        project_deploy_board = ProjectDeployBoard.objects.get(
-            workspace__slug=slug, project_id=project_id
-        )
-
-        if not project_deploy_board.comments:
-            return Response(
-                {"error": "Comments are not enabled for this project"},
-                status=status.HTTP_400_BAD_REQUEST,
-            )
-
-        serializer = IssueCommentSerializer(data=request.data)
-        if serializer.is_valid():
-            serializer.save(
-                project_id=project_id,
-                issue_id=issue_id,
-                actor=request.user,
-                access="EXTERNAL",
-            )
-            issue_activity.delay(
-                type="comment.activity.created",
-                requested_data=json.dumps(serializer.data, cls=DjangoJSONEncoder),
-                actor_id=str(request.user.id),
-                issue_id=str(issue_id),
-                project_id=str(project_id),
-                current_instance=None,
-                epoch=int(timezone.now().timestamp()),
-            )
-            if not ProjectMember.objects.filter(
-                project_id=project_id,
-                member=request.user,
-            ).exists():
-                # Add the user for workspace tracking
-                _ = ProjectPublicMember.objects.get_or_create(
-                    project_id=project_id,
-                    member=request.user,
-                )
-
-            return Response(serializer.data, status=status.HTTP_201_CREATED)
-        return Response(serializer.errors, status=status.HTTP_400_BAD_REQUEST)
-
-    def partial_update(self, request, slug, project_id, issue_id, pk):
-        project_deploy_board = ProjectDeployBoard.objects.get(
-            workspace__slug=slug, project_id=project_id
-        )
-
-        if not project_deploy_board.comments:
-            return Response(
-                {"error": "Comments are not enabled for this project"},
-                status=status.HTTP_400_BAD_REQUEST,
-            )
-        comment = IssueComment.objects.get(
-            workspace__slug=slug, pk=pk, actor=request.user
-        )
-        serializer = IssueCommentSerializer(comment, data=request.data, partial=True)
-        if serializer.is_valid():
-            serializer.save()
-            issue_activity.delay(
-                type="comment.activity.updated",
-                requested_data=json.dumps(request.data, cls=DjangoJSONEncoder),
-                actor_id=str(request.user.id),
-                issue_id=str(issue_id),
-                project_id=str(project_id),
-                current_instance=json.dumps(
-                    IssueCommentSerializer(comment).data,
-                    cls=DjangoJSONEncoder,
-                ),
-                epoch=int(timezone.now().timestamp()),
-            )
-            return Response(serializer.data, status=status.HTTP_200_OK)
-        return Response(serializer.errors, status=status.HTTP_400_BAD_REQUEST)
-
-    def destroy(self, request, slug, project_id, issue_id, pk):
-        project_deploy_board = ProjectDeployBoard.objects.get(
-            workspace__slug=slug, project_id=project_id
-        )
-
-        if not project_deploy_board.comments:
-            return Response(
-                {"error": "Comments are not enabled for this project"},
-                status=status.HTTP_400_BAD_REQUEST,
-            )
-        comment = IssueComment.objects.get(
-            workspace__slug=slug, pk=pk, project_id=project_id, actor=request.user
-        )
-        issue_activity.delay(
-            type="comment.activity.deleted",
-            requested_data=json.dumps({"comment_id": str(pk)}),
-            actor_id=str(request.user.id),
-            issue_id=str(issue_id),
-            project_id=str(project_id),
-            current_instance=json.dumps(
-                IssueCommentSerializer(comment).data,
-                cls=DjangoJSONEncoder,
-            ),
-            epoch=int(timezone.now().timestamp()),
-        )
-        comment.delete()
-        return Response(status=status.HTTP_204_NO_CONTENT)
-
-
-class IssueReactionPublicViewSet(BaseViewSet):
-    serializer_class = IssueReactionSerializer
-    model = IssueReaction
-
-    def get_queryset(self):
-        try:
-            project_deploy_board = ProjectDeployBoard.objects.get(
-                workspace__slug=self.kwargs.get("slug"),
-                project_id=self.kwargs.get("project_id"),
-            )
-            if project_deploy_board.reactions:
-                return (
-                    super()
-                    .get_queryset()
-                    .filter(workspace__slug=self.kwargs.get("slug"))
-                    .filter(project_id=self.kwargs.get("project_id"))
-                    .filter(issue_id=self.kwargs.get("issue_id"))
-                    .order_by("-created_at")
-                    .distinct()
-                )
-            return IssueReaction.objects.none()
-        except ProjectDeployBoard.DoesNotExist:
-            return IssueReaction.objects.none()
-
-    def create(self, request, slug, project_id, issue_id):
-        project_deploy_board = ProjectDeployBoard.objects.get(
-            workspace__slug=slug, project_id=project_id
-        )
-
-        if not project_deploy_board.reactions:
-            return Response(
-                {"error": "Reactions are not enabled for this project board"},
-                status=status.HTTP_400_BAD_REQUEST,
-            )
-
-        serializer = IssueReactionSerializer(data=request.data)
-        if serializer.is_valid():
-            serializer.save(
-                project_id=project_id, issue_id=issue_id, actor=request.user
-            )
-            if not ProjectMember.objects.filter(
-                project_id=project_id,
-                member=request.user,
-            ).exists():
-                # Add the user for workspace tracking
-                _ = ProjectPublicMember.objects.get_or_create(
-                    project_id=project_id,
-                    member=request.user,
-                )
-            issue_activity.delay(
-                type="issue_reaction.activity.created",
-                requested_data=json.dumps(self.request.data, cls=DjangoJSONEncoder),
-                actor_id=str(self.request.user.id),
-                issue_id=str(self.kwargs.get("issue_id", None)),
-                project_id=str(self.kwargs.get("project_id", None)),
-                current_instance=None,
-                epoch=int(timezone.now().timestamp()),
-            )
-            return Response(serializer.data, status=status.HTTP_201_CREATED)
-        return Response(serializer.errors, status=status.HTTP_400_BAD_REQUEST)
-
-    def destroy(self, request, slug, project_id, issue_id, reaction_code):
-        project_deploy_board = ProjectDeployBoard.objects.get(
-            workspace__slug=slug, project_id=project_id
-        )
-
-        if not project_deploy_board.reactions:
-            return Response(
-                {"error": "Reactions are not enabled for this project board"},
-                status=status.HTTP_400_BAD_REQUEST,
-            )
-        issue_reaction = IssueReaction.objects.get(
-            workspace__slug=slug,
-            issue_id=issue_id,
-            reaction=reaction_code,
-            actor=request.user,
-        )
-        issue_activity.delay(
-            type="issue_reaction.activity.deleted",
-            requested_data=None,
-            actor_id=str(self.request.user.id),
-            issue_id=str(self.kwargs.get("issue_id", None)),
-            project_id=str(self.kwargs.get("project_id", None)),
-            current_instance=json.dumps(
-                {
-                    "reaction": str(reaction_code),
-                    "identifier": str(issue_reaction.id),
-                }
-            ),
-            epoch=int(timezone.now().timestamp()),
-        )
-        issue_reaction.delete()
-        return Response(status=status.HTTP_204_NO_CONTENT)
-
-
-class CommentReactionPublicViewSet(BaseViewSet):
-    serializer_class = CommentReactionSerializer
-    model = CommentReaction
-
-    def get_queryset(self):
-        try:
-            project_deploy_board = ProjectDeployBoard.objects.get(
-                workspace__slug=self.kwargs.get("slug"),
-                project_id=self.kwargs.get("project_id"),
-            )
-            if project_deploy_board.reactions:
-                return (
-                    super()
-                    .get_queryset()
-                    .filter(workspace__slug=self.kwargs.get("slug"))
-                    .filter(project_id=self.kwargs.get("project_id"))
-                    .filter(comment_id=self.kwargs.get("comment_id"))
-                    .order_by("-created_at")
-                    .distinct()
-                )
-            return CommentReaction.objects.none()
-        except ProjectDeployBoard.DoesNotExist:
-            return CommentReaction.objects.none()
-
-    def create(self, request, slug, project_id, comment_id):
-        project_deploy_board = ProjectDeployBoard.objects.get(
-            workspace__slug=slug, project_id=project_id
-        )
-
-        if not project_deploy_board.reactions:
-            return Response(
-                {"error": "Reactions are not enabled for this board"},
-                status=status.HTTP_400_BAD_REQUEST,
-            )
-
-        serializer = CommentReactionSerializer(data=request.data)
-        if serializer.is_valid():
-            serializer.save(
-                project_id=project_id, comment_id=comment_id, actor=request.user
-            )
-            if not ProjectMember.objects.filter(
-                project_id=project_id, member=request.user
-            ).exists():
-                # Add the user for workspace tracking
-                _ = ProjectPublicMember.objects.get_or_create(
-                    project_id=project_id,
-                    member=request.user,
-                )
-            issue_activity.delay(
-                type="comment_reaction.activity.created",
-                requested_data=json.dumps(self.request.data, cls=DjangoJSONEncoder),
-                actor_id=str(self.request.user.id),
-                issue_id=None,
-                project_id=str(self.kwargs.get("project_id", None)),
-                current_instance=None,
-                epoch=int(timezone.now().timestamp()),
-            )
-            return Response(serializer.data, status=status.HTTP_201_CREATED)
-        return Response(serializer.errors, status=status.HTTP_400_BAD_REQUEST)
-
-    def destroy(self, request, slug, project_id, comment_id, reaction_code):
-        project_deploy_board = ProjectDeployBoard.objects.get(
-            workspace__slug=slug, project_id=project_id
-        )
-        if not project_deploy_board.reactions:
-            return Response(
-                {"error": "Reactions are not enabled for this board"},
-                status=status.HTTP_400_BAD_REQUEST,
-            )
-
-        comment_reaction = CommentReaction.objects.get(
-            project_id=project_id,
-            workspace__slug=slug,
-            comment_id=comment_id,
-            reaction=reaction_code,
-            actor=request.user,
-        )
-        issue_activity.delay(
-            type="comment_reaction.activity.deleted",
-            requested_data=None,
-            actor_id=str(self.request.user.id),
-            issue_id=None,
-            project_id=str(self.kwargs.get("project_id", None)),
-            current_instance=json.dumps(
-                {
-                    "reaction": str(reaction_code),
-                    "identifier": str(comment_reaction.id),
-                    "comment_id": str(comment_id),
-                }
-            ),
-            epoch=int(timezone.now().timestamp()),
-        )
-        comment_reaction.delete()
-        return Response(status=status.HTTP_204_NO_CONTENT)
-
-
-class IssueVotePublicViewSet(BaseViewSet):
-    model = IssueVote
-    serializer_class = IssueVoteSerializer
-
-    def get_queryset(self):
-        try:
-            project_deploy_board = ProjectDeployBoard.objects.get(
-                workspace__slug=self.kwargs.get("slug"),
-                project_id=self.kwargs.get("project_id"),
-            )
-            if project_deploy_board.votes:
-                return (
-                    super()
-                    .get_queryset()
-                    .filter(issue_id=self.kwargs.get("issue_id"))
-                    .filter(workspace__slug=self.kwargs.get("slug"))
-                    .filter(project_id=self.kwargs.get("project_id"))
-                )
-            return IssueVote.objects.none()
-        except ProjectDeployBoard.DoesNotExist:
-            return IssueVote.objects.none()
-
-    def create(self, request, slug, project_id, issue_id):
-        issue_vote, _ = IssueVote.objects.get_or_create(
-            actor_id=request.user.id,
-            project_id=project_id,
-            issue_id=issue_id,
-        )
-        # Add the user for workspace tracking
-        if not ProjectMember.objects.filter(
-            project_id=project_id, member=request.user
-        ).exists():
-            _ = ProjectPublicMember.objects.get_or_create(
-                project_id=project_id,
-                member=request.user,
-            )
-        issue_vote.vote = request.data.get("vote", 1)
-        issue_vote.save()
-        issue_activity.delay(
-            type="issue_vote.activity.created",
-            requested_data=json.dumps(self.request.data, cls=DjangoJSONEncoder),
-            actor_id=str(self.request.user.id),
-            issue_id=str(self.kwargs.get("issue_id", None)),
-            project_id=str(self.kwargs.get("project_id", None)),
-            current_instance=None,
-            epoch=int(timezone.now().timestamp()),
-        )
-        serializer = IssueVoteSerializer(issue_vote)
-        return Response(serializer.data, status=status.HTTP_201_CREATED)
-
-    def destroy(self, request, slug, project_id, issue_id):
-        issue_vote = IssueVote.objects.get(
-            workspace__slug=slug,
-            project_id=project_id,
-            issue_id=issue_id,
-            actor_id=request.user.id,
-        )
-        issue_activity.delay(
-            type="issue_vote.activity.deleted",
-            requested_data=None,
-            actor_id=str(self.request.user.id),
-            issue_id=str(self.kwargs.get("issue_id", None)),
-            project_id=str(self.kwargs.get("project_id", None)),
-            current_instance=json.dumps(
-                {
-                    "vote": str(issue_vote.vote),
-                    "identifier": str(issue_vote.id),
-                }
-            ),
-            epoch=int(timezone.now().timestamp()),
-        )
-        issue_vote.delete()
-        return Response(status=status.HTTP_204_NO_CONTENT)
-
-
-class IssueRelationViewSet(BaseViewSet):
-    serializer_class = IssueRelationSerializer
-    model = IssueRelation
-    permission_classes = [
-        ProjectEntityPermission,
-    ]
-
-    def get_queryset(self):
-        return self.filter_queryset(
-            super()
-            .get_queryset()
-            .filter(workspace__slug=self.kwargs.get("slug"))
-            .filter(project_id=self.kwargs.get("project_id"))
-            .filter(issue_id=self.kwargs.get("issue_id"))
-            .filter(project__project_projectmember__member=self.request.user)
-            .select_related("project")
-            .select_related("workspace")
-            .select_related("issue")
-            .distinct()
-        )
-
-    def create(self, request, slug, project_id, issue_id):
-        related_list = request.data.get("related_list", [])
-        relation = request.data.get("relation", None)
-        project = Project.objects.get(pk=project_id)
-
-        issue_relation = IssueRelation.objects.bulk_create(
-            [
-                IssueRelation(
-                    issue_id=related_issue["issue"],
-                    related_issue_id=related_issue["related_issue"],
-                    relation_type=related_issue["relation_type"],
-                    project_id=project_id,
-                    workspace_id=project.workspace_id,
-                    created_by=request.user,
-                    updated_by=request.user,
-                )
-                for related_issue in related_list
-            ],
-            batch_size=10,
-            ignore_conflicts=True,
-        )
-
-        issue_activity.delay(
-            type="issue_relation.activity.created",
-            requested_data=json.dumps(request.data, cls=DjangoJSONEncoder),
-            actor_id=str(request.user.id),
-            issue_id=str(issue_id),
-            project_id=str(project_id),
-            current_instance=None,
-            epoch=int(timezone.now().timestamp()),
-        )
-
-        if relation == "blocking":
-            return Response(
-                RelatedIssueSerializer(issue_relation, many=True).data,
-                status=status.HTTP_201_CREATED,
-            )
-        else:
-            return Response(
-                IssueRelationSerializer(issue_relation, many=True).data,
-                status=status.HTTP_201_CREATED,
-            )
-
-    def destroy(self, request, slug, project_id, issue_id, pk):
-        issue_relation = IssueRelation.objects.get(
-            workspace__slug=slug, project_id=project_id, issue_id=issue_id, pk=pk
-        )
-        current_instance = json.dumps(
-            IssueRelationSerializer(issue_relation).data,
-            cls=DjangoJSONEncoder,
-        )
-        issue_relation.delete()
-        issue_activity.delay(
-            type="issue_relation.activity.deleted",
-            requested_data=json.dumps({"related_list": None}),
-            actor_id=str(request.user.id),
-            issue_id=str(issue_id),
-            project_id=str(project_id),
-            current_instance=current_instance,
-            epoch=int(timezone.now().timestamp()),
-        )
-        return Response(status=status.HTTP_204_NO_CONTENT)
-
-
-class IssueRetrievePublicEndpoint(BaseAPIView):
-    permission_classes = [
-        AllowAny,
-    ]
-
-    def get(self, request, slug, project_id, issue_id):
-        issue = Issue.objects.get(
-            workspace__slug=slug, project_id=project_id, pk=issue_id
-        )
-        serializer = IssuePublicSerializer(issue)
-        return Response(serializer.data, status=status.HTTP_200_OK)
-
-
-class ProjectIssuesPublicEndpoint(BaseAPIView):
-    permission_classes = [
-        AllowAny,
-    ]
-
-    def get(self, request, slug, project_id):
-        project_deploy_board = ProjectDeployBoard.objects.get(
-            workspace__slug=slug, project_id=project_id
-        )
-
-        filters = issue_filters(request.query_params, "GET")
-
-        # Custom ordering for priority and state
-        priority_order = ["urgent", "high", "medium", "low", "none"]
-        state_order = ["backlog", "unstarted", "started", "completed", "cancelled"]
-
-        order_by_param = request.GET.get("order_by", "-created_at")
-
-        issue_queryset = (
-            Issue.issue_objects.annotate(
-                sub_issues_count=Issue.issue_objects.filter(parent=OuterRef("id"))
-                .order_by()
-                .annotate(count=Func(F("id"), function="Count"))
-                .values("count")
-            )
-            .filter(project_id=project_id)
-            .filter(workspace__slug=slug)
-            .select_related("project", "workspace", "state", "parent")
-            .prefetch_related("assignees", "labels")
-            .prefetch_related(
-                Prefetch(
-                    "issue_reactions",
-                    queryset=IssueReaction.objects.select_related("actor"),
-                )
-            )
-            .prefetch_related(
-                Prefetch(
-                    "votes",
-                    queryset=IssueVote.objects.select_related("actor"),
-                )
-            )
-            .filter(**filters)
-            .annotate(cycle_id=F("issue_cycle__cycle_id"))
-            .annotate(module_id=F("issue_module__module_id"))
-            .annotate(
-                link_count=IssueLink.objects.filter(issue=OuterRef("id"))
-                .order_by()
-                .annotate(count=Func(F("id"), function="Count"))
-                .values("count")
-            )
-            .annotate(
-                attachment_count=IssueAttachment.objects.filter(issue=OuterRef("id"))
-                .order_by()
-                .annotate(count=Func(F("id"), function="Count"))
-                .values("count")
-            )
-        )
-
-        # Priority Ordering
-        if order_by_param == "priority" or order_by_param == "-priority":
-            priority_order = (
-                priority_order if order_by_param == "priority" else priority_order[::-1]
-            )
-            issue_queryset = issue_queryset.annotate(
-                priority_order=Case(
-                    *[
-                        When(priority=p, then=Value(i))
-                        for i, p in enumerate(priority_order)
-                    ],
-                    output_field=CharField(),
-                )
-            ).order_by("priority_order")
-
-        # State Ordering
-        elif order_by_param in [
-            "state__name",
-            "state__group",
-            "-state__name",
-            "-state__group",
-        ]:
-            state_order = (
-                state_order
-                if order_by_param in ["state__name", "state__group"]
-                else state_order[::-1]
-            )
-            issue_queryset = issue_queryset.annotate(
-                state_order=Case(
-                    *[
-                        When(state__group=state_group, then=Value(i))
-                        for i, state_group in enumerate(state_order)
-                    ],
-                    default=Value(len(state_order)),
-                    output_field=CharField(),
-                )
-            ).order_by("state_order")
-        # assignee and label ordering
-        elif order_by_param in [
-            "labels__name",
-            "-labels__name",
-            "assignees__first_name",
-            "-assignees__first_name",
-        ]:
-            issue_queryset = issue_queryset.annotate(
-                max_values=Max(
-                    order_by_param[1::]
-                    if order_by_param.startswith("-")
-                    else order_by_param
-                )
-            ).order_by(
-                "-max_values" if order_by_param.startswith("-") else "max_values"
-            )
-        else:
-            issue_queryset = issue_queryset.order_by(order_by_param)
-
-        issues = IssuePublicSerializer(issue_queryset, many=True).data
-
-        state_group_order = [
-            "backlog",
-            "unstarted",
-            "started",
-            "completed",
-            "cancelled",
-        ]
-
-        states = (
-            State.objects.filter(
-                ~Q(name="Triage"),
-                workspace__slug=slug,
-                project_id=project_id,
-            )
-            .annotate(
-                custom_order=Case(
-                    *[
-                        When(group=value, then=Value(index))
-                        for index, value in enumerate(state_group_order)
-                    ],
-                    default=Value(len(state_group_order)),
-                    output_field=IntegerField(),
-                ),
-            )
-            .values("name", "group", "color", "id")
-            .order_by("custom_order", "sequence")
-        )
-
-        labels = Label.objects.filter(
-            workspace__slug=slug, project_id=project_id
-        ).values("id", "name", "color", "parent")
-
-        ## Grouping the results
-        group_by = request.GET.get("group_by", False)
-        if group_by:
-            issues = group_results(issues, group_by)
-
-        return Response(
-            {
-                "issues": issues,
-                "states": states,
-                "labels": labels,
-            },
-            status=status.HTTP_200_OK,
-        )
-
-
-class IssueDraftViewSet(BaseViewSet):
-    permission_classes = [
-        ProjectEntityPermission,
-    ]
-    serializer_class = IssueFlatSerializer
-    model = Issue
-
-    def get_queryset(self):
-        return (
-            Issue.objects.annotate(
-                sub_issues_count=Issue.issue_objects.filter(parent=OuterRef("id"))
-                .order_by()
-                .annotate(count=Func(F("id"), function="Count"))
-                .values("count")
-            )
-            .filter(project_id=self.kwargs.get("project_id"))
-            .filter(workspace__slug=self.kwargs.get("slug"))
-            .filter(is_draft=True)
-            .select_related("project")
-            .select_related("workspace")
-            .select_related("state")
-            .select_related("parent")
-            .prefetch_related("assignees")
-            .prefetch_related("labels")
-            .prefetch_related(
-                Prefetch(
-                    "issue_reactions",
-                    queryset=IssueReaction.objects.select_related("actor"),
-                )
-            )
-        )
-
-    @method_decorator(gzip_page)
-    def list(self, request, slug, project_id):
-        filters = issue_filters(request.query_params, "GET")
-
-        # Custom ordering for priority and state
-        priority_order = ["urgent", "high", "medium", "low", "none"]
-        state_order = ["backlog", "unstarted", "started", "completed", "cancelled"]
-
-        order_by_param = request.GET.get("order_by", "-created_at")
-
-        issue_queryset = (
-            self.get_queryset()
-            .filter(**filters)
-            .annotate(cycle_id=F("issue_cycle__cycle_id"))
-            .annotate(module_id=F("issue_module__module_id"))
-            .annotate(
-                link_count=IssueLink.objects.filter(issue=OuterRef("id"))
-                .order_by()
-                .annotate(count=Func(F("id"), function="Count"))
-                .values("count")
-            )
-            .annotate(
-                attachment_count=IssueAttachment.objects.filter(issue=OuterRef("id"))
-                .order_by()
-                .annotate(count=Func(F("id"), function="Count"))
-                .values("count")
-            )
-        )
-
-        # Priority Ordering
-        if order_by_param == "priority" or order_by_param == "-priority":
-            priority_order = (
-                priority_order if order_by_param == "priority" else priority_order[::-1]
-            )
-            issue_queryset = issue_queryset.annotate(
-                priority_order=Case(
-                    *[
-                        When(priority=p, then=Value(i))
-                        for i, p in enumerate(priority_order)
-                    ],
-                    output_field=CharField(),
-                )
-            ).order_by("priority_order")
-
-        # State Ordering
-        elif order_by_param in [
-            "state__name",
-            "state__group",
-            "-state__name",
-            "-state__group",
-        ]:
-            state_order = (
-                state_order
-                if order_by_param in ["state__name", "state__group"]
-                else state_order[::-1]
-            )
-            issue_queryset = issue_queryset.annotate(
-                state_order=Case(
-                    *[
-                        When(state__group=state_group, then=Value(i))
-                        for i, state_group in enumerate(state_order)
-                    ],
-                    default=Value(len(state_order)),
-                    output_field=CharField(),
-                )
-            ).order_by("state_order")
-        # assignee and label ordering
-        elif order_by_param in [
-            "labels__name",
-            "-labels__name",
-            "assignees__first_name",
-            "-assignees__first_name",
-        ]:
-            issue_queryset = issue_queryset.annotate(
-                max_values=Max(
-                    order_by_param[1::]
-                    if order_by_param.startswith("-")
-                    else order_by_param
-                )
-            ).order_by(
-                "-max_values" if order_by_param.startswith("-") else "max_values"
-            )
-        else:
-            issue_queryset = issue_queryset.order_by(order_by_param)
-
-        issues = IssueLiteSerializer(issue_queryset, many=True).data
-
-        ## Grouping the results
-        group_by = request.GET.get("group_by", False)
-        if group_by:
-            grouped_results = group_results(issues, group_by)
-            return Response(
-                grouped_results,
-                status=status.HTTP_200_OK,
-            )
-
-        return Response(issues, status=status.HTTP_200_OK)
-
-    def create(self, request, slug, project_id):
-        project = Project.objects.get(pk=project_id)
-
-        serializer = IssueCreateSerializer(
-            data=request.data,
-            context={
-                "project_id": project_id,
-                "workspace_id": project.workspace_id,
-                "default_assignee_id": project.default_assignee_id,
-            },
-        )
-
-        if serializer.is_valid():
-            serializer.save(is_draft=True)
-
-            # Track the issue
-            issue_activity.delay(
-                type="issue_draft.activity.created",
-                requested_data=json.dumps(self.request.data, cls=DjangoJSONEncoder),
-                actor_id=str(request.user.id),
-                issue_id=str(serializer.data.get("id", None)),
-                project_id=str(project_id),
-                current_instance=None,
-                epoch=int(timezone.now().timestamp()),
-            )
-            return Response(serializer.data, status=status.HTTP_201_CREATED)
-        return Response(serializer.errors, status=status.HTTP_400_BAD_REQUEST)
-
-    def partial_update(self, request, slug, project_id, pk):
-        issue = Issue.objects.get(workspace__slug=slug, project_id=project_id, pk=pk)
-        serializer = IssueSerializer(issue, data=request.data, partial=True)
-
-        if serializer.is_valid():
-            if request.data.get("is_draft") is not None and not request.data.get(
-                "is_draft"
-            ):
-                serializer.save(created_at=timezone.now(), updated_at=timezone.now())
-            else:
-                serializer.save()
-            issue_activity.delay(
-                type="issue_draft.activity.updated",
-                requested_data=json.dumps(request.data, cls=DjangoJSONEncoder),
-                actor_id=str(self.request.user.id),
-                issue_id=str(self.kwargs.get("pk", None)),
-                project_id=str(self.kwargs.get("project_id", None)),
-                current_instance=json.dumps(
-                    IssueSerializer(issue).data,
-                    cls=DjangoJSONEncoder,
-                ),
-                epoch=int(timezone.now().timestamp()),
-            )
-            return Response(serializer.data, status=status.HTTP_200_OK)
-        return Response(serializer.errors, status=status.HTTP_400_BAD_REQUEST)
-
-    def retrieve(self, request, slug, project_id, pk=None):
-        issue = Issue.objects.get(
-            workspace__slug=slug, project_id=project_id, pk=pk, is_draft=True
-        )
-        return Response(IssueSerializer(issue).data, status=status.HTTP_200_OK)
-
-    def destroy(self, request, slug, project_id, pk=None):
-        issue = Issue.objects.get(workspace__slug=slug, project_id=project_id, pk=pk)
-        current_instance = json.dumps(
-            IssueSerializer(current_instance).data, cls=DjangoJSONEncoder
-        )
-        issue.delete()
-        issue_activity.delay(
-            type="issue_draft.activity.deleted",
-            requested_data=json.dumps({"issue_id": str(pk)}),
-            actor_id=str(request.user.id),
-            issue_id=str(pk),
-            project_id=str(project_id),
-            current_instance=current_instance,
-            epoch=int(timezone.now().timestamp()),
-        )
-        return Response(status=status.HTTP_204_NO_CONTENT)
-
-class BulkIssueOperationsEndpoint(BaseAPIView):
-    permission_classes = [
-        ProjectEntityPermission,
-    ]
-
-    def post(self, request, slug, project_id):
-        issue_ids = request.data.get("issue_ids", [])
-        # Get all the issues
-        issues = (
-            Issue.objects.filter(
-                workspace__slug=slug, project_id=project_id, pk__in=issue_ids
-            )
-            .select_related("state")
-            .prefetch_related("labels", "assignees")
-        )
-        # Current epoch
-        epoch = int(timezone.now().timestamp())
-
-        # Project details
-        project = Project.objects.get(workspace__slug=slug, pk=project_id)
-        workspace_id = project.workspace_id
-
-        # Initialize arrays
-        bulk_update_issues = []
-        bulk_issue_activities = []
-        bulk_update_issue_labels = []
-        bulk_update_issue_assignees = []
-
-        properties = request.data.get("properties", {})
-
-        for issue in issues:
-            # Priority
-            if properties.get("priority", False):
-                bulk_issue_activities.append(
-                    {
-                        "type": "issue.activity.updated",
-                        "requested_data": json.dumps(
-                            {"priority": properties.get("priority")}
-                        ),
-                        "current_instance": json.dumps(
-                            {"priority": (issue.priority)}
-                        ),
-                        "issue_id": str(issue.id),
-                        "actor_id": str(request.user.id),
-                        "project_id": str(project_id),
-                        "epoch": epoch,
-                    }
-                )
-                issue.priority = properties.get("priority")
-            # State
-            if properties.get("state", False):
-                bulk_issue_activities.append(
-                    {
-                        "type": "issue.activity.updated",
-                        "requested_data": json.dumps(
-                            {"state": properties.get("state")}
-                        ),
-                        "current_instance": json.dumps({"state": str(issue.state_id)}),
-                        "issue_id": str(issue.id),
-                        "actor_id": str(request.user.id),
-                        "project_id": str(project_id),
-                        "epoch": epoch,
-                    }
-                )
-                issue.state_id = properties.get("state")
-            # Start date
-            if properties.get("start_date", False):
-                bulk_issue_activities.append(
-                    {
-                        "type": "issue.activity.updated",
-                        "requested_data": json.dumps(
-                            {"start_date": properties.get("start_date")}
-                        ),
-                        "current_instance": json.dumps(
-                            {"start_date": str(issue.start_date)}
-                        ),
-                        "issue_id": str(issue.id),
-                        "actor_id": str(request.user.id),
-                        "project_id": str(project_id),
-                        "epoch": epoch,
-                    }
-                )
-                issue.start_date = properties.get("start_date")
-            # Target date
-            if properties.get("target_date", False):
-                bulk_issue_activities.append(
-                    {
-                        "type": "issue.activity.updated",
-                        "requested_data": json.dumps(
-                            {"target_date": properties.get("target_date")}
-                        ),
-                        "current_instance": json.dumps(
-                            {"target_date": str(issue.target_date)}
-                        ),
-                        "issue_id": str(issue.id),
-                        "actor_id": str(request.user.id),
-                        "project_id": str(project_id),
-                        "epoch": epoch,
-                    }
-                )
-                issue.target_date = properties.get("target_date")
-            # Estimate point
-            if properties.get("estimate_point", False):
-                bulk_issue_activities.append(
-                    {
-                        "type": "issue.activity.updated",
-                        "requested_data": json.dumps(
-                            {"estimate_point": properties.get("estimate_point")}
-                        ),
-                        "current_instance": json.dumps(
-                            {"estimate_point": (issue.estimate_point)}
-                        ),
-                        "issue_id": str(issue.id),
-                        "actor_id": str(request.user.id),
-                        "project_id": str(project_id),
-                        "epoch": epoch,
-                    }
-                )
-                issue.estimate_point = properties.get("estimate_point")
-
-            bulk_update_issues.append(issue)
-
-            # Labels
-            if properties.get("labels", []):
-                for label_id in properties.get("labels", []):
-                    bulk_update_issue_labels.append(
-                        IssueLabel(
-                            issue=issue,
-                            label_id=label_id,
-                            created_by=request.user,
-                            project_id=project_id,
-                            workspace_id=workspace_id,
-                        )
-                    )
-                bulk_issue_activities.append(
-                    {
-                        "type": "issue.activity.updated",
-                        "requested_data": json.dumps(
-                            {"labels": properties.get("labels", [])}
-                        ),
-                        "current_instance": json.dumps(
-                            {"labels": [str(label.id) for label in issue.labels.all()]}
-                        ),
-                        "issue_id": str(issue.id),
-                        "actor_id": str(request.user.id),
-                        "project_id": str(project_id),
-                        "epoch": epoch,
-                    }
-                )
-
-            # Assignees
-            if properties.get("assignees", []):
-                for assignee_id in properties.get(
-                    "assignees", issue.assignees
-                ):
-                    bulk_update_issue_assignees.append(
-                        IssueAssignee(
-                            issue=issue,
-                            assignee_id=assignee_id,
-                            created_by=request.user,
-                            project_id=project_id,
-                            workspace_id=workspace_id,
-                        )
-                    )
-                bulk_issue_activities.append(
-                    {
-                        "type": "issue.activity.updated",
-                        "requested_data": json.dumps(
-                            {"assignees": properties.get("assignees", [])}
-                        ),
-                        "current_instance": json.dumps(
-                            {
-                                "assignees": [
-                                    str(assignee.id)
-                                    for assignee in issue.assignees.all()
-                                ]
-                            }
-                        ),
-                        "issue_id": str(issue.id),
-                        "actor_id": str(request.user.id),
-                        "project_id": str(project_id),
-                        "epoch": epoch,
-                    }
-                )
-
-        # Bulk update all the objects
-        Issue.objects.bulk_update(
-            bulk_update_issues,
-            ["priority", "estimate_point", "start_date", "target_date", "state"],
-            batch_size=100,
-        )
-
-        # Create new labels
-        IssueLabel.objects.bulk_create(
-            bulk_update_issue_labels,
-            ignore_conflicts=True,
-            batch_size=100,
-        )
-
-        # Create new assignees
-        IssueAssignee.objects.bulk_create(
-            bulk_update_issue_assignees,
-            ignore_conflicts=True,
-            batch_size=100,
-        )
-        # update the issue activity
-        [issue_activity.delay(**activity) for activity in bulk_issue_activities]
-
-        return Response(status=status.HTTP_204_NO_CONTENT)
-
-=======
         return self.paginate(
             request=request,
             queryset=(issue_activities),
@@ -2037,5 +597,4 @@
                 fields=self.fields,
                 expand=self.expand,
             ).data,
-        )
->>>>>>> 7bff8d2e
+        )