--- conflicted
+++ resolved
@@ -1725,16 +1725,6 @@
                 serializer.save(
                     project_id=project_id, issue_id=issue_id, actor=request.user
                 )
-<<<<<<< HEAD
-                issue_activity.delay(
-                    type="issue_reaction.activity.created",
-                    requested_data=json.dumps(self.request.data, cls=DjangoJSONEncoder),
-                    actor_id=str(self.request.user.id),
-                    issue_id=str(self.kwargs.get("issue_id", None)),
-                    project_id=str(self.kwargs.get("project_id", None)),
-                    current_instance=None,
-                )
-=======
                 if not ProjectMember.objects.filter(
                     project_id=project_id,
                     member=request.user,
@@ -1744,7 +1734,14 @@
                         project_id=project_id,
                         member=request.user,
                     )
->>>>>>> f5a076e9
+                issue_activity.delay(
+                    type="issue_reaction.activity.created",
+                    requested_data=json.dumps(self.request.data, cls=DjangoJSONEncoder),
+                    actor_id=str(self.request.user.id),
+                    issue_id=str(self.kwargs.get("issue_id", None)),
+                    project_id=str(self.kwargs.get("project_id", None)),
+                    current_instance=None,
+                )    
                 return Response(serializer.data, status=status.HTTP_201_CREATED)
             return Response(serializer.errors, status=status.HTTP_400_BAD_REQUEST)
         except ProjectDeployBoard.DoesNotExist:
@@ -1843,7 +1840,14 @@
                 serializer.save(
                     project_id=project_id, comment_id=comment_id, actor=request.user
                 )
-<<<<<<< HEAD
+                if not ProjectMember.objects.filter(
+                    project_id=project_id, member=request.user
+                ).exists():
+                    # Add the user for workspace tracking
+                    _ = ProjectPublicMember.objects.get_or_create(
+                        project_id=project_id,
+                        member=request.user,
+                    )
                 issue_activity.delay(
                     type="comment_reaction.activity.created",
                     requested_data=json.dumps(self.request.data, cls=DjangoJSONEncoder),
@@ -1851,17 +1855,7 @@
                     issue_id=None,
                     project_id=str(self.kwargs.get("project_id", None)),
                     current_instance=None,
-                )
-=======
-                if not ProjectMember.objects.filter(
-                    project_id=project_id, member=request.user
-                ).exists():
-                    # Add the user for workspace tracking
-                    _ = ProjectPublicMember.objects.get_or_create(
-                        project_id=project_id,
-                        member=request.user,
-                    )
->>>>>>> f5a076e9
+                )    
                 return Response(serializer.data, status=status.HTTP_201_CREATED)
             return Response(serializer.errors, status=status.HTTP_400_BAD_REQUEST)
         except IssueComment.DoesNotExist:
