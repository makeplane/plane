--- conflicted
+++ resolved
@@ -1869,7 +1869,6 @@
                 project_id=project_id,
                 issue_id=issue_id,
             )
-<<<<<<< HEAD
             # Add the user for workspace tracking
             if not ProjectMember.objects.filter(
                 project_id=project_id, member=request.user
@@ -1878,10 +1877,8 @@
                     project_id=project_id,
                     member=request.user,
                 )
-=======
             issue_vote.vote = request.data.get("vote", 1)
             issue_vote.save()
->>>>>>> 2e5ade05
             serializer = IssueVoteSerializer(issue_vote)
             return Response(serializer.data, status=status.HTTP_201_CREATED)
         except Exception as e:
@@ -1906,8 +1903,6 @@
             return Response(
                 {"error": "Something went wrong please try again later"},
                 status=status.HTTP_400_BAD_REQUEST,
-<<<<<<< HEAD
-=======
             )
 
 
@@ -2080,5 +2075,4 @@
             return Response(
                 {"error": "Something went wrong please try again later"},
                 status=status.HTTP_400_BAD_REQUEST,
->>>>>>> 2e5ade05
-            )+            )
