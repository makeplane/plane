# Python imports
import json
import random
from itertools import chain

# Django imports
from django.utils import timezone
from django.db.models import (
    Prefetch,
    OuterRef,
    Func,
    F,
    Q,
    Count,
    Case,
    Value,
    CharField,
    When,
    Exists,
    Max,
    IntegerField,
)
from django.core.serializers.json import DjangoJSONEncoder
from django.utils.decorators import method_decorator
from django.views.decorators.gzip import gzip_page
from django.db import IntegrityError

# Third Party imports
from rest_framework.response import Response
from rest_framework import status
from rest_framework.parsers import MultiPartParser, FormParser
from rest_framework.permissions import AllowAny, IsAuthenticated
from sentry_sdk import capture_exception

# Module imports
from . import BaseViewSet, BaseAPIView
from plane.api.serializers import (
    IssueCreateSerializer,
    IssueActivitySerializer,
    IssueCommentSerializer,
    IssuePropertySerializer,
    IssueSerializer,
    LabelSerializer,
    IssueFlatSerializer,
    IssueLinkSerializer,
    IssueLiteSerializer,
    IssueAttachmentSerializer,
    IssueSubscriberSerializer,
    ProjectMemberLiteSerializer,
    IssueReactionSerializer,
    CommentReactionSerializer,
    IssueVoteSerializer,
    IssueRelationSerializer,
    RelatedIssueSerializer,
    IssuePublicSerializer,
)
from plane.api.permissions import (
    ProjectEntityPermission,
    WorkSpaceAdminPermission,
    ProjectMemberPermission,
    ProjectLitePermission,
)
from plane.db.models import (
    Project,
    Issue,
    IssueActivity,
    IssueComment,
    IssueProperty,
    Label,
    IssueLink,
    IssueAttachment,
    State,
    IssueSubscriber,
    ProjectMember,
    IssueReaction,
    CommentReaction,
    ProjectDeployBoard,
    IssueVote,
    IssueRelation,
    ProjectPublicMember,
)
from plane.bgtasks.issue_activites_task import issue_activity
from plane.utils.grouper import group_results
from plane.utils.issue_filters import issue_filters


class IssueViewSet(BaseViewSet):
    def get_serializer_class(self):
        return (
            IssueCreateSerializer
            if self.action in ["create", "update", "partial_update"]
            else IssueSerializer
        )

    model = Issue
    permission_classes = [
        ProjectEntityPermission,
    ]

    search_fields = [
        "name",
    ]

    filterset_fields = [
        "state__name",
        "assignees__id",
        "workspace__id",
    ]

    def get_queryset(self):
        return (
            Issue.issue_objects.annotate(
                sub_issues_count=Issue.issue_objects.filter(parent=OuterRef("id"))
                .order_by()
                .annotate(count=Func(F("id"), function="Count"))
                .values("count")
            )
            .filter(project_id=self.kwargs.get("project_id"))
            .filter(workspace__slug=self.kwargs.get("slug"))
            .select_related("project")
            .select_related("workspace")
            .select_related("state")
            .select_related("parent")
            .prefetch_related("assignees")
            .prefetch_related("labels")
            .prefetch_related(
                Prefetch(
                    "issue_reactions",
                    queryset=IssueReaction.objects.select_related("actor"),
                )
            )
        ).distinct()

    @method_decorator(gzip_page)
    def list(self, request, slug, project_id):
        filters = issue_filters(request.query_params, "GET")

<<<<<<< HEAD
            # Priority Ordering
            if order_by_param in ["priority", "-priority"]:
                priority_order = (
                    priority_order
                    if order_by_param == "priority"
                    else priority_order[::-1]
                )
                issue_queryset = issue_queryset.annotate(
                    priority_order=Case(
                        *[
                            When(priority=p, then=Value(i))
                            for i, p in enumerate(priority_order)
                        ],
                        output_field=CharField(),
                    )
                ).order_by("priority_order")

            # State Ordering
            elif order_by_param in [
                "state__name",
                "state__group",
                "-state__name",
                "-state__group",
            ]:
                state_order = (
                    state_order
                    if order_by_param in ["state__name", "state__group"]
                    else state_order[::-1]
                )
                issue_queryset = issue_queryset.annotate(
                    state_order=Case(
                        *[
                            When(state__group=state_group, then=Value(i))
                            for i, state_group in enumerate(state_order)
                        ],
                        default=Value(len(state_order)),
                        output_field=CharField(),
                    )
                ).order_by("state_order")
            # assignee and label ordering
            elif order_by_param in [
                "labels__name",
                "-labels__name",
                "assignees__first_name",
                "-assignees__first_name",
            ]:
                issue_queryset = issue_queryset.annotate(
                    max_values=Max(
                        order_by_param[1::]
                        if order_by_param.startswith("-")
                        else order_by_param
                    )
                ).order_by(
                    "-max_values" if order_by_param.startswith("-") else "max_values"
                )
            else:
                issue_queryset = issue_queryset.order_by(order_by_param)
=======
        # Custom ordering for priority and state
        priority_order = ["urgent", "high", "medium", "low", "none"]
        state_order = ["backlog", "unstarted", "started", "completed", "cancelled"]
>>>>>>> 080b5a29

        order_by_param = request.GET.get("order_by", "-created_at")

        issue_queryset = (
            self.get_queryset()
            .filter(**filters)
            .annotate(cycle_id=F("issue_cycle__cycle_id"))
            .annotate(module_id=F("issue_module__module_id"))
            .annotate(
                link_count=IssueLink.objects.filter(issue=OuterRef("id"))
                .order_by()
                .annotate(count=Func(F("id"), function="Count"))
                .values("count")
            )
            .annotate(
                attachment_count=IssueAttachment.objects.filter(issue=OuterRef("id"))
                .order_by()
                .annotate(count=Func(F("id"), function="Count"))
                .values("count")
            )
        )

        # Priority Ordering
        if order_by_param == "priority" or order_by_param == "-priority":
            priority_order = (
                priority_order if order_by_param == "priority" else priority_order[::-1]
            )
            issue_queryset = issue_queryset.annotate(
                priority_order=Case(
                    *[
                        When(priority=p, then=Value(i))
                        for i, p in enumerate(priority_order)
                    ],
                    output_field=CharField(),
                )
            ).order_by("priority_order")

        # State Ordering
        elif order_by_param in [
            "state__name",
            "state__group",
            "-state__name",
            "-state__group",
        ]:
            state_order = (
                state_order
                if order_by_param in ["state__name", "state__group"]
                else state_order[::-1]
            )
            issue_queryset = issue_queryset.annotate(
                state_order=Case(
                    *[
                        When(state__group=state_group, then=Value(i))
                        for i, state_group in enumerate(state_order)
                    ],
                    default=Value(len(state_order)),
                    output_field=CharField(),
                )
            ).order_by("state_order")
        # assignee and label ordering
        elif order_by_param in [
            "labels__name",
            "-labels__name",
            "assignees__first_name",
            "-assignees__first_name",
        ]:
            issue_queryset = issue_queryset.annotate(
                max_values=Max(
                    order_by_param[1::]
                    if order_by_param.startswith("-")
                    else order_by_param
                )
            ).order_by(
                "-max_values" if order_by_param.startswith("-") else "max_values"
            )
        else:
            issue_queryset = issue_queryset.order_by(order_by_param)

        total_issues = issue_queryset.count()
        issues = IssueLiteSerializer(issue_queryset, many=True).data

        ## Grouping the results
        group_by = request.GET.get("group_by", False)
        sub_group_by = request.GET.get("sub_group_by", False)
        if sub_group_by and sub_group_by == group_by:
            return Response(
                {"error": "Group by and sub group by cannot be same"},
                status=status.HTTP_400_BAD_REQUEST,
            )

        if group_by:
            grouped_results = group_results(issues, group_by, sub_group_by)
            return Response(
                {"data": grouped_results, "total_issues": total_issues},
                status=status.HTTP_200_OK,
            )

        return Response(
            {"data": issues, "total_issues": total_issues}, status=status.HTTP_200_OK
        )


    def create(self, request, slug, project_id):
        project = Project.objects.get(pk=project_id)

        serializer = IssueCreateSerializer(
            data=request.data,
            context={
                "project_id": project_id,
                "workspace_id": project.workspace_id,
                "default_assignee_id": project.default_assignee_id,
            },
        )

        if serializer.is_valid():
            serializer.save()

            # Track the issue
            issue_activity.delay(
                type="issue.activity.created",
                requested_data=json.dumps(self.request.data, cls=DjangoJSONEncoder),
                actor_id=str(request.user.id),
                issue_id=str(serializer.data.get("id", None)),
                project_id=str(project_id),
                current_instance=None,
                epoch=int(timezone.now().timestamp()),
            )
            return Response(serializer.data, status=status.HTTP_201_CREATED)
        return Response(serializer.errors, status=status.HTTP_400_BAD_REQUEST)

    def retrieve(self, request, slug, project_id, pk=None):
        issue = Issue.issue_objects.annotate(
            sub_issues_count=Issue.issue_objects.filter(parent=OuterRef("id"))
            .order_by()
            .annotate(count=Func(F("id"), function="Count"))
            .values("count")
        ).get(workspace__slug=slug, project_id=project_id, pk=pk)
        return Response(IssueSerializer(issue).data, status=status.HTTP_200_OK)

    def partial_update(self, request, slug, project_id, pk=None):
        issue = Issue.objects.get(workspace__slug=slug, project_id=project_id, pk=pk)
        current_instance = json.dumps(
            IssueSerializer(issue).data, cls=DjangoJSONEncoder
        )
        requested_data = json.dumps(self.request.data, cls=DjangoJSONEncoder)
        serializer = IssueCreateSerializer(issue, data=request.data, partial=True)
        if serializer.is_valid():
            serializer.save()
            issue_activity.delay(
                type="issue.activity.updated",
                requested_data=requested_data,
                actor_id=str(request.user.id),
                issue_id=str(pk),
                project_id=str(project_id),
                current_instance=current_instance,
                epoch=int(timezone.now().timestamp()),
            )
            return Response(serializer.data, status=status.HTTP_200_OK)
        return Response(serializer.errors, status=status.HTTP_400_BAD_REQUEST)

    def destroy(self, request, slug, project_id, pk=None):
        issue = Issue.objects.get(workspace__slug=slug, project_id=project_id, pk=pk)
        current_instance = json.dumps(
            IssueSerializer(issue).data, cls=DjangoJSONEncoder
        )
        issue.delete()
        issue_activity.delay(
            type="issue.activity.deleted",
            requested_data=json.dumps({"issue_id": str(pk)}),
            actor_id=str(request.user.id),
            issue_id=str(pk),
            project_id=str(project_id),
            current_instance=current_instance,
            epoch=int(timezone.now().timestamp()),
        )
        return Response(status=status.HTTP_204_NO_CONTENT)


class UserWorkSpaceIssues(BaseAPIView):
    @method_decorator(gzip_page)
    def get(self, request, slug):
<<<<<<< HEAD
        try:
            filters = issue_filters(request.query_params, "GET")
            # Custom ordering for priority and state
            priority_order = ["urgent", "high", "medium", "low", "none"]
            state_order = ["backlog", "unstarted", "started", "completed", "cancelled"]

            order_by_param = request.GET.get("order_by", "-created_at")

            issue_queryset = (
                Issue.issue_objects.filter(
                    (
                        Q(assignees__in=[request.user])
                        | Q(created_by=request.user)
                        | Q(issue_subscribers__subscriber=request.user)
                    ),
                    workspace__slug=slug,
                )
                .annotate(
                    sub_issues_count=Issue.issue_objects.filter(parent=OuterRef("id"))
                    .order_by()
                    .annotate(count=Func(F("id"), function="Count"))
                    .values("count")
                )
                .select_related("project")
                .select_related("workspace")
                .select_related("state")
                .select_related("parent")
                .prefetch_related("assignees")
                .prefetch_related("labels")
                .order_by(order_by_param)
                .annotate(
                    link_count=IssueLink.objects.filter(issue=OuterRef("id"))
                    .order_by()
                    .annotate(count=Func(F("id"), function="Count"))
                    .values("count")
                )
                .annotate(
                    attachment_count=IssueAttachment.objects.filter(
                        issue=OuterRef("id")
                    )
                    .order_by()
                    .annotate(count=Func(F("id"), function="Count"))
                    .values("count")
                )
                .prefetch_related(
                    Prefetch(
                        "issue_reactions",
                        queryset=IssueReaction.objects.select_related("actor"),
                    )
                )
                .filter(**filters)
            ).distinct()

            # Priority Ordering
            if order_by_param in ["priority", "-priority"]:
                priority_order = (
                    priority_order
                    if order_by_param == "priority"
                    else priority_order[::-1]
                )
                issue_queryset = issue_queryset.annotate(
                    priority_order=Case(
                        *[
                            When(priority=p, then=Value(i))
                            for i, p in enumerate(priority_order)
                        ],
                        output_field=CharField(),
                    )
                ).order_by("priority_order")

            # State Ordering
            elif order_by_param in [
                "state__name",
                "state__group",
                "-state__name",
                "-state__group",
            ]:
                state_order = (
                    state_order
                    if order_by_param in ["state__name", "state__group"]
                    else state_order[::-1]
                )
                issue_queryset = issue_queryset.annotate(
                    state_order=Case(
                        *[
                            When(state__group=state_group, then=Value(i))
                            for i, state_group in enumerate(state_order)
                        ],
                        default=Value(len(state_order)),
                        output_field=CharField(),
                    )
                ).order_by("state_order")
            # assignee and label ordering
            elif order_by_param in [
                "labels__name",
                "-labels__name",
                "assignees__first_name",
                "-assignees__first_name",
            ]:
                issue_queryset = issue_queryset.annotate(
                    max_values=Max(
                        order_by_param[1::]
                        if order_by_param.startswith("-")
                        else order_by_param
                    )
                ).order_by(
                    "-max_values" if order_by_param.startswith("-") else "max_values"
=======
        filters = issue_filters(request.query_params, "GET")
        # Custom ordering for priority and state
        priority_order = ["urgent", "high", "medium", "low", "none"]
        state_order = ["backlog", "unstarted", "started", "completed", "cancelled"]

        order_by_param = request.GET.get("order_by", "-created_at")

        issue_queryset = (
            Issue.issue_objects.filter(
                (
                    Q(assignees__in=[request.user])
                    | Q(created_by=request.user)
                    | Q(issue_subscribers__subscriber=request.user)
                ),
                workspace__slug=slug,
            )
            .annotate(
                sub_issues_count=Issue.issue_objects.filter(parent=OuterRef("id"))
                .order_by()
                .annotate(count=Func(F("id"), function="Count"))
                .values("count")
            )
            .select_related("project")
            .select_related("workspace")
            .select_related("state")
            .select_related("parent")
            .prefetch_related("assignees")
            .prefetch_related("labels")
            .order_by(order_by_param)
            .annotate(
                link_count=IssueLink.objects.filter(issue=OuterRef("id"))
                .order_by()
                .annotate(count=Func(F("id"), function="Count"))
                .values("count")
            )
            .annotate(
                attachment_count=IssueAttachment.objects.filter(issue=OuterRef("id"))
                .order_by()
                .annotate(count=Func(F("id"), function="Count"))
                .values("count")
            )
            .prefetch_related(
                Prefetch(
                    "issue_reactions",
                    queryset=IssueReaction.objects.select_related("actor"),
>>>>>>> 080b5a29
                )
            )
            .filter(**filters)
        ).distinct()

        # Priority Ordering
        if order_by_param == "priority" or order_by_param == "-priority":
            priority_order = (
                priority_order if order_by_param == "priority" else priority_order[::-1]
            )
            issue_queryset = issue_queryset.annotate(
                priority_order=Case(
                    *[
                        When(priority=p, then=Value(i))
                        for i, p in enumerate(priority_order)
                    ],
                    output_field=CharField(),
                )
            ).order_by("priority_order")

        # State Ordering
        elif order_by_param in [
            "state__name",
            "state__group",
            "-state__name",
            "-state__group",
        ]:
            state_order = (
                state_order
                if order_by_param in ["state__name", "state__group"]
                else state_order[::-1]
            )
            issue_queryset = issue_queryset.annotate(
                state_order=Case(
                    *[
                        When(state__group=state_group, then=Value(i))
                        for i, state_group in enumerate(state_order)
                    ],
                    default=Value(len(state_order)),
                    output_field=CharField(),
                )
            ).order_by("state_order")
        # assignee and label ordering
        elif order_by_param in [
            "labels__name",
            "-labels__name",
            "assignees__first_name",
            "-assignees__first_name",
        ]:
            issue_queryset = issue_queryset.annotate(
                max_values=Max(
                    order_by_param[1::]
                    if order_by_param.startswith("-")
                    else order_by_param
                )
            ).order_by(
                "-max_values" if order_by_param.startswith("-") else "max_values"
            )
        else:
            issue_queryset = issue_queryset.order_by(order_by_param)

        total_issues = issue_queryset.count()
        issues = IssueLiteSerializer(issue_queryset, many=True).data

        ## Grouping the results
        group_by = request.GET.get("group_by", False)
        sub_group_by = request.GET.get("sub_group_by", False)
        if sub_group_by and sub_group_by == group_by:
            return Response(
                {"error": "Group by and sub group by cannot be same"},
                status=status.HTTP_400_BAD_REQUEST,
            )

        if group_by:
            grouped_results = group_results(issues, group_by, sub_group_by)
            return Response(
                {"data": grouped_results, "total_issues": total_issues},
                status=status.HTTP_200_OK,
            )

        return Response(
            {"data": issues, "total_issues": total_issues}, status=status.HTTP_200_OK
        )


class WorkSpaceIssuesEndpoint(BaseAPIView):
    permission_classes = [
        WorkSpaceAdminPermission,
    ]

    @method_decorator(gzip_page)
    def get(self, request, slug):
        issues = (
            Issue.issue_objects.filter(workspace__slug=slug)
            .filter(project__project_projectmember__member=self.request.user)
            .order_by("-created_at")
        )
        serializer = IssueSerializer(issues, many=True)
        return Response(serializer.data, status=status.HTTP_200_OK)


class IssueActivityEndpoint(BaseAPIView):
    permission_classes = [
        ProjectEntityPermission,
    ]

    @method_decorator(gzip_page)
    def get(self, request, slug, project_id, issue_id):
        issue_activities = (
            IssueActivity.objects.filter(issue_id=issue_id)
            .filter(
                ~Q(field__in=["comment", "vote", "reaction", "draft"]),
                project__project_projectmember__member=self.request.user,
            )
            .select_related("actor", "workspace", "issue", "project")
        ).order_by("created_at")
        issue_comments = (
            IssueComment.objects.filter(issue_id=issue_id)
            .filter(project__project_projectmember__member=self.request.user)
            .order_by("created_at")
            .select_related("actor", "issue", "project", "workspace")
            .prefetch_related(
                Prefetch(
                    "comment_reactions",
                    queryset=CommentReaction.objects.select_related("actor"),
                )
            )
        )
        issue_activities = IssueActivitySerializer(issue_activities, many=True).data
        issue_comments = IssueCommentSerializer(issue_comments, many=True).data

        result_list = sorted(
            chain(issue_activities, issue_comments),
            key=lambda instance: instance["created_at"],
        )

        return Response(result_list, status=status.HTTP_200_OK)


class IssueCommentViewSet(BaseViewSet):
    serializer_class = IssueCommentSerializer
    model = IssueComment
    permission_classes = [
        ProjectLitePermission,
    ]

    filterset_fields = [
        "issue__id",
        "workspace__id",
    ]

    def get_queryset(self):
        return self.filter_queryset(
            super()
            .get_queryset()
            .filter(workspace__slug=self.kwargs.get("slug"))
            .filter(project_id=self.kwargs.get("project_id"))
            .filter(issue_id=self.kwargs.get("issue_id"))
            .filter(project__project_projectmember__member=self.request.user)
            .select_related("project")
            .select_related("workspace")
            .select_related("issue")
            .annotate(
                is_member=Exists(
                    ProjectMember.objects.filter(
                        workspace__slug=self.kwargs.get("slug"),
                        project_id=self.kwargs.get("project_id"),
                        member_id=self.request.user.id,
                    )
                )
            )
            .distinct()
        )

    def create(self, request, slug, project_id, issue_id):
        serializer = IssueCommentSerializer(data=request.data)
        if serializer.is_valid():
            serializer.save(
                project_id=project_id,
                issue_id=issue_id,
                actor=request.user,
            )
            issue_activity.delay(
                type="comment.activity.created",
                requested_data=json.dumps(serializer.data, cls=DjangoJSONEncoder),
                actor_id=str(self.request.user.id),
                issue_id=str(self.kwargs.get("issue_id")),
                project_id=str(self.kwargs.get("project_id")),
                current_instance=None,
                epoch=int(timezone.now().timestamp()),
            )
            return Response(serializer.data, status=status.HTTP_201_CREATED)
        return Response(serializer.errors, status=status.HTTP_400_BAD_REQUEST)

    def partial_update(self, request, slug, project_id, issue_id, pk):
        issue_comment = IssueComment.objects.get(
            workspace__slug=slug, project_id=project_id, issue_id=issue_id, pk=pk
        )
        requested_data = json.dumps(self.request.data, cls=DjangoJSONEncoder)
        current_instance = json.dumps(
            IssueCommentSerializer(issue_comment).data,
            cls=DjangoJSONEncoder,
        )
        serializer = IssueCommentSerializer(
            issue_comment, data=request.data, partial=True
        )
        if serializer.is_valid():
            serializer.save()
            issue_activity.delay(
                type="comment.activity.updated",
                requested_data=requested_data,
                actor_id=str(request.user.id),
                issue_id=str(issue_id),
                project_id=str(project_id),
                current_instance=current_instance,
                epoch=int(timezone.now().timestamp()),
            )
            return Response(serializer.data, status=status.HTTP_200_OK)
        return Response(serializer.errors, status=status.HTTP_400_BAD_REQUEST)

    def destroy(self, request, slug, project_id, issue_id, pk):
        issue_comment = IssueComment.objects.get(
            workspace__slug=slug, project_id=project_id, issue_id=issue_id, pk=pk
        )
        current_instance = json.dumps(
            IssueCommentSerializer(issue_comment).data,
            cls=DjangoJSONEncoder,
        )
        issue_comment.delete()
        issue_activity.delay(
            type="comment.activity.deleted",
            requested_data=json.dumps({"comment_id": str(pk)}),
            actor_id=str(request.user.id),
            issue_id=str(issue_id),
            project_id=str(project_id),
            current_instance=current_instance,
            epoch=int(timezone.now().timestamp()),
        )
        return Response(status=status.HTTP_204_NO_CONTENT)


class IssueUserDisplayPropertyEndpoint(BaseAPIView):
    permission_classes = [
        ProjectLitePermission,
    ]

    def post(self, request, slug, project_id):
        issue_property, created = IssueProperty.objects.get_or_create(
            user=request.user,
            project_id=project_id,
        )

        if not created:
            issue_property.properties = request.data.get("properties", {})
            issue_property.save()
        issue_property.properties = request.data.get("properties", {})
        issue_property.save()
        serializer = IssuePropertySerializer(issue_property)
        return Response(serializer.data, status=status.HTTP_201_CREATED)


    def get(self, request, slug, project_id):
            issue_property, _ = IssueProperty.objects.get_or_create(
                user=request.user, project_id=project_id
            )
            serializer = IssuePropertySerializer(issue_property)
            return Response(serializer.data, status=status.HTTP_200_OK)


class LabelViewSet(BaseViewSet):
    serializer_class = LabelSerializer
    model = Label
    permission_classes = [
        ProjectMemberPermission,
    ]

    def create(self, request, slug, project_id):
        try:
            serializer = LabelSerializer(data=request.data)
            if serializer.is_valid():
                serializer.save(project_id=project_id)
                return Response(serializer.data, status=status.HTTP_201_CREATED)
            return Response(serializer.errors, status=status.HTTP_400_BAD_REQUEST)
        except IntegrityError:
            return Response(
                {"error": "Label with the same name already exists in the project"},
                status=status.HTTP_400_BAD_REQUEST,
            )

    def get_queryset(self):
        return self.filter_queryset(
            super()
            .get_queryset()
            .filter(workspace__slug=self.kwargs.get("slug"))
            .filter(project_id=self.kwargs.get("project_id"))
            .filter(project__project_projectmember__member=self.request.user)
            .select_related("project")
            .select_related("workspace")
            .select_related("parent")
            .order_by("name")
            .distinct()
        )


class BulkDeleteIssuesEndpoint(BaseAPIView):
    permission_classes = [
        ProjectEntityPermission,
    ]

    def delete(self, request, slug, project_id):
<<<<<<< HEAD
        try:
            issue_ids = request.data.get("issue_ids", [])

            if not issue_ids:
                return Response(
                    {"error": "Issue IDs are required"},
                    status=status.HTTP_400_BAD_REQUEST,
                )
=======
        issue_ids = request.data.get("issue_ids", [])
>>>>>>> 080b5a29

        if not len(issue_ids):
            return Response(
                {"error": "Issue IDs are required"},
                status=status.HTTP_400_BAD_REQUEST,
            )

        issues = Issue.issue_objects.filter(
            workspace__slug=slug, project_id=project_id, pk__in=issue_ids
        )

        total_issues = len(issues)

        issues.delete()

        return Response(
            {"message": f"{total_issues} issues were deleted"},
            status=status.HTTP_200_OK,
        )


class SubIssuesEndpoint(BaseAPIView):
    permission_classes = [
        ProjectEntityPermission,
    ]

    @method_decorator(gzip_page)
    def get(self, request, slug, project_id, issue_id):
        sub_issues = (
            Issue.issue_objects.filter(parent_id=issue_id, workspace__slug=slug)
            .select_related("project")
            .select_related("workspace")
            .select_related("state")
            .select_related("parent")
            .prefetch_related("assignees")
            .prefetch_related("labels")
            .annotate(
                sub_issues_count=Issue.issue_objects.filter(parent=OuterRef("id"))
                .order_by()
                .annotate(count=Func(F("id"), function="Count"))
                .values("count")
            )
            .annotate(
                link_count=IssueLink.objects.filter(issue=OuterRef("id"))
                .order_by()
                .annotate(count=Func(F("id"), function="Count"))
                .values("count")
            )
            .annotate(
                attachment_count=IssueAttachment.objects.filter(issue=OuterRef("id"))
                .order_by()
                .annotate(count=Func(F("id"), function="Count"))
                .values("count")
            )
            .prefetch_related(
                Prefetch(
                    "issue_reactions",
                    queryset=IssueReaction.objects.select_related("actor"),
                )
            )
        )

        state_distribution = (
            State.objects.filter(workspace__slug=slug, state_issue__parent_id=issue_id)
            .annotate(state_group=F("group"))
            .values("state_group")
            .annotate(state_count=Count("state_group"))
            .order_by("state_group")
        )

        result = {
            item["state_group"]: item["state_count"] for item in state_distribution
        }

        serializer = IssueLiteSerializer(
            sub_issues,
            many=True,
        )
        return Response(
            {
                "sub_issues": serializer.data,
                "state_distribution": result,
            },
            status=status.HTTP_200_OK,
        )

    # Assign multiple sub issues
    def post(self, request, slug, project_id, issue_id):
        parent_issue = Issue.issue_objects.get(pk=issue_id)
        sub_issue_ids = request.data.get("sub_issue_ids", [])

<<<<<<< HEAD
            if not sub_issue_ids:
                return Response(
                    {"error": "Sub Issue IDs are required"},
                    status=status.HTTP_400_BAD_REQUEST,
                )
=======
        if not len(sub_issue_ids):
            return Response(
                {"error": "Sub Issue IDs are required"},
                status=status.HTTP_400_BAD_REQUEST,
            )
>>>>>>> 080b5a29

        sub_issues = Issue.issue_objects.filter(id__in=sub_issue_ids)

        for sub_issue in sub_issues:
            sub_issue.parent = parent_issue

        _ = Issue.objects.bulk_update(sub_issues, ["parent"], batch_size=10)

        updated_sub_issues = Issue.issue_objects.filter(id__in=sub_issue_ids)

        return Response(
            IssueFlatSerializer(updated_sub_issues, many=True).data,
            status=status.HTTP_200_OK,
        )


class IssueLinkViewSet(BaseViewSet):
    permission_classes = [
        ProjectEntityPermission,
    ]

    model = IssueLink
    serializer_class = IssueLinkSerializer

    def get_queryset(self):
        return (
            super()
            .get_queryset()
            .filter(workspace__slug=self.kwargs.get("slug"))
            .filter(project_id=self.kwargs.get("project_id"))
            .filter(issue_id=self.kwargs.get("issue_id"))
            .filter(project__project_projectmember__member=self.request.user)
            .order_by("-created_at")
            .distinct()
        )

    def create(self, request, slug, project_id, issue_id):
        serializer = IssueLinkSerializer(data=request.data)
        if serializer.is_valid():
            serializer.save(
                project_id=project_id,
                issue_id=issue_id,
            )
            issue_activity.delay(
                type="link.activity.created",
                requested_data=json.dumps(serializer.data, cls=DjangoJSONEncoder),
                actor_id=str(self.request.user.id),
                issue_id=str(self.kwargs.get("issue_id")),
                project_id=str(self.kwargs.get("project_id")),
                current_instance=None,
                epoch=int(timezone.now().timestamp()),
            )
            return Response(serializer.data, status=status.HTTP_201_CREATED)
        return Response(serializer.errors, status=status.HTTP_400_BAD_REQUEST)

    def partial_update(self, request, slug, project_id, issue_id, pk):
        issue_link = IssueLink.objects.get(
            workspace__slug=slug, project_id=project_id, issue_id=issue_id, pk=pk
        )
        requested_data = json.dumps(request.data, cls=DjangoJSONEncoder)
        current_instance = json.dumps(
            IssueLinkSerializer(issue_link).data,
            cls=DjangoJSONEncoder,
        )
        serializer = IssueLinkSerializer(issue_link, data=request.data, partial=True)
        if serializer.is_valid():
            serializer.save()
            issue_activity.delay(
                type="link.activity.updated",
                requested_data=requested_data,
                actor_id=str(request.user.id),
                issue_id=str(issue_id),
                project_id=str(project_id),
                current_instance=current_instance,
                epoch=int(timezone.now().timestamp()),
            )
            return Response(serializer.data, status=status.HTTP_200_OK)
        return Response(serializer.errors, status=status.HTTP_400_BAD_REQUEST)

    def destroy(self, request, slug, project_id, issue_id, pk):
        issue_link = IssueLink.objects.get(
            workspace__slug=slug, project_id=project_id, issue_id=issue_id, pk=pk
        )
        current_instance = json.dumps(
            IssueLinkSerializer(issue_link).data,
            cls=DjangoJSONEncoder,
        )
        issue_activity.delay(
            type="link.activity.deleted",
            requested_data=json.dumps({"link_id": str(pk)}),
            actor_id=str(request.user.id),
            issue_id=str(issue_id),
            project_id=str(project_id),
            current_instance=current_instance,
            epoch=int(timezone.now().timestamp()),
        )
        issue_link.delete()
        return Response(status=status.HTTP_204_NO_CONTENT)


class BulkCreateIssueLabelsEndpoint(BaseAPIView):
    def post(self, request, slug, project_id):
<<<<<<< HEAD
        try:
            label_data = request.data.get("label_data", [])
            project = Project.objects.get(pk=project_id)

            labels = Label.objects.bulk_create(
                [
                    Label(
                        name=label.get("name", "Migrated"),
                        description=label.get("description", "Migrated Issue"),
                        color=f"#{random.randint(0, 0xFFFFFF):06x}",
                        project_id=project_id,
                        workspace_id=project.workspace_id,
                        created_by=request.user,
                        updated_by=request.user,
                    )
                    for label in label_data
                ],
                batch_size=50,
                ignore_conflicts=True,
            )
=======
        label_data = request.data.get("label_data", [])
        project = Project.objects.get(pk=project_id)

        labels = Label.objects.bulk_create(
            [
                Label(
                    name=label.get("name", "Migrated"),
                    description=label.get("description", "Migrated Issue"),
                    color="#" + "%06x" % random.randint(0, 0xFFFFFF),
                    project_id=project_id,
                    workspace_id=project.workspace_id,
                    created_by=request.user,
                    updated_by=request.user,
                )
                for label in label_data
            ],
            batch_size=50,
            ignore_conflicts=True,
        )
>>>>>>> 080b5a29

        return Response(
            {"labels": LabelSerializer(labels, many=True).data},
            status=status.HTTP_201_CREATED,
        )


class IssueAttachmentEndpoint(BaseAPIView):
    serializer_class = IssueAttachmentSerializer
    permission_classes = [
        ProjectEntityPermission,
    ]
    model = IssueAttachment
    parser_classes = (MultiPartParser, FormParser)

    def post(self, request, slug, project_id, issue_id):
        serializer = IssueAttachmentSerializer(data=request.data)
        if serializer.is_valid():
            serializer.save(project_id=project_id, issue_id=issue_id)
            issue_activity.delay(
                type="attachment.activity.created",
                requested_data=None,
                actor_id=str(self.request.user.id),
                issue_id=str(self.kwargs.get("issue_id", None)),
                project_id=str(self.kwargs.get("project_id", None)),
                current_instance=json.dumps(
                    serializer.data,
                    cls=DjangoJSONEncoder,
                ),
                epoch=int(timezone.now().timestamp()),
            )
            return Response(serializer.data, status=status.HTTP_201_CREATED)
        return Response(serializer.errors, status=status.HTTP_400_BAD_REQUEST)

    def delete(self, request, slug, project_id, issue_id, pk):
        issue_attachment = IssueAttachment.objects.get(pk=pk)
        issue_attachment.asset.delete(save=False)
        issue_attachment.delete()
        issue_activity.delay(
            type="attachment.activity.deleted",
            requested_data=None,
            actor_id=str(self.request.user.id),
            issue_id=str(self.kwargs.get("issue_id", None)),
            project_id=str(self.kwargs.get("project_id", None)),
            current_instance=None,
            epoch=int(timezone.now().timestamp()),
        )

        return Response(status=status.HTTP_204_NO_CONTENT)

    def get(self, request, slug, project_id, issue_id):
        issue_attachments = IssueAttachment.objects.filter(
            issue_id=issue_id, workspace__slug=slug, project_id=project_id
        )
        serializer = IssueAttachmentSerializer(issue_attachments, many=True)
        return Response(serializer.data, status=status.HTTP_200_OK)


class IssueArchiveViewSet(BaseViewSet):
    permission_classes = [
        ProjectEntityPermission,
    ]
    serializer_class = IssueFlatSerializer
    model = Issue

    def get_queryset(self):
        return (
            Issue.objects.annotate(
                sub_issues_count=Issue.objects.filter(parent=OuterRef("id"))
                .order_by()
                .annotate(count=Func(F("id"), function="Count"))
                .values("count")
            )
            .filter(archived_at__isnull=False)
            .filter(project_id=self.kwargs.get("project_id"))
            .filter(workspace__slug=self.kwargs.get("slug"))
            .select_related("project")
            .select_related("workspace")
            .select_related("state")
            .select_related("parent")
            .prefetch_related("assignees")
            .prefetch_related("labels")
        )

    @method_decorator(gzip_page)
    def list(self, request, slug, project_id):
        filters = issue_filters(request.query_params, "GET")
        show_sub_issues = request.GET.get("show_sub_issues", "true")

<<<<<<< HEAD
            # Priority Ordering
            if order_by_param in ["priority", "-priority"]:
                priority_order = (
                    priority_order
                    if order_by_param == "priority"
                    else priority_order[::-1]
                )
                issue_queryset = issue_queryset.annotate(
                    priority_order=Case(
                        *[
                            When(priority=p, then=Value(i))
                            for i, p in enumerate(priority_order)
                        ],
                        output_field=CharField(),
                    )
                ).order_by("priority_order")

            # State Ordering
            elif order_by_param in [
                "state__name",
                "state__group",
                "-state__name",
                "-state__group",
            ]:
                state_order = (
                    state_order
                    if order_by_param in ["state__name", "state__group"]
                    else state_order[::-1]
                )
                issue_queryset = issue_queryset.annotate(
                    state_order=Case(
                        *[
                            When(state__group=state_group, then=Value(i))
                            for i, state_group in enumerate(state_order)
                        ],
                        default=Value(len(state_order)),
                        output_field=CharField(),
                    )
                ).order_by("state_order")
            # assignee and label ordering
            elif order_by_param in [
                "labels__name",
                "-labels__name",
                "assignees__first_name",
                "-assignees__first_name",
            ]:
                issue_queryset = issue_queryset.annotate(
                    max_values=Max(
                        order_by_param[1::]
                        if order_by_param.startswith("-")
                        else order_by_param
                    )
                ).order_by(
                    "-max_values" if order_by_param.startswith("-") else "max_values"
                )
            else:
                issue_queryset = issue_queryset.order_by(order_by_param)
=======
        # Custom ordering for priority and state
        priority_order = ["urgent", "high", "medium", "low", "none"]
        state_order = ["backlog", "unstarted", "started", "completed", "cancelled"]

        order_by_param = request.GET.get("order_by", "-created_at")

        issue_queryset = (
            self.get_queryset()
            .filter(**filters)
            .annotate(cycle_id=F("issue_cycle__cycle_id"))
            .annotate(module_id=F("issue_module__module_id"))
            .annotate(
                link_count=IssueLink.objects.filter(issue=OuterRef("id"))
                .order_by()
                .annotate(count=Func(F("id"), function="Count"))
                .values("count")
            )
            .annotate(
                attachment_count=IssueAttachment.objects.filter(issue=OuterRef("id"))
                .order_by()
                .annotate(count=Func(F("id"), function="Count"))
                .values("count")
            )
        )
>>>>>>> 080b5a29

        # Priority Ordering
        if order_by_param == "priority" or order_by_param == "-priority":
            priority_order = (
                priority_order if order_by_param == "priority" else priority_order[::-1]
            )
            issue_queryset = issue_queryset.annotate(
                priority_order=Case(
                    *[
                        When(priority=p, then=Value(i))
                        for i, p in enumerate(priority_order)
                    ],
                    output_field=CharField(),
                )
            ).order_by("priority_order")

        # State Ordering
        elif order_by_param in [
            "state__name",
            "state__group",
            "-state__name",
            "-state__group",
        ]:
            state_order = (
                state_order
                if order_by_param in ["state__name", "state__group"]
                else state_order[::-1]
            )
            issue_queryset = issue_queryset.annotate(
                state_order=Case(
                    *[
                        When(state__group=state_group, then=Value(i))
                        for i, state_group in enumerate(state_order)
                    ],
                    default=Value(len(state_order)),
                    output_field=CharField(),
                )
            ).order_by("state_order")
        # assignee and label ordering
        elif order_by_param in [
            "labels__name",
            "-labels__name",
            "assignees__first_name",
            "-assignees__first_name",
        ]:
            issue_queryset = issue_queryset.annotate(
                max_values=Max(
                    order_by_param[1::]
                    if order_by_param.startswith("-")
                    else order_by_param
                )
            ).order_by(
                "-max_values" if order_by_param.startswith("-") else "max_values"
            )
        else:
            issue_queryset = issue_queryset.order_by(order_by_param)

        issue_queryset = (
            issue_queryset
            if show_sub_issues == "true"
            else issue_queryset.filter(parent__isnull=True)
        )

        issues = IssueLiteSerializer(issue_queryset, many=True).data

        ## Grouping the results
        group_by = request.GET.get("group_by", False)
        if group_by:
            return Response(group_results(issues, group_by), status=status.HTTP_200_OK)

        return Response(issues, status=status.HTTP_200_OK)

    def retrieve(self, request, slug, project_id, pk=None):
        issue = Issue.objects.get(
            workspace__slug=slug,
            project_id=project_id,
            archived_at__isnull=False,
            pk=pk,
        )
        return Response(IssueSerializer(issue).data, status=status.HTTP_200_OK)

    def unarchive(self, request, slug, project_id, pk=None):
        issue = Issue.objects.get(
            workspace__slug=slug,
            project_id=project_id,
            archived_at__isnull=False,
            pk=pk,
        )
        issue.archived_at = None
        issue.save()
        issue_activity.delay(
            type="issue.activity.updated",
            requested_data=json.dumps({"archived_at": None}),
            actor_id=str(request.user.id),
            issue_id=str(issue.id),
            project_id=str(project_id),
            current_instance=None,
            epoch=int(timezone.now().timestamp()),
        )

        return Response(IssueSerializer(issue).data, status=status.HTTP_200_OK)


class IssueSubscriberViewSet(BaseViewSet):
    serializer_class = IssueSubscriberSerializer
    model = IssueSubscriber

    permission_classes = [
        ProjectEntityPermission,
    ]

    def get_permissions(self):
        if self.action in ["subscribe", "unsubscribe", "subscription_status"]:
            self.permission_classes = [
                ProjectLitePermission,
            ]
        else:
            self.permission_classes = [
                ProjectEntityPermission,
            ]

        return super(IssueSubscriberViewSet, self).get_permissions()

    def perform_create(self, serializer):
        serializer.save(
            project_id=self.kwargs.get("project_id"),
            issue_id=self.kwargs.get("issue_id"),
        )

    def get_queryset(self):
        return (
            super()
            .get_queryset()
            .filter(workspace__slug=self.kwargs.get("slug"))
            .filter(project_id=self.kwargs.get("project_id"))
            .filter(issue_id=self.kwargs.get("issue_id"))
            .filter(project__project_projectmember__member=self.request.user)
            .order_by("-created_at")
            .distinct()
        )

    def list(self, request, slug, project_id, issue_id):
        members = (
            ProjectMember.objects.filter(workspace__slug=slug, project_id=project_id)
            .annotate(
                is_subscribed=Exists(
                    IssueSubscriber.objects.filter(
                        workspace__slug=slug,
                        project_id=project_id,
                        issue_id=issue_id,
                        subscriber=OuterRef("member"),
                    )
                )
            )
            .select_related("member")
        )
        serializer = ProjectMemberLiteSerializer(members, many=True)
        return Response(serializer.data, status=status.HTTP_200_OK)

    def destroy(self, request, slug, project_id, issue_id, subscriber_id):
        issue_subscriber = IssueSubscriber.objects.get(
            project=project_id,
            subscriber=subscriber_id,
            workspace__slug=slug,
            issue=issue_id,
        )
        issue_subscriber.delete()
        return Response(
            status=status.HTTP_204_NO_CONTENT,
        )

    def subscribe(self, request, slug, project_id, issue_id):
        if IssueSubscriber.objects.filter(
            issue_id=issue_id,
            subscriber=request.user,
            workspace__slug=slug,
            project=project_id,
        ).exists():
            return Response(
                {"message": "User already subscribed to the issue."},
                status=status.HTTP_400_BAD_REQUEST,
            )

        subscriber = IssueSubscriber.objects.create(
            issue_id=issue_id,
            subscriber_id=request.user.id,
            project_id=project_id,
        )
        serializer = IssueSubscriberSerializer(subscriber)
        return Response(serializer.data, status=status.HTTP_201_CREATED)

    def unsubscribe(self, request, slug, project_id, issue_id):
        issue_subscriber = IssueSubscriber.objects.get(
            project=project_id,
            subscriber=request.user,
            workspace__slug=slug,
            issue=issue_id,
        )
        issue_subscriber.delete()
        return Response(
            status=status.HTTP_204_NO_CONTENT,
        )

    def subscription_status(self, request, slug, project_id, issue_id):
        issue_subscriber = IssueSubscriber.objects.filter(
            issue=issue_id,
            subscriber=request.user,
            workspace__slug=slug,
            project=project_id,
        ).exists()
        return Response({"subscribed": issue_subscriber}, status=status.HTTP_200_OK)


class IssueReactionViewSet(BaseViewSet):
    serializer_class = IssueReactionSerializer
    model = IssueReaction
    permission_classes = [
        ProjectLitePermission,
    ]

    def get_queryset(self):
        return (
            super()
            .get_queryset()
            .filter(workspace__slug=self.kwargs.get("slug"))
            .filter(project_id=self.kwargs.get("project_id"))
            .filter(issue_id=self.kwargs.get("issue_id"))
            .filter(project__project_projectmember__member=self.request.user)
            .order_by("-created_at")
            .distinct()
        )

    def create(self, request, slug, project_id, issue_id):
        serializer = IssueReactionSerializer(data=request.data)
        if serializer.is_valid():
            serializer.save(
                issue_id=issue_id,
                project_id=project_id,
                actor=request.user,
            )
            issue_activity.delay(
                type="issue_reaction.activity.created",
                requested_data=json.dumps(request.data, cls=DjangoJSONEncoder),
                actor_id=str(request.user.id),
                issue_id=str(issue_id),
                project_id=str(project_id),
                current_instance=None,
                epoch=int(timezone.now().timestamp()),
            )
            return Response(serializer.data, status=status.HTTP_201_CREATED)
        return Response(serializer.errors, status=status.HTTP_400_BAD_REQUEST)

    def destroy(self, request, slug, project_id, issue_id, reaction_code):
        issue_reaction = IssueReaction.objects.get(
            workspace__slug=slug,
            project_id=project_id,
            issue_id=issue_id,
            reaction=reaction_code,
            actor=request.user,
        )
        issue_activity.delay(
            type="issue_reaction.activity.deleted",
            requested_data=None,
            actor_id=str(self.request.user.id),
            issue_id=str(self.kwargs.get("issue_id", None)),
            project_id=str(self.kwargs.get("project_id", None)),
            current_instance=json.dumps(
                {
                    "reaction": str(reaction_code),
                    "identifier": str(issue_reaction.id),
                }
            ),
            epoch=int(timezone.now().timestamp()),
        )
        issue_reaction.delete()
        return Response(status=status.HTTP_204_NO_CONTENT)


class CommentReactionViewSet(BaseViewSet):
    serializer_class = CommentReactionSerializer
    model = CommentReaction
    permission_classes = [
        ProjectLitePermission,
    ]

    def get_queryset(self):
        return (
            super()
            .get_queryset()
            .filter(workspace__slug=self.kwargs.get("slug"))
            .filter(project_id=self.kwargs.get("project_id"))
            .filter(comment_id=self.kwargs.get("comment_id"))
            .filter(project__project_projectmember__member=self.request.user)
            .order_by("-created_at")
            .distinct()
        )

    def create(self, request, slug, project_id, comment_id):
        serializer = CommentReactionSerializer(data=request.data)
        if serializer.is_valid():
            serializer.save(
                project_id=project_id,
                actor_id=request.user.id,
                comment_id=comment_id,
            )
            issue_activity.delay(
                type="comment_reaction.activity.created",
                requested_data=json.dumps(request.data, cls=DjangoJSONEncoder),
                actor_id=str(request.user.id),
                issue_id=None,
                project_id=str(project_id),
                current_instance=None,
                epoch=int(timezone.now().timestamp()),
            )
            return Response(serializer.data, status=status.HTTP_201_CREATED)
        return Response(serializer.errors, status=status.HTTP_400_BAD_REQUEST)

    def destroy(self, request, slug, project_id, comment_id, reaction_code):
        comment_reaction = CommentReaction.objects.get(
            workspace__slug=slug,
            project_id=project_id,
            comment_id=comment_id,
            reaction=reaction_code,
            actor=request.user,
        )
        issue_activity.delay(
            type="comment_reaction.activity.deleted",
            requested_data=None,
            actor_id=str(self.request.user.id),
            issue_id=None,
            project_id=str(self.kwargs.get("project_id", None)),
            current_instance=json.dumps(
                {
                    "reaction": str(reaction_code),
                    "identifier": str(comment_reaction.id),
                    "comment_id": str(comment_id),
                }
            ),
            epoch=int(timezone.now().timestamp()),
        )
        comment_reaction.delete()
        return Response(status=status.HTTP_204_NO_CONTENT)


class IssueCommentPublicViewSet(BaseViewSet):
    serializer_class = IssueCommentSerializer
    model = IssueComment

    filterset_fields = [
        "issue__id",
        "workspace__id",
    ]

    def get_permissions(self):
        if self.action in ["list", "retrieve"]:
            self.permission_classes = [
                AllowAny,
            ]
        else:
            self.permission_classes = [
                IsAuthenticated,
            ]

        return super(IssueCommentPublicViewSet, self).get_permissions()

    def get_queryset(self):
        try:
            project_deploy_board = ProjectDeployBoard.objects.get(
                workspace__slug=self.kwargs.get("slug"),
                project_id=self.kwargs.get("project_id"),
            )
            if project_deploy_board.comments:
                return self.filter_queryset(
                    super()
                    .get_queryset()
                    .filter(workspace__slug=self.kwargs.get("slug"))
                    .filter(issue_id=self.kwargs.get("issue_id"))
                    .filter(access="EXTERNAL")
                    .select_related("project")
                    .select_related("workspace")
                    .select_related("issue")
                    .annotate(
                        is_member=Exists(
                            ProjectMember.objects.filter(
                                workspace__slug=self.kwargs.get("slug"),
                                project_id=self.kwargs.get("project_id"),
                                member_id=self.request.user.id,
                            )
                        )
                    )
                    .distinct()
                ).order_by("created_at")
            return IssueComment.objects.none()
        except ProjectDeployBoard.DoesNotExist:
            return IssueComment.objects.none()

    def create(self, request, slug, project_id, issue_id):
        project_deploy_board = ProjectDeployBoard.objects.get(
            workspace__slug=slug, project_id=project_id
        )

        if not project_deploy_board.comments:
            return Response(
                {"error": "Comments are not enabled for this project"},
                status=status.HTTP_400_BAD_REQUEST,
            )

        serializer = IssueCommentSerializer(data=request.data)
        if serializer.is_valid():
            serializer.save(
                project_id=project_id,
                issue_id=issue_id,
                actor=request.user,
                access="EXTERNAL",
            )
            issue_activity.delay(
                type="comment.activity.created",
                requested_data=json.dumps(serializer.data, cls=DjangoJSONEncoder),
                actor_id=str(request.user.id),
                issue_id=str(issue_id),
                project_id=str(project_id),
                current_instance=None,
                epoch=int(timezone.now().timestamp()),
            )
            if not ProjectMember.objects.filter(
                project_id=project_id,
                member=request.user,
            ).exists():
                # Add the user for workspace tracking
                _ = ProjectPublicMember.objects.get_or_create(
                    project_id=project_id,
                    member=request.user,
                )

            return Response(serializer.data, status=status.HTTP_201_CREATED)
        return Response(serializer.errors, status=status.HTTP_400_BAD_REQUEST)

    def partial_update(self, request, slug, project_id, issue_id, pk):
        project_deploy_board = ProjectDeployBoard.objects.get(
            workspace__slug=slug, project_id=project_id
        )

        if not project_deploy_board.comments:
            return Response(
                {"error": "Comments are not enabled for this project"},
                status=status.HTTP_400_BAD_REQUEST,
            )
        comment = IssueComment.objects.get(
            workspace__slug=slug, pk=pk, actor=request.user
        )
        serializer = IssueCommentSerializer(comment, data=request.data, partial=True)
        if serializer.is_valid():
            serializer.save()
            issue_activity.delay(
                type="comment.activity.updated",
                requested_data=json.dumps(request.data, cls=DjangoJSONEncoder),
                actor_id=str(request.user.id),
                issue_id=str(issue_id),
                project_id=str(project_id),
                current_instance=json.dumps(
                    IssueCommentSerializer(comment).data,
                    cls=DjangoJSONEncoder,
                ),
                epoch=int(timezone.now().timestamp()),
            )
            return Response(serializer.data, status=status.HTTP_200_OK)
        return Response(serializer.errors, status=status.HTTP_400_BAD_REQUEST)

    def destroy(self, request, slug, project_id, issue_id, pk):
        project_deploy_board = ProjectDeployBoard.objects.get(
            workspace__slug=slug, project_id=project_id
        )

        if not project_deploy_board.comments:
            return Response(
                {"error": "Comments are not enabled for this project"},
                status=status.HTTP_400_BAD_REQUEST,
            )
        comment = IssueComment.objects.get(
            workspace__slug=slug, pk=pk, project_id=project_id, actor=request.user
        )
        issue_activity.delay(
            type="comment.activity.deleted",
            requested_data=json.dumps({"comment_id": str(pk)}),
            actor_id=str(request.user.id),
            issue_id=str(issue_id),
            project_id=str(project_id),
            current_instance=json.dumps(
                IssueCommentSerializer(comment).data,
                cls=DjangoJSONEncoder,
            ),
            epoch=int(timezone.now().timestamp()),
        )
        comment.delete()
        return Response(status=status.HTTP_204_NO_CONTENT)


class IssueReactionPublicViewSet(BaseViewSet):
    serializer_class = IssueReactionSerializer
    model = IssueReaction

    def get_queryset(self):
        try:
            project_deploy_board = ProjectDeployBoard.objects.get(
                workspace__slug=self.kwargs.get("slug"),
                project_id=self.kwargs.get("project_id"),
            )
            if project_deploy_board.reactions:
                return (
                    super()
                    .get_queryset()
                    .filter(workspace__slug=self.kwargs.get("slug"))
                    .filter(project_id=self.kwargs.get("project_id"))
                    .filter(issue_id=self.kwargs.get("issue_id"))
                    .order_by("-created_at")
                    .distinct()
                )
            return IssueReaction.objects.none()
        except ProjectDeployBoard.DoesNotExist:
            return IssueReaction.objects.none()

    def create(self, request, slug, project_id, issue_id):
        project_deploy_board = ProjectDeployBoard.objects.get(
            workspace__slug=slug, project_id=project_id
        )

        if not project_deploy_board.reactions:
            return Response(
                {"error": "Reactions are not enabled for this project board"},
                status=status.HTTP_400_BAD_REQUEST,
            )

        serializer = IssueReactionSerializer(data=request.data)
        if serializer.is_valid():
            serializer.save(
                project_id=project_id, issue_id=issue_id, actor=request.user
            )
            if not ProjectMember.objects.filter(
                project_id=project_id,
                member=request.user,
            ).exists():
                # Add the user for workspace tracking
                _ = ProjectPublicMember.objects.get_or_create(
                    project_id=project_id,
                    member=request.user,
                )
            issue_activity.delay(
                type="issue_reaction.activity.created",
                requested_data=json.dumps(self.request.data, cls=DjangoJSONEncoder),
                actor_id=str(self.request.user.id),
                issue_id=str(self.kwargs.get("issue_id", None)),
                project_id=str(self.kwargs.get("project_id", None)),
                current_instance=None,
                epoch=int(timezone.now().timestamp()),
            )
            return Response(serializer.data, status=status.HTTP_201_CREATED)
        return Response(serializer.errors, status=status.HTTP_400_BAD_REQUEST)

    def destroy(self, request, slug, project_id, issue_id, reaction_code):
        project_deploy_board = ProjectDeployBoard.objects.get(
            workspace__slug=slug, project_id=project_id
        )

        if not project_deploy_board.reactions:
            return Response(
                {"error": "Reactions are not enabled for this project board"},
                status=status.HTTP_400_BAD_REQUEST,
            )
        issue_reaction = IssueReaction.objects.get(
            workspace__slug=slug,
            issue_id=issue_id,
            reaction=reaction_code,
            actor=request.user,
        )
        issue_activity.delay(
            type="issue_reaction.activity.deleted",
            requested_data=None,
            actor_id=str(self.request.user.id),
            issue_id=str(self.kwargs.get("issue_id", None)),
            project_id=str(self.kwargs.get("project_id", None)),
            current_instance=json.dumps(
                {
                    "reaction": str(reaction_code),
                    "identifier": str(issue_reaction.id),
                }
            ),
            epoch=int(timezone.now().timestamp()),
        )
        issue_reaction.delete()
        return Response(status=status.HTTP_204_NO_CONTENT)


class CommentReactionPublicViewSet(BaseViewSet):
    serializer_class = CommentReactionSerializer
    model = CommentReaction

    def get_queryset(self):
        try:
            project_deploy_board = ProjectDeployBoard.objects.get(
                workspace__slug=self.kwargs.get("slug"),
                project_id=self.kwargs.get("project_id"),
            )
            if project_deploy_board.reactions:
                return (
                    super()
                    .get_queryset()
                    .filter(workspace__slug=self.kwargs.get("slug"))
                    .filter(project_id=self.kwargs.get("project_id"))
                    .filter(comment_id=self.kwargs.get("comment_id"))
                    .order_by("-created_at")
                    .distinct()
                )
            return CommentReaction.objects.none()
        except ProjectDeployBoard.DoesNotExist:
            return CommentReaction.objects.none()

    def create(self, request, slug, project_id, comment_id):
        project_deploy_board = ProjectDeployBoard.objects.get(
            workspace__slug=slug, project_id=project_id
        )

        if not project_deploy_board.reactions:
            return Response(
                {"error": "Reactions are not enabled for this board"},
                status=status.HTTP_400_BAD_REQUEST,
            )

        serializer = CommentReactionSerializer(data=request.data)
        if serializer.is_valid():
            serializer.save(
                project_id=project_id, comment_id=comment_id, actor=request.user
            )
            if not ProjectMember.objects.filter(
                project_id=project_id, member=request.user
            ).exists():
                # Add the user for workspace tracking
                _ = ProjectPublicMember.objects.get_or_create(
                    project_id=project_id,
                    member=request.user,
                )
            issue_activity.delay(
                type="comment_reaction.activity.created",
                requested_data=json.dumps(self.request.data, cls=DjangoJSONEncoder),
                actor_id=str(self.request.user.id),
                issue_id=None,
                project_id=str(self.kwargs.get("project_id", None)),
                current_instance=None,
                epoch=int(timezone.now().timestamp()),
            )
            return Response(serializer.data, status=status.HTTP_201_CREATED)
        return Response(serializer.errors, status=status.HTTP_400_BAD_REQUEST)

    def destroy(self, request, slug, project_id, comment_id, reaction_code):
        project_deploy_board = ProjectDeployBoard.objects.get(
            workspace__slug=slug, project_id=project_id
        )
        if not project_deploy_board.reactions:
            return Response(
                {"error": "Reactions are not enabled for this board"},
                status=status.HTTP_400_BAD_REQUEST,
            )

        comment_reaction = CommentReaction.objects.get(
            project_id=project_id,
            workspace__slug=slug,
            comment_id=comment_id,
            reaction=reaction_code,
            actor=request.user,
        )
        issue_activity.delay(
            type="comment_reaction.activity.deleted",
            requested_data=None,
            actor_id=str(self.request.user.id),
            issue_id=None,
            project_id=str(self.kwargs.get("project_id", None)),
            current_instance=json.dumps(
                {
                    "reaction": str(reaction_code),
                    "identifier": str(comment_reaction.id),
                    "comment_id": str(comment_id),
                }
            ),
            epoch=int(timezone.now().timestamp()),
        )
        comment_reaction.delete()
        return Response(status=status.HTTP_204_NO_CONTENT)


class IssueVotePublicViewSet(BaseViewSet):
    model = IssueVote
    serializer_class = IssueVoteSerializer

    def get_queryset(self):
        try:
            project_deploy_board = ProjectDeployBoard.objects.get(
                workspace__slug=self.kwargs.get("slug"),
                project_id=self.kwargs.get("project_id"),
            )
            if project_deploy_board.votes:
                return (
                    super()
                    .get_queryset()
                    .filter(issue_id=self.kwargs.get("issue_id"))
                    .filter(workspace__slug=self.kwargs.get("slug"))
                    .filter(project_id=self.kwargs.get("project_id"))
                )
            return IssueVote.objects.none()
        except ProjectDeployBoard.DoesNotExist:
            return IssueVote.objects.none()

    def create(self, request, slug, project_id, issue_id):
        issue_vote, _ = IssueVote.objects.get_or_create(
            actor_id=request.user.id,
            project_id=project_id,
            issue_id=issue_id,
        )
        # Add the user for workspace tracking
        if not ProjectMember.objects.filter(
            project_id=project_id, member=request.user
        ).exists():
            _ = ProjectPublicMember.objects.get_or_create(
                project_id=project_id,
                member=request.user,
            )
        issue_vote.vote = request.data.get("vote", 1)
        issue_vote.save()
        issue_activity.delay(
            type="issue_vote.activity.created",
            requested_data=json.dumps(self.request.data, cls=DjangoJSONEncoder),
            actor_id=str(self.request.user.id),
            issue_id=str(self.kwargs.get("issue_id", None)),
            project_id=str(self.kwargs.get("project_id", None)),
            current_instance=None,
            epoch=int(timezone.now().timestamp()),
        )
        serializer = IssueVoteSerializer(issue_vote)
        return Response(serializer.data, status=status.HTTP_201_CREATED)

    def destroy(self, request, slug, project_id, issue_id):
        issue_vote = IssueVote.objects.get(
            workspace__slug=slug,
            project_id=project_id,
            issue_id=issue_id,
            actor_id=request.user.id,
        )
        issue_activity.delay(
            type="issue_vote.activity.deleted",
            requested_data=None,
            actor_id=str(self.request.user.id),
            issue_id=str(self.kwargs.get("issue_id", None)),
            project_id=str(self.kwargs.get("project_id", None)),
            current_instance=json.dumps(
                {
                    "vote": str(issue_vote.vote),
                    "identifier": str(issue_vote.id),
                }
            ),
            epoch=int(timezone.now().timestamp()),
        )
        issue_vote.delete()
        return Response(status=status.HTTP_204_NO_CONTENT)


class IssueRelationViewSet(BaseViewSet):
    serializer_class = IssueRelationSerializer
    model = IssueRelation
    permission_classes = [
        ProjectEntityPermission,
    ]

    def get_queryset(self):
        return self.filter_queryset(
            super()
            .get_queryset()
            .filter(workspace__slug=self.kwargs.get("slug"))
            .filter(project_id=self.kwargs.get("project_id"))
            .filter(issue_id=self.kwargs.get("issue_id"))
            .filter(project__project_projectmember__member=self.request.user)
            .select_related("project")
            .select_related("workspace")
            .select_related("issue")
            .distinct()
        )

    def create(self, request, slug, project_id, issue_id):
        related_list = request.data.get("related_list", [])
        relation = request.data.get("relation", None)
        project = Project.objects.get(pk=project_id)

        issue_relation = IssueRelation.objects.bulk_create(
            [
                IssueRelation(
                    issue_id=related_issue["issue"],
                    related_issue_id=related_issue["related_issue"],
                    relation_type=related_issue["relation_type"],
                    project_id=project_id,
                    workspace_id=project.workspace_id,
                    created_by=request.user,
                    updated_by=request.user,
                )
                for related_issue in related_list
            ],
            batch_size=10,
            ignore_conflicts=True,
        )

        issue_activity.delay(
            type="issue_relation.activity.created",
            requested_data=json.dumps(request.data, cls=DjangoJSONEncoder),
            actor_id=str(request.user.id),
            issue_id=str(issue_id),
            project_id=str(project_id),
            current_instance=None,
            epoch=int(timezone.now().timestamp()),
        )

        if relation == "blocking":
            return Response(
                RelatedIssueSerializer(issue_relation, many=True).data,
                status=status.HTTP_201_CREATED,
            )
        else:
            return Response(
                IssueRelationSerializer(issue_relation, many=True).data,
                status=status.HTTP_201_CREATED,
            )

    def destroy(self, request, slug, project_id, issue_id, pk):
        issue_relation = IssueRelation.objects.get(
            workspace__slug=slug, project_id=project_id, issue_id=issue_id, pk=pk
        )
        current_instance = json.dumps(
            IssueRelationSerializer(issue_relation).data,
            cls=DjangoJSONEncoder,
        )
        issue_relation.delete()
        issue_activity.delay(
            type="issue_relation.activity.deleted",
            requested_data=json.dumps({"related_list": None}),
            actor_id=str(request.user.id),
            issue_id=str(issue_id),
            project_id=str(project_id),
            current_instance=current_instance,
            epoch=int(timezone.now().timestamp()),
        )
        return Response(status=status.HTTP_204_NO_CONTENT)


class IssueRetrievePublicEndpoint(BaseAPIView):
    permission_classes = [
        AllowAny,
    ]

    def get(self, request, slug, project_id, issue_id):
        issue = Issue.objects.get(
            workspace__slug=slug, project_id=project_id, pk=issue_id
        )
        serializer = IssuePublicSerializer(issue)
        return Response(serializer.data, status=status.HTTP_200_OK)


class ProjectIssuesPublicEndpoint(BaseAPIView):
    permission_classes = [
        AllowAny,
    ]

    def get(self, request, slug, project_id):
<<<<<<< HEAD
        try:
            _ = ProjectDeployBoard.objects.get(
                workspace__slug=slug, project_id=project_id
            )
=======
        project_deploy_board = ProjectDeployBoard.objects.get(
            workspace__slug=slug, project_id=project_id
        )
>>>>>>> 080b5a29

        filters = issue_filters(request.query_params, "GET")

        # Custom ordering for priority and state
        priority_order = ["urgent", "high", "medium", "low", "none"]
        state_order = ["backlog", "unstarted", "started", "completed", "cancelled"]

        order_by_param = request.GET.get("order_by", "-created_at")

        issue_queryset = (
            Issue.issue_objects.annotate(
                sub_issues_count=Issue.issue_objects.filter(parent=OuterRef("id"))
                .order_by()
                .annotate(count=Func(F("id"), function="Count"))
                .values("count")
            )
            .filter(project_id=project_id)
            .filter(workspace__slug=slug)
            .select_related("project", "workspace", "state", "parent")
            .prefetch_related("assignees", "labels")
            .prefetch_related(
                Prefetch(
                    "issue_reactions",
                    queryset=IssueReaction.objects.select_related("actor"),
                )
            )
            .prefetch_related(
                Prefetch(
                    "votes",
                    queryset=IssueVote.objects.select_related("actor"),
                )
            )
            .filter(**filters)
            .annotate(cycle_id=F("issue_cycle__cycle_id"))
            .annotate(module_id=F("issue_module__module_id"))
            .annotate(
                link_count=IssueLink.objects.filter(issue=OuterRef("id"))
                .order_by()
                .annotate(count=Func(F("id"), function="Count"))
                .values("count")
            )
            .annotate(
                attachment_count=IssueAttachment.objects.filter(issue=OuterRef("id"))
                .order_by()
                .annotate(count=Func(F("id"), function="Count"))
                .values("count")
            )
        )

<<<<<<< HEAD
            # Priority Ordering
            if order_by_param in ["priority", "-priority"]:
                priority_order = (
                    priority_order
                    if order_by_param == "priority"
                    else priority_order[::-1]
                )
                issue_queryset = issue_queryset.annotate(
                    priority_order=Case(
                        *[
                            When(priority=p, then=Value(i))
                            for i, p in enumerate(priority_order)
                        ],
                        output_field=CharField(),
                    )
                ).order_by("priority_order")

            # State Ordering
            elif order_by_param in [
                "state__name",
                "state__group",
                "-state__name",
                "-state__group",
            ]:
                state_order = (
                    state_order
                    if order_by_param in ["state__name", "state__group"]
                    else state_order[::-1]
                )
                issue_queryset = issue_queryset.annotate(
                    state_order=Case(
                        *[
                            When(state__group=state_group, then=Value(i))
                            for i, state_group in enumerate(state_order)
                        ],
                        default=Value(len(state_order)),
                        output_field=CharField(),
                    )
                ).order_by("state_order")
            # assignee and label ordering
            elif order_by_param in [
                "labels__name",
                "-labels__name",
                "assignees__first_name",
                "-assignees__first_name",
            ]:
                issue_queryset = issue_queryset.annotate(
                    max_values=Max(
                        order_by_param[1::]
                        if order_by_param.startswith("-")
                        else order_by_param
                    )
                ).order_by(
                    "-max_values" if order_by_param.startswith("-") else "max_values"
                )
            else:
                issue_queryset = issue_queryset.order_by(order_by_param)
=======
        # Priority Ordering
        if order_by_param == "priority" or order_by_param == "-priority":
            priority_order = (
                priority_order if order_by_param == "priority" else priority_order[::-1]
            )
            issue_queryset = issue_queryset.annotate(
                priority_order=Case(
                    *[
                        When(priority=p, then=Value(i))
                        for i, p in enumerate(priority_order)
                    ],
                    output_field=CharField(),
                )
            ).order_by("priority_order")

        # State Ordering
        elif order_by_param in [
            "state__name",
            "state__group",
            "-state__name",
            "-state__group",
        ]:
            state_order = (
                state_order
                if order_by_param in ["state__name", "state__group"]
                else state_order[::-1]
            )
            issue_queryset = issue_queryset.annotate(
                state_order=Case(
                    *[
                        When(state__group=state_group, then=Value(i))
                        for i, state_group in enumerate(state_order)
                    ],
                    default=Value(len(state_order)),
                    output_field=CharField(),
                )
            ).order_by("state_order")
        # assignee and label ordering
        elif order_by_param in [
            "labels__name",
            "-labels__name",
            "assignees__first_name",
            "-assignees__first_name",
        ]:
            issue_queryset = issue_queryset.annotate(
                max_values=Max(
                    order_by_param[1::]
                    if order_by_param.startswith("-")
                    else order_by_param
                )
            ).order_by(
                "-max_values" if order_by_param.startswith("-") else "max_values"
            )
        else:
            issue_queryset = issue_queryset.order_by(order_by_param)
>>>>>>> 080b5a29

        issues = IssuePublicSerializer(issue_queryset, many=True).data

        state_group_order = [
            "backlog",
            "unstarted",
            "started",
            "completed",
            "cancelled",
        ]

        states = (
            State.objects.filter(
                ~Q(name="Triage"),
                workspace__slug=slug,
                project_id=project_id,
            )
            .annotate(
                custom_order=Case(
                    *[
                        When(group=value, then=Value(index))
                        for index, value in enumerate(state_group_order)
                    ],
                    default=Value(len(state_group_order)),
                    output_field=IntegerField(),
                ),
            )
            .values("name", "group", "color", "id")
            .order_by("custom_order", "sequence")
        )

        labels = Label.objects.filter(
            workspace__slug=slug, project_id=project_id
        ).values("id", "name", "color", "parent")

        ## Grouping the results
        group_by = request.GET.get("group_by", False)
        if group_by:
            issues = group_results(issues, group_by)

        return Response(
            {
                "issues": issues,
                "states": states,
                "labels": labels,
            },
            status=status.HTTP_200_OK,
        )


class IssueDraftViewSet(BaseViewSet):
    permission_classes = [
        ProjectEntityPermission,
    ]
    serializer_class = IssueFlatSerializer
    model = Issue

    def get_queryset(self):
        return (
            Issue.objects.annotate(
                sub_issues_count=Issue.issue_objects.filter(parent=OuterRef("id"))
                .order_by()
                .annotate(count=Func(F("id"), function="Count"))
                .values("count")
            )
            .filter(project_id=self.kwargs.get("project_id"))
            .filter(workspace__slug=self.kwargs.get("slug"))
            .filter(is_draft=True)
            .select_related("project")
            .select_related("workspace")
            .select_related("state")
            .select_related("parent")
            .prefetch_related("assignees")
            .prefetch_related("labels")
            .prefetch_related(
                Prefetch(
                    "issue_reactions",
                    queryset=IssueReaction.objects.select_related("actor"),
                )
            )
        )

    @method_decorator(gzip_page)
    def list(self, request, slug, project_id):
        filters = issue_filters(request.query_params, "GET")

<<<<<<< HEAD
            # Priority Ordering
            if order_by_param in ["priority",  "-priority"]:
                priority_order = (
                    priority_order
                    if order_by_param == "priority"
                    else priority_order[::-1]
                )
                issue_queryset = issue_queryset.annotate(
                    priority_order=Case(
                        *[
                            When(priority=p, then=Value(i))
                            for i, p in enumerate(priority_order)
                        ],
                        output_field=CharField(),
                    )
                ).order_by("priority_order")

            # State Ordering
            elif order_by_param in [
                "state__name",
                "state__group",
                "-state__name",
                "-state__group",
            ]:
                state_order = (
                    state_order
                    if order_by_param in ["state__name", "state__group"]
                    else state_order[::-1]
                )
                issue_queryset = issue_queryset.annotate(
                    state_order=Case(
                        *[
                            When(state__group=state_group, then=Value(i))
                            for i, state_group in enumerate(state_order)
                        ],
                        default=Value(len(state_order)),
                        output_field=CharField(),
                    )
                ).order_by("state_order")
            # assignee and label ordering
            elif order_by_param in [
                "labels__name",
                "-labels__name",
                "assignees__first_name",
                "-assignees__first_name",
            ]:
                issue_queryset = issue_queryset.annotate(
                    max_values=Max(
                        order_by_param[1::]
                        if order_by_param.startswith("-")
                        else order_by_param
                    )
                ).order_by(
                    "-max_values" if order_by_param.startswith("-") else "max_values"
                )
            else:
                issue_queryset = issue_queryset.order_by(order_by_param)
=======
        # Custom ordering for priority and state
        priority_order = ["urgent", "high", "medium", "low", "none"]
        state_order = ["backlog", "unstarted", "started", "completed", "cancelled"]
>>>>>>> 080b5a29

        order_by_param = request.GET.get("order_by", "-created_at")

        issue_queryset = (
            self.get_queryset()
            .filter(**filters)
            .annotate(cycle_id=F("issue_cycle__cycle_id"))
            .annotate(module_id=F("issue_module__module_id"))
            .annotate(
                link_count=IssueLink.objects.filter(issue=OuterRef("id"))
                .order_by()
                .annotate(count=Func(F("id"), function="Count"))
                .values("count")
            )
            .annotate(
                attachment_count=IssueAttachment.objects.filter(issue=OuterRef("id"))
                .order_by()
                .annotate(count=Func(F("id"), function="Count"))
                .values("count")
            )
        )

        # Priority Ordering
        if order_by_param == "priority" or order_by_param == "-priority":
            priority_order = (
                priority_order if order_by_param == "priority" else priority_order[::-1]
            )
            issue_queryset = issue_queryset.annotate(
                priority_order=Case(
                    *[
                        When(priority=p, then=Value(i))
                        for i, p in enumerate(priority_order)
                    ],
                    output_field=CharField(),
                )
            ).order_by("priority_order")

        # State Ordering
        elif order_by_param in [
            "state__name",
            "state__group",
            "-state__name",
            "-state__group",
        ]:
            state_order = (
                state_order
                if order_by_param in ["state__name", "state__group"]
                else state_order[::-1]
            )
            issue_queryset = issue_queryset.annotate(
                state_order=Case(
                    *[
                        When(state__group=state_group, then=Value(i))
                        for i, state_group in enumerate(state_order)
                    ],
                    default=Value(len(state_order)),
                    output_field=CharField(),
                )
            ).order_by("state_order")
        # assignee and label ordering
        elif order_by_param in [
            "labels__name",
            "-labels__name",
            "assignees__first_name",
            "-assignees__first_name",
        ]:
            issue_queryset = issue_queryset.annotate(
                max_values=Max(
                    order_by_param[1::]
                    if order_by_param.startswith("-")
                    else order_by_param
                )
            ).order_by(
                "-max_values" if order_by_param.startswith("-") else "max_values"
            )
        else:
            issue_queryset = issue_queryset.order_by(order_by_param)

        total_issues = issue_queryset.count()
        issues = IssueLiteSerializer(issue_queryset, many=True).data

        ## Grouping the results
        group_by = request.GET.get("group_by", False)
        if group_by:
            grouped_results = group_results(issues, group_by)
            return Response(
                {"data": grouped_results, "total_issues": total_issues},
                status=status.HTTP_200_OK,
            )

        return Response(
            {"data": issues, "total_issues": total_issues}, status=status.HTTP_200_OK
        )

    def create(self, request, slug, project_id):
        project = Project.objects.get(pk=project_id)

        serializer = IssueCreateSerializer(
            data=request.data,
            context={
                "project_id": project_id,
                "workspace_id": project.workspace_id,
                "default_assignee_id": project.default_assignee_id,
            },
        )

        if serializer.is_valid():
            serializer.save(is_draft=True)

            # Track the issue
            issue_activity.delay(
                type="issue_draft.activity.created",
                requested_data=json.dumps(self.request.data, cls=DjangoJSONEncoder),
                actor_id=str(request.user.id),
                issue_id=str(serializer.data.get("id", None)),
                project_id=str(project_id),
                current_instance=None,
                epoch=int(timezone.now().timestamp()),
            )
            return Response(serializer.data, status=status.HTTP_201_CREATED)
        return Response(serializer.errors, status=status.HTTP_400_BAD_REQUEST)

    def partial_update(self, request, slug, project_id, pk):
        issue = Issue.objects.get(workspace__slug=slug, project_id=project_id, pk=pk)
        serializer = IssueSerializer(issue, data=request.data, partial=True)

        if serializer.is_valid():
            if request.data.get("is_draft") is not None and not request.data.get(
                "is_draft"
            ):
                serializer.save(created_at=timezone.now(), updated_at=timezone.now())
            else:
                serializer.save()
            issue_activity.delay(
                type="issue_draft.activity.updated",
                requested_data=json.dumps(request.data, cls=DjangoJSONEncoder),
                actor_id=str(self.request.user.id),
                issue_id=str(self.kwargs.get("pk", None)),
                project_id=str(self.kwargs.get("project_id", None)),
                current_instance=json.dumps(
                    IssueSerializer(issue).data,
                    cls=DjangoJSONEncoder,
                ),
                epoch=int(timezone.now().timestamp()),
            )
            return Response(serializer.data, status=status.HTTP_200_OK)
        return Response(serializer.errors, status=status.HTTP_400_BAD_REQUEST)

    def retrieve(self, request, slug, project_id, pk=None):
        issue = Issue.objects.get(
            workspace__slug=slug, project_id=project_id, pk=pk, is_draft=True
        )
        return Response(IssueSerializer(issue).data, status=status.HTTP_200_OK)

    def destroy(self, request, slug, project_id, pk=None):
        issue = Issue.objects.get(workspace__slug=slug, project_id=project_id, pk=pk)
        current_instance = json.dumps(
            IssueSerializer(current_instance).data, cls=DjangoJSONEncoder
        )
        issue.delete()
        issue_activity.delay(
            type="issue_draft.activity.deleted",
            requested_data=json.dumps({"issue_id": str(pk)}),
            actor_id=str(request.user.id),
            issue_id=str(pk),
            project_id=str(project_id),
            current_instance=current_instance,
            epoch=int(timezone.now().timestamp()),
        )
        return Response(status=status.HTTP_204_NO_CONTENT)<|MERGE_RESOLUTION|>--- conflicted
+++ resolved
@@ -135,69 +135,9 @@
     def list(self, request, slug, project_id):
         filters = issue_filters(request.query_params, "GET")
 
-<<<<<<< HEAD
-            # Priority Ordering
-            if order_by_param in ["priority", "-priority"]:
-                priority_order = (
-                    priority_order
-                    if order_by_param == "priority"
-                    else priority_order[::-1]
-                )
-                issue_queryset = issue_queryset.annotate(
-                    priority_order=Case(
-                        *[
-                            When(priority=p, then=Value(i))
-                            for i, p in enumerate(priority_order)
-                        ],
-                        output_field=CharField(),
-                    )
-                ).order_by("priority_order")
-
-            # State Ordering
-            elif order_by_param in [
-                "state__name",
-                "state__group",
-                "-state__name",
-                "-state__group",
-            ]:
-                state_order = (
-                    state_order
-                    if order_by_param in ["state__name", "state__group"]
-                    else state_order[::-1]
-                )
-                issue_queryset = issue_queryset.annotate(
-                    state_order=Case(
-                        *[
-                            When(state__group=state_group, then=Value(i))
-                            for i, state_group in enumerate(state_order)
-                        ],
-                        default=Value(len(state_order)),
-                        output_field=CharField(),
-                    )
-                ).order_by("state_order")
-            # assignee and label ordering
-            elif order_by_param in [
-                "labels__name",
-                "-labels__name",
-                "assignees__first_name",
-                "-assignees__first_name",
-            ]:
-                issue_queryset = issue_queryset.annotate(
-                    max_values=Max(
-                        order_by_param[1::]
-                        if order_by_param.startswith("-")
-                        else order_by_param
-                    )
-                ).order_by(
-                    "-max_values" if order_by_param.startswith("-") else "max_values"
-                )
-            else:
-                issue_queryset = issue_queryset.order_by(order_by_param)
-=======
         # Custom ordering for priority and state
         priority_order = ["urgent", "high", "medium", "low", "none"]
         state_order = ["backlog", "unstarted", "started", "completed", "cancelled"]
->>>>>>> 080b5a29
 
         order_by_param = request.GET.get("order_by", "-created_at")
 
@@ -379,115 +319,6 @@
 class UserWorkSpaceIssues(BaseAPIView):
     @method_decorator(gzip_page)
     def get(self, request, slug):
-<<<<<<< HEAD
-        try:
-            filters = issue_filters(request.query_params, "GET")
-            # Custom ordering for priority and state
-            priority_order = ["urgent", "high", "medium", "low", "none"]
-            state_order = ["backlog", "unstarted", "started", "completed", "cancelled"]
-
-            order_by_param = request.GET.get("order_by", "-created_at")
-
-            issue_queryset = (
-                Issue.issue_objects.filter(
-                    (
-                        Q(assignees__in=[request.user])
-                        | Q(created_by=request.user)
-                        | Q(issue_subscribers__subscriber=request.user)
-                    ),
-                    workspace__slug=slug,
-                )
-                .annotate(
-                    sub_issues_count=Issue.issue_objects.filter(parent=OuterRef("id"))
-                    .order_by()
-                    .annotate(count=Func(F("id"), function="Count"))
-                    .values("count")
-                )
-                .select_related("project")
-                .select_related("workspace")
-                .select_related("state")
-                .select_related("parent")
-                .prefetch_related("assignees")
-                .prefetch_related("labels")
-                .order_by(order_by_param)
-                .annotate(
-                    link_count=IssueLink.objects.filter(issue=OuterRef("id"))
-                    .order_by()
-                    .annotate(count=Func(F("id"), function="Count"))
-                    .values("count")
-                )
-                .annotate(
-                    attachment_count=IssueAttachment.objects.filter(
-                        issue=OuterRef("id")
-                    )
-                    .order_by()
-                    .annotate(count=Func(F("id"), function="Count"))
-                    .values("count")
-                )
-                .prefetch_related(
-                    Prefetch(
-                        "issue_reactions",
-                        queryset=IssueReaction.objects.select_related("actor"),
-                    )
-                )
-                .filter(**filters)
-            ).distinct()
-
-            # Priority Ordering
-            if order_by_param in ["priority", "-priority"]:
-                priority_order = (
-                    priority_order
-                    if order_by_param == "priority"
-                    else priority_order[::-1]
-                )
-                issue_queryset = issue_queryset.annotate(
-                    priority_order=Case(
-                        *[
-                            When(priority=p, then=Value(i))
-                            for i, p in enumerate(priority_order)
-                        ],
-                        output_field=CharField(),
-                    )
-                ).order_by("priority_order")
-
-            # State Ordering
-            elif order_by_param in [
-                "state__name",
-                "state__group",
-                "-state__name",
-                "-state__group",
-            ]:
-                state_order = (
-                    state_order
-                    if order_by_param in ["state__name", "state__group"]
-                    else state_order[::-1]
-                )
-                issue_queryset = issue_queryset.annotate(
-                    state_order=Case(
-                        *[
-                            When(state__group=state_group, then=Value(i))
-                            for i, state_group in enumerate(state_order)
-                        ],
-                        default=Value(len(state_order)),
-                        output_field=CharField(),
-                    )
-                ).order_by("state_order")
-            # assignee and label ordering
-            elif order_by_param in [
-                "labels__name",
-                "-labels__name",
-                "assignees__first_name",
-                "-assignees__first_name",
-            ]:
-                issue_queryset = issue_queryset.annotate(
-                    max_values=Max(
-                        order_by_param[1::]
-                        if order_by_param.startswith("-")
-                        else order_by_param
-                    )
-                ).order_by(
-                    "-max_values" if order_by_param.startswith("-") else "max_values"
-=======
         filters = issue_filters(request.query_params, "GET")
         # Custom ordering for priority and state
         priority_order = ["urgent", "high", "medium", "low", "none"]
@@ -533,7 +364,6 @@
                 Prefetch(
                     "issue_reactions",
                     queryset=IssueReaction.objects.select_related("actor"),
->>>>>>> 080b5a29
                 )
             )
             .filter(**filters)
@@ -844,18 +674,7 @@
     ]
 
     def delete(self, request, slug, project_id):
-<<<<<<< HEAD
-        try:
-            issue_ids = request.data.get("issue_ids", [])
-
-            if not issue_ids:
-                return Response(
-                    {"error": "Issue IDs are required"},
-                    status=status.HTTP_400_BAD_REQUEST,
-                )
-=======
         issue_ids = request.data.get("issue_ids", [])
->>>>>>> 080b5a29
 
         if not len(issue_ids):
             return Response(
@@ -947,19 +766,11 @@
         parent_issue = Issue.issue_objects.get(pk=issue_id)
         sub_issue_ids = request.data.get("sub_issue_ids", [])
 
-<<<<<<< HEAD
-            if not sub_issue_ids:
-                return Response(
-                    {"error": "Sub Issue IDs are required"},
-                    status=status.HTTP_400_BAD_REQUEST,
-                )
-=======
         if not len(sub_issue_ids):
             return Response(
                 {"error": "Sub Issue IDs are required"},
                 status=status.HTTP_400_BAD_REQUEST,
             )
->>>>>>> 080b5a29
 
         sub_issues = Issue.issue_objects.filter(id__in=sub_issue_ids)
 
@@ -1062,28 +873,6 @@
 
 class BulkCreateIssueLabelsEndpoint(BaseAPIView):
     def post(self, request, slug, project_id):
-<<<<<<< HEAD
-        try:
-            label_data = request.data.get("label_data", [])
-            project = Project.objects.get(pk=project_id)
-
-            labels = Label.objects.bulk_create(
-                [
-                    Label(
-                        name=label.get("name", "Migrated"),
-                        description=label.get("description", "Migrated Issue"),
-                        color=f"#{random.randint(0, 0xFFFFFF):06x}",
-                        project_id=project_id,
-                        workspace_id=project.workspace_id,
-                        created_by=request.user,
-                        updated_by=request.user,
-                    )
-                    for label in label_data
-                ],
-                batch_size=50,
-                ignore_conflicts=True,
-            )
-=======
         label_data = request.data.get("label_data", [])
         project = Project.objects.get(pk=project_id)
 
@@ -1103,7 +892,6 @@
             batch_size=50,
             ignore_conflicts=True,
         )
->>>>>>> 080b5a29
 
         return Response(
             {"labels": LabelSerializer(labels, many=True).data},
@@ -1193,65 +981,6 @@
         filters = issue_filters(request.query_params, "GET")
         show_sub_issues = request.GET.get("show_sub_issues", "true")
 
-<<<<<<< HEAD
-            # Priority Ordering
-            if order_by_param in ["priority", "-priority"]:
-                priority_order = (
-                    priority_order
-                    if order_by_param == "priority"
-                    else priority_order[::-1]
-                )
-                issue_queryset = issue_queryset.annotate(
-                    priority_order=Case(
-                        *[
-                            When(priority=p, then=Value(i))
-                            for i, p in enumerate(priority_order)
-                        ],
-                        output_field=CharField(),
-                    )
-                ).order_by("priority_order")
-
-            # State Ordering
-            elif order_by_param in [
-                "state__name",
-                "state__group",
-                "-state__name",
-                "-state__group",
-            ]:
-                state_order = (
-                    state_order
-                    if order_by_param in ["state__name", "state__group"]
-                    else state_order[::-1]
-                )
-                issue_queryset = issue_queryset.annotate(
-                    state_order=Case(
-                        *[
-                            When(state__group=state_group, then=Value(i))
-                            for i, state_group in enumerate(state_order)
-                        ],
-                        default=Value(len(state_order)),
-                        output_field=CharField(),
-                    )
-                ).order_by("state_order")
-            # assignee and label ordering
-            elif order_by_param in [
-                "labels__name",
-                "-labels__name",
-                "assignees__first_name",
-                "-assignees__first_name",
-            ]:
-                issue_queryset = issue_queryset.annotate(
-                    max_values=Max(
-                        order_by_param[1::]
-                        if order_by_param.startswith("-")
-                        else order_by_param
-                    )
-                ).order_by(
-                    "-max_values" if order_by_param.startswith("-") else "max_values"
-                )
-            else:
-                issue_queryset = issue_queryset.order_by(order_by_param)
-=======
         # Custom ordering for priority and state
         priority_order = ["urgent", "high", "medium", "low", "none"]
         state_order = ["backlog", "unstarted", "started", "completed", "cancelled"]
@@ -1276,7 +1005,6 @@
                 .values("count")
             )
         )
->>>>>>> 080b5a29
 
         # Priority Ordering
         if order_by_param == "priority" or order_by_param == "-priority":
@@ -2144,16 +1872,9 @@
     ]
 
     def get(self, request, slug, project_id):
-<<<<<<< HEAD
-        try:
-            _ = ProjectDeployBoard.objects.get(
-                workspace__slug=slug, project_id=project_id
-            )
-=======
         project_deploy_board = ProjectDeployBoard.objects.get(
             workspace__slug=slug, project_id=project_id
         )
->>>>>>> 080b5a29
 
         filters = issue_filters(request.query_params, "GET")
 
@@ -2203,65 +1924,6 @@
             )
         )
 
-<<<<<<< HEAD
-            # Priority Ordering
-            if order_by_param in ["priority", "-priority"]:
-                priority_order = (
-                    priority_order
-                    if order_by_param == "priority"
-                    else priority_order[::-1]
-                )
-                issue_queryset = issue_queryset.annotate(
-                    priority_order=Case(
-                        *[
-                            When(priority=p, then=Value(i))
-                            for i, p in enumerate(priority_order)
-                        ],
-                        output_field=CharField(),
-                    )
-                ).order_by("priority_order")
-
-            # State Ordering
-            elif order_by_param in [
-                "state__name",
-                "state__group",
-                "-state__name",
-                "-state__group",
-            ]:
-                state_order = (
-                    state_order
-                    if order_by_param in ["state__name", "state__group"]
-                    else state_order[::-1]
-                )
-                issue_queryset = issue_queryset.annotate(
-                    state_order=Case(
-                        *[
-                            When(state__group=state_group, then=Value(i))
-                            for i, state_group in enumerate(state_order)
-                        ],
-                        default=Value(len(state_order)),
-                        output_field=CharField(),
-                    )
-                ).order_by("state_order")
-            # assignee and label ordering
-            elif order_by_param in [
-                "labels__name",
-                "-labels__name",
-                "assignees__first_name",
-                "-assignees__first_name",
-            ]:
-                issue_queryset = issue_queryset.annotate(
-                    max_values=Max(
-                        order_by_param[1::]
-                        if order_by_param.startswith("-")
-                        else order_by_param
-                    )
-                ).order_by(
-                    "-max_values" if order_by_param.startswith("-") else "max_values"
-                )
-            else:
-                issue_queryset = issue_queryset.order_by(order_by_param)
-=======
         # Priority Ordering
         if order_by_param == "priority" or order_by_param == "-priority":
             priority_order = (
@@ -2317,7 +1979,6 @@
             )
         else:
             issue_queryset = issue_queryset.order_by(order_by_param)
->>>>>>> 080b5a29
 
         issues = IssuePublicSerializer(issue_queryset, many=True).data
 
@@ -2404,69 +2065,9 @@
     def list(self, request, slug, project_id):
         filters = issue_filters(request.query_params, "GET")
 
-<<<<<<< HEAD
-            # Priority Ordering
-            if order_by_param in ["priority",  "-priority"]:
-                priority_order = (
-                    priority_order
-                    if order_by_param == "priority"
-                    else priority_order[::-1]
-                )
-                issue_queryset = issue_queryset.annotate(
-                    priority_order=Case(
-                        *[
-                            When(priority=p, then=Value(i))
-                            for i, p in enumerate(priority_order)
-                        ],
-                        output_field=CharField(),
-                    )
-                ).order_by("priority_order")
-
-            # State Ordering
-            elif order_by_param in [
-                "state__name",
-                "state__group",
-                "-state__name",
-                "-state__group",
-            ]:
-                state_order = (
-                    state_order
-                    if order_by_param in ["state__name", "state__group"]
-                    else state_order[::-1]
-                )
-                issue_queryset = issue_queryset.annotate(
-                    state_order=Case(
-                        *[
-                            When(state__group=state_group, then=Value(i))
-                            for i, state_group in enumerate(state_order)
-                        ],
-                        default=Value(len(state_order)),
-                        output_field=CharField(),
-                    )
-                ).order_by("state_order")
-            # assignee and label ordering
-            elif order_by_param in [
-                "labels__name",
-                "-labels__name",
-                "assignees__first_name",
-                "-assignees__first_name",
-            ]:
-                issue_queryset = issue_queryset.annotate(
-                    max_values=Max(
-                        order_by_param[1::]
-                        if order_by_param.startswith("-")
-                        else order_by_param
-                    )
-                ).order_by(
-                    "-max_values" if order_by_param.startswith("-") else "max_values"
-                )
-            else:
-                issue_queryset = issue_queryset.order_by(order_by_param)
-=======
         # Custom ordering for priority and state
         priority_order = ["urgent", "high", "medium", "low", "none"]
         state_order = ["backlog", "unstarted", "started", "completed", "cancelled"]
->>>>>>> 080b5a29
 
         order_by_param = request.GET.get("order_by", "-created_at")
 
