# Python imports
import json

# Django imports
from django.db import IntegrityError
from django.db.models import OuterRef, Func, F, Q, Exists, OuterRef
from django.core import serializers
from django.utils import timezone

# Third party imports
from rest_framework.response import Response
from rest_framework import status
from sentry_sdk import capture_exception

# Module imports
from . import BaseViewSet, BaseAPIView
from plane.api.serializers import (
    CycleSerializer,
    CycleIssueSerializer,
    CycleFavoriteSerializer,
)
from plane.api.permissions import ProjectEntityPermission
from plane.db.models import Cycle, CycleIssue, Issue, CycleFavorite
from plane.bgtasks.issue_activites_task import issue_activity
from plane.utils.grouper import group_results


class CycleViewSet(BaseViewSet):
    serializer_class = CycleSerializer
    model = Cycle
    permission_classes = [
        ProjectEntityPermission,
    ]

    def perform_create(self, serializer):
        serializer.save(
            project_id=self.kwargs.get("project_id"), owned_by=self.request.user
        )

    def get_queryset(self):
        return self.filter_queryset(
            super()
            .get_queryset()
            .filter(workspace__slug=self.kwargs.get("slug"))
            .filter(project_id=self.kwargs.get("project_id"))
            .filter(project__project_projectmember__member=self.request.user)
            .select_related("project")
            .select_related("workspace")
            .select_related("owned_by")
            .distinct()
        )

    def list(self, request, slug, project_id):
        try:
            subquery = CycleFavorite.objects.filter(
                user=self.request.user,
                cycle_id=OuterRef("pk"),
                project_id=project_id,
                workspace__slug=slug,
            )
            cycles = self.get_queryset().annotate(is_favorite=Exists(subquery))
            return Response(CycleSerializer(cycles, many=True).data)
        except Exception as e:
            capture_exception(e)
            return Response(
                {"error": "Something went wrong please try again later"},
                status=status.HTTP_400_BAD_REQUEST,
            )

    def create(self, request, slug, project_id):
        try:
            if (
                request.data.get("start_date", None) is None
                and request.data.get("end_date", None) is None
            ) or (
                request.data.get("start_date", None) is not None
                and request.data.get("end_date", None) is not None
            ):
                serializer = CycleSerializer(data=request.data)
                if serializer.is_valid():
                    serializer.save(
                        project_id=project_id,
                        owned_by=request.user,
                    )
                    return Response(serializer.data, status=status.HTTP_201_CREATED)
                return Response(serializer.errors, status=status.HTTP_400_BAD_REQUEST)
            else:
                return Response(
                    {
                        "error": "Both start date and end date are either required or are to be null"
                    },
                    status=status.HTTP_400_BAD_REQUEST,
                )
        except Exception as e:
            capture_exception(e)
            return Response(
                {"error": "Something went wrong please try again later"},
                status=status.HTTP_400_BAD_REQUEST,
            )


class CycleIssueViewSet(BaseViewSet):
    serializer_class = CycleIssueSerializer
    model = CycleIssue

    permission_classes = [
        ProjectEntityPermission,
    ]

    filterset_fields = [
        "issue__labels__id",
        "issue__assignees__id",
    ]

    def perform_create(self, serializer):
        serializer.save(
            project_id=self.kwargs.get("project_id"),
            cycle_id=self.kwargs.get("cycle_id"),
        )

    def get_queryset(self):
        return self.filter_queryset(
            super()
            .get_queryset()
            .annotate(
                sub_issues_count=Issue.objects.filter(parent=OuterRef("issue_id"))
                .order_by()
                .annotate(count=Func(F("id"), function="Count"))
                .values("count")
            )
            .filter(workspace__slug=self.kwargs.get("slug"))
            .filter(project_id=self.kwargs.get("project_id"))
            .filter(project__project_projectmember__member=self.request.user)
            .filter(cycle_id=self.kwargs.get("cycle_id"))
            .select_related("project")
            .select_related("workspace")
            .select_related("cycle")
            .select_related("issue", "issue__state", "issue__project")
            .prefetch_related("issue__assignees", "issue__labels")
            .distinct()
        )

    def list(self, request, slug, project_id, cycle_id):
        try:
            order_by = request.GET.get("order_by", "created_at")
            queryset = self.get_queryset().order_by(f"issue__{order_by}")
            group_by = request.GET.get("group_by", False)

            cycle_issues = CycleIssueSerializer(queryset, many=True).data

            if group_by:
                return Response(
                    group_results(cycle_issues, f"issue_detail.{group_by}"),
                    status=status.HTTP_200_OK,
                )

            return Response(
                cycle_issues,
                status=status.HTTP_200_OK,
            )
        except Exception as e:
            capture_exception(e)
            return Response(
                {"error": "Something went wrong please try again later"},
                status=status.HTTP_400_BAD_REQUEST,
            )

    def create(self, request, slug, project_id, cycle_id):
        try:
            issues = request.data.get("issues", [])

            if not len(issues):
                return Response(
                    {"error": "Issues are required"}, status=status.HTTP_400_BAD_REQUEST
                )

            cycle = Cycle.objects.get(
                workspace__slug=slug, project_id=project_id, pk=cycle_id
            )

            # Get all CycleIssues already created
            cycle_issues = list(CycleIssue.objects.filter(issue_id__in=issues))
            records_to_update = []
            update_cycle_issue_activity = []
            record_to_create = []

            for issue in issues:
                cycle_issue = [
                    cycle_issue
                    for cycle_issue in cycle_issues
                    if str(cycle_issue.issue_id) in issues
                ]
                # Update only when cycle changes
                if len(cycle_issue):
                    if cycle_issue[0].cycle_id != cycle_id:
                        update_cycle_issue_activity.append(
                            {
                                "old_cycle_id": str(cycle_issue[0].cycle_id),
                                "new_cycle_id": str(cycle_id),
                                "issue_id": str(cycle_issue[0].issue_id),
                            }
                        )
                        cycle_issue[0].cycle_id = cycle_id
                        records_to_update.append(cycle_issue[0])
                else:
                    record_to_create.append(
                        CycleIssue(
                            project_id=project_id,
                            workspace=cycle.workspace,
                            created_by=request.user,
                            updated_by=request.user,
                            cycle=cycle,
                            issue_id=issue,
                        )
                    )

            CycleIssue.objects.bulk_create(
                record_to_create,
                batch_size=10,
                ignore_conflicts=True,
            )
            CycleIssue.objects.bulk_update(
                records_to_update,
                ["cycle"],
                batch_size=10,
            )

            # Capture Issue Activity
            issue_activity.delay(
                {
                    "type": "issue.activity",
                    "requested_data": json.dumps({"cycles_list": issues}),
                    "actor_id": str(self.request.user.id),
                    "issue_id": str(self.kwargs.get("pk", None)),
                    "project_id": str(self.kwargs.get("project_id", None)),
                    "current_instance": json.dumps(
                        {
                            "updated_cycle_issues": update_cycle_issue_activity,
                            "created_cycle_issues": serializers.serialize(
                                "json", record_to_create
                            ),
                        }
                    ),
                },
            )

            # Return all Cycle Issues
            return Response(
                CycleIssueSerializer(self.get_queryset(), many=True).data,
                status=status.HTTP_200_OK,
            )

        except Cycle.DoesNotExist:
            return Response(
                {"error": "Cycle not found"}, status=status.HTTP_404_NOT_FOUND
            )
        except Exception as e:
            capture_exception(e)
            return Response(
                {"error": "Something went wrong please try again later"},
                status=status.HTTP_400_BAD_REQUEST,
            )


class CycleDateCheckEndpoint(BaseAPIView):
    def post(self, request, slug, project_id):
        try:
            start_date = request.data.get("start_date")
            end_date = request.data.get("end_date")

            cycles = Cycle.objects.filter(
                Q(start_date__lte=start_date, end_date__gte=start_date)
                | Q(start_date__gte=end_date, end_date__lte=end_date),
                workspace__slug=slug,
                project_id=project_id,
            )

            if cycles.exists():
                return Response(
                    {
                        "error": "You have a cycle already on the given dates, if you want to create your draft cycle you can do that by removing dates",
                        "cycles": CycleSerializer(cycles, many=True).data,
                        "status": False,
                    }
                )
            else:
                return Response({"status": True}, status=status.HTTP_200_OK)
        except Exception as e:
            capture_exception(e)
            return Response(
                {"error": "Something went wrong please try again later"},
                status=status.HTTP_400_BAD_REQUEST,
            )


class CurrentUpcomingCyclesEndpoint(BaseAPIView):
    def get(self, request, slug, project_id):
        try:
            subquery = CycleFavorite.objects.filter(
                user=self.request.user,
                cycle_id=OuterRef("pk"),
                project_id=project_id,
                workspace__slug=slug,
            )
            current_cycle = Cycle.objects.filter(
                workspace__slug=slug,
                project_id=project_id,
                start_date__lte=timezone.now(),
                end_date__gte=timezone.now(),
            ).annotate(is_favorite=Exists(subquery))

            upcoming_cycle = Cycle.objects.filter(
                workspace__slug=slug,
                project_id=project_id,
<<<<<<< HEAD
                start_date__gte=timezone.now(),
            ).annotate(is_favorite=Exists(subquery))
=======
                start_date__gt=timezone.now(),
            )
>>>>>>> 79d7b6fe

            return Response(
                {
                    "current_cycle": CycleSerializer(current_cycle, many=True).data,
                    "upcoming_cycle": CycleSerializer(upcoming_cycle, many=True).data,
                },
                status=status.HTTP_200_OK,
            )

        except Exception as e:
            capture_exception(e)
            return Response(
                {"error": "Something went wrong please try again later"},
                status=status.HTTP_400_BAD_REQUEST,
            )


class CompletedCyclesEndpoint(BaseAPIView):
    def get(self, request, slug, project_id):
        try:
            subquery = CycleFavorite.objects.filter(
                user=self.request.user,
                cycle_id=OuterRef("pk"),
                project_id=project_id,
                workspace__slug=slug,
            )
            completed_cycles = Cycle.objects.filter(
                workspace__slug=slug,
                project_id=project_id,
<<<<<<< HEAD
                end_date__lte=timezone.now(),
            ).annotate(is_favorite=Exists(subquery))
=======
                end_date__lt=timezone.now(),
            )
>>>>>>> 79d7b6fe

            return Response(
                {
                    "completed_cycles": CycleSerializer(
                        completed_cycles, many=True
                    ).data,
                },
                status=status.HTTP_200_OK,
            )

        except Exception as e:
            capture_exception(e)
            return Response(
                {"error": "Something went wrong please try again later"},
                status=status.HTTP_400_BAD_REQUEST,
            )


class DraftCyclesEndpoint(BaseAPIView):
    def get(self, request, slug, project_id):
        try:
            draft_cycles = Cycle.objects.filter(
                workspace__slug=slug,
                project_id=project_id,
                end_date=None,
                start_date=None,
            )

            return Response(
                {"draft_cycles": CycleSerializer(draft_cycles, many=True).data},
                status=status.HTTP_200_OK,
            )
        except Exception as e:
            capture_exception(e)
            return Response(
                {"error": "Something went wrong please try again later"},
                status=status.HTTP_400_BAD_REQUEST,
            )


class CycleFavoriteViewSet(BaseViewSet):
    serializer_class = CycleFavoriteSerializer
    model = CycleFavorite

    def get_queryset(self):
        return self.filter_queryset(
            super()
            .get_queryset()
            .filter(workspace__slug=self.kwargs.get("slug"))
            .filter(user=self.request.user)
            .select_related("cycle", "cycle__owned_by")
        )

    def create(self, request, slug, project_id):
        try:
            serializer = CycleFavoriteSerializer(data=request.data)
            if serializer.is_valid():
                serializer.save(user=request.user, project_id=project_id)
                return Response(serializer.data, status=status.HTTP_201_CREATED)
            return Response(serializer.errors, status=status.HTTP_400_BAD_REQUEST)
        except IntegrityError as e:
            if "already exists" in str(e):
                return Response(
                    {"error": "The cycle is already added to favorites"},
                    status=status.HTTP_410_GONE,
                )
            else:
                capture_exception(e)
                return Response(
                    {"error": "Something went wrong please try again later"},
                    status=status.HTTP_400_BAD_REQUEST,
                )
        except Exception as e:
            capture_exception(e)
            return Response(
                {"error": "Something went wrong please try again later"},
                status=status.HTTP_400_BAD_REQUEST,
            )

    def destroy(self, request, slug, project_id, cycle_id):
        try:
            cycle_favorite = CycleFavorite.objects.get(
                project=project_id,
                user=request.user,
                workspace__slug=slug,
                cycle_id=cycle_id,
            )
            cycle_favorite.delete()
            return Response(status=status.HTTP_204_NO_CONTENT)
        except CycleFavorite.DoesNotExist:
            return Response(
                {"error": "Cycle is not in favorites"},
                status=status.HTTP_400_BAD_REQUEST,
            )
        except Exception as e:
            capture_exception(e)
            return Response(
                {"error": "Something went wrong please try again later"},
                status=status.HTTP_400_BAD_REQUEST,
            )<|MERGE_RESOLUTION|>--- conflicted
+++ resolved
@@ -312,13 +312,8 @@
             upcoming_cycle = Cycle.objects.filter(
                 workspace__slug=slug,
                 project_id=project_id,
-<<<<<<< HEAD
-                start_date__gte=timezone.now(),
+                start_date__gt=timezone.now(),
             ).annotate(is_favorite=Exists(subquery))
-=======
-                start_date__gt=timezone.now(),
-            )
->>>>>>> 79d7b6fe
 
             return Response(
                 {
@@ -348,13 +343,8 @@
             completed_cycles = Cycle.objects.filter(
                 workspace__slug=slug,
                 project_id=project_id,
-<<<<<<< HEAD
-                end_date__lte=timezone.now(),
+                end_date__lt=timezone.now(),
             ).annotate(is_favorite=Exists(subquery))
-=======
-                end_date__lt=timezone.now(),
-            )
->>>>>>> 79d7b6fe
 
             return Response(
                 {
