--- conflicted
+++ resolved
@@ -61,7 +61,6 @@
             project_id=self.kwargs.get("project_id"), owned_by=self.request.user
         )
 
-
     def get_queryset(self):
         subquery = CycleFavorite.objects.filter(
             user=self.request.user,
@@ -182,27 +181,12 @@
 
         queryset = queryset.order_by(order_by)
 
-<<<<<<< HEAD
-        # All Cycles
-        if cycle_view == "all":
-            return Response(
-                CycleSerializer(queryset, many=True).data, status=status.HTTP_200_OK
-            )
-
         # Current Cycle
         if cycle_view == "current":
             queryset = queryset.filter(
                 start_date__lte=timezone.now(),
                 end_date__gte=timezone.now(),
             )
-=======
-            # Current Cycle
-            if cycle_view == "current":
-                queryset = queryset.filter(
-                    start_date__lte=timezone.now(),
-                    end_date__gte=timezone.now(),
-                )
->>>>>>> 1fc5d2bd
 
             data = CycleSerializer(queryset, many=True).data
 
@@ -320,7 +304,6 @@
                 start_date=None,
             )
 
-            # If no matching view is found return all cycles
             return Response(
                 CycleSerializer(queryset, many=True).data, status=status.HTTP_200_OK
             )
@@ -334,10 +317,10 @@
                 CycleSerializer(queryset, many=True).data, status=status.HTTP_200_OK
             )
 
+        # If no matching view is found return all cycles
         return Response(
-            {"error": "No matching view found"}, status=status.HTTP_400_BAD_REQUEST
-        )
-
+            CycleSerializer(queryset, many=True).data, status=status.HTTP_200_OK
+        )
 
     def create(self, request, slug, project_id):
         if (
@@ -364,9 +347,7 @@
             )
 
     def partial_update(self, request, slug, project_id, pk):
-        cycle = Cycle.objects.get(
-            workspace__slug=slug, project_id=project_id, pk=pk
-        )
+        cycle = Cycle.objects.get(workspace__slug=slug, project_id=project_id, pk=pk)
 
         request_data = request.data
 
@@ -390,7 +371,6 @@
             return Response(serializer.data, status=status.HTTP_200_OK)
         return Response(serializer.errors, status=status.HTTP_400_BAD_REQUEST)
 
-
     def retrieve(self, request, slug, project_id, pk):
         queryset = self.get_queryset().get(pk=pk)
 
@@ -406,9 +386,7 @@
             .annotate(assignee_id=F("assignees__id"))
             .annotate(avatar=F("assignees__avatar"))
             .annotate(display_name=F("assignees__display_name"))
-            .values(
-                "first_name", "last_name", "assignee_id", "avatar", "display_name"
-            )
+            .values("first_name", "last_name", "assignee_id", "avatar", "display_name")
             .annotate(
                 total_issues=Count(
                     "assignee_id",
@@ -490,12 +468,11 @@
                 queryset=queryset, slug=slug, project_id=project_id, cycle_id=pk
             )
 
-<<<<<<< HEAD
         return Response(
             data,
             status=status.HTTP_200_OK,
         )
-=======
+
     def destroy(self, request, slug, project_id, pk):
         try:
             cycle_issues = list(
@@ -529,7 +506,6 @@
                 {"error": "Something went wrong please try again later"},
                 status=status.HTTP_400_BAD_REQUEST,
             )
->>>>>>> 1fc5d2bd
 
 
 class CycleIssueViewSet(BaseViewSet):
@@ -605,9 +581,7 @@
                 .values("count")
             )
             .annotate(
-                attachment_count=IssueAttachment.objects.filter(
-                    issue=OuterRef("id")
-                )
+                attachment_count=IssueAttachment.objects.filter(issue=OuterRef("id"))
                 .order_by()
                 .annotate(count=Func(F("id"), function="Count"))
                 .values("count")
@@ -633,39 +607,8 @@
             status=status.HTTP_200_OK,
         )
 
-<<<<<<< HEAD
     def create(self, request, slug, project_id, cycle_id):
         issues = request.data.get("issues", [])
-=======
-            CycleIssue.objects.bulk_create(
-                record_to_create,
-                batch_size=10,
-                ignore_conflicts=True,
-            )
-            CycleIssue.objects.bulk_update(
-                records_to_update,
-                ["cycle"],
-                batch_size=10,
-            )
-
-            # Capture Issue Activity
-            issue_activity.delay(
-                type="cycle.activity.created",
-                requested_data=json.dumps({"cycles_list": issues}),
-                actor_id=str(self.request.user.id),
-                issue_id=str(self.kwargs.get("pk", None)),
-                project_id=str(self.kwargs.get("project_id", None)),
-                current_instance=json.dumps(
-                    {
-                        "updated_cycle_issues": update_cycle_issue_activity,
-                        "created_cycle_issues": serializers.serialize(
-                            "json", record_to_create
-                        ),
-                    }
-                ),
-                epoch=int(timezone.now().timestamp()),
-            )
->>>>>>> 1fc5d2bd
 
         if not len(issues):
             return Response(
@@ -684,7 +627,6 @@
                 status=status.HTTP_400_BAD_REQUEST,
             )
 
-<<<<<<< HEAD
         # Get all CycleIssues already created
         cycle_issues = list(CycleIssue.objects.filter(issue_id__in=issues))
         update_cycle_issue_activity = []
@@ -747,7 +689,7 @@
                     ),
                 }
             ),
-            epoch=int(timezone.now().timestamp())
+            epoch=int(timezone.now().timestamp()),
         )
 
         # Return all Cycle Issues
@@ -755,10 +697,12 @@
             CycleIssueSerializer(self.get_queryset(), many=True).data,
             status=status.HTTP_200_OK,
         )
-=======
+
     def destroy(self, request, slug, project_id, cycle_id, pk):
         try:
-            cycle_issue = CycleIssue.objects.get(pk=pk, workspace__slug=slug, project_id=project_id, cycle_id=cycle_id)
+            cycle_issue = CycleIssue.objects.get(
+                pk=pk, workspace__slug=slug, project_id=project_id, cycle_id=cycle_id
+            )
             issue_id = cycle_issue.issue_id
             cycle_issue.delete()
             issue_activity.delay(
@@ -778,8 +722,10 @@
             return Response(status=status.HTTP_204_NO_CONTENT)
         except Exception as e:
             capture_exception(e)
-            return Response({"error": "Something went wrong please try again later"}, status=status.HTTP_400_BAD_REQUEST)
->>>>>>> 1fc5d2bd
+            return Response(
+                {"error": "Something went wrong please try again later"},
+                status=status.HTTP_400_BAD_REQUEST,
+            )
 
 
 class CycleDateCheckEndpoint(BaseAPIView):
@@ -807,24 +753,10 @@
             )
         ).exclude(pk=cycle_id)
 
-<<<<<<< HEAD
         if cycles.exists():
-=======
-            if cycles.exists():
-                return Response(
-                    {
-                        "error": "You have a cycle already on the given dates, if you want to create a draft cycle you can do that by removing dates",
-                        "status": False,
-                    }
-                )
-            else:
-                return Response({"status": True}, status=status.HTTP_200_OK)
-        except Exception as e:
-            capture_exception(e)
->>>>>>> 1fc5d2bd
             return Response(
                 {
-                    "error": "You have a cycle already on the given dates, if you want to create your draft cycle you can do that by removing dates",
+                    "error": "You have a cycle already on the given dates, if you want to create a draft cycle you can do that by removing dates",
                     "status": False,
                 }
             )
