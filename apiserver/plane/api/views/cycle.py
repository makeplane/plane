--- conflicted
+++ resolved
@@ -322,32 +322,6 @@
         )
 
     def create(self, request, slug, project_id):
-<<<<<<< HEAD
-        try:
-            if (
-                request.data.get("start_date", None) is None
-                and request.data.get("end_date", None) is None
-            ) or (
-                request.data.get("start_date", None) is not None
-                and request.data.get("end_date", None) is not None
-            ):
-                serializer = CycleSerializer(data=request.data)
-                if serializer.is_valid():
-                    serializer.save(
-                        project_id=project_id,
-                        owned_by=request.user,
-                    )
-                    return Response(serializer.data, status=status.HTTP_201_CREATED)
-                return Response(serializer.errors, status=status.HTTP_400_BAD_REQUEST)
-            return Response(
-                {
-                    "error": "Both start date and end date are either required or are to be null"
-                },
-                status=status.HTTP_400_BAD_REQUEST,
-            )
-        except Exception as e:
-            capture_exception(e)
-=======
         if (
             request.data.get("start_date", None) is None
             and request.data.get("end_date", None) is None
@@ -364,7 +338,6 @@
                 return Response(serializer.data, status=status.HTTP_201_CREATED)
             return Response(serializer.errors, status=status.HTTP_400_BAD_REQUEST)
         else:
->>>>>>> 080b5a29
             return Response(
                 {
                     "error": "Both start date and end date are either required or are to be null"
@@ -628,17 +601,10 @@
     def create(self, request, slug, project_id, cycle_id):
         issues = request.data.get("issues", [])
 
-<<<<<<< HEAD
-            if not issues:
-                return Response(
-                    {"error": "Issues are required"}, status=status.HTTP_400_BAD_REQUEST
-                )
-=======
         if not len(issues):
             return Response(
                 {"error": "Issues are required"}, status=status.HTTP_400_BAD_REQUEST
             )
->>>>>>> 080b5a29
 
         cycle = Cycle.objects.get(
             workspace__slug=slug, project_id=project_id, pk=cycle_id
@@ -771,20 +737,7 @@
             )
         ).exclude(pk=cycle_id)
 
-<<<<<<< HEAD
-            if cycles.exists():
-                return Response(
-                    {
-                        "error": "You have a cycle already on the given dates, if you want to create your draft cycle you can do that by removing dates",
-                        "status": False,
-                    }
-                )
-            return Response({"status": True}, status=status.HTTP_200_OK)
-        except Exception as e:
-            capture_exception(e)
-=======
         if cycles.exists():
->>>>>>> 080b5a29
             return Response(
                 {
                     "error": "You have a cycle already on the given dates, if you want to create a draft cycle you can do that by removing dates",
@@ -809,37 +762,11 @@
         )
 
     def create(self, request, slug, project_id):
-<<<<<<< HEAD
-        try:
-            serializer = CycleFavoriteSerializer(data=request.data)
-            if serializer.is_valid():
-                serializer.save(user=request.user, project_id=project_id)
-                return Response(serializer.data, status=status.HTTP_201_CREATED)
-            return Response(serializer.errors, status=status.HTTP_400_BAD_REQUEST)
-        except IntegrityError as _e:
-            if "already exists" in str(e):
-                return Response(
-                    {"error": "The cycle is already added to favorites"},
-                    status=status.HTTP_410_GONE,
-                )
-            capture_exception(e)
-            return Response(
-                {"error": "Something went wrong please try again later"},
-                status=status.HTTP_400_BAD_REQUEST,
-            )
-        except Exception as e:
-            capture_exception(e)
-            return Response(
-                {"error": "Something went wrong please try again later"},
-                status=status.HTTP_400_BAD_REQUEST,
-            )
-=======
         serializer = CycleFavoriteSerializer(data=request.data)
         if serializer.is_valid():
             serializer.save(user=request.user, project_id=project_id)
             return Response(serializer.data, status=status.HTTP_201_CREATED)
         return Response(serializer.errors, status=status.HTTP_400_BAD_REQUEST)
->>>>>>> 080b5a29
 
     def destroy(self, request, slug, project_id, cycle_id):
         cycle_favorite = CycleFavorite.objects.get(
