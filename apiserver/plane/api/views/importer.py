# Python imports
import uuid

# Third party imports
from rest_framework import status
from rest_framework.response import Response
from sentry_sdk import capture_exception

# Django imports
from django.db.models import Max, Q

# Module imports
from plane.api.views import BaseAPIView
from plane.db.models import (
    WorkspaceIntegration,
    Importer,
    APIToken,
    Project,
    State,
    IssueSequence,
    Issue,
    IssueActivity,
    IssueComment,
    IssueLink,
    IssueLabel,
    Workspace,
    IssueAssignee,
    Module,
    ModuleLink,
    ModuleIssue,
    Label,
)
from plane.api.serializers import (
    ImporterSerializer,
    IssueFlatSerializer,
    ModuleSerializer,
)
from plane.utils.integrations.github import get_github_repo_details
from plane.utils.importers.jira import jira_project_issue_summary
from plane.bgtasks.importer_task import service_importer
from plane.utils.html_processor import strip_tags


class ServiceIssueImportSummaryEndpoint(BaseAPIView):

    def get(self, request, slug, service):
        if service == "github":
            owner = request.GET.get("owner", False)
            repo = request.GET.get("repo", False)

            if not owner or not repo:
                return Response(
                    {"error": "Owner and repo are required"},
                    status=status.HTTP_400_BAD_REQUEST,
                )

            workspace_integration = WorkspaceIntegration.objects.get(
                integration__provider="github", workspace__slug=slug
            )

            access_tokens_url = workspace_integration.metadata.get(
                "access_tokens_url", False
            )

            if not access_tokens_url:
                return Response(
                    {
                        "error": "There was an error during the installation of the GitHub app. To resolve this issue, we recommend reinstalling the GitHub app."
                    },
                    status=status.HTTP_400_BAD_REQUEST,
                )

<<<<<<< HEAD
            if service == "jira":
                # Check for all the keys
                params = {
                    "project_key": "Project key is required",
                    "api_token": "API token is required",
                    "email": "Email is required",
                    "cloud_hostname": "Cloud hostname is required",
                }

                for key, error_message in params.items():
                    if not request.GET.get(key, False):
                        return Response(
                            {"error": error_message}, status=status.HTTP_400_BAD_REQUEST
                        )

                project_key = request.GET.get("project_key", "")
                api_token = request.GET.get("api_token", "")
                email = request.GET.get("email", "")
                cloud_hostname = request.GET.get("cloud_hostname", "")

                response = jira_project_issue_summary(
                    email, api_token, project_key, cloud_hostname
                )
                if "error" in response:
                    return Response(response, status=status.HTTP_400_BAD_REQUEST)
                return Response(
                    response,
                    status=status.HTTP_200_OK,
                )
            return Response(
                {"error": "Service not supported yet"},
                status=status.HTTP_400_BAD_REQUEST,
=======
            issue_count, labels, collaborators = get_github_repo_details(
                access_tokens_url, owner, repo
>>>>>>> 080b5a29
            )
            return Response(
                {
                    "issue_count": issue_count,
                    "labels": labels,
                    "collaborators": collaborators,
                },
                status=status.HTTP_200_OK,
            )

        if service == "jira":
            # Check for all the keys
            params = {
                "project_key": "Project key is required",
                "api_token": "API token is required",
                "email": "Email is required",
                "cloud_hostname": "Cloud hostname is required",
            }

            for key, error_message in params.items():
                if not request.GET.get(key, False):
                    return Response(
                        {"error": error_message}, status=status.HTTP_400_BAD_REQUEST
                    )

            project_key = request.GET.get("project_key", "")
            api_token = request.GET.get("api_token", "")
            email = request.GET.get("email", "")
            cloud_hostname = request.GET.get("cloud_hostname", "")

            response = jira_project_issue_summary(
                email, api_token, project_key, cloud_hostname
            )
            if "error" in response:
                return Response(response, status=status.HTTP_400_BAD_REQUEST)
            else:
                return Response(
                    response,
                    status=status.HTTP_200_OK,
                )
        return Response(
            {"error": "Service not supported yet"},
            status=status.HTTP_400_BAD_REQUEST,
        )


class ImportServiceEndpoint(BaseAPIView):
    def post(self, request, slug, service):
        project_id = request.data.get("project_id", False)

        if not project_id:
            return Response(
                {"error": "Project ID is required"},
                status=status.HTTP_400_BAD_REQUEST,
            )

        workspace = Workspace.objects.get(slug=slug)

        if service == "github":
            data = request.data.get("data", False)
            metadata = request.data.get("metadata", False)
            config = request.data.get("config", False)
            if not data or not metadata or not config:
                return Response(
                    {"error": "Data, config and metadata are required"},
                    status=status.HTTP_400_BAD_REQUEST,
                )

            api_token = APIToken.objects.filter(
                user=request.user, workspace=workspace
            ).first()
            if api_token is None:
                api_token = APIToken.objects.create(
                    user=request.user,
                    label="Importer",
                    workspace=workspace,
                )

            importer = Importer.objects.create(
                service=service,
                project_id=project_id,
                status="queued",
                initiated_by=request.user,
                data=data,
                metadata=metadata,
                token=api_token,
                config=config,
                created_by=request.user,
                updated_by=request.user,
            )

            service_importer.delay(service, importer.id)
            serializer = ImporterSerializer(importer)
            return Response(serializer.data, status=status.HTTP_201_CREATED)

        if service == "jira":
            data = request.data.get("data", False)
            metadata = request.data.get("metadata", False)
            config = request.data.get("config", False)
            if not data or not metadata:
                return Response(
                    {"error": "Data, config and metadata are required"},
                    status=status.HTTP_400_BAD_REQUEST,
                )
            api_token = APIToken.objects.filter(
                user=request.user, workspace=workspace
            ).first()
            if api_token is None:
                api_token = APIToken.objects.create(
                    user=request.user,
                    label="Importer",
                    workspace=workspace,
                )

            importer = Importer.objects.create(
                service=service,
                project_id=project_id,
                status="queued",
                initiated_by=request.user,
                data=data,
                metadata=metadata,
                token=api_token,
                config=config,
                created_by=request.user,
                updated_by=request.user,
            )

            service_importer.delay(service, importer.id)
            serializer = ImporterSerializer(importer)
            return Response(serializer.data, status=status.HTTP_201_CREATED)

        return Response(
            {"error": "Servivce not supported yet"},
            status=status.HTTP_400_BAD_REQUEST,
        )

    def get(self, request, slug):
        imports = (
            Importer.objects.filter(workspace__slug=slug)
            .order_by("-created_at")
            .select_related("initiated_by", "project", "workspace")
        )
        serializer = ImporterSerializer(imports, many=True)
        return Response(serializer.data)

    def delete(self, request, slug, service, pk):
        importer = Importer.objects.get(
            pk=pk, service=service, workspace__slug=slug
        )

        if importer.imported_data is not None:
            # Delete all imported Issues
            imported_issues = importer.imported_data.get("issues", [])
            Issue.issue_objects.filter(id__in=imported_issues).delete()

            # Delete all imported Labels
            imported_labels = importer.imported_data.get("labels", [])
            Label.objects.filter(id__in=imported_labels).delete()

            if importer.service == "jira":
                imported_modules = importer.imported_data.get("modules", [])
                Module.objects.filter(id__in=imported_modules).delete()
        importer.delete()
        return Response(status=status.HTTP_204_NO_CONTENT)

    def patch(self, request, slug, service, pk):
        importer = Importer.objects.get(
            pk=pk, service=service, workspace__slug=slug
        )
        serializer = ImporterSerializer(importer, data=request.data, partial=True)
        if serializer.is_valid():
            serializer.save()
            return Response(serializer.data, status=status.HTTP_200_OK)
        return Response(serializer.errors, status=status.HTTP_400_BAD_REQUEST)


class UpdateServiceImportStatusEndpoint(BaseAPIView):
    def post(self, request, slug, project_id, service, importer_id):
        importer = Importer.objects.get(
            pk=importer_id,
            workspace__slug=slug,
            project_id=project_id,
            service=service,
        )
        importer.status = request.data.get("status", "processing")
        importer.save()
        return Response(status.HTTP_200_OK)


class BulkImportIssuesEndpoint(BaseAPIView):
    def post(self, request, slug, project_id, service):
        # Get the project
        project = Project.objects.get(pk=project_id, workspace__slug=slug)

        # Get the default state
        default_state = State.objects.filter(
            ~Q(name="Triage"), project_id=project_id, default=True
        ).first()
        # if there is no default state assign any random state
        if default_state is None:
            default_state = State.objects.filter(
                ~Q(name="Triage"), project_id=project_id
            ).first()

        # Get the maximum sequence_id
        last_id = IssueSequence.objects.filter(project_id=project_id).aggregate(
            largest=Max("sequence")
        )["largest"]

<<<<<<< HEAD
            if not issues_data:
                return Response(
                    {"error": "Issue data is required"},
                    status=status.HTTP_400_BAD_REQUEST,
                )
=======
        last_id = 1 if last_id is None else last_id + 1
>>>>>>> 080b5a29

        # Get the maximum sort order
        largest_sort_order = Issue.objects.filter(
            project_id=project_id, state=default_state
        ).aggregate(largest=Max("sort_order"))["largest"]

        largest_sort_order = (
            65535 if largest_sort_order is None else largest_sort_order + 10000
        )

        # Get the issues_data
        issues_data = request.data.get("issues_data", [])

        if not len(issues_data):
            return Response(
                {"error": "Issue data is required"},
                status=status.HTTP_400_BAD_REQUEST,
            )

        # Issues
        bulk_issues = []
        for issue_data in issues_data:
            bulk_issues.append(
                Issue(
                    project_id=project_id,
                    workspace_id=project.workspace_id,
                    state_id=issue_data.get("state")
                    if issue_data.get("state", False)
                    else default_state.id,
                    name=issue_data.get("name", "Issue Created through Bulk"),
                    description_html=issue_data.get("description_html", "<p></p>"),
                    description_stripped=(
                        None
                        if (
                            issue_data.get("description_html") == ""
                            or issue_data.get("description_html") is None
                        )
                        else strip_tags(issue_data.get("description_html"))
                    ),
                    sequence_id=last_id,
                    sort_order=largest_sort_order,
                    start_date=issue_data.get("start_date", None),
                    target_date=issue_data.get("target_date", None),
                    priority=issue_data.get("priority", "none"),
                    created_by=request.user,
                )
            )

            largest_sort_order = largest_sort_order + 10000
            last_id = last_id + 1

        issues = Issue.objects.bulk_create(
            bulk_issues,
            batch_size=100,
            ignore_conflicts=True,
        )

        # Sequences
        _ = IssueSequence.objects.bulk_create(
            [
                IssueSequence(
                    issue=issue,
                    sequence=issue.sequence_id,
                    project_id=project_id,
                    workspace_id=project.workspace_id,
                )
                for issue in issues
            ],
            batch_size=100,
        )

        # Attach Labels
        bulk_issue_labels = []
        for issue, issue_data in zip(issues, issues_data):
            labels_list = issue_data.get("labels_list", [])
            bulk_issue_labels = bulk_issue_labels + [
                IssueLabel(
                    issue=issue,
                    label_id=label_id,
                    project_id=project_id,
                    workspace_id=project.workspace_id,
                    created_by=request.user,
                )
                for label_id in labels_list
            ]

        _ = IssueLabel.objects.bulk_create(
            bulk_issue_labels, batch_size=100, ignore_conflicts=True
        )

        # Attach Assignees
        bulk_issue_assignees = []
        for issue, issue_data in zip(issues, issues_data):
            assignees_list = issue_data.get("assignees_list", [])
            bulk_issue_assignees = bulk_issue_assignees + [
                IssueAssignee(
                    issue=issue,
                    assignee_id=assignee_id,
                    project_id=project_id,
                    workspace_id=project.workspace_id,
                    created_by=request.user,
                )
                for assignee_id in assignees_list
            ]

        _ = IssueAssignee.objects.bulk_create(
            bulk_issue_assignees, batch_size=100, ignore_conflicts=True
        )

        # Track the issue activities
        IssueActivity.objects.bulk_create(
            [
                IssueActivity(
                    issue=issue,
                    actor=request.user,
                    project_id=project_id,
                    workspace_id=project.workspace_id,
                    comment=f"imported the issue from {service}",
                    verb="created",
                    created_by=request.user,
                )
                for issue in issues
            ],
            batch_size=100,
        )

        # Create Comments
        bulk_issue_comments = []
        for issue, issue_data in zip(issues, issues_data):
            comments_list = issue_data.get("comments_list", [])
            bulk_issue_comments = bulk_issue_comments + [
                IssueComment(
                    issue=issue,
                    comment_html=comment.get("comment_html", "<p></p>"),
                    actor=request.user,
                    project_id=project_id,
                    workspace_id=project.workspace_id,
                    created_by=request.user,
                )
                for comment in comments_list
            ]

        _ = IssueComment.objects.bulk_create(bulk_issue_comments, batch_size=100)

        # Attach Links
        _ = IssueLink.objects.bulk_create(
            [
                IssueLink(
                    issue=issue,
                    url=issue_data.get("link", {}).get("url", "https://github.com"),
                    title=issue_data.get("link", {}).get("title", "Original Issue"),
                    project_id=project_id,
                    workspace_id=project.workspace_id,
                    created_by=request.user,
                )
                for issue, issue_data in zip(issues, issues_data)
            ]
        )

        return Response(
            {"issues": IssueFlatSerializer(issues, many=True).data},
            status=status.HTTP_201_CREATED,
        )


class BulkImportModulesEndpoint(BaseAPIView):
    def post(self, request, slug, project_id, service):
        modules_data = request.data.get("modules_data", [])
        project = Project.objects.get(pk=project_id, workspace__slug=slug)

        modules = Module.objects.bulk_create(
            [
                Module(
                    name=module.get("name", uuid.uuid4().hex),
                    description=module.get("description", ""),
                    start_date=module.get("start_date", None),
                    target_date=module.get("target_date", None),
                    project_id=project_id,
                    workspace_id=project.workspace_id,
                    created_by=request.user,
                )
                for module in modules_data
            ],
            batch_size=100,
            ignore_conflicts=True,
        )

        modules = Module.objects.filter(id__in=[module.id for module in modules])

        if len(modules) == len(modules_data):
            _ = ModuleLink.objects.bulk_create(
                [
                    ModuleLink(
                        module=module,
                        url=module_data.get("link", {}).get(
                            "url", "https://plane.so"
                        ),
                        title=module_data.get("link", {}).get(
                            "title", "Original Issue"
                        ),
                        project_id=project_id,
                        workspace_id=project.workspace_id,
                        created_by=request.user,
                    )
                    for module, module_data in zip(modules, modules_data)
                ],
                batch_size=100,
                ignore_conflicts=True,
            )

            bulk_module_issues = []
            for module, module_data in zip(modules, modules_data):
                module_issues_list = module_data.get("module_issues_list", [])
                bulk_module_issues = bulk_module_issues + [
                    ModuleIssue(
                        issue_id=issue,
                        module=module,
                        project_id=project_id,
                        workspace_id=project.workspace_id,
                        created_by=request.user,
                    )
                    for issue in module_issues_list
                ]

            _ = ModuleIssue.objects.bulk_create(
                bulk_module_issues, batch_size=100, ignore_conflicts=True
            )

            serializer = ModuleSerializer(modules, many=True)
            return Response(
                {"modules": serializer.data}, status=status.HTTP_201_CREATED
            )

<<<<<<< HEAD
class BulkImportModulesEndpoint(BaseAPIView):
    def post(self, request, slug, project_id, service):
        try:
            modules_data = request.data.get("modules_data", [])
            project = Project.objects.get(pk=project_id, workspace__slug=slug)

            modules = Module.objects.bulk_create(
                [
                    Module(
                        name=module.get("name", uuid.uuid4().hex),
                        description=module.get("description", ""),
                        start_date=module.get("start_date", None),
                        target_date=module.get("target_date", None),
                        project_id=project_id,
                        workspace_id=project.workspace_id,
                        created_by=request.user,
                    )
                    for module in modules_data
                ],
                batch_size=100,
                ignore_conflicts=True,
            )

            modules = Module.objects.filter(id__in=[module.id for module in modules])

            if len(modules) == len(modules_data):
                _ = ModuleLink.objects.bulk_create(
                    [
                        ModuleLink(
                            module=module,
                            url=module_data.get("link", {}).get(
                                "url", "https://plane.so"
                            ),
                            title=module_data.get("link", {}).get(
                                "title", "Original Issue"
                            ),
                            project_id=project_id,
                            workspace_id=project.workspace_id,
                            created_by=request.user,
                        )
                        for module, module_data in zip(modules, modules_data)
                    ],
                    batch_size=100,
                    ignore_conflicts=True,
                )

                bulk_module_issues = []
                for module, module_data in zip(modules, modules_data):
                    module_issues_list = module_data.get("module_issues_list", [])
                    bulk_module_issues = bulk_module_issues + [
                        ModuleIssue(
                            issue_id=issue,
                            module=module,
                            project_id=project_id,
                            workspace_id=project.workspace_id,
                            created_by=request.user,
                        )
                        for issue in module_issues_list
                    ]

                _ = ModuleIssue.objects.bulk_create(
                    bulk_module_issues, batch_size=100, ignore_conflicts=True
                )

                serializer = ModuleSerializer(modules, many=True)
                return Response(
                    {"modules": serializer.data}, status=status.HTTP_201_CREATED
                )

            return Response(
                {"message": "Modules created but issues could not be imported"},
                status=status.HTTP_200_OK,
            )
        except Project.DoesNotExist:
=======
        else:
>>>>>>> 080b5a29
            return Response(
                {"message": "Modules created but issues could not be imported"},
                status=status.HTTP_200_OK,
            )<|MERGE_RESOLUTION|>--- conflicted
+++ resolved
@@ -70,43 +70,8 @@
                     status=status.HTTP_400_BAD_REQUEST,
                 )
 
-<<<<<<< HEAD
-            if service == "jira":
-                # Check for all the keys
-                params = {
-                    "project_key": "Project key is required",
-                    "api_token": "API token is required",
-                    "email": "Email is required",
-                    "cloud_hostname": "Cloud hostname is required",
-                }
-
-                for key, error_message in params.items():
-                    if not request.GET.get(key, False):
-                        return Response(
-                            {"error": error_message}, status=status.HTTP_400_BAD_REQUEST
-                        )
-
-                project_key = request.GET.get("project_key", "")
-                api_token = request.GET.get("api_token", "")
-                email = request.GET.get("email", "")
-                cloud_hostname = request.GET.get("cloud_hostname", "")
-
-                response = jira_project_issue_summary(
-                    email, api_token, project_key, cloud_hostname
-                )
-                if "error" in response:
-                    return Response(response, status=status.HTTP_400_BAD_REQUEST)
-                return Response(
-                    response,
-                    status=status.HTTP_200_OK,
-                )
-            return Response(
-                {"error": "Service not supported yet"},
-                status=status.HTTP_400_BAD_REQUEST,
-=======
             issue_count, labels, collaborators = get_github_repo_details(
                 access_tokens_url, owner, repo
->>>>>>> 080b5a29
             )
             return Response(
                 {
@@ -316,15 +281,7 @@
             largest=Max("sequence")
         )["largest"]
 
-<<<<<<< HEAD
-            if not issues_data:
-                return Response(
-                    {"error": "Issue data is required"},
-                    status=status.HTTP_400_BAD_REQUEST,
-                )
-=======
         last_id = 1 if last_id is None else last_id + 1
->>>>>>> 080b5a29
 
         # Get the maximum sort order
         largest_sort_order = Issue.objects.filter(
@@ -558,84 +515,7 @@
                 {"modules": serializer.data}, status=status.HTTP_201_CREATED
             )
 
-<<<<<<< HEAD
-class BulkImportModulesEndpoint(BaseAPIView):
-    def post(self, request, slug, project_id, service):
-        try:
-            modules_data = request.data.get("modules_data", [])
-            project = Project.objects.get(pk=project_id, workspace__slug=slug)
-
-            modules = Module.objects.bulk_create(
-                [
-                    Module(
-                        name=module.get("name", uuid.uuid4().hex),
-                        description=module.get("description", ""),
-                        start_date=module.get("start_date", None),
-                        target_date=module.get("target_date", None),
-                        project_id=project_id,
-                        workspace_id=project.workspace_id,
-                        created_by=request.user,
-                    )
-                    for module in modules_data
-                ],
-                batch_size=100,
-                ignore_conflicts=True,
-            )
-
-            modules = Module.objects.filter(id__in=[module.id for module in modules])
-
-            if len(modules) == len(modules_data):
-                _ = ModuleLink.objects.bulk_create(
-                    [
-                        ModuleLink(
-                            module=module,
-                            url=module_data.get("link", {}).get(
-                                "url", "https://plane.so"
-                            ),
-                            title=module_data.get("link", {}).get(
-                                "title", "Original Issue"
-                            ),
-                            project_id=project_id,
-                            workspace_id=project.workspace_id,
-                            created_by=request.user,
-                        )
-                        for module, module_data in zip(modules, modules_data)
-                    ],
-                    batch_size=100,
-                    ignore_conflicts=True,
-                )
-
-                bulk_module_issues = []
-                for module, module_data in zip(modules, modules_data):
-                    module_issues_list = module_data.get("module_issues_list", [])
-                    bulk_module_issues = bulk_module_issues + [
-                        ModuleIssue(
-                            issue_id=issue,
-                            module=module,
-                            project_id=project_id,
-                            workspace_id=project.workspace_id,
-                            created_by=request.user,
-                        )
-                        for issue in module_issues_list
-                    ]
-
-                _ = ModuleIssue.objects.bulk_create(
-                    bulk_module_issues, batch_size=100, ignore_conflicts=True
-                )
-
-                serializer = ModuleSerializer(modules, many=True)
-                return Response(
-                    {"modules": serializer.data}, status=status.HTTP_201_CREATED
-                )
-
-            return Response(
-                {"message": "Modules created but issues could not be imported"},
-                status=status.HTTP_200_OK,
-            )
-        except Project.DoesNotExist:
-=======
         else:
->>>>>>> 080b5a29
             return Response(
                 {"message": "Modules created but issues could not be imported"},
                 status=status.HTTP_200_OK,
