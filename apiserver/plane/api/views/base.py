# Python imports
import zoneinfo
import json

# Django imports
from django.urls import resolve
from django.conf import settings
from django.utils import timezone
from django.db import IntegrityError
from django.core.exceptions import ObjectDoesNotExist, ValidationError
from django.core.serializers.json import DjangoJSONEncoder

# Third part imports
from rest_framework import status
from rest_framework import status
from rest_framework.viewsets import ModelViewSet
from rest_framework.response import Response
from rest_framework.exceptions import APIException
from rest_framework.views import APIView
from rest_framework.filters import SearchFilter
from rest_framework.permissions import IsAuthenticated
from sentry_sdk import capture_exception
from django_filters.rest_framework import DjangoFilterBackend

# Module imports
from plane.utils.paginator import BasePaginator
from plane.bgtasks.webhook_task import send_webhook


class TimezoneMixin:
    """
    This enables timezone conversion according
    to the user set timezone
    """

    def initial(self, request, *args, **kwargs):
        super().initial(request, *args, **kwargs)
        if request.user.is_authenticated:
            timezone.activate(zoneinfo.ZoneInfo(request.user.user_timezone))
        else:
            timezone.deactivate()


class WebhookMixin:
    webhook_event = None

    def finalize_response(self, request, response, *args, **kwargs):
        response = super().finalize_response(request, response, *args, **kwargs)

        if (
            self.webhook_event
            and self.request.method in ["POST", "PATCH", "DELETE"]
            and response.status_code in [200, 201, 204]
            and settings.ENABLE_WEBHOOK_API
        ):
            send_webhook.delay(
                event=self.webhook_event,
                event_data=json.dumps(response.data, cls=DjangoJSONEncoder),
                action=self.request.method,
                slug=self.workspace_slug,
            )

        return response


class BaseViewSet(TimezoneMixin, ModelViewSet, BasePaginator):
    model = None

    permission_classes = [
        IsAuthenticated,
    ]

    filter_backends = (
        DjangoFilterBackend,
        SearchFilter,
    )

    filterset_fields = []

    search_fields = []

    def get_queryset(self):
        try:
            return self.model.objects.all()
        except Exception as e:
            capture_exception(e)
            raise APIException("Please check the view", status.HTTP_400_BAD_REQUEST)

    def handle_exception(self, exc):
        """
        Handle any exception that occurs, by returning an appropriate response,
        or re-raising the error.
        """
        try:
            response = super().handle_exception(exc)
            return response
        except Exception as e:
            if isinstance(e, IntegrityError):
                return Response(
                    {"error": "The payload is not valid"},
                    status=status.HTTP_400_BAD_REQUEST,
                )

            if isinstance(e, ValidationError):
                return Response(
                    {"error": "Please provide valid detail"},
                    status=status.HTTP_400_BAD_REQUEST,
                )

            if isinstance(e, ObjectDoesNotExist):
                model_name = str(exc).split(" matching query does not exist.")[0]
                return Response(
                    {"error": f"{model_name} does not exist."},
                    status=status.HTTP_404_NOT_FOUND,
                )

            if isinstance(e, KeyError):
                capture_exception(e)
<<<<<<< HEAD
                return Response(
                    {"error": f"key {e} does not exist"},
                    status=status.HTTP_400_BAD_REQUEST,
                )
=======
                return Response({"error": f"key {e} does not exist"}, status=status.HTTP_400_BAD_REQUEST)
            
            print(e) if settings.DEBUG else print("Server Error")
            capture_exception(e)
            return Response({"error": "Something went wrong please try again later"}, status=status.HTTP_500_INTERNAL_SERVER_ERROR)
>>>>>>> 080b5a29

            if settings.DEBUG:
                print(e)
            capture_exception(e)
            return Response(
                {"error": "Something went wrong please try again later"},
                status=status.HTTP_500_INTERNAL_SERVER_ERROR,
            )

    def dispatch(self, request, *args, **kwargs):
        try:
            response = super().dispatch(request, *args, **kwargs)

            if settings.DEBUG:
                from django.db import connection

                print(
                    f"{request.method} - {request.get_full_path()} of Queries: {len(connection.queries)}"
                )

            return response
        except Exception as exc:
            response = self.handle_exception(exc)
            return exc

    @property
    def workspace_slug(self):
        return self.kwargs.get("slug", None)

    @property
    def project_id(self):
        project_id = self.kwargs.get("project_id", None)
        if project_id:
            return project_id

        if resolve(self.request.path_info).url_name == "project":
            return self.kwargs.get("pk", None)


class BaseAPIView(TimezoneMixin, APIView, BasePaginator):
    permission_classes = [
        IsAuthenticated,
    ]

    filter_backends = (
        DjangoFilterBackend,
        SearchFilter,
    )

    filterset_fields = []

    search_fields = []

    def filter_queryset(self, queryset):
        for backend in list(self.filter_backends):
            queryset = backend().filter_queryset(self.request, queryset, self)
        return queryset

    def handle_exception(self, exc):
        """
        Handle any exception that occurs, by returning an appropriate response,
        or re-raising the error.
        """
        try:
            response = super().handle_exception(exc)
            return response
        except Exception as e:
            if isinstance(e, IntegrityError):
                return Response(
                    {"error": "The payload is not valid"},
                    status=status.HTTP_400_BAD_REQUEST,
                )

            if isinstance(e, ValidationError):
                return Response(
                    {"error": "Please provide valid detail"},
                    status=status.HTTP_400_BAD_REQUEST,
                )

            if isinstance(e, ObjectDoesNotExist):
                model_name = str(exc).split(" matching query does not exist.")[0]
                return Response(
                    {"error": f"{model_name} does not exist."},
                    status=status.HTTP_404_NOT_FOUND,
                )

            if isinstance(e, KeyError):
<<<<<<< HEAD
                return Response(
                    {"error": f"key {e} does not exist"},
                    status=status.HTTP_400_BAD_REQUEST,
                )
=======
                return Response({"error": f"key {e} does not exist"}, status=status.HTTP_400_BAD_REQUEST)
            
            print(e) if settings.DEBUG else print("Server Error")
            capture_exception(e)
            return Response({"error": "Something went wrong please try again later"}, status=status.HTTP_500_INTERNAL_SERVER_ERROR)
>>>>>>> 080b5a29

            if settings.DEBUG:
                print(e)
            capture_exception(e)
            return Response(
                {"error": "Something went wrong please try again later"},
                status=status.HTTP_500_INTERNAL_SERVER_ERROR,
            )

    def dispatch(self, request, *args, **kwargs):
        try:
            response = super().dispatch(request, *args, **kwargs)

            if settings.DEBUG:
                from django.db import connection

                print(
                    f"{request.method} - {request.get_full_path()} of Queries: {len(connection.queries)}"
                )
            return response

        except Exception as exc:
            response = self.handle_exception(exc)
            return exc

    @property
    def workspace_slug(self):
        return self.kwargs.get("slug", None)

    @property
    def project_id(self):
        return self.kwargs.get("project_id", None)<|MERGE_RESOLUTION|>--- conflicted
+++ resolved
@@ -116,26 +116,12 @@
 
             if isinstance(e, KeyError):
                 capture_exception(e)
-<<<<<<< HEAD
-                return Response(
-                    {"error": f"key {e} does not exist"},
-                    status=status.HTTP_400_BAD_REQUEST,
-                )
-=======
                 return Response({"error": f"key {e} does not exist"}, status=status.HTTP_400_BAD_REQUEST)
             
             print(e) if settings.DEBUG else print("Server Error")
             capture_exception(e)
             return Response({"error": "Something went wrong please try again later"}, status=status.HTTP_500_INTERNAL_SERVER_ERROR)
->>>>>>> 080b5a29
-
-            if settings.DEBUG:
-                print(e)
-            capture_exception(e)
-            return Response(
-                {"error": "Something went wrong please try again later"},
-                status=status.HTTP_500_INTERNAL_SERVER_ERROR,
-            )
+
 
     def dispatch(self, request, *args, **kwargs):
         try:
@@ -209,32 +195,15 @@
 
             if isinstance(e, ObjectDoesNotExist):
                 model_name = str(exc).split(" matching query does not exist.")[0]
-                return Response(
-                    {"error": f"{model_name} does not exist."},
-                    status=status.HTTP_404_NOT_FOUND,
-                )
-
+                return Response({"error": f"{model_name} does not exist."}, status=status.HTTP_404_NOT_FOUND)
+            
             if isinstance(e, KeyError):
-<<<<<<< HEAD
-                return Response(
-                    {"error": f"key {e} does not exist"},
-                    status=status.HTTP_400_BAD_REQUEST,
-                )
-=======
                 return Response({"error": f"key {e} does not exist"}, status=status.HTTP_400_BAD_REQUEST)
             
             print(e) if settings.DEBUG else print("Server Error")
             capture_exception(e)
             return Response({"error": "Something went wrong please try again later"}, status=status.HTTP_500_INTERNAL_SERVER_ERROR)
->>>>>>> 080b5a29
-
-            if settings.DEBUG:
-                print(e)
-            capture_exception(e)
-            return Response(
-                {"error": "Something went wrong please try again later"},
-                status=status.HTTP_500_INTERNAL_SERVER_ERROR,
-            )
+
 
     def dispatch(self, request, *args, **kwargs):
         try:
