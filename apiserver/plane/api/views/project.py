--- conflicted
+++ resolved
@@ -284,14 +284,6 @@
                     {"name": "The project name is already taken"},
                     status=status.HTTP_410_GONE,
                 )
-<<<<<<< HEAD
-            capture_exception(e)
-            return Response(
-                {"error": "Something went wrong please try again later"},
-                status=status.HTTP_410_GONE,
-            )
-=======
->>>>>>> 080b5a29
         except Workspace.DoesNotExist as e:
             return Response(
                 {"error": "Workspace does not exist"}, status=status.HTTP_404_NOT_FOUND
@@ -402,22 +394,7 @@
                     "message": "Email sent successfully",
                     "id": project_invitation_obj.id,
                 },
-<<<<<<< HEAD
-                status=status.HTTP_400_BAD_REQUEST,
-            )
-        except (Workspace.DoesNotExist, Project.DoesNotExist) as _e:
-            return Response(
-                {"error": "Workspace or Project does not exists"},
-                status=status.HTTP_400_BAD_REQUEST,
-            )
-        except Exception as e:
-            capture_exception(e)
-            return Response(
-                {"error": "Something went wrong please try again later"},
-                status=status.HTTP_400_BAD_REQUEST,
-=======
                 status=status.HTTP_200_OK,
->>>>>>> 080b5a29
             )
 
         project_member = ProjectMember.objects.create(
@@ -599,14 +576,6 @@
         # get the project
         project = Project.objects.get(pk=project_id, workspace__slug=slug)
 
-<<<<<<< HEAD
-            if not members:
-                return Response(
-                    {"error": "Atleast one member is required"},
-                    status=status.HTTP_400_BAD_REQUEST,
-                )
-            bulk_project_members = []
-=======
         if not len(members):
             return Response(
                 {"error": "Atleast one member is required"},
@@ -614,7 +583,6 @@
             )
         bulk_project_members = []
         bulk_issue_props = []
->>>>>>> 080b5a29
 
         project_members = (
             ProjectMember.objects.filter(
@@ -899,37 +867,11 @@
         serializer.save(user=self.request.user)
 
     def create(self, request, slug):
-<<<<<<< HEAD
-        try:
-            serializer = ProjectFavoriteSerializer(data=request.data)
-            if serializer.is_valid():
-                serializer.save(user=request.user)
-                return Response(serializer.data, status=status.HTTP_201_CREATED)
-            return Response(serializer.errors, status=status.HTTP_400_BAD_REQUEST)
-        except IntegrityError as e:
-            if "already exists" in str(e):
-                return Response(
-                    {"error": "The project is already added to favorites"},
-                    status=status.HTTP_410_GONE,
-                )
-            capture_exception(e)
-            return Response(
-                {"error": "Something went wrong please try again later"},
-                status=status.HTTP_410_GONE,
-            )
-        except Exception as e:
-            capture_exception(e)
-            return Response(
-                {"error": "Something went wrong please try again later"},
-                status=status.HTTP_400_BAD_REQUEST,
-            )
-=======
         serializer = ProjectFavoriteSerializer(data=request.data)
         if serializer.is_valid():
             serializer.save(user=request.user)
             return Response(serializer.data, status=status.HTTP_201_CREATED)
         return Response(serializer.errors, status=status.HTTP_400_BAD_REQUEST)
->>>>>>> 080b5a29
 
     def destroy(self, request, slug, project_id):
         project_favorite = ProjectFavorite.objects.get(
