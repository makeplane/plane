--- conflicted
+++ resolved
@@ -39,9 +39,6 @@
     ProjectFavorite,
     ProjectIdentifier,
     Module,
-<<<<<<< HEAD
-    Inbox,
-=======
     Cycle,
     CycleFavorite,
     ModuleFavorite,
@@ -50,9 +47,7 @@
     Page,
     IssueAssignee,
     ModuleMember
->>>>>>> c05eb9e2
 )
-
 
 from plane.bgtasks.project_invitation_task import project_invitation
 
@@ -430,7 +425,8 @@
                     status=status.HTTP_400_BAD_REQUEST,
                 )
             # Check while updating user roles
-            requested_project_member = ProjectMember.objects.get(project_id=project_id, workspace__slug=slug, member=request.user)
+            requested_project_member = ProjectMember.objects.get(
+                project_id=project_id, workspace__slug=slug, member=request.user)
             if "role" in request.data and int(request.data.get("role", project_member.role)) > requested_project_member.role:
                 return Response(
                     {
@@ -456,28 +452,33 @@
             capture_exception(e)
             return Response({"error": "Something went wrong please try again later"}, status=status.HTTP_400_BAD_REQUEST)
 
-<<<<<<< HEAD
-=======
     def destroy(self, request, slug, project_id, pk):
         try:
             project_member = ProjectMember.objects.get(
                 workspace__slug=slug, project_id=project_id, pk=pk
             )
             # Remove all favorites
-            ProjectFavorite.objects.filter(workspace__slug=slug, project_id=project_id, user=project_member.member).delete()
-            CycleFavorite.objects.filter(workspace__slug=slug,  project_id=project_id, user=project_member.member).delete()
-            ModuleFavorite.objects.filter(workspace__slug=slug, project_id=project_id, user=project_member.member).delete()
-            PageFavorite.objects.filter(workspace__slug=slug, project_id=project_id, user=project_member.member).delete()
-            IssueViewFavorite.objects.filter(workspace__slug=slug, project_id=project_id, user=project_member.member).delete()
+            ProjectFavorite.objects.filter(
+                workspace__slug=slug, project_id=project_id, user=project_member.member).delete()
+            CycleFavorite.objects.filter(
+                workspace__slug=slug,  project_id=project_id, user=project_member.member).delete()
+            ModuleFavorite.objects.filter(
+                workspace__slug=slug, project_id=project_id, user=project_member.member).delete()
+            PageFavorite.objects.filter(
+                workspace__slug=slug, project_id=project_id, user=project_member.member).delete()
+            IssueViewFavorite.objects.filter(
+                workspace__slug=slug, project_id=project_id, user=project_member.member).delete()
             # Also remove issue from issue assigned
             IssueAssignee.objects.filter(
                 workspace__slug=slug, project_id=project_id, assignee=project_member.member
             ).delete()
 
             # Remove if module member
-            ModuleMember.objects.filter(workspace__slug=slug, project_id=project_id, member=project_member.member).delete()
+            ModuleMember.objects.filter(
+                workspace__slug=slug, project_id=project_id, member=project_member.member).delete()
             # Delete owned Pages
-            Page.objects.filter(workspace__slug=slug, project_id=project_id, owned_by=project_member.member).delete()
+            Page.objects.filter(workspace__slug=slug, project_id=project_id,
+                                owned_by=project_member.member).delete()
             project_member.delete()
             return Response(status=status.HTTP_204_NO_CONTENT)
         except ProjectMember.DoesNotExist:
@@ -485,7 +486,7 @@
         except Exception as e:
             capture_exception(e)
             return Response({"error": "Something went wrong please try again later"})
->>>>>>> c05eb9e2
+
 
 class AddMemberToProjectEndpoint(BaseAPIView):
     permission_classes = [
