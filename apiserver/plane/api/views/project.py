--- conflicted
+++ resolved
@@ -112,34 +112,10 @@
         )
 
     @extend_schema(
-<<<<<<< HEAD
         operation_id="list_projects",
         tags=["Projects"],
         summary="List Projects",
         description="List all projects in a workspace",
-=======
-        operation_id="get_projects",
-        tags=["Projects"],
-        summary="Get projects",
-        description="Get all projects in a workspace.",
-        parameters=[
-            # Parameters for list operation
-            OpenApiParameter(
-                name="slug",
-                description="Workspace slug",
-                required=True,
-                type=OpenApiTypes.STR,
-                location=OpenApiParameter.PATH,
-            ),
-            OpenApiParameter(
-                name="pk",
-                description="Project ID",
-                required=False,
-                type=OpenApiTypes.STR,
-                location=OpenApiParameter.PATH,
-            ),
-        ],
->>>>>>> ec7d15e0
         responses={
             200: OpenApiResponse(
                 description="List of projects or project details",
