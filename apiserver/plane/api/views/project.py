# Python imports
import jwt
from datetime import datetime

# Django imports
from django.core.exceptions import ValidationError
from django.db import IntegrityError
from django.db.models import (
    Q,
    Exists,
    OuterRef,
    Func,
    F,
    Max,
    CharField,
    Func,
    Subquery,
    Prefetch,
    When,
    Case,
    Value,
)
from django.core.validators import validate_email
from django.conf import settings

# Third Party imports
from rest_framework.response import Response
from rest_framework import status
from rest_framework import serializers
from rest_framework.permissions import AllowAny
from sentry_sdk import capture_exception

# Module imports
from .base import BaseViewSet, BaseAPIView
from plane.api.serializers import (
    ProjectSerializer,
    ProjectMemberSerializer,
    ProjectDetailSerializer,
    ProjectMemberInviteSerializer,
    ProjectFavoriteSerializer,
<<<<<<< HEAD
    IssueLiteSerializer,
    ProjectDeployBoardSerializer,
=======
    ProjectMemberAdminSerializer,
>>>>>>> 079a5b28
)

from plane.api.permissions import (
    ProjectBasePermission,
    ProjectEntityPermission,
    ProjectMemberPermission,
)

from plane.db.models import (
    Project,
    ProjectMember,
    Workspace,
    ProjectMemberInvite,
    User,
    WorkspaceMember,
    State,
    TeamMember,
    ProjectFavorite,
    ProjectIdentifier,
    Module,
    Cycle,
    CycleFavorite,
    ModuleFavorite,
    PageFavorite,
    IssueViewFavorite,
    Page,
    IssueAssignee,
    ModuleMember,
    Inbox,
    ProjectDeployBoard,
    Issue,
    IssueReaction,
    IssueLink,
    IssueAttachment,
    Label,
)

from plane.bgtasks.project_invitation_task import project_invitation
from plane.utils.grouper import group_results
from plane.utils.issue_filters import issue_filters


class ProjectViewSet(BaseViewSet):
    serializer_class = ProjectSerializer
    model = Project

    permission_classes = [
        ProjectBasePermission,
    ]

    def get_serializer_class(self, *args, **kwargs):
        if self.action == "update" or self.action == "partial_update":
            return ProjectSerializer
        return ProjectDetailSerializer

    def get_queryset(self):
        subquery = ProjectFavorite.objects.filter(
            user=self.request.user,
            project_id=OuterRef("pk"),
            workspace__slug=self.kwargs.get("slug"),
        )

        return self.filter_queryset(
            super()
            .get_queryset()
            .filter(workspace__slug=self.kwargs.get("slug"))
            .filter(Q(project_projectmember__member=self.request.user) | Q(network=2))
            .select_related(
                "workspace", "workspace__owner", "default_assignee", "project_lead"
            )
            .annotate(is_favorite=Exists(subquery))
            .annotate(
                is_member=Exists(
                    ProjectMember.objects.filter(
                        member=self.request.user,
                        project_id=OuterRef("pk"),
                        workspace__slug=self.kwargs.get("slug"),
                    )
                )
            )
            .annotate(
                total_members=ProjectMember.objects.filter(project_id=OuterRef("id"))
                .order_by()
                .annotate(count=Func(F("id"), function="Count"))
                .values("count")
            )
            .annotate(
                total_cycles=Cycle.objects.filter(project_id=OuterRef("id"))
                .order_by()
                .annotate(count=Func(F("id"), function="Count"))
                .values("count")
            )
            .annotate(
                total_modules=Module.objects.filter(project_id=OuterRef("id"))
                .order_by()
                .annotate(count=Func(F("id"), function="Count"))
                .values("count")
            )
            .annotate(
                member_role=ProjectMember.objects.filter(
                    project_id=OuterRef("pk"),
                    member_id=self.request.user.id,
                ).values("role")
            )
            .distinct()
        )

    def list(self, request, slug):
        try:
            is_favorite = request.GET.get("is_favorite", "all")
            subquery = ProjectFavorite.objects.filter(
                user=self.request.user,
                project_id=OuterRef("pk"),
                workspace__slug=self.kwargs.get("slug"),
            )
            sort_order_query = ProjectMember.objects.filter(
                member=request.user,
                project_id=OuterRef("pk"),
                workspace__slug=self.kwargs.get("slug"),
            ).values("sort_order")
            projects = (
                self.get_queryset()
                .annotate(is_favorite=Exists(subquery))
                .annotate(sort_order=Subquery(sort_order_query))
                .order_by("sort_order", "name")
                .annotate(
                    total_members=ProjectMember.objects.filter(
                        project_id=OuterRef("id")
                    )
                    .order_by()
                    .annotate(count=Func(F("id"), function="Count"))
                    .values("count")
                )
                .annotate(
                    total_cycles=Cycle.objects.filter(project_id=OuterRef("id"))
                    .order_by()
                    .annotate(count=Func(F("id"), function="Count"))
                    .values("count")
                )
                .annotate(
                    total_modules=Module.objects.filter(project_id=OuterRef("id"))
                    .order_by()
                    .annotate(count=Func(F("id"), function="Count"))
                    .values("count")
                )
            )

            if is_favorite == "true":
                projects = projects.filter(is_favorite=True)
            if is_favorite == "false":
                projects = projects.filter(is_favorite=False)

            return Response(ProjectDetailSerializer(projects, many=True).data)
        except Exception as e:
            capture_exception(e)
            return Response(
                {"error": "Something went wrong please try again later"},
                status=status.HTTP_400_BAD_REQUEST,
            )

    def create(self, request, slug):
        try:
            workspace = Workspace.objects.get(slug=slug)

            serializer = ProjectSerializer(
                data={**request.data}, context={"workspace_id": workspace.id}
            )
            if serializer.is_valid():
                serializer.save()

                # Add the user as Administrator to the project
                project_member = ProjectMember.objects.create(
                    project_id=serializer.data["id"], member=request.user, role=20
                )

                if serializer.data["project_lead"] is not None and str(serializer.data["project_lead"]) != str(request.user.id):
                    ProjectMember.objects.create(
                        project_id=serializer.data["id"],
                        member_id=serializer.data["project_lead"],
                        role=20,
                    )

                # Default states
                states = [
                    {
                        "name": "Backlog",
                        "color": "#A3A3A3",
                        "sequence": 15000,
                        "group": "backlog",
                        "default": True,
                    },
                    {
                        "name": "Todo",
                        "color": "#3A3A3A",
                        "sequence": 25000,
                        "group": "unstarted",
                    },
                    {
                        "name": "In Progress",
                        "color": "#F59E0B",
                        "sequence": 35000,
                        "group": "started",
                    },
                    {
                        "name": "Done",
                        "color": "#16A34A",
                        "sequence": 45000,
                        "group": "completed",
                    },
                    {
                        "name": "Cancelled",
                        "color": "#EF4444",
                        "sequence": 55000,
                        "group": "cancelled",
                    },
                ]

                State.objects.bulk_create(
                    [
                        State(
                            name=state["name"],
                            color=state["color"],
                            project=serializer.instance,
                            sequence=state["sequence"],
                            workspace=serializer.instance.workspace,
                            group=state["group"],
                            default=state.get("default", False),
                            created_by=request.user,
                        )
                        for state in states
                    ]
                )

                data = serializer.data
                data["sort_order"] = project_member.sort_order
                return Response(data, status=status.HTTP_201_CREATED)
            return Response(
                serializer.errors,
                status=status.HTTP_400_BAD_REQUEST,
            )
        except IntegrityError as e:
            if "already exists" in str(e):
                return Response(
                    {"name": "The project name is already taken"},
                    status=status.HTTP_410_GONE,
                )
            else:
                capture_exception(e)
                return Response(
                    {"error": "Something went wrong please try again later"},
                    status=status.HTTP_410_GONE,
                )
        except Workspace.DoesNotExist as e:
            return Response(
                {"error": "Workspace does not exist"}, status=status.HTTP_404_NOT_FOUND
            )
        except serializers.ValidationError as e:
            return Response(
                {"identifier": "The project identifier is already taken"},
                status=status.HTTP_410_GONE,
            )
        except Exception as e:
            capture_exception(e)
            return Response(
                {"error": "Something went wrong please try again later"},
                status=status.HTTP_400_BAD_REQUEST,
            )

    def partial_update(self, request, slug, pk=None):
        try:
            workspace = Workspace.objects.get(slug=slug)

            project = Project.objects.get(pk=pk)

            serializer = ProjectSerializer(
                project,
                data={**request.data},
                context={"workspace_id": workspace.id},
                partial=True,
            )

            if serializer.is_valid():
                serializer.save()
                if serializer.data["inbox_view"]:
                    Inbox.objects.get_or_create(
                        name=f"{project.name} Inbox", project=project, is_default=True
                    )

                    # Create the triage state in Backlog group
                    State.objects.get_or_create(
                        name="Triage",
                        group="backlog",
                        description="Default state for managing all Inbox Issues",
                        project_id=pk,
                        color="#ff7700",
                    )

                return Response(serializer.data, status=status.HTTP_200_OK)
            return Response(serializer.errors, status=status.HTTP_400_BAD_REQUEST)

        except IntegrityError as e:
            if "already exists" in str(e):
                return Response(
                    {"name": "The project name is already taken"},
                    status=status.HTTP_410_GONE,
                )
        except Project.DoesNotExist or Workspace.DoesNotExist as e:
            return Response(
                {"error": "Project does not exist"}, status=status.HTTP_404_NOT_FOUND
            )
        except serializers.ValidationError as e:
            return Response(
                {"identifier": "The project identifier is already taken"},
                status=status.HTTP_410_GONE,
            )
        except Exception as e:
            capture_exception(e)
            return Response(
                {"error": "Something went wrong please try again later"},
                status=status.HTTP_400_BAD_REQUEST,
            )


class InviteProjectEndpoint(BaseAPIView):
    permission_classes = [
        ProjectBasePermission,
    ]

    def post(self, request, slug, project_id):
        try:
            email = request.data.get("email", False)
            role = request.data.get("role", False)

            # Check if email is provided
            if not email:
                return Response(
                    {"error": "Email is required"}, status=status.HTTP_400_BAD_REQUEST
                )

            validate_email(email)
            # Check if user is already a member of workspace
            if ProjectMember.objects.filter(
                project_id=project_id, member__email=email
            ).exists():
                return Response(
                    {"error": "User is already member of workspace"},
                    status=status.HTTP_400_BAD_REQUEST,
                )

            user = User.objects.filter(email=email).first()

            if user is None:
                token = jwt.encode(
                    {"email": email, "timestamp": datetime.now().timestamp()},
                    settings.SECRET_KEY,
                    algorithm="HS256",
                )
                project_invitation_obj = ProjectMemberInvite.objects.create(
                    email=email.strip().lower(),
                    project_id=project_id,
                    token=token,
                    role=role,
                )
                domain = settings.WEB_URL
                project_invitation.delay(email, project_id, token, domain)

                return Response(
                    {
                        "message": "Email sent successfully",
                        "id": project_invitation_obj.id,
                    },
                    status=status.HTTP_200_OK,
                )

            project_member = ProjectMember.objects.create(
                member=user, project_id=project_id, role=role
            )

            return Response(
                ProjectMemberSerializer(project_member).data, status=status.HTTP_200_OK
            )

        except ValidationError:
            return Response(
                {
                    "error": "Invalid email address provided a valid email address is required to send the invite"
                },
                status=status.HTTP_400_BAD_REQUEST,
            )
        except (Workspace.DoesNotExist, Project.DoesNotExist) as e:
            return Response(
                {"error": "Workspace or Project does not exists"},
                status=status.HTTP_400_BAD_REQUEST,
            )
        except Exception as e:
            capture_exception(e)
            return Response(
                {"error": "Something went wrong please try again later"},
                status=status.HTTP_400_BAD_REQUEST,
            )


class UserProjectInvitationsViewset(BaseViewSet):
    serializer_class = ProjectMemberInviteSerializer
    model = ProjectMemberInvite

    def get_queryset(self):
        return self.filter_queryset(
            super()
            .get_queryset()
            .filter(email=self.request.user.email)
            .select_related("workspace", "workspace__owner", "project")
        )

    def create(self, request):
        try:
            invitations = request.data.get("invitations")
            project_invitations = ProjectMemberInvite.objects.filter(
                pk__in=invitations, accepted=True
            )
            ProjectMember.objects.bulk_create(
                [
                    ProjectMember(
                        project=invitation.project,
                        workspace=invitation.project.workspace,
                        member=request.user,
                        role=invitation.role,
                        created_by=request.user,
                    )
                    for invitation in project_invitations
                ]
            )

            # Delete joined project invites
            project_invitations.delete()

            return Response(status=status.HTTP_200_OK)
        except Exception as e:
            capture_exception(e)
            return Response(
                {"error": "Something went wrong please try again later"},
                status=status.HTTP_400_BAD_REQUEST,
            )


class ProjectMemberViewSet(BaseViewSet):
    serializer_class = ProjectMemberAdminSerializer
    model = ProjectMember
    permission_classes = [
        ProjectBasePermission,
    ]

    search_fields = [
        "member__display_name",
        "member__first_name",
    ]

    def get_queryset(self):
        return self.filter_queryset(
            super()
            .get_queryset()
            .filter(workspace__slug=self.kwargs.get("slug"))
            .filter(project_id=self.kwargs.get("project_id"))
            .filter(member__is_bot=False)
            .select_related("project")
            .select_related("member")
            .select_related("workspace", "workspace__owner")
        )

    def partial_update(self, request, slug, project_id, pk):
        try:
            project_member = ProjectMember.objects.get(
                pk=pk, workspace__slug=slug, project_id=project_id
            )
            if request.user.id == project_member.member_id:
                return Response(
                    {"error": "You cannot update your own role"},
                    status=status.HTTP_400_BAD_REQUEST,
                )
            # Check while updating user roles
            requested_project_member = ProjectMember.objects.get(
                project_id=project_id, workspace__slug=slug, member=request.user
            )
            if (
                "role" in request.data
                and int(request.data.get("role", project_member.role))
                > requested_project_member.role
            ):
                return Response(
                    {
                        "error": "You cannot update a role that is higher than your own role"
                    },
                    status=status.HTTP_400_BAD_REQUEST,
                )

            serializer = ProjectMemberSerializer(
                project_member, data=request.data, partial=True
            )

            if serializer.is_valid():
                serializer.save()
                return Response(serializer.data, status=status.HTTP_200_OK)
            return Response(serializer.errors, status=status.HTTP_400_BAD_REQUEST)
        except ProjectMember.DoesNotExist:
            return Response(
                {"error": "Project Member does not exist"},
                status=status.HTTP_400_BAD_REQUEST,
            )
        except Exception as e:
            capture_exception(e)
            return Response(
                {"error": "Something went wrong please try again later"},
                status=status.HTTP_400_BAD_REQUEST,
            )

    def destroy(self, request, slug, project_id, pk):
        try:
            project_member = ProjectMember.objects.get(
                workspace__slug=slug, project_id=project_id, pk=pk
            )
            # check requesting user role
            requesting_project_member = ProjectMember.objects.get(
                workspace__slug=slug, member=request.user, project_id=project_id
            )
            if requesting_project_member.role < project_member.role:
                return Response(
                    {
                        "error": "You cannot remove a user having role higher than yourself"
                    },
                    status=status.HTTP_400_BAD_REQUEST,
                )

            # Remove all favorites
            ProjectFavorite.objects.filter(
                workspace__slug=slug, project_id=project_id, user=project_member.member
            ).delete()
            CycleFavorite.objects.filter(
                workspace__slug=slug, project_id=project_id, user=project_member.member
            ).delete()
            ModuleFavorite.objects.filter(
                workspace__slug=slug, project_id=project_id, user=project_member.member
            ).delete()
            PageFavorite.objects.filter(
                workspace__slug=slug, project_id=project_id, user=project_member.member
            ).delete()
            IssueViewFavorite.objects.filter(
                workspace__slug=slug, project_id=project_id, user=project_member.member
            ).delete()
            # Also remove issue from issue assigned
            IssueAssignee.objects.filter(
                workspace__slug=slug,
                project_id=project_id,
                assignee=project_member.member,
            ).delete()

            # Remove if module member
            ModuleMember.objects.filter(
                workspace__slug=slug,
                project_id=project_id,
                member=project_member.member,
            ).delete()
            # Delete owned Pages
            Page.objects.filter(
                workspace__slug=slug,
                project_id=project_id,
                owned_by=project_member.member,
            ).delete()
            project_member.delete()
            return Response(status=status.HTTP_204_NO_CONTENT)
        except ProjectMember.DoesNotExist:
            return Response(
                {"error": "Project Member does not exist"}, status=status.HTTP_400
            )
        except Exception as e:
            capture_exception(e)
            return Response({"error": "Something went wrong please try again later"})


class AddMemberToProjectEndpoint(BaseAPIView):
    permission_classes = [
        ProjectBasePermission,
    ]

    def post(self, request, slug, project_id):
        try:
            members = request.data.get("members", [])

            # get the project
            project = Project.objects.get(pk=project_id, workspace__slug=slug)

            if not len(members):
                return Response(
                    {"error": "Atleast one member is required"},
                    status=status.HTTP_400_BAD_REQUEST,
                )
            bulk_project_members = []

            project_members = (
                ProjectMember.objects.filter(
                    workspace__slug=slug,
                    member_id__in=[member.get("member_id") for member in members],
                )
                .values("member_id", "sort_order")
                .order_by("sort_order")
            )

            for member in members:
                sort_order = [
                    project_member.get("sort_order")
                    for project_member in project_members
                    if str(project_member.get("member_id"))
                    == str(member.get("member_id"))
                ]
                bulk_project_members.append(
                    ProjectMember(
                        member_id=member.get("member_id"),
                        role=member.get("role", 10),
                        project_id=project_id,
                        workspace_id=project.workspace_id,
                        sort_order=sort_order[0] - 10000 if len(sort_order) else 65535,
                    )
                )

            project_members = ProjectMember.objects.bulk_create(
                bulk_project_members,
                batch_size=10,
                ignore_conflicts=True,
            )

            serializer = ProjectMemberSerializer(project_members, many=True)

            return Response(serializer.data, status=status.HTTP_201_CREATED)
        except KeyError:
            return Response(
                {"error": "Incorrect data sent"}, status=status.HTTP_400_BAD_REQUEST
            )
        except Project.DoesNotExist:
            return Response(
                {"error": "Project does not exist"}, status=status.HTTP_400_BAD_REQUEST
            )
        except IntegrityError:
            return Response(
                {"error": "User not member of the workspace"},
                status=status.HTTP_400_BAD_REQUEST,
            )
        except Exception as e:
            capture_exception(e)
            return Response(
                {"error": "Something went wrong please try again later"},
                status=status.HTTP_400_BAD_REQUEST,
            )


class AddTeamToProjectEndpoint(BaseAPIView):
    permission_classes = [
        ProjectBasePermission,
    ]

    def post(self, request, slug, project_id):
        try:
            team_members = TeamMember.objects.filter(
                workspace__slug=slug, team__in=request.data.get("teams", [])
            ).values_list("member", flat=True)

            if len(team_members) == 0:
                return Response(
                    {"error": "No such team exists"}, status=status.HTTP_400_BAD_REQUEST
                )

            workspace = Workspace.objects.get(slug=slug)

            project_members = []
            for member in team_members:
                project_members.append(
                    ProjectMember(
                        project_id=project_id,
                        member_id=member,
                        workspace=workspace,
                        created_by=request.user,
                    )
                )

            ProjectMember.objects.bulk_create(
                project_members, batch_size=10, ignore_conflicts=True
            )

            serializer = ProjectMemberSerializer(project_members, many=True)
            return Response(serializer.data, status=status.HTTP_201_CREATED)
        except IntegrityError as e:
            if "already exists" in str(e):
                return Response(
                    {"error": "The team with the name already exists"},
                    status=status.HTTP_410_GONE,
                )
        except Workspace.DoesNotExist:
            return Response(
                {"error": "The requested workspace could not be found"},
                status=status.HTTP_404_NOT_FOUND,
            )
        except Exception as e:
            capture_exception(e)
            return Response(
                {"error": "Something went wrong please try again later"},
                status=status.HTTP_400_BAD_REQUEST,
            )


class ProjectMemberInvitationsViewset(BaseViewSet):
    serializer_class = ProjectMemberInviteSerializer
    model = ProjectMemberInvite

    search_fields = []

    permission_classes = [
        ProjectBasePermission,
    ]

    def get_queryset(self):
        return self.filter_queryset(
            super()
            .get_queryset()
            .filter(workspace__slug=self.kwargs.get("slug"))
            .filter(project_id=self.kwargs.get("project_id"))
            .select_related("project")
            .select_related("workspace", "workspace__owner")
        )


class ProjectMemberInviteDetailViewSet(BaseViewSet):
    serializer_class = ProjectMemberInviteSerializer
    model = ProjectMemberInvite

    search_fields = []

    permission_classes = [
        ProjectBasePermission,
    ]

    def get_queryset(self):
        return self.filter_queryset(
            super()
            .get_queryset()
            .select_related("project")
            .select_related("workspace", "workspace__owner")
        )


class ProjectIdentifierEndpoint(BaseAPIView):
    permission_classes = [
        ProjectBasePermission,
    ]

    def get(self, request, slug):
        try:
            name = request.GET.get("name", "").strip().upper()

            if name == "":
                return Response(
                    {"error": "Name is required"}, status=status.HTTP_400_BAD_REQUEST
                )

            exists = ProjectIdentifier.objects.filter(
                name=name, workspace__slug=slug
            ).values("id", "name", "project")

            return Response(
                {"exists": len(exists), "identifiers": exists},
                status=status.HTTP_200_OK,
            )
        except Exception as e:
            capture_exception(e)
            return Response(
                {"error": "Something went wrong please try again later"},
                status=status.HTTP_400_BAD_REQUEST,
            )

    def delete(self, request, slug):
        try:
            name = request.data.get("name", "").strip().upper()

            if name == "":
                return Response(
                    {"error": "Name is required"}, status=status.HTTP_400_BAD_REQUEST
                )

            if Project.objects.filter(identifier=name, workspace__slug=slug).exists():
                return Response(
                    {"error": "Cannot delete an identifier of an existing project"},
                    status=status.HTTP_400_BAD_REQUEST,
                )

            ProjectIdentifier.objects.filter(name=name, workspace__slug=slug).delete()

            return Response(
                status=status.HTTP_204_NO_CONTENT,
            )
        except Exception as e:
            capture_exception(e)
            return Response(
                {"error": "Something went wrong please try again later"},
                status=status.HTTP_400_BAD_REQUEST,
            )


class ProjectJoinEndpoint(BaseAPIView):
    def post(self, request, slug):
        try:
            project_ids = request.data.get("project_ids", [])

            # Get the workspace user role
            workspace_member = WorkspaceMember.objects.get(
                member=request.user, workspace__slug=slug
            )

            workspace_role = workspace_member.role
            workspace = workspace_member.workspace

            ProjectMember.objects.bulk_create(
                [
                    ProjectMember(
                        project_id=project_id,
                        member=request.user,
                        role=20
                        if workspace_role >= 15
                        else (15 if workspace_role == 10 else workspace_role),
                        workspace=workspace,
                        created_by=request.user,
                    )
                    for project_id in project_ids
                ],
                ignore_conflicts=True,
            )

            return Response(
                {"message": "Projects joined successfully"},
                status=status.HTTP_201_CREATED,
            )
        except WorkspaceMember.DoesNotExist:
            return Response(
                {"error": "User is not a member of workspace"},
                status=status.HTTP_403_FORBIDDEN,
            )
        except Exception as e:
            capture_exception(e)
            return Response(
                {"error": "Something went wrong please try again later"},
                status=status.HTTP_400_BAD_REQUEST,
            )


class ProjectUserViewsEndpoint(BaseAPIView):
    def post(self, request, slug, project_id):
        try:
            project = Project.objects.get(pk=project_id, workspace__slug=slug)

            project_member = ProjectMember.objects.filter(
                member=request.user, project=project
            ).first()

            if project_member is None:
                return Response(
                    {"error": "Forbidden"}, status=status.HTTP_403_FORBIDDEN
                )

            view_props = project_member.view_props
            default_props = project_member.default_props
            preferences = project_member.preferences
            sort_order = project_member.sort_order

            project_member.view_props = request.data.get("view_props", view_props)
            project_member.default_props = request.data.get(
                "default_props", default_props
            )
            project_member.preferences = request.data.get("preferences", preferences)
            project_member.sort_order = request.data.get("sort_order", sort_order)

            project_member.save()

            return Response(status=status.HTTP_200_OK)

        except Project.DoesNotExist:
            return Response(
                {"error": "The requested resource does not exists"},
                status=status.HTTP_404_NOT_FOUND,
            )
        except Exception as e:
            return Response(
                {"error": "Something went wrong please try again later"},
                status=status.HTTP_400_BAD_REQUEST,
            )


class ProjectMemberUserEndpoint(BaseAPIView):
    def get(self, request, slug, project_id):
        try:
            project_member = ProjectMember.objects.get(
                project_id=project_id, workspace__slug=slug, member=request.user
            )
            serializer = ProjectMemberSerializer(project_member)

            return Response(serializer.data, status=status.HTTP_200_OK)

        except ProjectMember.DoesNotExist:
            return Response(
                {"error": "User not a member of the project"},
                status=status.HTTP_403_FORBIDDEN,
            )
        except Exception as e:
            capture_exception(e)
            return Response(
                {"error": "Something went wrong please try again later"},
                status=status.HTTP_400_BAD_REQUEST,
            )


class ProjectFavoritesViewSet(BaseViewSet):
    serializer_class = ProjectFavoriteSerializer
    model = ProjectFavorite

    def get_queryset(self):
        return self.filter_queryset(
            super()
            .get_queryset()
            .filter(workspace__slug=self.kwargs.get("slug"))
            .filter(user=self.request.user)
            .select_related(
                "project", "project__project_lead", "project__default_assignee"
            )
            .select_related("workspace", "workspace__owner")
        )

    def perform_create(self, serializer):
        serializer.save(user=self.request.user)

    def create(self, request, slug):
        try:
            serializer = ProjectFavoriteSerializer(data=request.data)
            if serializer.is_valid():
                serializer.save(user=request.user)
                return Response(serializer.data, status=status.HTTP_201_CREATED)
            return Response(serializer.errors, status=status.HTTP_400_BAD_REQUEST)
        except IntegrityError as e:
            print(str(e))
            if "already exists" in str(e):
                return Response(
                    {"error": "The project is already added to favorites"},
                    status=status.HTTP_410_GONE,
                )
            else:
                capture_exception(e)
                return Response(
                    {"error": "Something went wrong please try again later"},
                    status=status.HTTP_410_GONE,
                )
        except Exception as e:
            capture_exception(e)
            return Response(
                {"error": "Something went wrong please try again later"},
                status=status.HTTP_400_BAD_REQUEST,
            )

    def destroy(self, request, slug, project_id):
        try:
            project_favorite = ProjectFavorite.objects.get(
                project=project_id, user=request.user, workspace__slug=slug
            )
            project_favorite.delete()
            return Response(status=status.HTTP_204_NO_CONTENT)
        except ProjectFavorite.DoesNotExist:
            return Response(
                {"error": "Project is not in favorites"},
                status=status.HTTP_400_BAD_REQUEST,
            )
        except Exception as e:
            capture_exception(e)
            return Response(
                {"error": "Something went wrong please try again later"},
                status=status.HTTP_400_BAD_REQUEST,
            )


class ProjectDeployBoardViewSet(BaseViewSet):
    permission_classes = [
        ProjectMemberPermission,
    ]
    serializer_class = ProjectDeployBoardSerializer
    model = ProjectDeployBoard

    def get_queryset(self):
        return (
            super()
            .get_queryset()
            .filter(
                workspace__slug=self.kwargs.get("slug"),
                project_id=self.kwargs.get("project_id"),
            )
            .select_related("project")
        )

    def create(self, request, slug, project_id):
        try:
            comments = request.data.get("comments", False)
            reactions = request.data.get("reactions", False)
            inbox = request.data.get("inbox", None)
            votes = request.data.get("votes", False)
            views = request.data.get(
                "views",
                {
                    "list": True,
                    "kanban": True,
                    "calendar": True,
                    "gantt": True,
                    "spreadsheet": True,
                },
            )

            project_deploy_board, _ = ProjectDeployBoard.objects.get_or_create(
                anchor=f"{slug}/{project_id}",
                project_id=project_id,
            )
            project_deploy_board.comments = comments
            project_deploy_board.reactions = reactions
            project_deploy_board.inbox = inbox
            project_deploy_board.votes = votes
            project_deploy_board.views = views

            project_deploy_board.save()

            serializer = ProjectDeployBoardSerializer(project_deploy_board)
            return Response(serializer.data, status=status.HTTP_200_OK)
        except Exception as e:
            capture_exception(e)
            return Response(
                {"error": "Something went wrong please try again later"},
                status=status.HTTP_400_BAD_REQUEST,
            )


class ProjectMemberEndpoint(BaseAPIView):
    permission_classes = [
        ProjectEntityPermission,
    ]

    def get(self, request, slug, project_id):
        try:
            project_members = ProjectMember.objects.filter(
                project_id=project_id, workspace__slug=slug
            ).select_related("project", "member")
            serializer = ProjectMemberSerializer(project_members, many=True)
            return Response(serializer.data, status=status.HTTP_200_OK)
        except Exception as e:
            capture_exception(e)
            return Response(
                {"error": "Something went wrong please try again later"},
                status=status.HTTP_400_BAD_REQUEST,
            )


class ProjectDeployBoardPublicSettingsEndpoint(BaseAPIView):
    permission_classes = [
        AllowAny,
    ]

    def get(self, request, slug, project_id):
        try:
            project_deploy_board = ProjectDeployBoard.objects.get(
                workspace__slug=slug, project_id=project_id
            )
            serializer = ProjectDeployBoardSerializer(project_deploy_board)
            return Response(serializer.data, status=status.HTTP_200_OK)
        except ProjectDeployBoard.DoesNotExist:
            return Response(
                {"error": "Project Deploy Board does not exists"},
                status=status.HTTP_404_NOT_FOUND,
            )
        except Exception as e:
            capture_exception(e)
            return Response(
                {"error": "Something went wrong please try again later"},
                status=status.HTTP_400_BAD_REQUEST,
            )


class ProjectDeployBoardIssuesPublicEndpoint(BaseAPIView):
    permission_classes = [
        AllowAny,
    ]

    def get(self, request, slug, project_id):
        try:
            project_deploy_board = ProjectDeployBoard.objects.get(
                workspace__slug=slug, project_id=project_id
            )

            filters = issue_filters(request.query_params, "GET")

            # Custom ordering for priority and state
            priority_order = ["urgent", "high", "medium", "low", None]
            state_order = ["backlog", "unstarted", "started", "completed", "cancelled"]

            order_by_param = request.GET.get("order_by", "-created_at")

            issue_queryset = (
                Issue.issue_objects.annotate(
                    sub_issues_count=Issue.issue_objects.filter(parent=OuterRef("id"))
                    .order_by()
                    .annotate(count=Func(F("id"), function="Count"))
                    .values("count")
                )
                .filter(project_id=project_id)
                .filter(workspace__slug=slug)
                .select_related("project", "workspace", "state", "parent")
                .prefetch_related("assignees", "labels")
                .prefetch_related(
                    Prefetch(
                        "issue_reactions",
                        queryset=IssueReaction.objects.select_related("actor"),
                    )
                )
                .filter(**filters)
                .annotate(cycle_id=F("issue_cycle__cycle_id"))
                .annotate(module_id=F("issue_module__module_id"))
                .annotate(
                    link_count=IssueLink.objects.filter(issue=OuterRef("id"))
                    .order_by()
                    .annotate(count=Func(F("id"), function="Count"))
                    .values("count")
                )
                .annotate(
                    attachment_count=IssueAttachment.objects.filter(
                        issue=OuterRef("id")
                    )
                    .order_by()
                    .annotate(count=Func(F("id"), function="Count"))
                    .values("count")
                )
            )

            # Priority Ordering
            if order_by_param == "priority" or order_by_param == "-priority":
                priority_order = (
                    priority_order
                    if order_by_param == "priority"
                    else priority_order[::-1]
                )
                issue_queryset = issue_queryset.annotate(
                    priority_order=Case(
                        *[
                            When(priority=p, then=Value(i))
                            for i, p in enumerate(priority_order)
                        ],
                        output_field=CharField(),
                    )
                ).order_by("priority_order")

            # State Ordering
            elif order_by_param in [
                "state__name",
                "state__group",
                "-state__name",
                "-state__group",
            ]:
                state_order = (
                    state_order
                    if order_by_param in ["state__name", "state__group"]
                    else state_order[::-1]
                )
                issue_queryset = issue_queryset.annotate(
                    state_order=Case(
                        *[
                            When(state__group=state_group, then=Value(i))
                            for i, state_group in enumerate(state_order)
                        ],
                        default=Value(len(state_order)),
                        output_field=CharField(),
                    )
                ).order_by("state_order")
            # assignee and label ordering
            elif order_by_param in [
                "labels__name",
                "-labels__name",
                "assignees__first_name",
                "-assignees__first_name",
            ]:
                issue_queryset = issue_queryset.annotate(
                    max_values=Max(
                        order_by_param[1::]
                        if order_by_param.startswith("-")
                        else order_by_param
                    )
                ).order_by(
                    "-max_values" if order_by_param.startswith("-") else "max_values"
                )
            else:
                issue_queryset = issue_queryset.order_by(order_by_param)

            issues = IssueLiteSerializer(issue_queryset, many=True).data

            states = State.objects.filter(
                workspace__slug=slug, project_id=project_id
            ).values("name", "group", "color", "id")

            labels = Label.objects.filter(
                workspace__slug=slug, project_id=project_id
            ).values("id", "name", "color", "parent")

            ## Grouping the results
            group_by = request.GET.get("group_by", False)
            if group_by:
                issues = group_results(issues, group_by)

            return Response(
                {
                    "issues": issues,
                    "states": states,
                    "labels": labels,
                },
                status=status.HTTP_200_OK,
            )
        except ProjectDeployBoard.DoesNotExist:
            return Response(
                {"error": "Board does not exists"}, status=status.HTTP_404_NOT_FOUND
            )
        except Exception as e:
            capture_exception(e)
            return Response(
                {"error": "Something went wrong please try again later"},
                status=status.HTTP_400_BAD_REQUEST,
            )<|MERGE_RESOLUTION|>--- conflicted
+++ resolved
@@ -38,12 +38,9 @@
     ProjectDetailSerializer,
     ProjectMemberInviteSerializer,
     ProjectFavoriteSerializer,
-<<<<<<< HEAD
     IssueLiteSerializer,
     ProjectDeployBoardSerializer,
-=======
     ProjectMemberAdminSerializer,
->>>>>>> 079a5b28
 )
 
 from plane.api.permissions import (
