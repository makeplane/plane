--- conflicted
+++ resolved
@@ -357,11 +357,11 @@
         email = request.data.get("email", False)
         role = request.data.get("role", False)
 
-        # Check if email is provided
-        if not email:
-            return Response(
-                {"error": "Email is required"}, status=status.HTTP_400_BAD_REQUEST
-            )
+        _ = IssueProperty.objects.create(user=user, project_id=project_id)
+
+        return Response(
+            {"error": "Email is required"}, status=status.HTTP_400_BAD_REQUEST
+        )
 
         validate_email(email)
         # Check if user is already a member of workspace
@@ -383,19 +383,11 @@
                 settings.SECRET_KEY,
                 algorithm="HS256",
             )
-<<<<<<< HEAD
-
-            _ = IssueProperty.objects.create(user=user, project_id=project_id)
-
-            return Response(
-                ProjectMemberSerializer(project_member).data, status=status.HTTP_200_OK
-=======
             project_invitation_obj = ProjectMemberInvite.objects.create(
                 email=email.strip().lower(),
                 project_id=project_id,
                 token=token,
                 role=role,
->>>>>>> b4f32ced
             )
             domain = settings.WEB_URL
             project_invitation.delay(email, project_id, token, domain)
@@ -447,25 +439,20 @@
             ]
         )
 
-<<<<<<< HEAD
-            IssueProperty.objects.bulk_create(
-                [
-                    ProjectMember(
-                        project=invitation.project,
-                        workspace=invitation.project.workspace,
-                        user=request.user,
-                        created_by=request.user,
-                    )
-                    for invitation in project_invitations
-                ]
-            )
-
-            # Delete joined project invites
-            project_invitations.delete()
-=======
+        IssueProperty.objects.bulk_create(
+            [
+                ProjectMember(
+                    project=invitation.project,
+                    workspace=invitation.project.workspace,
+                    user=request.user,
+                    created_by=request.user,
+                )
+                for invitation in project_invitations
+            ]
+        )
+
         # Delete joined project invites
         project_invitations.delete()
->>>>>>> b4f32ced
 
         return Response(status=status.HTTP_204_NO_CONTENT)
 
@@ -536,11 +523,7 @@
         )
         if requesting_project_member.role < project_member.role:
             return Response(
-<<<<<<< HEAD
-                {"error": "Project Member does not exist"},
-=======
                 {"error": "You cannot remove a user having role higher than yourself"},
->>>>>>> b4f32ced
                 status=status.HTTP_400_BAD_REQUEST,
             )
 
@@ -594,22 +577,13 @@
         # get the project
         project = Project.objects.get(pk=project_id, workspace__slug=slug)
 
-<<<<<<< HEAD
-            if not len(members):
-                return Response(
-                    {"error": "Atleast one member is required"},
-                    status=status.HTTP_400_BAD_REQUEST,
-                )
-            bulk_project_members = []
-            bulk_issue_props = []
-=======
         if not len(members):
             return Response(
                 {"error": "Atleast one member is required"},
                 status=status.HTTP_400_BAD_REQUEST,
             )
         bulk_project_members = []
->>>>>>> b4f32ced
+        bulk_issue_props = []
 
         project_members = (
             ProjectMember.objects.filter(
@@ -624,7 +598,8 @@
             sort_order = [
                 project_member.get("sort_order")
                 for project_member in project_members
-                if str(project_member.get("member_id")) == str(member.get("member_id"))
+                if str(project_member.get("member_id"))
+                == str(member.get("member_id"))
             ]
             bulk_project_members.append(
                 ProjectMember(
@@ -634,27 +609,13 @@
                     workspace_id=project.workspace_id,
                     sort_order=sort_order[0] - 10000 if len(sort_order) else 65535,
                 )
-<<<<<<< HEAD
-                bulk_issue_props.append(
-                    IssueProperty(
-                        user_id=member.get("member_id"),
-                        project_id=project_id,
-                        workspace_id=project.workspace_id,
-                    )
-                )
-
-            project_members = ProjectMember.objects.bulk_create(
-                bulk_project_members,
-                batch_size=10,
-                ignore_conflicts=True,
-            )
-
-            _ = IssueProperty.objects.bulk_create(
-                bulk_issue_props, batch_size=10, ignore_conflicts=True
-            )
-
-            serializer = ProjectMemberSerializer(project_members, many=True)
-=======
+            )
+            bulk_issue_props.append(
+                IssueProperty(
+                    user_id=member.get("member_id"),
+                    project_id=project_id,
+                    workspace_id=project.workspace_id,
+                )
             )
 
         project_members = ProjectMember.objects.bulk_create(
@@ -662,9 +623,13 @@
             batch_size=10,
             ignore_conflicts=True,
         )
->>>>>>> b4f32ced
+
+        _ = IssueProperty.objects.bulk_create(
+            bulk_issue_props, batch_size=10, ignore_conflicts=True
+        )
 
         serializer = ProjectMemberSerializer(project_members, many=True)
+
         return Response(serializer.data, status=status.HTTP_201_CREATED)
 
 
@@ -685,56 +650,8 @@
 
         workspace = Workspace.objects.get(slug=slug)
 
-<<<<<<< HEAD
-            project_members = []
-            issue_props = []
-            for member in team_members:
-                project_members.append(
-                    ProjectMember(
-                        project_id=project_id,
-                        member_id=member,
-                        workspace=workspace,
-                        created_by=request.user,
-                    )
-                )
-                issue_props.append(
-                    IssueProperty(
-                        project_id=project_id,
-                        user_id=member,
-                        workspace=workspace,
-                        created_by=request.user,
-                    )
-                )
-
-            ProjectMember.objects.bulk_create(
-                project_members, batch_size=10, ignore_conflicts=True
-            )
-
-            _ = IssueProperty.objects.bulk_create(
-                issue_props, batch_size=10, ignore_conflicts=True
-            )
-
-            serializer = ProjectMemberSerializer(project_members, many=True)
-            return Response(serializer.data, status=status.HTTP_201_CREATED)
-        except IntegrityError as e:
-            if "already exists" in str(e):
-                return Response(
-                    {"error": "The team with the name already exists"},
-                    status=status.HTTP_410_GONE,
-                )
-        except Workspace.DoesNotExist:
-            return Response(
-                {"error": "The requested workspace could not be found"},
-                status=status.HTTP_404_NOT_FOUND,
-            )
-        except Exception as e:
-            capture_exception(e)
-            return Response(
-                {"error": "Something went wrong please try again later"},
-                status=status.HTTP_400_BAD_REQUEST,
-            )
-=======
         project_members = []
+        issue_props = []
         for member in team_members:
             project_members.append(
                 ProjectMember(
@@ -744,14 +661,25 @@
                     created_by=request.user,
                 )
             )
+            issue_props.append(
+                IssueProperty(
+                    project_id=project_id,
+                    user_id=member,
+                    workspace=workspace,
+                    created_by=request.user,
+                )
+            )
 
         ProjectMember.objects.bulk_create(
             project_members, batch_size=10, ignore_conflicts=True
         )
 
+        _ = IssueProperty.objects.bulk_create(
+            issue_props, batch_size=10, ignore_conflicts=True
+        )
+
         serializer = ProjectMemberSerializer(project_members, many=True)
         return Response(serializer.data, status=status.HTTP_201_CREATED)
->>>>>>> b4f32ced
 
 
 class ProjectMemberInvitationsViewset(BaseViewSet):
@@ -849,36 +777,6 @@
         workspace_role = workspace_member.role
         workspace = workspace_member.workspace
 
-<<<<<<< HEAD
-            IssueProperty.objects.bulk_create(
-                [
-                    IssueProperty(
-                        project_id=project_id,
-                        user=request.user,
-                        workspace=workspace,
-                        created_by=request.user,
-                    )
-                    for project_id in project_ids
-                ],
-                ignore_conflicts=True,
-            )
-
-            return Response(
-                {"message": "Projects joined successfully"},
-                status=status.HTTP_201_CREATED,
-            )
-        except WorkspaceMember.DoesNotExist:
-            return Response(
-                {"error": "User is not a member of workspace"},
-                status=status.HTTP_403_FORBIDDEN,
-            )
-        except Exception as e:
-            capture_exception(e)
-            return Response(
-                {"error": "Something went wrong please try again later"},
-                status=status.HTTP_400_BAD_REQUEST,
-            )
-=======
         ProjectMember.objects.bulk_create(
             [
                 ProjectMember(
@@ -895,11 +793,23 @@
             ignore_conflicts=True,
         )
 
+        IssueProperty.objects.bulk_create(
+            [
+                IssueProperty(
+                    project_id=project_id,
+                    user=request.user,
+                    workspace=workspace,
+                    created_by=request.user,
+                )
+                for project_id in project_ids
+            ],
+            ignore_conflicts=True,
+        )
+
         return Response(
             {"message": "Projects joined successfully"},
             status=status.HTTP_201_CREATED,
         )
->>>>>>> b4f32ced
 
 
 class ProjectUserViewsEndpoint(BaseAPIView):
