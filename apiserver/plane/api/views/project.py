# Python imports
import jwt
from datetime import datetime

# Django imports
from django.core.exceptions import ValidationError
from django.db import IntegrityError
from django.db.models import Q, Exists, OuterRef, Func, F
from django.core.validators import validate_email
from django.conf import settings

# Third Party imports
from rest_framework.response import Response
from rest_framework import status
from rest_framework import serializers
from sentry_sdk import capture_exception

# Module imports
from .base import BaseViewSet, BaseAPIView
from plane.api.serializers import (
    ProjectSerializer,
    ProjectMemberSerializer,
    ProjectDetailSerializer,
    ProjectMemberInviteSerializer,
    ProjectFavoriteSerializer,
)

from plane.api.permissions import ProjectBasePermission

from plane.db.models import (
    Project,
    ProjectMember,
    Workspace,
    ProjectMemberInvite,
    User,
    WorkspaceMember,
    State,
    TeamMember,
    ProjectFavorite,
    ProjectIdentifier,
    Module,
    Cycle,
    CycleFavorite,
    ModuleFavorite,
    PageFavorite,
    IssueViewFavorite,
    Page,
    IssueAssignee,
    ModuleMember,
)

from plane.bgtasks.project_invitation_task import project_invitation


class ProjectViewSet(BaseViewSet):
    serializer_class = ProjectSerializer
    model = Project

    permission_classes = [
        ProjectBasePermission,
    ]

    def get_serializer_class(self, *args, **kwargs):
        if self.action == "update" or self.action == "partial_update":
            return ProjectSerializer
        return ProjectDetailSerializer

    def get_queryset(self):
        subquery = ProjectFavorite.objects.filter(
            user=self.request.user,
            project_id=OuterRef("pk"),
            workspace__slug=self.kwargs.get("slug"),
        )
        return self.filter_queryset(
            super()
            .get_queryset()
            .filter(workspace__slug=self.kwargs.get("slug"))
            .filter(Q(project_projectmember__member=self.request.user) | Q(network=2))
            .select_related(
                "workspace", "workspace__owner", "default_assignee", "project_lead"
            )
            .annotate(is_favorite=Exists(subquery))
            .distinct()
        )

    def list(self, request, slug):
        try:
            subquery = ProjectFavorite.objects.filter(
                user=self.request.user,
                project_id=OuterRef("pk"),
                workspace__slug=self.kwargs.get("slug"),
            )
            projects = (
                self.get_queryset()
                .annotate(is_favorite=Exists(subquery))
                .order_by("-is_favorite", "name")
                .annotate(
                    total_members=ProjectMember.objects.filter(
                        project_id=OuterRef("id")
                    )
                    .order_by()
                    .annotate(count=Func(F("id"), function="Count"))
                    .values("count")
                )
                .annotate(
                    total_cycles=Cycle.objects.filter(project_id=OuterRef("id"))
                    .order_by()
                    .annotate(count=Func(F("id"), function="Count"))
                    .values("count")
                )
                .annotate(
                    total_modules=Module.objects.filter(project_id=OuterRef("id"))
                    .order_by()
                    .annotate(count=Func(F("id"), function="Count"))
                    .values("count")
                )
            )
            return Response(ProjectDetailSerializer(projects, many=True).data)
        except Exception as e:
            capture_exception(e)
            return Response(
                {"error": "Something went wrong please try again later"},
                status=status.HTTP_400_BAD_REQUEST,
            )

    def create(self, request, slug):
        try:
            workspace = Workspace.objects.get(slug=slug)

            serializer = ProjectSerializer(
                data={**request.data}, context={"workspace_id": workspace.id}
            )
            if serializer.is_valid():
                serializer.save()

                # Add the user as Administrator to the project
                ProjectMember.objects.create(
                    project_id=serializer.data["id"], member=request.user, role=20
                )

                # Default states
                states = [
                    {
                        "name": "Backlog",
                        "color": "#5e6ad2",
                        "sequence": 15000,
                        "group": "backlog",
                        "default": True,
                    },
                    {
                        "name": "Todo",
                        "color": "#eb5757",
                        "sequence": 25000,
                        "group": "unstarted",
                    },
                    {
                        "name": "In Progress",
                        "color": "#26b5ce",
                        "sequence": 35000,
                        "group": "started",
                    },
                    {
                        "name": "Done",
                        "color": "#f2c94c",
                        "sequence": 45000,
                        "group": "completed",
                    },
                    {
                        "name": "Cancelled",
                        "color": "#4cb782",
                        "sequence": 55000,
                        "group": "cancelled",
                    },
                ]

                State.objects.bulk_create(
                    [
                        State(
                            name=state["name"],
                            color=state["color"],
                            project=serializer.instance,
                            sequence=state["sequence"],
                            workspace=serializer.instance.workspace,
                            group=state["group"],
                            default=state.get("default", False),
                            created_by=request.user,
                        )
                        for state in states
                    ]
                )

                return Response(serializer.data, status=status.HTTP_201_CREATED)
            return Response(
                [serializer.errors[error][0] for error in serializer.errors],
                status=status.HTTP_400_BAD_REQUEST,
            )
        except IntegrityError as e:
            if "already exists" in str(e):
                return Response(
                    {"name": "The project name is already taken"},
                    status=status.HTTP_410_GONE,
                )
            else:
                capture_exception(e)
                return Response(
                    {"error": "Something went wrong please try again later"},
                    status=status.HTTP_410_GONE,
                )
        except Workspace.DoesNotExist as e:
            return Response(
                {"error": "Workspace does not exist"}, status=status.HTTP_404_NOT_FOUND
            )
        except serializers.ValidationError as e:
            return Response(
                {"identifier": "The project identifier is already taken"},
                status=status.HTTP_410_GONE,
            )
        except Exception as e:
            capture_exception(e)
            return Response(
                {"error": "Something went wrong please try again later"},
                status=status.HTTP_400_BAD_REQUEST,
            )

    def partial_update(self, request, slug, pk=None):
        try:
            workspace = Workspace.objects.get(slug=slug)

            project = Project.objects.get(pk=pk)

            serializer = ProjectSerializer(
                project,
                data={**request.data},
                context={"workspace_id": workspace.id},
                partial=True,
            )

            if serializer.is_valid():
                serializer.save()
                if serializer.data["inbox_view"]:
                    Inbox.objects.get_or_create(
                        name=f"{project.name} Inbox", project=project, is_default=True)
                return Response(serializer.data, status=status.HTTP_200_OK)
            return Response(serializer.errors, status=status.HTTP_400_BAD_REQUEST)

        except IntegrityError as e:
            if "already exists" in str(e):
                return Response(
                    {"name": "The project name is already taken"},
                    status=status.HTTP_410_GONE,
                )
        except Project.DoesNotExist or Workspace.DoesNotExist as e:
            return Response(
                {"error": "Project does not exist"}, status=status.HTTP_404_NOT_FOUND
            )
        except serializers.ValidationError as e:
            return Response(
                {"identifier": "The project identifier is already taken"},
                status=status.HTTP_410_GONE,
            )
        except Exception as e:
            capture_exception(e)
            return Response(
                {"error": "Something went wrong please try again later"},
                status=status.HTTP_400_BAD_REQUEST,
            )


class InviteProjectEndpoint(BaseAPIView):
    permission_classes = [
        ProjectBasePermission,
    ]

    def post(self, request, slug, project_id):
        try:
            email = request.data.get("email", False)
            role = request.data.get("role", False)

            # Check if email is provided
            if not email:
                return Response(
                    {"error": "Email is required"}, status=status.HTTP_400_BAD_REQUEST
                )

            validate_email(email)
            # Check if user is already a member of workspace
            if ProjectMember.objects.filter(
                project_id=project_id, member__email=email
            ).exists():
                return Response(
                    {"error": "User is already member of workspace"},
                    status=status.HTTP_400_BAD_REQUEST,
                )

            user = User.objects.filter(email=email).first()

            if user is None:
                token = jwt.encode(
                    {"email": email, "timestamp": datetime.now().timestamp()},
                    settings.SECRET_KEY,
                    algorithm="HS256",
                )
                project_invitation_obj = ProjectMemberInvite.objects.create(
                    email=email.strip().lower(),
                    project_id=project_id,
                    token=token,
                    role=role,
                )
                domain = settings.WEB_URL
                project_invitation.delay(email, project_id, token, domain)

                return Response(
                    {
                        "message": "Email sent successfully",
                        "id": project_invitation_obj.id,
                    },
                    status=status.HTTP_200_OK,
                )

            project_member = ProjectMember.objects.create(
                member=user, project_id=project_id, role=role
            )

            return Response(
                ProjectMemberSerializer(project_member).data, status=status.HTTP_200_OK
            )

        except ValidationError:
            return Response(
                {
                    "error": "Invalid email address provided a valid email address is required to send the invite"
                },
                status=status.HTTP_400_BAD_REQUEST,
            )
        except (Workspace.DoesNotExist, Project.DoesNotExist) as e:
            return Response(
                {"error": "Workspace or Project does not exists"},
                status=status.HTTP_400_BAD_REQUEST,
            )
        except Exception as e:
            capture_exception(e)
            return Response(
                {"error": "Something went wrong please try again later"},
                status=status.HTTP_400_BAD_REQUEST,
            )


class UserProjectInvitationsViewset(BaseViewSet):
    serializer_class = ProjectMemberInviteSerializer
    model = ProjectMemberInvite

    def get_queryset(self):
        return self.filter_queryset(
            super()
            .get_queryset()
            .filter(email=self.request.user.email)
            .select_related("workspace", "workspace__owner", "project")
        )

    def create(self, request):
        try:
            invitations = request.data.get("invitations")
            project_invitations = ProjectMemberInvite.objects.filter(
                pk__in=invitations, accepted=True
            )
            ProjectMember.objects.bulk_create(
                [
                    ProjectMember(
                        project=invitation.project,
                        workspace=invitation.project.workspace,
                        member=request.user,
                        role=invitation.role,
                        created_by=request.user,
                    )
                    for invitation in project_invitations
                ]
            )

            # Delete joined project invites
            project_invitations.delete()

            return Response(status=status.HTTP_200_OK)
        except Exception as e:
            capture_exception(e)
            return Response(
                {"error": "Something went wrong please try again later"},
                status=status.HTTP_400_BAD_REQUEST,
            )


class ProjectMemberViewSet(BaseViewSet):
    serializer_class = ProjectMemberSerializer
    model = ProjectMember
    permission_classes = [
        ProjectBasePermission,
    ]

    search_fields = [
        "member__email",
        "member__first_name",
    ]

    def get_queryset(self):
        return self.filter_queryset(
            super()
            .get_queryset()
            .filter(workspace__slug=self.kwargs.get("slug"))
            .filter(project_id=self.kwargs.get("project_id"))
            .filter(member__is_bot=False)
            .select_related("project")
            .select_related("member")
            .select_related("workspace", "workspace__owner")
        )

    def partial_update(self, request, slug, project_id, pk):
        try:
            project_member = ProjectMember.objects.get(
                pk=pk, workspace__slug=slug, project_id=project_id
            )
            if request.user.id == project_member.member_id:
                return Response(
                    {"error": "You cannot update your own role"},
                    status=status.HTTP_400_BAD_REQUEST,
                )
            # Check while updating user roles
            requested_project_member = ProjectMember.objects.get(
<<<<<<< HEAD
                project_id=project_id, workspace__slug=slug, member=request.user)
            if "role" in request.data and int(request.data.get("role", project_member.role)) > requested_project_member.role:
=======
                project_id=project_id, workspace__slug=slug, member=request.user
            )
            if (
                "role" in request.data
                and int(request.data.get("role", project_member.role))
                > requested_project_member.role
            ):
>>>>>>> d09f410f
                return Response(
                    {
                        "error": "You cannot update a role that is higher than your own role"
                    },
                    status=status.HTTP_400_BAD_REQUEST,
                )

            serializer = ProjectMemberSerializer(
                project_member, data=request.data, partial=True
            )

            if serializer.is_valid():
                serializer.save()
                return Response(serializer.data, status=status.HTTP_200_OK)
            return Response(serializer.errors, status=status.HTTP_400_BAD_REQUEST)
        except ProjectMember.DoesNotExist:
            return Response(
                {"error": "Project Member does not exist"},
                status=status.HTTP_400_BAD_REQUEST,
            )
        except Exception as e:
            capture_exception(e)
            return Response(
                {"error": "Something went wrong please try again later"},
                status=status.HTTP_400_BAD_REQUEST,
            )

    def destroy(self, request, slug, project_id, pk):
        try:
            project_member = ProjectMember.objects.get(
                workspace__slug=slug, project_id=project_id, pk=pk
            )
            # check requesting user role
            requesting_project_member = ProjectMember.objects.get(
                workspace__slug=slug, member=request.user, project_id=project_id
            )
            if requesting_project_member.role < project_member.role:
                return Response(
                    {"error": "You cannot remove a user having role higher than yourself"},
                    status=status.HTTP_400_BAD_REQUEST,
                )

            # Remove all favorites
            ProjectFavorite.objects.filter(
<<<<<<< HEAD
                workspace__slug=slug, project_id=project_id, user=project_member.member).delete()
            CycleFavorite.objects.filter(
                workspace__slug=slug,  project_id=project_id, user=project_member.member).delete()
            ModuleFavorite.objects.filter(
                workspace__slug=slug, project_id=project_id, user=project_member.member).delete()
            PageFavorite.objects.filter(
                workspace__slug=slug, project_id=project_id, user=project_member.member).delete()
            IssueViewFavorite.objects.filter(
                workspace__slug=slug, project_id=project_id, user=project_member.member).delete()
=======
                workspace__slug=slug, project_id=project_id, user=project_member.member
            ).delete()
            CycleFavorite.objects.filter(
                workspace__slug=slug, project_id=project_id, user=project_member.member
            ).delete()
            ModuleFavorite.objects.filter(
                workspace__slug=slug, project_id=project_id, user=project_member.member
            ).delete()
            PageFavorite.objects.filter(
                workspace__slug=slug, project_id=project_id, user=project_member.member
            ).delete()
            IssueViewFavorite.objects.filter(
                workspace__slug=slug, project_id=project_id, user=project_member.member
            ).delete()
>>>>>>> d09f410f
            # Also remove issue from issue assigned
            IssueAssignee.objects.filter(
                workspace__slug=slug,
                project_id=project_id,
                assignee=project_member.member,
            ).delete()

            # Remove if module member
            ModuleMember.objects.filter(
<<<<<<< HEAD
                workspace__slug=slug, project_id=project_id, member=project_member.member).delete()
            # Delete owned Pages
            Page.objects.filter(workspace__slug=slug, project_id=project_id,
                                owned_by=project_member.member).delete()
=======
                workspace__slug=slug,
                project_id=project_id,
                member=project_member.member,
            ).delete()
            # Delete owned Pages
            Page.objects.filter(
                workspace__slug=slug,
                project_id=project_id,
                owned_by=project_member.member,
            ).delete()
>>>>>>> d09f410f
            project_member.delete()
            return Response(status=status.HTTP_204_NO_CONTENT)
        except ProjectMember.DoesNotExist:
            return Response(
                {"error": "Project Member does not exist"}, status=status.HTTP_400
            )
        except Exception as e:
            capture_exception(e)
            return Response({"error": "Something went wrong please try again later"})


class AddMemberToProjectEndpoint(BaseAPIView):
    permission_classes = [
        ProjectBasePermission,
    ]

    def post(self, request, slug, project_id):
        try:
            member_id = request.data.get("member_id", False)
            role = request.data.get("role", False)

            if not member_id or not role:
                return Response(
                    {"error": "Member ID and role is required"},
                    status=status.HTTP_400_BAD_REQUEST,
                )

            # Check if the user is a member in the workspace
            if not WorkspaceMember.objects.filter(
                workspace__slug=slug, member_id=member_id
            ).exists():
                # TODO: Update this error message - nk
                return Response(
                    {
                        "error": "User is not a member of the workspace. Invite the user to the workspace to add him to project"
                    },
                    status=status.HTTP_400_BAD_REQUEST,
                )

            # Check if the user is already member of project
            if ProjectMember.objects.filter(
                project=project_id, member_id=member_id
            ).exists():
                return Response(
                    {"error": "User is already a member of the project"},
                    status=status.HTTP_400_BAD_REQUEST,
                )

            # Add the user to project
            project_member = ProjectMember.objects.create(
                project_id=project_id, member_id=member_id, role=role
            )

            serializer = ProjectMemberSerializer(project_member)

            return Response(serializer.data, status=status.HTTP_201_CREATED)

        except Exception as e:
            capture_exception(e)
            return Response(
                {"error": "Something went wrong please try again later"},
                status=status.HTTP_400_BAD_REQUEST,
            )


class AddTeamToProjectEndpoint(BaseAPIView):
    permission_classes = [
        ProjectBasePermission,
    ]

    def post(self, request, slug, project_id):
        try:
            team_members = TeamMember.objects.filter(
                workspace__slug=slug, team__in=request.data.get("teams", [])
            ).values_list("member", flat=True)

            if len(team_members) == 0:
                return Response(
                    {"error": "No such team exists"}, status=status.HTTP_400_BAD_REQUEST
                )

            workspace = Workspace.objects.get(slug=slug)

            project_members = []
            for member in team_members:
                project_members.append(
                    ProjectMember(
                        project_id=project_id,
                        member_id=member,
                        workspace=workspace,
                        created_by=request.user,
                    )
                )

            ProjectMember.objects.bulk_create(
                project_members, batch_size=10, ignore_conflicts=True
            )

            serializer = ProjectMemberSerializer(project_members, many=True)
            return Response(serializer.data, status=status.HTTP_201_CREATED)
        except IntegrityError as e:
            if "already exists" in str(e):
                return Response(
                    {"error": "The team with the name already exists"},
                    status=status.HTTP_410_GONE,
                )
        except Workspace.DoesNotExist:
            return Response(
                {"error": "The requested workspace could not be found"},
                status=status.HTTP_404_NOT_FOUND,
            )
        except Exception as e:
            capture_exception(e)
            return Response(
                {"error": "Something went wrong please try again later"},
                status=status.HTTP_400_BAD_REQUEST,
            )


class ProjectMemberInvitationsViewset(BaseViewSet):
    serializer_class = ProjectMemberInviteSerializer
    model = ProjectMemberInvite

    search_fields = []

    permission_classes = [
        ProjectBasePermission,
    ]

    def get_queryset(self):
        return self.filter_queryset(
            super()
            .get_queryset()
            .filter(workspace__slug=self.kwargs.get("slug"))
            .filter(project_id=self.kwargs.get("project_id"))
            .select_related("project")
            .select_related("workspace", "workspace__owner")
        )


class ProjectMemberInviteDetailViewSet(BaseViewSet):
    serializer_class = ProjectMemberInviteSerializer
    model = ProjectMemberInvite

    search_fields = []

    permission_classes = [
        ProjectBasePermission,
    ]

    def get_queryset(self):
        return self.filter_queryset(
            super()
            .get_queryset()
            .select_related("project")
            .select_related("workspace", "workspace__owner")
        )


class ProjectIdentifierEndpoint(BaseAPIView):
    permission_classes = [
        ProjectBasePermission,
    ]

    def get(self, request, slug):
        try:
            name = request.GET.get("name", "").strip().upper()

            if name == "":
                return Response(
                    {"error": "Name is required"}, status=status.HTTP_400_BAD_REQUEST
                )

            exists = ProjectIdentifier.objects.filter(
                name=name, workspace__slug=slug
            ).values("id", "name", "project")

            return Response(
                {"exists": len(exists), "identifiers": exists},
                status=status.HTTP_200_OK,
            )
        except Exception as e:
            capture_exception(e)
            return Response(
                {"error": "Something went wrong please try again later"},
                status=status.HTTP_400_BAD_REQUEST,
            )

    def delete(self, request, slug):
        try:
            name = request.data.get("name", "").strip().upper()

            if name == "":
                return Response(
                    {"error": "Name is required"}, status=status.HTTP_400_BAD_REQUEST
                )

            if Project.objects.filter(identifier=name, workspace__slug=slug).exists():
                return Response(
                    {"error": "Cannot delete an identifier of an existing project"},
                    status=status.HTTP_400_BAD_REQUEST,
                )

            ProjectIdentifier.objects.filter(name=name, workspace__slug=slug).delete()

            return Response(
                status=status.HTTP_204_NO_CONTENT,
            )
        except Exception as e:
            capture_exception(e)
            return Response(
                {"error": "Something went wrong please try again later"},
                status=status.HTTP_400_BAD_REQUEST,
            )


class ProjectJoinEndpoint(BaseAPIView):
    def post(self, request, slug):
        try:
            project_ids = request.data.get("project_ids", [])

            # Get the workspace user role
            workspace_member = WorkspaceMember.objects.get(
                member=request.user, workspace__slug=slug
            )

            workspace_role = workspace_member.role
            workspace = workspace_member.workspace

            ProjectMember.objects.bulk_create(
                [
                    ProjectMember(
                        project_id=project_id,
                        member=request.user,
                        role=20
                        if workspace_role >= 15
                        else (15 if workspace_role == 10 else workspace_role),
                        workspace=workspace,
                        created_by=request.user,
                    )
                    for project_id in project_ids
                ],
                ignore_conflicts=True,
            )

            return Response(
                {"message": "Projects joined successfully"},
                status=status.HTTP_201_CREATED,
            )
        except WorkspaceMember.DoesNotExist:
            return Response(
                {"error": "User is not a member of workspace"},
                status=status.HTTP_403_FORBIDDEN,
            )
        except Exception as e:
            capture_exception(e)
            return Response(
                {"error": "Something went wrong please try again later"},
                status=status.HTTP_400_BAD_REQUEST,
            )


class ProjectUserViewsEndpoint(BaseAPIView):
    def post(self, request, slug, project_id):
        try:
            project = Project.objects.get(pk=project_id, workspace__slug=slug)

            project_member = ProjectMember.objects.filter(
                member=request.user, project=project
            ).first()

            if project_member is None:
                return Response(
                    {"error": "Forbidden"}, status=status.HTTP_403_FORBIDDEN
                )

            view_props = project_member.view_props
            default_props = project_member.default_props

            project_member.view_props = request.data.get("view_props", view_props)
            project_member.default_props = request.data.get(
                "default_props", default_props
            )

            project_member.save()

            return Response(status=status.HTTP_200_OK)

        except Project.DoesNotExist:
            return Response(
                {"error": "The requested resource does not exists"},
                status=status.HTTP_404_NOT_FOUND,
            )
        except Exception as e:
            return Response(
                {"error": "Something went wrong please try again later"},
                status=status.HTTP_400_BAD_REQUEST,
            )


class ProjectMemberUserEndpoint(BaseAPIView):
    def get(self, request, slug, project_id):
        try:
            project_member = ProjectMember.objects.get(
                project_id=project_id, workspace__slug=slug, member=request.user
            )
            serializer = ProjectMemberSerializer(project_member)

            return Response(serializer.data, status=status.HTTP_200_OK)

        except ProjectMember.DoesNotExist:
            return Response(
                {"error": "User not a member of the project"},
                status=status.HTTP_403_FORBIDDEN,
            )
        except Exception as e:
            capture_exception(e)
            return Response(
                {"error": "Something went wrong please try again later"},
                status=status.HTTP_400_BAD_REQUEST,
            )


class ProjectFavoritesViewSet(BaseViewSet):
    serializer_class = ProjectFavoriteSerializer
    model = ProjectFavorite

    def get_queryset(self):
        return self.filter_queryset(
            super()
            .get_queryset()
            .filter(workspace__slug=self.kwargs.get("slug"))
            .filter(user=self.request.user)
            .select_related(
                "project", "project__project_lead", "project__default_assignee"
            )
            .select_related("workspace", "workspace__owner")
        )

    def perform_create(self, serializer):
        serializer.save(user=self.request.user)

    def create(self, request, slug):
        try:
            serializer = ProjectFavoriteSerializer(data=request.data)
            if serializer.is_valid():
                serializer.save(user=request.user)
                return Response(serializer.data, status=status.HTTP_201_CREATED)
            return Response(serializer.errors, status=status.HTTP_400_BAD_REQUEST)
        except IntegrityError as e:
            print(str(e))
            if "already exists" in str(e):
                return Response(
                    {"error": "The project is already added to favorites"},
                    status=status.HTTP_410_GONE,
                )
            else:
                capture_exception(e)
                return Response(
                    {"error": "Something went wrong please try again later"},
                    status=status.HTTP_410_GONE,
                )
        except Exception as e:
            capture_exception(e)
            return Response(
                {"error": "Something went wrong please try again later"},
                status=status.HTTP_400_BAD_REQUEST,
            )

    def destroy(self, request, slug, project_id):
        try:
            project_favorite = ProjectFavorite.objects.get(
                project=project_id, user=request.user, workspace__slug=slug
            )
            project_favorite.delete()
            return Response(status=status.HTTP_204_NO_CONTENT)
        except ProjectFavorite.DoesNotExist:
            return Response(
                {"error": "Project is not in favorites"},
                status=status.HTTP_400_BAD_REQUEST,
            )
        except Exception as e:
            capture_exception(e)
            return Response(
                {"error": "Something went wrong please try again later"},
                status=status.HTTP_400_BAD_REQUEST,
            )<|MERGE_RESOLUTION|>--- conflicted
+++ resolved
@@ -47,6 +47,7 @@
     Page,
     IssueAssignee,
     ModuleMember,
+    Inbox
 )
 
 from plane.bgtasks.project_invitation_task import project_invitation
@@ -103,13 +104,15 @@
                     .values("count")
                 )
                 .annotate(
-                    total_cycles=Cycle.objects.filter(project_id=OuterRef("id"))
+                    total_cycles=Cycle.objects.filter(
+                        project_id=OuterRef("id"))
                     .order_by()
                     .annotate(count=Func(F("id"), function="Count"))
                     .values("count")
                 )
                 .annotate(
-                    total_modules=Module.objects.filter(project_id=OuterRef("id"))
+                    total_modules=Module.objects.filter(
+                        project_id=OuterRef("id"))
                     .order_by()
                     .annotate(count=Func(F("id"), function="Count"))
                     .values("count")
@@ -322,7 +325,8 @@
             )
 
             return Response(
-                ProjectMemberSerializer(project_member).data, status=status.HTTP_200_OK
+                ProjectMemberSerializer(
+                    project_member).data, status=status.HTTP_200_OK
             )
 
         except ValidationError:
@@ -424,10 +428,6 @@
                 )
             # Check while updating user roles
             requested_project_member = ProjectMember.objects.get(
-<<<<<<< HEAD
-                project_id=project_id, workspace__slug=slug, member=request.user)
-            if "role" in request.data and int(request.data.get("role", project_member.role)) > requested_project_member.role:
-=======
                 project_id=project_id, workspace__slug=slug, member=request.user
             )
             if (
@@ -435,7 +435,6 @@
                 and int(request.data.get("role", project_member.role))
                 > requested_project_member.role
             ):
->>>>>>> d09f410f
                 return Response(
                     {
                         "error": "You cannot update a role that is higher than your own role"
@@ -480,17 +479,6 @@
 
             # Remove all favorites
             ProjectFavorite.objects.filter(
-<<<<<<< HEAD
-                workspace__slug=slug, project_id=project_id, user=project_member.member).delete()
-            CycleFavorite.objects.filter(
-                workspace__slug=slug,  project_id=project_id, user=project_member.member).delete()
-            ModuleFavorite.objects.filter(
-                workspace__slug=slug, project_id=project_id, user=project_member.member).delete()
-            PageFavorite.objects.filter(
-                workspace__slug=slug, project_id=project_id, user=project_member.member).delete()
-            IssueViewFavorite.objects.filter(
-                workspace__slug=slug, project_id=project_id, user=project_member.member).delete()
-=======
                 workspace__slug=slug, project_id=project_id, user=project_member.member
             ).delete()
             CycleFavorite.objects.filter(
@@ -505,7 +493,6 @@
             IssueViewFavorite.objects.filter(
                 workspace__slug=slug, project_id=project_id, user=project_member.member
             ).delete()
->>>>>>> d09f410f
             # Also remove issue from issue assigned
             IssueAssignee.objects.filter(
                 workspace__slug=slug,
@@ -515,12 +502,6 @@
 
             # Remove if module member
             ModuleMember.objects.filter(
-<<<<<<< HEAD
-                workspace__slug=slug, project_id=project_id, member=project_member.member).delete()
-            # Delete owned Pages
-            Page.objects.filter(workspace__slug=slug, project_id=project_id,
-                                owned_by=project_member.member).delete()
-=======
                 workspace__slug=slug,
                 project_id=project_id,
                 member=project_member.member,
@@ -531,7 +512,6 @@
                 project_id=project_id,
                 owned_by=project_member.member,
             ).delete()
->>>>>>> d09f410f
             project_member.delete()
             return Response(status=status.HTTP_204_NO_CONTENT)
         except ProjectMember.DoesNotExist:
@@ -541,7 +521,6 @@
         except Exception as e:
             capture_exception(e)
             return Response({"error": "Something went wrong please try again later"})
-
 
 class AddMemberToProjectEndpoint(BaseAPIView):
     permission_classes = [
@@ -735,7 +714,8 @@
                     status=status.HTTP_400_BAD_REQUEST,
                 )
 
-            ProjectIdentifier.objects.filter(name=name, workspace__slug=slug).delete()
+            ProjectIdentifier.objects.filter(
+                name=name, workspace__slug=slug).delete()
 
             return Response(
                 status=status.HTTP_204_NO_CONTENT,
@@ -811,7 +791,8 @@
             view_props = project_member.view_props
             default_props = project_member.default_props
 
-            project_member.view_props = request.data.get("view_props", view_props)
+            project_member.view_props = request.data.get(
+                "view_props", view_props)
             project_member.default_props = request.data.get(
                 "default_props", default_props
             )
