# Python imports
import jwt
from datetime import datetime

# Django imports
from django.core.exceptions import ValidationError
from django.db import IntegrityError
from django.db.models import Q, Exists, OuterRef, Func, F
from django.core.validators import validate_email
from django.conf import settings

# Third Party imports
from rest_framework.response import Response
from rest_framework import status
from rest_framework import serializers
from sentry_sdk import capture_exception

# Module imports
from .base import BaseViewSet, BaseAPIView
from plane.api.serializers import (
    ProjectSerializer,
    ProjectMemberSerializer,
    ProjectDetailSerializer,
    ProjectMemberInviteSerializer,
    ProjectFavoriteSerializer,
)

from plane.api.permissions import ProjectBasePermission

from plane.db.models import (
    Project,
    ProjectMember,
    Workspace,
    ProjectMemberInvite,
    User,
    WorkspaceMember,
    State,
    TeamMember,
    ProjectFavorite,
    ProjectIdentifier,
    Module,
<<<<<<< HEAD
    Cycle,
    CycleFavorite,
    ModuleFavorite,
    PageFavorite,
    IssueViewFavorite,
    Page,
    IssueAssignee,
    ModuleMember
=======
    Inbox,
>>>>>>> 612631c3
)


from plane.bgtasks.project_invitation_task import project_invitation


class ProjectViewSet(BaseViewSet):
    serializer_class = ProjectSerializer
    model = Project

    permission_classes = [
        ProjectBasePermission,
    ]

    def get_serializer_class(self, *args, **kwargs):
        if self.action == "update" or self.action == "partial_update":
            return ProjectSerializer
        return ProjectDetailSerializer

    def get_queryset(self):
        subquery = ProjectFavorite.objects.filter(
            user=self.request.user,
            project_id=OuterRef("pk"),
            workspace__slug=self.kwargs.get("slug"),
        )
        return self.filter_queryset(
            super()
            .get_queryset()
            .filter(workspace__slug=self.kwargs.get("slug"))
            .filter(Q(project_projectmember__member=self.request.user) | Q(network=2))
            .select_related(
                "workspace", "workspace__owner", "default_assignee", "project_lead"
            )
            .annotate(is_favorite=Exists(subquery))
            .distinct()
        )

    def list(self, request, slug):
        try:
            subquery = ProjectFavorite.objects.filter(
                user=self.request.user,
                project_id=OuterRef("pk"),
                workspace__slug=self.kwargs.get("slug"),
            )
            projects = (
                self.get_queryset()
                .annotate(is_favorite=Exists(subquery))
                .order_by("-is_favorite", "name")
                .annotate(
                    total_members=ProjectMember.objects.filter(
                        project_id=OuterRef("id")
                    )
                    .order_by()
                    .annotate(count=Func(F("id"), function="Count"))
                    .values("count")
                )
                .annotate(
                    total_cycles=Cycle.objects.filter(
                        project_id=OuterRef("id"))
                    .order_by()
                    .annotate(count=Func(F("id"), function="Count"))
                    .values("count")
                )
                .annotate(
                    total_modules=Module.objects.filter(
                        project_id=OuterRef("id"))
                    .order_by()
                    .annotate(count=Func(F("id"), function="Count"))
                    .values("count")
                )
            )
            return Response(ProjectDetailSerializer(projects, many=True).data)
        except Exception as e:
            capture_exception(e)
            return Response(
                {"error": "Something went wrong please try again later"},
                status=status.HTTP_400_BAD_REQUEST,
            )

    def create(self, request, slug):
        try:
            workspace = Workspace.objects.get(slug=slug)

            serializer = ProjectSerializer(
                data={**request.data}, context={"workspace_id": workspace.id}
            )
            if serializer.is_valid():
                serializer.save()

                # Add the user as Administrator to the project
                ProjectMember.objects.create(
                    project_id=serializer.data["id"], member=request.user, role=20
                )

                # Default states
                states = [
                    {
                        "name": "Backlog",
                        "color": "#5e6ad2",
                        "sequence": 15000,
                        "group": "backlog",
                        "default": True,
                    },
                    {
                        "name": "Todo",
                        "color": "#eb5757",
                        "sequence": 25000,
                        "group": "unstarted",
                    },
                    {
                        "name": "In Progress",
                        "color": "#26b5ce",
                        "sequence": 35000,
                        "group": "started",
                    },
                    {
                        "name": "Done",
                        "color": "#f2c94c",
                        "sequence": 45000,
                        "group": "completed",
                    },
                    {
                        "name": "Cancelled",
                        "color": "#4cb782",
                        "sequence": 55000,
                        "group": "cancelled",
                    },
                ]

                State.objects.bulk_create(
                    [
                        State(
                            name=state["name"],
                            color=state["color"],
                            project=serializer.instance,
                            sequence=state["sequence"],
                            workspace=serializer.instance.workspace,
                            group=state["group"],
                            default=state.get("default", False),
                            created_by=request.user,
                        )
                        for state in states
                    ]
                )

                return Response(serializer.data, status=status.HTTP_201_CREATED)
            return Response(
                [serializer.errors[error][0] for error in serializer.errors],
                status=status.HTTP_400_BAD_REQUEST,
            )
        except IntegrityError as e:
            if "already exists" in str(e):
                return Response(
                    {"name": "The project name is already taken"},
                    status=status.HTTP_410_GONE,
                )
            else:
                capture_exception(e)
                return Response(
                    {"error": "Something went wrong please try again later"},
                    status=status.HTTP_410_GONE,
                )
        except Workspace.DoesNotExist as e:
            return Response(
                {"error": "Workspace does not exist"}, status=status.HTTP_404_NOT_FOUND
            )
        except serializers.ValidationError as e:
            return Response(
                {"identifier": "The project identifier is already taken"},
                status=status.HTTP_410_GONE,
            )
        except Exception as e:
            capture_exception(e)
            return Response(
                {"error": "Something went wrong please try again later"},
                status=status.HTTP_400_BAD_REQUEST,
            )

    def partial_update(self, request, slug, pk=None):
        try:
            workspace = Workspace.objects.get(slug=slug)

            project = Project.objects.get(pk=pk)

            serializer = ProjectSerializer(
                project,
                data={**request.data},
                context={"workspace_id": workspace.id},
                partial=True,
            )

            if serializer.is_valid():
                serializer.save()
                if serializer.data["inbox_view"]:
                    Inbox.objects.get_or_create(
                        name=f"{project.name} Inbox", project=project, is_default=True)
                return Response(serializer.data, status=status.HTTP_200_OK)
            return Response(serializer.errors, status=status.HTTP_400_BAD_REQUEST)

        except IntegrityError as e:
            if "already exists" in str(e):
                return Response(
                    {"name": "The project name is already taken"},
                    status=status.HTTP_410_GONE,
                )
        except Project.DoesNotExist or Workspace.DoesNotExist as e:
            return Response(
                {"error": "Project does not exist"}, status=status.HTTP_404_NOT_FOUND
            )
        except serializers.ValidationError as e:
            return Response(
                {"identifier": "The project identifier is already taken"},
                status=status.HTTP_410_GONE,
            )
        except Exception as e:
            capture_exception(e)
            return Response(
                {"error": "Something went wrong please try again later"},
                status=status.HTTP_400_BAD_REQUEST,
            )


class InviteProjectEndpoint(BaseAPIView):
    permission_classes = [
        ProjectBasePermission,
    ]

    def post(self, request, slug, project_id):
        try:
            email = request.data.get("email", False)
            role = request.data.get("role", False)

            # Check if email is provided
            if not email:
                return Response(
                    {"error": "Email is required"}, status=status.HTTP_400_BAD_REQUEST
                )

            validate_email(email)
            # Check if user is already a member of workspace
            if ProjectMember.objects.filter(
                project_id=project_id, member__email=email
            ).exists():
                return Response(
                    {"error": "User is already member of workspace"},
                    status=status.HTTP_400_BAD_REQUEST,
                )

            user = User.objects.filter(email=email).first()

            if user is None:
                token = jwt.encode(
                    {"email": email, "timestamp": datetime.now().timestamp()},
                    settings.SECRET_KEY,
                    algorithm="HS256",
                )
                project_invitation_obj = ProjectMemberInvite.objects.create(
                    email=email.strip().lower(),
                    project_id=project_id,
                    token=token,
                    role=role,
                )
                domain = settings.WEB_URL
                project_invitation.delay(email, project_id, token, domain)

                return Response(
                    {
                        "message": "Email sent successfully",
                        "id": project_invitation_obj.id,
                    },
                    status=status.HTTP_200_OK,
                )

            project_member = ProjectMember.objects.create(
                member=user, project_id=project_id, role=role
            )

            return Response(
                ProjectMemberSerializer(
                    project_member).data, status=status.HTTP_200_OK
            )

        except ValidationError:
            return Response(
                {
                    "error": "Invalid email address provided a valid email address is required to send the invite"
                },
                status=status.HTTP_400_BAD_REQUEST,
            )
        except (Workspace.DoesNotExist, Project.DoesNotExist) as e:
            return Response(
                {"error": "Workspace or Project does not exists"},
                status=status.HTTP_400_BAD_REQUEST,
            )
        except Exception as e:
            capture_exception(e)
            return Response(
                {"error": "Something went wrong please try again later"},
                status=status.HTTP_400_BAD_REQUEST,
            )


class UserProjectInvitationsViewset(BaseViewSet):
    serializer_class = ProjectMemberInviteSerializer
    model = ProjectMemberInvite

    def get_queryset(self):
        return self.filter_queryset(
            super()
            .get_queryset()
            .filter(email=self.request.user.email)
            .select_related("workspace", "workspace__owner", "project")
        )

    def create(self, request):
        try:
            invitations = request.data.get("invitations")
            project_invitations = ProjectMemberInvite.objects.filter(
                pk__in=invitations, accepted=True
            )
            ProjectMember.objects.bulk_create(
                [
                    ProjectMember(
                        project=invitation.project,
                        workspace=invitation.project.workspace,
                        member=request.user,
                        role=invitation.role,
                        created_by=request.user,
                    )
                    for invitation in project_invitations
                ]
            )

            # Delete joined project invites
            project_invitations.delete()

            return Response(status=status.HTTP_200_OK)
        except Exception as e:
            capture_exception(e)
            return Response(
                {"error": "Something went wrong please try again later"},
                status=status.HTTP_400_BAD_REQUEST,
            )


class ProjectMemberViewSet(BaseViewSet):
    serializer_class = ProjectMemberSerializer
    model = ProjectMember
    permission_classes = [
        ProjectBasePermission,
    ]

    search_fields = [
        "member__email",
        "member__first_name",
    ]

    def get_queryset(self):
        return self.filter_queryset(
            super()
            .get_queryset()
            .filter(workspace__slug=self.kwargs.get("slug"))
            .filter(project_id=self.kwargs.get("project_id"))
            .filter(member__is_bot=False)
            .select_related("project")
            .select_related("member")
            .select_related("workspace", "workspace__owner")
        )

    def partial_update(self, request, slug, project_id, pk):
        try:
            project_member = ProjectMember.objects.get(
                pk=pk, workspace__slug=slug, project_id=project_id)
            if request.user.id == project_member.member_id:
                return Response(
                    {"error": "You cannot update your own role"},
                    status=status.HTTP_400_BAD_REQUEST,
                )
            # Check while updating user roles
            requested_project_member = ProjectMember.objects.get(project_id=project_id, workspace__slug=slug, member=request.user)
            if "role" in request.data and request.data.get("role", project_member.role) > requested_project_member.role:
                return Response(
                    {
                        "error": "You cannot update a role that is higher than your own role"
                    },
                    status=status.HTTP_400_BAD_REQUEST,
                )

            serializer = ProjectMemberSerializer(
                project_member, data=request.data, partial=True
            )

            if serializer.is_valid():
                serializer.save()
                return Response(serializer.data, status=status.HTTP_200_OK)
            return Response(serializer.errors, status=status.HTTP_400_BAD_REQUEST)
        except ProjectMember.DoesNotExist:
            return Response(
                {"error": "Project Member does not exist"},
                status=status.HTTP_400_BAD_REQUEST,
            )
        except Exception as e:
            capture_exception(e)
            return Response({"error": "Something went wrong please try again later"}, status=status.HTTP_400_BAD_REQUEST)

<<<<<<< HEAD
    def destroy(self, request, slug, project_id, pk):
        try:
            project_member = ProjectMember.objects.get(
                workspace__slug=slug, project_id=project_id, pk=pk
            )
            # Remove all favorites
            ProjectFavorite.objects.filter(workspace__slug=slug, project_id=project_id, user=project_member.member).delete()
            CycleFavorite.objects.filter(workspace__slug=slug,  project_id=project_id, user=project_member.member).delete()
            ModuleFavorite.objects.filter(workspace__slug=slug, project_id=project_id, user=project_member.member).delete()
            PageFavorite.objects.filter(workspace__slug=slug, project_id=project_id, user=project_member.member).delete()
            IssueViewFavorite.objects.filter(workspace__slug=slug, project_id=project_id, user=project_member.member).delete()
            # Also remove issue from issue assigned
            IssueAssignee.objects.filter(
                workspace__slug=slug, project_id=project_id, assignee=project_member.member
            ).delete()

            # Remove if module member
            ModuleMember.objects.filter(workspace__slug=slug, project_id=project_id, member=project_member.member).delete()
            # Delete owned Pages
            Page.objects.filter(workspace__slug=slug, project_id=project_id, owned_by=project_member.member).delete()
            project_member.delete()
            return Response(status=status.HTTP_204_NO_CONTENT)
        except ProjectMember.DoesNotExist:
            return Response({"error": "Project Member does not exist"}, status=status.HTTP_400)
        except Exception as e:
            capture_exception(e)
            return Response({"error": "Something went wrong please try again later"})
=======
>>>>>>> 612631c3

class AddMemberToProjectEndpoint(BaseAPIView):
    permission_classes = [
        ProjectBasePermission,
    ]

    def post(self, request, slug, project_id):
        try:
            member_id = request.data.get("member_id", False)
            role = request.data.get("role", False)

            if not member_id or not role:
                return Response(
                    {"error": "Member ID and role is required"},
                    status=status.HTTP_400_BAD_REQUEST,
                )

            # Check if the user is a member in the workspace
            if not WorkspaceMember.objects.filter(
                workspace__slug=slug, member_id=member_id
            ).exists():
                # TODO: Update this error message - nk
                return Response(
                    {
                        "error": "User is not a member of the workspace. Invite the user to the workspace to add him to project"
                    },
                    status=status.HTTP_400_BAD_REQUEST,
                )

            # Check if the user is already member of project
            if ProjectMember.objects.filter(
                project=project_id, member_id=member_id
            ).exists():
                return Response(
                    {"error": "User is already a member of the project"},
                    status=status.HTTP_400_BAD_REQUEST,
                )

            # Add the user to project
            project_member = ProjectMember.objects.create(
                project_id=project_id, member_id=member_id, role=role
            )

            serializer = ProjectMemberSerializer(project_member)

            return Response(serializer.data, status=status.HTTP_201_CREATED)

        except Exception as e:
            capture_exception(e)
            return Response(
                {"error": "Something went wrong please try again later"},
                status=status.HTTP_400_BAD_REQUEST,
            )


class AddTeamToProjectEndpoint(BaseAPIView):
    permission_classes = [
        ProjectBasePermission,
    ]

    def post(self, request, slug, project_id):
        try:
            team_members = TeamMember.objects.filter(
                workspace__slug=slug, team__in=request.data.get("teams", [])
            ).values_list("member", flat=True)

            if len(team_members) == 0:
                return Response(
                    {"error": "No such team exists"}, status=status.HTTP_400_BAD_REQUEST
                )

            workspace = Workspace.objects.get(slug=slug)

            project_members = []
            for member in team_members:
                project_members.append(
                    ProjectMember(
                        project_id=project_id,
                        member_id=member,
                        workspace=workspace,
                        created_by=request.user,
                    )
                )

            ProjectMember.objects.bulk_create(
                project_members, batch_size=10, ignore_conflicts=True
            )

            serializer = ProjectMemberSerializer(project_members, many=True)
            return Response(serializer.data, status=status.HTTP_201_CREATED)
        except IntegrityError as e:
            if "already exists" in str(e):
                return Response(
                    {"error": "The team with the name already exists"},
                    status=status.HTTP_410_GONE,
                )
        except Workspace.DoesNotExist:
            return Response(
                {"error": "The requested workspace could not be found"},
                status=status.HTTP_404_NOT_FOUND,
            )
        except Exception as e:
            capture_exception(e)
            return Response(
                {"error": "Something went wrong please try again later"},
                status=status.HTTP_400_BAD_REQUEST,
            )


class ProjectMemberInvitationsViewset(BaseViewSet):
    serializer_class = ProjectMemberInviteSerializer
    model = ProjectMemberInvite

    search_fields = []

    permission_classes = [
        ProjectBasePermission,
    ]

    def get_queryset(self):
        return self.filter_queryset(
            super()
            .get_queryset()
            .filter(workspace__slug=self.kwargs.get("slug"))
            .filter(project_id=self.kwargs.get("project_id"))
            .select_related("project")
            .select_related("workspace", "workspace__owner")
        )


class ProjectMemberInviteDetailViewSet(BaseViewSet):
    serializer_class = ProjectMemberInviteSerializer
    model = ProjectMemberInvite

    search_fields = []

    permission_classes = [
        ProjectBasePermission,
    ]

    def get_queryset(self):
        return self.filter_queryset(
            super()
            .get_queryset()
            .select_related("project")
            .select_related("workspace", "workspace__owner")
        )


class ProjectIdentifierEndpoint(BaseAPIView):
    permission_classes = [
        ProjectBasePermission,
    ]

    def get(self, request, slug):
        try:
            name = request.GET.get("name", "").strip().upper()

            if name == "":
                return Response(
                    {"error": "Name is required"}, status=status.HTTP_400_BAD_REQUEST
                )

            exists = ProjectIdentifier.objects.filter(
                name=name, workspace__slug=slug
            ).values("id", "name", "project")

            return Response(
                {"exists": len(exists), "identifiers": exists},
                status=status.HTTP_200_OK,
            )
        except Exception as e:
            capture_exception(e)
            return Response(
                {"error": "Something went wrong please try again later"},
                status=status.HTTP_400_BAD_REQUEST,
            )

    def delete(self, request, slug):
        try:
            name = request.data.get("name", "").strip().upper()

            if name == "":
                return Response(
                    {"error": "Name is required"}, status=status.HTTP_400_BAD_REQUEST
                )

            if Project.objects.filter(identifier=name, workspace__slug=slug).exists():
                return Response(
                    {"error": "Cannot delete an identifier of an existing project"},
                    status=status.HTTP_400_BAD_REQUEST,
                )

            ProjectIdentifier.objects.filter(
                name=name, workspace__slug=slug).delete()

            return Response(
                status=status.HTTP_204_NO_CONTENT,
            )
        except Exception as e:
            capture_exception(e)
            return Response(
                {"error": "Something went wrong please try again later"},
                status=status.HTTP_400_BAD_REQUEST,
            )


class ProjectJoinEndpoint(BaseAPIView):
    def post(self, request, slug):
        try:
            project_ids = request.data.get("project_ids", [])

            # Get the workspace user role
            workspace_member = WorkspaceMember.objects.get(
                member=request.user, workspace__slug=slug
            )

            workspace_role = workspace_member.role
            workspace = workspace_member.workspace

            ProjectMember.objects.bulk_create(
                [
                    ProjectMember(
                        project_id=project_id,
                        member=request.user,
                        role=20
                        if workspace_role >= 15
                        else (15 if workspace_role == 10 else workspace_role),
                        workspace=workspace,
                        created_by=request.user,
                    )
                    for project_id in project_ids
                ],
                ignore_conflicts=True,
            )

            return Response(
                {"message": "Projects joined successfully"},
                status=status.HTTP_201_CREATED,
            )
        except WorkspaceMember.DoesNotExist:
            return Response(
                {"error": "User is not a member of workspace"},
                status=status.HTTP_403_FORBIDDEN,
            )
        except Exception as e:
            capture_exception(e)
            return Response(
                {"error": "Something went wrong please try again later"},
                status=status.HTTP_400_BAD_REQUEST,
            )


class ProjectUserViewsEndpoint(BaseAPIView):
    def post(self, request, slug, project_id):
        try:
            project = Project.objects.get(pk=project_id, workspace__slug=slug)

            project_member = ProjectMember.objects.filter(
                member=request.user, project=project
            ).first()

            if project_member is None:
                return Response(
                    {"error": "Forbidden"}, status=status.HTTP_403_FORBIDDEN
                )

            view_props = project_member.view_props
            default_props = project_member.default_props

            project_member.view_props = request.data.get(
                "view_props", view_props)
            project_member.default_props = request.data.get(
                "default_props", default_props
            )

            project_member.save()

            return Response(status=status.HTTP_200_OK)

        except Project.DoesNotExist:
            return Response(
                {"error": "The requested resource does not exists"},
                status=status.HTTP_404_NOT_FOUND,
            )
        except Exception as e:
            return Response(
                {"error": "Something went wrong please try again later"},
                status=status.HTTP_400_BAD_REQUEST,
            )


class ProjectMemberUserEndpoint(BaseAPIView):
    def get(self, request, slug, project_id):
        try:
            project_member = ProjectMember.objects.get(
                project_id=project_id, workspace__slug=slug, member=request.user
            )
            serializer = ProjectMemberSerializer(project_member)

            return Response(serializer.data, status=status.HTTP_200_OK)

        except ProjectMember.DoesNotExist:
            return Response(
                {"error": "User not a member of the project"},
                status=status.HTTP_403_FORBIDDEN,
            )
        except Exception as e:
            capture_exception(e)
            return Response(
                {"error": "Something went wrong please try again later"},
                status=status.HTTP_400_BAD_REQUEST,
            )


class ProjectFavoritesViewSet(BaseViewSet):
    serializer_class = ProjectFavoriteSerializer
    model = ProjectFavorite

    def get_queryset(self):
        return self.filter_queryset(
            super()
            .get_queryset()
            .filter(workspace__slug=self.kwargs.get("slug"))
            .filter(user=self.request.user)
            .select_related(
                "project", "project__project_lead", "project__default_assignee"
            )
            .select_related("workspace", "workspace__owner")
        )

    def perform_create(self, serializer):
        serializer.save(user=self.request.user)

    def create(self, request, slug):
        try:
            serializer = ProjectFavoriteSerializer(data=request.data)
            if serializer.is_valid():
                serializer.save(user=request.user)
                return Response(serializer.data, status=status.HTTP_201_CREATED)
            return Response(serializer.errors, status=status.HTTP_400_BAD_REQUEST)
        except IntegrityError as e:
            print(str(e))
            if "already exists" in str(e):
                return Response(
                    {"error": "The project is already added to favorites"},
                    status=status.HTTP_410_GONE,
                )
            else:
                capture_exception(e)
                return Response(
                    {"error": "Something went wrong please try again later"},
                    status=status.HTTP_410_GONE,
                )
        except Exception as e:
            capture_exception(e)
            return Response(
                {"error": "Something went wrong please try again later"},
                status=status.HTTP_400_BAD_REQUEST,
            )

    def destroy(self, request, slug, project_id):
        try:
            project_favorite = ProjectFavorite.objects.get(
                project=project_id, user=request.user, workspace__slug=slug
            )
            project_favorite.delete()
            return Response(status=status.HTTP_204_NO_CONTENT)
        except ProjectFavorite.DoesNotExist:
            return Response(
                {"error": "Project is not in favorites"},
                status=status.HTTP_400_BAD_REQUEST,
            )
        except Exception as e:
            capture_exception(e)
            return Response(
                {"error": "Something went wrong please try again later"},
                status=status.HTTP_400_BAD_REQUEST,
            )<|MERGE_RESOLUTION|>--- conflicted
+++ resolved
@@ -39,7 +39,6 @@
     ProjectFavorite,
     ProjectIdentifier,
     Module,
-<<<<<<< HEAD
     Cycle,
     CycleFavorite,
     ModuleFavorite,
@@ -48,11 +47,7 @@
     Page,
     IssueAssignee,
     ModuleMember
-=======
-    Inbox,
->>>>>>> 612631c3
 )
-
 
 from plane.bgtasks.project_invitation_task import project_invitation
 
@@ -456,7 +451,6 @@
             capture_exception(e)
             return Response({"error": "Something went wrong please try again later"}, status=status.HTTP_400_BAD_REQUEST)
 
-<<<<<<< HEAD
     def destroy(self, request, slug, project_id, pk):
         try:
             project_member = ProjectMember.objects.get(
@@ -484,8 +478,6 @@
         except Exception as e:
             capture_exception(e)
             return Response({"error": "Something went wrong please try again later"})
-=======
->>>>>>> 612631c3
 
 class AddMemberToProjectEndpoint(BaseAPIView):
     permission_classes = [
