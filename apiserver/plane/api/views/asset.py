# Third party imports
from rest_framework import status
from rest_framework.response import Response
from rest_framework.parsers import MultiPartParser, FormParser
from sentry_sdk import capture_exception
from django.conf import settings
# Module imports
from .base import BaseAPIView
from plane.db.models import FileAsset
from plane.api.serializers import FileAssetSerializer


class FileAssetEndpoint(BaseAPIView):
    parser_classes = (MultiPartParser, FormParser)

    """
    A viewset for viewing and editing task instances.
    """

    def get(self, request, workspace_id, asset_key):
        asset_key = str(workspace_id) + "/" + asset_key
        files = FileAsset.objects.filter(asset=asset_key)
        serializer = FileAssetSerializer(files, context={"request": request}, many=True)
        return Response(serializer.data)

    def post(self, request, slug):
        try:
            serializer = FileAssetSerializer(data=request.data)
            if serializer.is_valid():
                if request.user.last_workspace_id is None:
                    return Response(
                        {"error": "Workspace id is required"},
                        status=status.HTTP_400_BAD_REQUEST,
                    )

                serializer.save(workspace_id=request.user.last_workspace_id)
                response_data = serializer.data
<<<<<<< HEAD
                if settings.DOCKERIZED and settings.AWS_S3_ENDPOINT_URL in response_data["asset"]:
=======
                if settings.DOCKERIZED and settings.USE_MINIO:
>>>>>>> 022960d7
                    response_data["asset"] = response_data["asset"].replace(settings.AWS_S3_ENDPOINT_URL, settings.WEB_URL)
                return Response(response_data, status=status.HTTP_201_CREATED)
            return Response(serializer.errors, status=status.HTTP_400_BAD_REQUEST)
        except Exception as e:
            capture_exception(e)
            return Response(
                {"error": "Something went wrong please try again later"},
                status=status.HTTP_400_BAD_REQUEST,
            )

    def delete(self, request, workspace_id, asset_key):
        try:
            asset_key = str(workspace_id) + "/" + asset_key
            file_asset = FileAsset.objects.get(asset=asset_key)
            # Delete the file from storage
            file_asset.asset.delete(save=False)
            # Delete the file object
            file_asset.delete()
            return Response(status=status.HTTP_204_NO_CONTENT)
        except FileAsset.DoesNotExist:
            return Response(
                {"error": "File Asset doesn't exist"}, status=status.HTTP_404_NOT_FOUND
            )
        except Exception as e:
            capture_exception(e)
            return Response(
                {"error": "Something went wrong please try again later"},
                status=status.HTTP_400_BAD_REQUEST,
            )


class UserAssetsEndpoint(BaseAPIView):
    parser_classes = (MultiPartParser, FormParser)

    def get(self, request, asset_key):
        try:
            files = FileAsset.objects.filter(asset=asset_key, created_by=request.user)
            serializer = FileAssetSerializer(files, context={"request": request})
            return Response(serializer.data)
        except FileAsset.DoesNotExist:
            return Response(
                {"error": "File Asset does not exist"}, status=status.HTTP_404_NOT_FOUND
            )

    def post(self, request):
        try:
            serializer = FileAssetSerializer(data=request.data)
            if serializer.is_valid():
                serializer.save()
                response_data = serializer.data
<<<<<<< HEAD
                if settings.DOCKERIZED and settings.AWS_S3_ENDPOINT_URL in response_data["asset"]:
=======
                if settings.DOCKERIZED and settings.USE_MINIO:
>>>>>>> 022960d7
                    response_data["asset"] = response_data["asset"].replace(settings.AWS_S3_ENDPOINT_URL, settings.WEB_URL)
                return Response(response_data, status=status.HTTP_201_CREATED)
            return Response(serializer.errors, status=status.HTTP_400_BAD_REQUEST)
        except Exception as e:
            capture_exception(e)
            return Response(
                {"error": "Something went wrong please try again later"},
                status=status.HTTP_400_BAD_REQUEST,
            )

    def delete(self, request, asset_key):
        try:
            file_asset = FileAsset.objects.get(asset=asset_key, created_by=request.user)
            # Delete the file from storage
            file_asset.asset.delete(save=False)
            # Delete the file object
            file_asset.delete()
            return Response(status=status.HTTP_204_NO_CONTENT)
        except FileAsset.DoesNotExist:
            return Response(
                {"error": "File Asset doesn't exist"}, status=status.HTTP_404_NOT_FOUND
            )
        except Exception as e:
            capture_exception(e)
            return Response(
                {"error": "Something went wrong please try again later"},
                status=status.HTTP_400_BAD_REQUEST,
            )<|MERGE_RESOLUTION|>--- conflicted
+++ resolved
@@ -35,11 +35,7 @@
 
                 serializer.save(workspace_id=request.user.last_workspace_id)
                 response_data = serializer.data
-<<<<<<< HEAD
-                if settings.DOCKERIZED and settings.AWS_S3_ENDPOINT_URL in response_data["asset"]:
-=======
                 if settings.DOCKERIZED and settings.USE_MINIO:
->>>>>>> 022960d7
                     response_data["asset"] = response_data["asset"].replace(settings.AWS_S3_ENDPOINT_URL, settings.WEB_URL)
                 return Response(response_data, status=status.HTTP_201_CREATED)
             return Response(serializer.errors, status=status.HTTP_400_BAD_REQUEST)
@@ -90,11 +86,7 @@
             if serializer.is_valid():
                 serializer.save()
                 response_data = serializer.data
-<<<<<<< HEAD
-                if settings.DOCKERIZED and settings.AWS_S3_ENDPOINT_URL in response_data["asset"]:
-=======
                 if settings.DOCKERIZED and settings.USE_MINIO:
->>>>>>> 022960d7
                     response_data["asset"] = response_data["asset"].replace(settings.AWS_S3_ENDPOINT_URL, settings.WEB_URL)
                 return Response(response_data, status=status.HTTP_201_CREATED)
             return Response(serializer.errors, status=status.HTTP_400_BAD_REQUEST)
