--- conflicted
+++ resolved
@@ -80,9 +80,6 @@
     IntegrationViewSet,
     GithubIssueSyncViewSet,
     GithubRepositorySyncViewSet,
-<<<<<<< HEAD
     GithubAppInstallationViewSet,
-=======
     GithubCommentSyncViewSet,
->>>>>>> e6851757
 )