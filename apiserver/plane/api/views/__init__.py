from .project import (
    ProjectViewSet,
    ProjectMemberViewSet,
    UserProjectInvitationsViewset,
    InviteProjectEndpoint,
    AddTeamToProjectEndpoint,
    ProjectMemberInvitationsViewset,
    ProjectMemberInviteDetailViewSet,
    ProjectIdentifierEndpoint,
    AddMemberToProjectEndpoint,
    ProjectJoinEndpoint,
    ProjectUserViewsEndpoint,
    ProjectMemberUserEndpoint,
    ProjectFavoritesViewSet,
)
from .people import (
    UserEndpoint,
    UpdateUserOnBoardedEndpoint,
    UserActivityEndpoint,
)

from .oauth import OauthEndpoint

from .base import BaseAPIView, BaseViewSet

from .workspace import (
    WorkSpaceViewSet,
    UserWorkSpacesEndpoint,
    WorkSpaceAvailabilityCheckEndpoint,
    InviteWorkspaceEndpoint,
    JoinWorkspaceEndpoint,
    WorkSpaceMemberViewSet,
    TeamMemberViewSet,
    WorkspaceInvitationsViewset,
    UserWorkspaceInvitationsEndpoint,
    UserWorkspaceInvitationEndpoint,
    UserLastProjectWithWorkspaceEndpoint,
    WorkspaceMemberUserEndpoint,
    WorkspaceMemberUserViewsEndpoint,
    UserActivityGraphEndpoint,
    UserIssueCompletedGraphEndpoint,
    UserWorkspaceDashboardEndpoint,
    WorkspaceThemeViewSet,
)
from .state import StateViewSet
from .view import IssueViewViewSet, ViewIssuesEndpoint, IssueViewFavoriteViewSet
from .cycle import (
    CycleViewSet,
    CycleIssueViewSet,
    CycleDateCheckEndpoint,
    CycleFavoriteViewSet,
    TransferCycleIssueEndpoint,
)
from .asset import FileAssetEndpoint, UserAssetsEndpoint
from .issue import (
    IssueViewSet,
    WorkSpaceIssuesEndpoint,
    IssueActivityEndpoint,
    IssueCommentViewSet,
    IssuePropertyViewSet,
    LabelViewSet,
    BulkDeleteIssuesEndpoint,
    UserWorkSpaceIssues,
    SubIssuesEndpoint,
    IssueLinkViewSet,
    BulkCreateIssueLabelsEndpoint,
    IssueAttachmentEndpoint,
<<<<<<< HEAD
    IssueArchiveViewSet,
=======
    IssueSubscriberViewSet,
>>>>>>> 7087b1b5
)

from .auth_extended import (
    VerifyEmailEndpoint,
    RequestEmailVerificationEndpoint,
    ForgotPasswordEndpoint,
    ResetPasswordEndpoint,
    ChangePasswordEndpoint,
)


from .authentication import (
    SignUpEndpoint,
    SignInEndpoint,
    SignOutEndpoint,
    MagicSignInEndpoint,
    MagicSignInGenerateEndpoint,
)

from .module import (
    ModuleViewSet,
    ModuleIssueViewSet,
    ModuleLinkViewSet,
    ModuleFavoriteViewSet,
)

from .api_token import ApiTokenEndpoint

from .integration import (
    WorkspaceIntegrationViewSet,
    IntegrationViewSet,
    GithubIssueSyncViewSet,
    GithubRepositorySyncViewSet,
    GithubCommentSyncViewSet,
    GithubRepositoriesEndpoint,
    BulkCreateGithubIssueSyncEndpoint,
    SlackProjectSyncViewSet,
)

from .importer import (
    ServiceIssueImportSummaryEndpoint,
    ImportServiceEndpoint,
    UpdateServiceImportStatusEndpoint,
    BulkImportIssuesEndpoint,
    BulkImportModulesEndpoint,
)

from .page import (
    PageViewSet,
    PageBlockViewSet,
    PageFavoriteViewSet,
    CreateIssueFromPageBlockEndpoint,
)

from .search import GlobalSearchEndpoint, IssueSearchEndpoint


from .gpt import GPTIntegrationEndpoint

from .estimate import (
    ProjectEstimatePointEndpoint,
    BulkEstimatePointEndpoint,
)


from .release import ReleaseNotesEndpoint

from .inbox import InboxViewSet, InboxIssueViewSet

from .analytic import (
    AnalyticsEndpoint,
    AnalyticViewViewset,
    SavedAnalyticEndpoint,
    ExportAnalyticsEndpoint,
    DefaultAnalyticsEndpoint,
)

from .notification import NotificationViewSet<|MERGE_RESOLUTION|>--- conflicted
+++ resolved
@@ -65,11 +65,8 @@
     IssueLinkViewSet,
     BulkCreateIssueLabelsEndpoint,
     IssueAttachmentEndpoint,
-<<<<<<< HEAD
     IssueArchiveViewSet,
-=======
     IssueSubscriberViewSet,
->>>>>>> 7087b1b5
 )
 
 from .auth_extended import (
