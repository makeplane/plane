--- conflicted
+++ resolved
@@ -81,13 +81,9 @@
     IssueCommentPublicViewSet,
     CommentReactionViewSet,
     IssueReactionViewSet,
-<<<<<<< HEAD
-=======
     IssueReactionPublicViewSet,
     CommentReactionPublicViewSet,
     IssueVotePublicViewSet,
-    ExportIssuesEndpoint
->>>>>>> feba1cc4
 )
 
 from .auth_extended import (
