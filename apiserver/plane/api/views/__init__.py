--- conflicted
+++ resolved
@@ -12,13 +12,10 @@
     ProjectUserViewsEndpoint,
     ProjectMemberUserEndpoint,
     ProjectFavoritesViewSet,
-<<<<<<< HEAD
     ProjectDeployBoardIssuesPublicEndpoint,
     ProjectDeployBoardViewSet,
     ProjectDeployBoardPublicSettingsEndpoint,
-=======
     ProjectMemberEndpoint,
->>>>>>> 9ce85cdf
 )
 from .user import (
     UserEndpoint,
@@ -84,13 +81,10 @@
     IssueCommentPublicViewSet,
     CommentReactionViewSet,
     IssueReactionViewSet,
-<<<<<<< HEAD
     IssueReactionPublicViewSet,
     CommentReactionPublicViewSet,
     IssueVotePublicViewSet,
-=======
     ExportIssuesEndpoint
->>>>>>> 9ce85cdf
 )
 
 from .auth_extended import (
