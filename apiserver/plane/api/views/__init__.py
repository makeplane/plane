--- conflicted
+++ resolved
@@ -25,10 +25,6 @@
     ModuleArchiveUnarchiveAPIEndpoint,
 )
 
-<<<<<<< HEAD
-from .intake import IntakeIssueAPIEndpoint
-=======
 from .member import ProjectMemberAPIEndpoint
 
-from .inbox import InboxIssueAPIEndpoint
->>>>>>> 56755b0e
+from .intake import IntakeIssueAPIEndpoint