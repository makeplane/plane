# Django imports
from django.db import IntegrityError
from django.db.models import Q

# Third party imports
from rest_framework.response import Response
from rest_framework import status

# Module imports
from .base import BaseAPIView
from plane.api.serializers import StateSerializer
from plane.app.permissions import ProjectEntityPermission
from plane.db.models import State, Issue


class StateAPIEndpoint(BaseAPIView):
    serializer_class = StateSerializer
    model = State
    permission_classes = [
        ProjectEntityPermission,
    ]

    def get_queryset(self):
        return (
            State.objects.filter(workspace__slug=self.kwargs.get("slug"))
            .filter(project_id=self.kwargs.get("project_id"))
            .filter(
                project__project_projectmember__member=self.request.user,
                project__project_projectmember__is_active=True,
            )
<<<<<<< HEAD
            .filter(is_triage=False)
=======
            .filter(project__archived_at__isnull=True)
            .filter(~Q(name="Triage"))
>>>>>>> 5aed04eb
            .select_related("project")
            .select_related("workspace")
            .distinct()
        )

    def post(self, request, slug, project_id):
        try:
            serializer = StateSerializer(
                data=request.data, context={"project_id": project_id}
            )
            if serializer.is_valid():
                if (
                    request.data.get("external_id")
                    and request.data.get("external_source")
                    and State.objects.filter(
                        project_id=project_id,
                        workspace__slug=slug,
                        external_source=request.data.get("external_source"),
                        external_id=request.data.get("external_id"),
                    ).exists()
                ):
                    state = State.objects.filter(
                        workspace__slug=slug,
                        project_id=project_id,
                        external_id=request.data.get("external_id"),
                        external_source=request.data.get("external_source"),
                    ).first()
                    return Response(
                        {
                            "error": "State with the same external id and external source already exists",
                            "id": str(state.id),
                        },
                        status=status.HTTP_409_CONFLICT,
                    )

                serializer.save(project_id=project_id)
                return Response(serializer.data, status=status.HTTP_200_OK)
            return Response(
                serializer.errors, status=status.HTTP_400_BAD_REQUEST
            )
        except IntegrityError:
            state = State.objects.filter(
                workspace__slug=slug,
                project_id=project_id,
                name=request.data.get("name"),
            ).first()
            return Response(
                {
                    "error": "State with the same name already exists in the project",
                    "id": str(state.id),
                },
                status=status.HTTP_409_CONFLICT,
            )

    def get(self, request, slug, project_id, state_id=None):
        if state_id:
            serializer = StateSerializer(self.get_queryset().get(pk=state_id))
            return Response(serializer.data, status=status.HTTP_200_OK)
        return self.paginate(
            request=request,
            queryset=(self.get_queryset()),
            on_results=lambda states: StateSerializer(
                states,
                many=True,
                fields=self.fields,
                expand=self.expand,
            ).data,
        )

    def delete(self, request, slug, project_id, state_id):
        state = State.objects.get(
            is_triage=False,
            pk=state_id,
            project_id=project_id,
            workspace__slug=slug,
        )

        if state.default:
            return Response(
                {"error": "Default state cannot be deleted"},
                status=status.HTTP_400_BAD_REQUEST,
            )

        # Check for any issues in the state
        issue_exist = Issue.issue_objects.filter(state=state_id).exists()

        if issue_exist:
            return Response(
                {
                    "error": "The state is not empty, only empty states can be deleted"
                },
                status=status.HTTP_400_BAD_REQUEST,
            )

        state.delete()
        return Response(status=status.HTTP_204_NO_CONTENT)

    def patch(self, request, slug, project_id, state_id=None):
        state = State.objects.get(
            workspace__slug=slug, project_id=project_id, pk=state_id
        )
        serializer = StateSerializer(state, data=request.data, partial=True)
        if serializer.is_valid():
            if (
                str(request.data.get("external_id"))
                and (state.external_id != str(request.data.get("external_id")))
                and State.objects.filter(
                    project_id=project_id,
                    workspace__slug=slug,
                    external_source=request.data.get(
                        "external_source", state.external_source
                    ),
                    external_id=request.data.get("external_id"),
                ).exists()
            ):
                return Response(
                    {
                        "error": "State with the same external id and external source already exists",
                        "id": str(state.id),
                    },
                    status=status.HTTP_409_CONFLICT,
                )
            serializer.save()
            return Response(serializer.data, status=status.HTTP_200_OK)
        return Response(serializer.errors, status=status.HTTP_400_BAD_REQUEST)<|MERGE_RESOLUTION|>--- conflicted
+++ resolved
@@ -28,12 +28,8 @@
                 project__project_projectmember__member=self.request.user,
                 project__project_projectmember__is_active=True,
             )
-<<<<<<< HEAD
+            .filter(project__archived_at__isnull=True)
             .filter(is_triage=False)
-=======
-            .filter(project__archived_at__isnull=True)
-            .filter(~Q(name="Triage"))
->>>>>>> 5aed04eb
             .select_related("project")
             .select_related("workspace")
             .distinct()
