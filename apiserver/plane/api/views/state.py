--- conflicted
+++ resolved
@@ -1,4 +1,3 @@
-<<<<<<< HEAD
 # Python imports
 from itertools import groupby
 
@@ -6,11 +5,7 @@
 from rest_framework.response import Response
 from rest_framework import status
 from sentry_sdk import capture_exception
-=======
-# Third party imports
-from rest_framework import status
-from rest_framework.response import Response
->>>>>>> af1d49bb
+
 
 # Module imports
 from . import BaseViewSet
@@ -41,7 +36,6 @@
             .distinct()
         )
 
-<<<<<<< HEAD
     def list(self, request, slug, project_id):
         try:
             state_dict = dict()
@@ -60,7 +54,7 @@
                 {"error": "Something went wrong please try again later"},
                 status=status.HTTP_400_BAD_REQUEST,
             )
-=======
+
     def destroy(self, request, slug, project_id, pk):
         try:
             state = State.objects.get(
@@ -75,5 +69,4 @@
             state.delete()
             return Response(status=status.HTTP_204_NO_CONTENT)
         except State.DoesNotExist:
-            return Response({"error": "State does not exists"}, status=status.HTTP_404)
->>>>>>> af1d49bb
+            return Response({"error": "State does not exists"}, status=status.HTTP_404)