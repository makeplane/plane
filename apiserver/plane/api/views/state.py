--- conflicted
+++ resolved
@@ -47,21 +47,6 @@
         return Response(serializer.errors, status=status.HTTP_400_BAD_REQUEST)
 
     def list(self, request, slug, project_id):
-<<<<<<< HEAD
-        try:
-            state_dict = {}
-            states = StateSerializer(self.get_queryset(), many=True).data
-
-            for key, value in groupby(
-                sorted(states, key=lambda state: state["group"]),
-                lambda state: state.get("group"),
-            ):
-                state_dict[str(key)] = list(value)
-
-            return Response(state_dict, status=status.HTTP_200_OK)
-        except Exception as e:
-            capture_exception(e)
-=======
         state_dict = dict()
         states = StateSerializer(self.get_queryset(), many=True).data
 
@@ -80,7 +65,6 @@
         )
 
         if state.default:
->>>>>>> 080b5a29
             return Response(
                 {"error": "Default state cannot be deleted"}, status=False
             )
