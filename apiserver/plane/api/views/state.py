--- conflicted
+++ resolved
@@ -1,9 +1,5 @@
 # Django imports
 from django.db import IntegrityError
-<<<<<<< HEAD
-from rest_framework import status
-=======
->>>>>>> 8b6035d3
 
 # Third party imports
 from rest_framework import status
