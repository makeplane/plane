# Third party imports
from rest_framework.response import Response
from rest_framework import status

from sentry_sdk import capture_exception

# Module imports
from plane.api.serializers import (
    UserSerializer,
    WorkSpaceSerializer,
)

from plane.api.views.base import BaseViewSet, BaseAPIView
from plane.db.models import User, Workspace


class PeopleEndpoint(BaseAPIView):

    filterset_fields = ("date_joined",)

    search_fields = (
        "^first_name",
        "^last_name",
        "^email",
        "^username",
    )

    def get(self, request):
        try:
            users = User.objects.all().order_by("-date_joined")
            if (
                request.GET.get("search", None) is not None
                and len(request.GET.get("search")) < 3
            ):
                return Response(
                    {"message": "Search term must be at least 3 characters long"},
                    status=status.HTTP_400_BAD_REQUEST,
                )
            return self.paginate(
                request=request,
                queryset=self.filter_queryset(users),
                on_results=lambda data: UserSerializer(data, many=True).data,
            )
        except Exception as e:
            capture_exception(e)
            return Response(
                {"message": "Something went wrong"},
                status=status.HTTP_500_INTERNAL_SERVER_ERROR,
            )


class UserEndpoint(BaseViewSet):
    serializer_class = UserSerializer
    model = User

    def get_object(self):
        return self.request.user

    def retrieve(self, request):
        try:
<<<<<<< HEAD

            workspace = Workspace.objects.get(pk=request.user.last_workspace_id)
            user = UserSerializer(request.user)
            workspace = WorkSpaceSerializer(workspace)
            return Response(
                {"user": user.data, "workspace": workspace.data},
                status=status.HTTP_200_OK,
            )
        except Workspace.DoesNotExist:
            user = UserSerializer(request.user)
            return Response(
                {"user": user.data, "workspace": None}, status=status.HTTP_200_OK
            )

        except Exception as e:
            capture_exception(e)
            return Response(
                {"message": "Something went wrong"},
                status=status.HTTP_500_INTERNAL_SERVER_ERROR,
=======
            workspace = Workspace.objects.get(pk=request.user.last_workspace_id)
            return Response(
                {"user": UserSerializer(request.user).data, "slug": workspace.slug}
            )
        except Workspace.DoesNotExist:
            return Response({"user": UserSerializer(request.user).data, "slug": None})
        except Exception as e:
            return Response(
                {"error": "Something went wrong please try again later"},
                status=status.HTTP_400_BAD_REQUEST,
>>>>>>> a35b4b4b
            )


class UpdateUserOnBoardedEndpoint(BaseAPIView):
    def patch(self, request):
        try:
            user = User.objects.get(pk=request.user.id)
            user.is_onboarded = request.data.get("is_onboarded", False)
            user.save()
            return Response(
                {"message": "Updated successfully"}, status=status.HTTP_200_OK
            )
        except Exception as e:
            capture_exception(e)
            return Response(
                {"error": "Something went wrong please try again later"},
                status=status.HTTP_400_BAD_REQUEST,
            )<|MERGE_RESOLUTION|>--- conflicted
+++ resolved
@@ -58,27 +58,6 @@
 
     def retrieve(self, request):
         try:
-<<<<<<< HEAD
-
-            workspace = Workspace.objects.get(pk=request.user.last_workspace_id)
-            user = UserSerializer(request.user)
-            workspace = WorkSpaceSerializer(workspace)
-            return Response(
-                {"user": user.data, "workspace": workspace.data},
-                status=status.HTTP_200_OK,
-            )
-        except Workspace.DoesNotExist:
-            user = UserSerializer(request.user)
-            return Response(
-                {"user": user.data, "workspace": None}, status=status.HTTP_200_OK
-            )
-
-        except Exception as e:
-            capture_exception(e)
-            return Response(
-                {"message": "Something went wrong"},
-                status=status.HTTP_500_INTERNAL_SERVER_ERROR,
-=======
             workspace = Workspace.objects.get(pk=request.user.last_workspace_id)
             return Response(
                 {"user": UserSerializer(request.user).data, "slug": workspace.slug}
@@ -89,7 +68,6 @@
             return Response(
                 {"error": "Something went wrong please try again later"},
                 status=status.HTTP_400_BAD_REQUEST,
->>>>>>> a35b4b4b
             )
 
 
