# Third party imports
from rest_framework import status
from rest_framework.response import Response
from rest_framework.views import APIView
from sentry_sdk import capture_exception

# Module imports
from plane.api.views import BaseViewSet
from plane.db.models import (
    GithubIssueSync,
    GithubRepositorySync,
    GithubRepository,
    WorkspaceIntegration,
    ProjectMember,
    Label,
    GithubCommentSync,
)
from plane.api.serializers import (
    GithubRepositorySerializer,
    GithubIssueSyncSerializer,
    GithubRepositorySyncSerializer,
    GithubCommentSyncSerializer,
)


class GithubRepositorySyncViewSet(BaseViewSet):
    serializer_class = GithubRepositorySyncSerializer
    model = GithubRepositorySync

    def perform_create(self, serializer):
        serializer.save(project_id=self.kwargs.get("project_id"))

    def create(self, request, slug, project_id, workspace_integration_id):
        try:
            name = request.data.get("name", False)
            url = request.data.get("url", False)
            config = request.data.get("config", {})
            repository_id = request.data.get("repository_id", False)
            owner = request.data.get("owner", False)

            if not name or not url or not repository_id or not owner:
                return Response(
                    {"error": "Name, url, and repository_id are required"},
                    status=status.HTTP_400_BAD_REQUEST,
                )

            # Create repository
            repo = GithubRepository.objects.create(
                name=name,
                url=url,
                config=config,
                repository_id=repository_id,
                owner=owner,
            )

            # Get the workspace integration
            workspace_integration = WorkspaceIntegration.objects.get(
                pk=workspace_integration_id
            )

            # Create a Label for github
            label = Label.objects.filter(
                name="GitHub",
                project_id=project_id,
            ).first()

            if label is None:
                label = Label.objects.create(
                    name="GitHub",
                    project_id=project_id,
                    description="Label to sync Plane issues with GitHub issues",
                    color="#003773",
                )

            # Create repo sync
            repo_sync = GithubRepositorySync.objects.create(
                repository=repo,
                workspace_integration=workspace_integration,
                actor=workspace_integration.actor,
                credentials=request.data.get("credentials", {}),
                project_id=project_id,
                label=label,
            )

            # Add bot as a member in the project
            _ = ProjectMember.objects.create(
                member=workspace_integration.actor, role=20, project_id=project_id
            )

            # Return Response
            return Response(
                GithubRepositorySyncSerializer(repo_sync).data,
                status=status.HTTP_201_CREATED,
            )

        except WorkspaceIntegration.DoesNotExist:
            return Response(
                {"error": "Workspace Integration does not exist"},
                status=status.HTTP_404_NOT_FOUND,
            )
        except Exception as e:
            capture_exception(e)
            return Response(
                {"error": "Something went wrong please try again later"},
                status=status.HTTP_400_BAD_REQUEST,
            )


class GithubIssueSyncViewSet(BaseViewSet):
    serializer_class = GithubIssueSyncSerializer
    model = GithubIssueSync

    def perform_create(self, serializer):
<<<<<<< HEAD
        serializer.save(project_id=self.kwargs.get("project_id"))


class GithubAppInstallationViewSet(APIView):
    def get_jwt_token(self):
        import jwt
        from datetime import timedelta, now
        from cryptography.hazmat.primitives.serialization import load_pem_private_key
        from cryptography.hazmat.backends import default_backend

        app_id = "291184"
        secret = b"""-----BEGIN RSA PRIVATE KEY-----
MIIEowIBAAKCAQEAv6muOm754ZqIbUkGngGuRNFSDnSuROMN8aIjjgMa2HR+ts1c
nItXWiSvlPJaNCLmmjduTnh7KaxvPzQwCFAK61P/7ZfRNPqzaMibPeolDSKNZ+bF
lHcB/HA+XQN/OJ3UvvK9O0bnjYcpmjJJ61rV7fC+gSzEtG4UrPMihK+koKNlyA11
gehQkX/MGdCFEX94Hw1a+B6g2eXF1QRYkVh/Q0JLyHcV/TmSwPNi171V2Kn/ClRq
8xyZFE7EpzEf/hCP3TFvQD+iVfKnANdXC0nGG4k7NKvYnitI/hb5acpKr5khRap9
WEEvup03waTqUDqsiYJnx+pX60VQs/ooqns0AQIDAQABAoIBAFpL+sWU2y0qvPOf
3/o5GH1bkKk215Ok1UDt/oo9dDxeRgSho+wsya6ycfZeZ5kAiFxHmTRnFr9/ebnx
QF/qNfrAzGaHjAzFwBixylHVKjeR+8TjuFpF5y2jQ/5WU229DioX+oce1KCc+UCo
SKMVXIyJS3dYPCQ1aJBCzBRvG8SB5Z9rCSN79m8QS6ZXHsiYUQhZhi0ExYSdl8tn
hbbf+dzQ5DyDRmf+2vwSg1M+/uiEwb478pImFHpk34Yyl4r7etXm044DRldUWHr+
RZnWlXQXFFL1QIfhBQbHsAgUxAjjhH5I6ATEuJLySBVJDF+PhzowjWhqAQEp8vy6
+ogiMXECgYEA7Drjn4tfR25SGzTUmSI7HmmEoFwwRcS/nyO/igB4CZ/ODPlBe8jx
p3HrpCwEfu7TooUhkso2REvabyTTjlRl2B0Twi9mStr7UHKxJEUdeZA99YxzTjfa
DBHGBx7f/1hYJdL/GKoKb/Eh9dlx9gg8PwfotZ/lQg5P0B/MsKF+ZscCgYEAz7P1
/pG0bsNGrMKaLN+4WQpQyr1FQo/u1CL/N7ZF1qwnU8IMBcOb97AoatC2/2DvctDE
dwCZVWjDLy2lDuFkXCMy7DRx1MF8VLyXJzLaWrdun1nwR0w0JRRGJQDzaee5U4Td
jX4eXKBuy6T/Xnhh3cFYXUd/jTsF++WdRiEXpvcCgYBy87keQwDrTojPymaF2f1w
sCIkspee673fX9LuAYpoDIaFE6nE5aSKOcpUCkNpzSfZFvWea536n/q8SOxVf0ZL
4uJhhRU+6c6PeDAxGRzdsc4kteLKNi154BBAGMshg0jppwIRa3VGwc0nyFdHRPyk
I2IfN56lBTfbbA38CanrswKBgAoNh8Z+fuEtimoqMRQi7+U/XpGxf3ytQr35w6iK
pe6x/mVLaxGMWiwu1oX0/CZ4Jp7EA/5OhR1hKLFL4EVMG3NqMLjGAQxvIPlo91fq
Wi8x2aTU0ZBh29Q/mvWHikCB+rJUJ/UFOar6COLKZaHI6dO12/UH1OCdDrkWb/pI
98AZAoGBAKQkQYFrjbzcfCAYiaeWLE5k2zHT37qmLdq6CM5YJCicxhfFTYVCkiET
1YJHUgk5UWAlSNcF/fT7+LBT9cSSxNoZIl5TDLpwmYaNhgTm1R7yecGE27Q4U4Mo
EzNTJHn4jU5S8WGOjmctIaBwHNSn83n6yRdsQh7yOBztnwIBNMX8
-----END RSA PRIVATE KEY-----
"""

        due_date = now() + timedelta(minutes=10)
        expiry = int(due_date.timestamp())
        payload = {
            "iss": app_id,
            "sub": app_id,
            "exp": expiry,
            "aud": "https://github.com/login/oauth/access_token",
        }

        priv_rsakey = load_pem_private_key(secret, None, default_backend())
        token = jwt.encode(payload, priv_rsakey, algorithm="RS256")
        return token

    def post(self, request, installation_id):
        token = self.get_jwt_token()
        import requests

        url = f"https://api.github.com/app/installations/{installation_id}"
        headers = {
            "Authorization": "Bearer " + token,
            "Accept": "application/vnd.github+json",
        }
        response = requests.get(url, headers=headers).json()
        return Response(response)
=======
        serializer.save(
            project_id=self.kwargs.get("project_id"),
            repository_sync_id=self.kwargs.get("repo_sync_id"),
        )


class GithubCommentSyncViewSet(BaseViewSet):
    serializer_class = GithubCommentSyncSerializer
    model = GithubCommentSync

    def perform_create(self, serializer):
        serializer.save(
            project_id=self.kwargs.get("project_id"),
            issue_sync_id=self.kwargs.get("issue_sync_id"),
        )
>>>>>>> e6851757
<|MERGE_RESOLUTION|>--- conflicted
+++ resolved
@@ -111,8 +111,21 @@
     model = GithubIssueSync
 
     def perform_create(self, serializer):
-<<<<<<< HEAD
-        serializer.save(project_id=self.kwargs.get("project_id"))
+        serializer.save(
+            project_id=self.kwargs.get("project_id"),
+            repository_sync_id=self.kwargs.get("repo_sync_id"),
+        )
+
+
+class GithubCommentSyncViewSet(BaseViewSet):
+    serializer_class = GithubCommentSyncSerializer
+    model = GithubCommentSync
+
+    def perform_create(self, serializer):
+        serializer.save(
+            project_id=self.kwargs.get("project_id"),
+            issue_sync_id=self.kwargs.get("issue_sync_id"),
+        )
 
 
 class GithubAppInstallationViewSet(APIView):
@@ -175,21 +188,4 @@
             "Accept": "application/vnd.github+json",
         }
         response = requests.get(url, headers=headers).json()
-        return Response(response)
-=======
-        serializer.save(
-            project_id=self.kwargs.get("project_id"),
-            repository_sync_id=self.kwargs.get("repo_sync_id"),
-        )
-
-
-class GithubCommentSyncViewSet(BaseViewSet):
-    serializer_class = GithubCommentSyncSerializer
-    model = GithubCommentSync
-
-    def perform_create(self, serializer):
-        serializer.save(
-            project_id=self.kwargs.get("project_id"),
-            issue_sync_id=self.kwargs.get("issue_sync_id"),
-        )
->>>>>>> e6851757
+        return Response(response)