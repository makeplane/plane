--- conflicted
+++ resolved
@@ -94,25 +94,6 @@
                     {"error": "Installation ID is required"},
                     status=status.HTTP_400_BAD_REQUEST,
                 )
-<<<<<<< HEAD
-            capture_exception(e)
-            return Response(
-                {"error": "Something went wrong please try again later"},
-                status=status.HTTP_400_BAD_REQUEST,
-            )
-        except (Workspace.DoesNotExist, Integration.DoesNotExist) as e:
-            capture_exception(e)
-            return Response(
-                {"error": "Workspace or Integration not found"},
-                status=status.HTTP_400_BAD_REQUEST,
-            )
-        except Exception as e:
-            capture_exception(e)
-            return Response(
-                {"error": "Something went wrong please try again later"},
-                status=status.HTTP_400_BAD_REQUEST,
-            )
-=======
             metadata = get_github_metadata(installation_id)
             config = {"installation_id": installation_id}
 
@@ -139,7 +120,6 @@
             if integration.avatar_url is not None
             else "",
         )
->>>>>>> 080b5a29
 
         # Create an API Token for the bot user
         api_token = APIToken.objects.create(
