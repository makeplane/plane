# Python imports
import json

# Django import
from django.utils import timezone
from django.db.models import Q, Count, OuterRef, Func, F, Prefetch
from django.core.serializers.json import DjangoJSONEncoder

# Third party imports
from rest_framework import status
from rest_framework.response import Response
from sentry_sdk import capture_exception

# Module imports
from .base import BaseViewSet
from plane.api.permissions import ProjectBasePermission, ProjectLitePermission
from plane.db.models import (
    Project,
    Inbox,
    InboxIssue,
    Issue,
    State,
    IssueLink,
    IssueAttachment,
    ProjectMember,
)
from plane.api.serializers import (
    IssueSerializer,
    InboxSerializer,
    InboxIssueSerializer,
    IssueCreateSerializer,
    IssueStateInboxSerializer,
)
from plane.utils.issue_filters import issue_filters
from plane.bgtasks.issue_activites_task import issue_activity


class InboxViewSet(BaseViewSet):
    permission_classes = [
        ProjectBasePermission,
    ]

    serializer_class = InboxSerializer
    model = Inbox

    def get_queryset(self):
        return (
            super()
            .get_queryset()
            .filter(
                workspace__slug=self.kwargs.get("slug"),
                project_id=self.kwargs.get("project_id"),
            )
            .annotate(
                pending_issue_count=Count(
                    "issue_inbox",
                    filter=Q(issue_inbox__status=-2),
                )
            )
            .select_related("workspace", "project")
        )

    def perform_create(self, serializer):
        serializer.save(project_id=self.kwargs.get("project_id"))

    def destroy(self, request, slug, project_id, pk):
        try:
            inbox = Inbox.objects.get(
                workspace__slug=slug, project_id=project_id, pk=pk
            )
            # Handle default inbox delete
            if inbox.is_default:
                return Response(
                    {"error": "You cannot delete the default inbox"},
                    status=status.HTTP_400_BAD_REQUEST,
                )
            inbox.delete()
            return Response(status=status.HTTP_204_NO_CONTENT)
        except Exception as e:
            capture_exception(e)
            return Response(
                {"error": "Something went wronf please try again later"},
                status=status.HTTP_400_BAD_REQUEST,
            )


class InboxIssueViewSet(BaseViewSet):
    permission_classes = [
        ProjectLitePermission,
    ]

    serializer_class = InboxIssueSerializer
    model = InboxIssue

    filterset_fields = [
        "status",
    ]

    def get_queryset(self):
        return self.filter_queryset(
            super()
            .get_queryset()
            .filter(
                Q(snoozed_till__gte=timezone.now()) | Q(snoozed_till__isnull=True),
                workspace__slug=self.kwargs.get("slug"),
                project_id=self.kwargs.get("project_id"),
                inbox_id=self.kwargs.get("inbox_id"),
            )
            .select_related("issue", "workspace", "project")
        )

    def list(self, request, slug, project_id, inbox_id):
        try:
            filters = issue_filters(request.query_params, "GET")
            issues = (
                Issue.objects.filter(
                    issue_inbox__inbox_id=inbox_id,
                    workspace__slug=slug,
                    project_id=project_id,
                )
                .filter(**filters)
                .order_by(order_by)
                .annotate(bridge_id=F("issue_inbox__id"))
                .select_related("workspace", "project", "state", "parent")
                .prefetch_related("assignees", "labels")
                .annotate(
                    sub_issues_count=Issue.issue_objects.filter(parent=OuterRef("id"))
                    .order_by()
                    .annotate(count=Func(F("id"), function="Count"))
                    .values("count")
                )
<<<<<<< HEAD
                .annotate(bridge_id=F("issue_inbox__id"))
                .filter(project_id=project_id)
                .filter(workspace__slug=slug)
                .select_related("project")
                .select_related("workspace")
                .select_related("state")
                .select_related("parent")
                .prefetch_related("assignees")
                .prefetch_related("labels")
                .order_by("issue_inbox__snoozed_till", "issue_inbox__status")
                .filter(**filters)
=======
>>>>>>> 37303e6c
                .annotate(
                    link_count=IssueLink.objects.filter(issue=OuterRef("id"))
                    .order_by()
                    .annotate(count=Func(F("id"), function="Count"))
                    .values("count")
                )
                .annotate(
                    attachment_count=IssueAttachment.objects.filter(
                        issue=OuterRef("id")
                    )
                    .order_by()
                    .annotate(count=Func(F("id"), function="Count"))
                    .values("count")
                )
                .prefetch_related(
                    Prefetch(
                        "issue_inbox",
                        queryset=InboxIssue.objects.only(
                            "status", "duplicate_to", "snoozed_till", "source"
                        ),
                    )
                )
            )
            issues_data = IssueStateInboxSerializer(issues, many=True).data
            return Response(
                issues_data,
                status=status.HTTP_200_OK,
            )

        except Exception as e:
            capture_exception(e)
            return Response(
                {"error": "Something went wrong please try again later"},
                status=status.HTTP_400_BAD_REQUEST,
            )

    def create(self, request, slug, project_id, inbox_id):
        try:
            if not request.data.get("issue", {}).get("name", False):
                return Response(
                    {"error": "Name is required"}, status=status.HTTP_400_BAD_REQUEST
                )

            # Check for valid priority
            if not request.data.get("issue", {}).get("priority", None) in [
                "low",
                "medium",
                "high",
                "urgent",
                None,
            ]:
                return Response(
                    {"error": "Invalid priority"}, status=status.HTTP_400_BAD_REQUEST
                )

            # Create or get state
            state, _ = State.objects.get_or_create(
                name="Triage",
                group="backlog",
                description="Default state for managing all Inbox Issues",
                project_id=project_id,
                color="#ff7700",
            )

            # create an issue
            issue = Issue.objects.create(
                name=request.data.get("issue", {}).get("name"),
                description=request.data.get("issue", {}).get("description", {}),
                description_html=request.data.get("issue", {}).get(
                    "description_html", "<p></p>"
                ),
                priority=request.data.get("issue", {}).get("priority", "low"),
                project_id=project_id,
                state=state,
            )

            # Create an Issue Activity
            issue_activity.delay(
                type="issue.activity.created",
                requested_data=json.dumps(request.data, cls=DjangoJSONEncoder),
                actor_id=str(request.user.id),
                issue_id=str(issue.id),
                project_id=str(project_id),
                current_instance=None,
            )
            # create an inbox issue
            InboxIssue.objects.create(
                inbox_id=inbox_id,
                project_id=project_id,
                issue=issue,
                source=request.data.get("source", "in-app"),
            )

            serializer = IssueStateInboxSerializer(issue)
            return Response(serializer.data, status=status.HTTP_200_OK)
        except Exception as e:
            capture_exception(e)
            return Response(
                {"error": "Something went wrong please try again later"},
                status=status.HTTP_400_BAD_REQUEST,
            )

    def partial_update(self, request, slug, project_id, inbox_id, pk):
        try:
            inbox_issue = InboxIssue.objects.get(
                pk=pk, workspace__slug=slug, project_id=project_id, inbox_id=inbox_id
            )
            # Get the project member
            project_member = ProjectMember.objects.get(workspace__slug=slug, project_id=project_id, member=request.user)
            # Only project members admins and created_by users can access this endpoint
            if project_member.role <= 10 and str(inbox_issue.created_by_id) != str(request.user.id):
                return Response({"error": "You cannot edit inbox issues"}, status=status.HTTP_400_BAD_REQUEST)

            # Get issue data
            issue_data = request.data.pop("issue", False)

            if bool(issue_data):
                issue = Issue.objects.get(
                    pk=inbox_issue.issue_id, workspace__slug=slug, project_id=project_id
                )
                # Only allow guests and viewers to edit name and description
                if project_member <= 10:
                    # viewers and guests since only viewers and guests 
                    issue_data = {
                        "name": issue_data.get("name", issue.name),
                        "description_html": issue_data.get("description_html", issue.description_html),
                        "description": issue_data.get("description", issue.description)
                    }

                issue_serializer = IssueCreateSerializer(
                    issue, data=issue_data, partial=True
                )

                if issue_serializer.is_valid():
                    current_instance = issue
                    # Log all the updates
                    requested_data = json.dumps(issue_data, cls=DjangoJSONEncoder)
                    if issue is not None:
                        issue_activity.delay(
                            type="issue.activity.updated",
                            requested_data=requested_data,
                            actor_id=str(request.user.id),
                            issue_id=str(issue.id),
                            project_id=str(project_id),
                            current_instance=json.dumps(
                                IssueSerializer(current_instance).data,
                                cls=DjangoJSONEncoder,
                            ),
                        )
                    issue_serializer.save()
                else:
                    return Response(
                        issue_serializer.errors, status=status.HTTP_400_BAD_REQUEST
                    )

            # Only project admins and members can edit inbox issue attributes
            if project_member.role > 10:
                serializer = InboxIssueSerializer(
                    inbox_issue, data=request.data, partial=True
                )

                if serializer.is_valid():
                    serializer.save()
                    # Update the issue state if the issue is rejected or marked as duplicate
                    if serializer.data["status"] in [-1, 2]:
                        issue = Issue.objects.get(
                            pk=inbox_issue.issue_id,
                            workspace__slug=slug,
                            project_id=project_id,
                        )
                        state = State.objects.filter(
                            group="cancelled", workspace__slug=slug, project_id=project_id
                        ).first()
                        if state is not None:
                            issue.state = state
                            issue.save()

                    # Update the issue state if it is accepted
                    if serializer.data["status"] in [1]:
                        issue = Issue.objects.get(
                            pk=inbox_issue.issue_id,
                            workspace__slug=slug,
                            project_id=project_id,
                        )

                        # Update the issue state only if it is in triage state
                        if issue.state.name == "Triage":
                            # Move to default state
                            state = State.objects.filter(
                                workspace__slug=slug, project_id=project_id, default=True
                            ).first()
                            if state is not None:
                                issue.state = state
                                issue.save()

                    return Response(serializer.data, status=status.HTTP_200_OK)
                return Response(serializer.errors, status=status.HTTP_400_BAD_REQUEST)
            else:
                return Response(InboxIssueSerializer(inbox_issue).data, status=status.HTTP_200_OK)
        except InboxIssue.DoesNotExist:
            return Response(
                {"error": "Inbox Issue does not exist"},
                status=status.HTTP_400_BAD_REQUEST,
            )
        except Exception as e:
            capture_exception(e)
            return Response(
                {"error": "Something went wrong please try again later"},
                status=status.HTTP_400_BAD_REQUEST,
            )

    def retrieve(self, request, slug, project_id, inbox_id, pk):
        try:
            inbox_issue = InboxIssue.objects.get(
                pk=pk, workspace__slug=slug, project_id=project_id, inbox_id=inbox_id
            )
            issue = Issue.objects.get(
                pk=inbox_issue.issue_id, workspace__slug=slug, project_id=project_id
            )
            serializer = IssueStateInboxSerializer(issue)
            return Response(serializer.data, status=status.HTTP_200_OK)
        except Exception as e:
            capture_exception(e)
            return Response(
                {"error": "Something went wrong please try again later"},
                status=status.HTTP_400_BAD_REQUEST,
            )

    def destroy(self, request, slug, project_id, inbox_id, pk):
        try:
            inbox_issue = InboxIssue.objects.get(
                pk=pk, workspace__slug=slug, project_id=project_id, inbox_id=inbox_id
            )
            # Get the project member
            project_member = ProjectMember.objects.get(workspace__slug=slug, project_id=project_id, member=request.user)

            if project_member.role <= 10 and str(inbox_issue.created_by_id) != str(request.user.id):
                return Response({"error": "You cannot delete inbox issue"}, status=status.HTTP_400_BAD_REQUEST)

            inbox_issue.delete()
            return Response(status=status.HTTP_204_NO_CONTENT)
        except InboxIssue.DoesNotExist:
            return Response({"error": "Inbox Issue does not exists"}, status=status.HTTP_400_BAD_REQUEST)
        except Exception as e:
            capture_exception(e)
            return Response(
                {"error": "Something went wrong please try again later"},
                status=status.HTTP_400_BAD_REQUEST,
            )<|MERGE_RESOLUTION|>--- conflicted
+++ resolved
@@ -119,30 +119,16 @@
                     project_id=project_id,
                 )
                 .filter(**filters)
-                .order_by(order_by)
                 .annotate(bridge_id=F("issue_inbox__id"))
                 .select_related("workspace", "project", "state", "parent")
                 .prefetch_related("assignees", "labels")
+                .order_by("issue_inbox__snoozed_till", "issue_inbox__status")
                 .annotate(
                     sub_issues_count=Issue.issue_objects.filter(parent=OuterRef("id"))
                     .order_by()
                     .annotate(count=Func(F("id"), function="Count"))
                     .values("count")
                 )
-<<<<<<< HEAD
-                .annotate(bridge_id=F("issue_inbox__id"))
-                .filter(project_id=project_id)
-                .filter(workspace__slug=slug)
-                .select_related("project")
-                .select_related("workspace")
-                .select_related("state")
-                .select_related("parent")
-                .prefetch_related("assignees")
-                .prefetch_related("labels")
-                .order_by("issue_inbox__snoozed_till", "issue_inbox__status")
-                .filter(**filters)
-=======
->>>>>>> 37303e6c
                 .annotate(
                     link_count=IssueLink.objects.filter(issue=OuterRef("id"))
                     .order_by()
