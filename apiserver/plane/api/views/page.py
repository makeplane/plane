--- conflicted
+++ resolved
@@ -60,15 +60,13 @@
             .annotate(is_favorite=Exists(subquery))
             .order_by(self.request.GET.get("order_by", "-created_at"))
             .prefetch_related("labels")
-<<<<<<< HEAD
+
             .order_by("name", "-is_favorite")
-=======
             .prefetch_related(
                 Prefetch(
                     "blocks", queryset=PageBlock.objects.select_related("page", "issue")
                 )
             )
->>>>>>> c6ba93da
             .distinct()
         )
 
