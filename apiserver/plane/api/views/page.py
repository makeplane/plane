--- conflicted
+++ resolved
@@ -87,11 +87,7 @@
             .annotate(is_favorite=Exists(subquery))
             .order_by(self.request.GET.get("order_by", "-created_at"))
             .prefetch_related("labels")
-<<<<<<< HEAD
-            .order_by("name", "-is_favorite")
-=======
             .order_by("-is_favorite","-created_at")
->>>>>>> dd60dec8
             .distinct()
         )
 
@@ -113,12 +109,7 @@
 
     def partial_update(self, request, slug, project_id, pk):
         try:
-<<<<<<< HEAD
-            page = Page.objects.get(
-                pk=pk, workspace__slug=slug, project_id=project_id)
-=======
             page = Page.objects.get(pk=pk, workspace__slug=slug, project_id=project_id)
->>>>>>> dd60dec8
 
             if page.is_locked:
                 return Response(
@@ -144,21 +135,6 @@
                     status=status.HTTP_400_BAD_REQUEST,
                 )
 
-<<<<<<< HEAD
-            # # only update lock if the page owner is the requesting user
-            # if (
-            #     page.is_locked != request.data.get("is_locked", page.is_locked)
-            #     and page.owned_by_id != request.user.id
-            # ):
-            #     return Response(
-            #         {
-            #             "error": "Lock cannot be updated since this page is owned by someone else"
-            #         },
-            #         status=status.HTTP_400_BAD_REQUEST,
-            #     )
-
-=======
->>>>>>> dd60dec8
             serializer = PageSerializer(page, data=request.data, partial=True)
             if serializer.is_valid():
                 serializer.save()
@@ -172,26 +148,13 @@
                 status=status.HTTP_400_BAD_REQUEST,
             )
 
-<<<<<<< HEAD
+
     def lock(self, request, slug, project_id, page_id):
 
         page = Page.objects.filter(
             pk=page_id, workspace__slug=slug, project_id=project_id
-        )
-
-        if not page.exists():
-            return Response({"error": "Page not found"}, status=404)
-
-        # Get the first (and only) page from the queryset
-        page = page.first()
-
-=======
-    def lock(self, request, slug, project_id, pk):
-        page = Page.objects.filter(
-            pk=pk, workspace__slug=slug, project_id=project_id
-        )
-
->>>>>>> dd60dec8
+        ).first()
+
         # only the owner can lock the page
         if request.user.id != page.owned_by_id:
             return Response(
@@ -202,22 +165,12 @@
         page.save()
         return Response(status=status.HTTP_204_NO_CONTENT)
 
-<<<<<<< HEAD
     def unlock(self, request, slug, project_id, page_id):
 
         page = Page.objects.filter(
             pk=page_id, workspace__slug=slug, project_id=project_id
-        )
-
-        if not page.exists():
-            return Response({"error": "Page not found"}, status=404)
-
-        # Get the first (and only) page from the queryset
-        page = page.first()
-=======
-    def unlock(self, request, slug, project_id, pk):
-        page = Page.objects.get(pk=pk, workspace__slug=slug, project_id=project_id)
->>>>>>> dd60dec8
+        ).first()
+
 
         # only the owner can unlock the page
         if request.user.id != page.owned_by_id:
@@ -243,12 +196,7 @@
         # All Pages
         if page_view == "all":
             return Response(
-<<<<<<< HEAD
-                PageSerializer(
-                    queryset, many=True).data, status=status.HTTP_200_OK
-=======
                 PageSerializer(queryset, many=True).data, status=status.HTTP_200_OK
->>>>>>> dd60dec8
             )
 
         # Recent pages
@@ -278,36 +226,21 @@
         if page_view == "favorite":
             queryset = queryset.filter(is_favorite=True)
             return Response(
-<<<<<<< HEAD
-                PageSerializer(
-                    queryset, many=True).data, status=status.HTTP_200_OK
-=======
                 PageSerializer(queryset, many=True).data, status=status.HTTP_200_OK
->>>>>>> dd60dec8
             )
 
         # My pages
         if page_view == "created_by_me":
             queryset = queryset.filter(owned_by=request.user)
             return Response(
-<<<<<<< HEAD
-                PageSerializer(
-                    queryset, many=True).data, status=status.HTTP_200_OK
-=======
                 PageSerializer(queryset, many=True).data, status=status.HTTP_200_OK
->>>>>>> dd60dec8
             )
 
         # Created by other Pages
         if page_view == "created_by_other":
             queryset = queryset.filter(~Q(owned_by=request.user), access=0)
             return Response(
-<<<<<<< HEAD
-                PageSerializer(
-                    queryset, many=True).data, status=status.HTTP_200_OK
-=======
                 PageSerializer(queryset, many=True).data, status=status.HTTP_200_OK
->>>>>>> dd60dec8
             )
 
         return Response(
@@ -349,18 +282,6 @@
             )
             .filter(archived_at__isnull=False)
             .filter(parent_id__isnull=True)
-<<<<<<< HEAD
-        )
-
-        if not pages:
-            return Response(
-                {"error": "No pages found"}, status=status.HTTP_400_BAD_REQUEST
-            )
-
-        return Response(
-            PageSerializer(pages, many=True).data, status=status.HTTP_200_OK
-=======
->>>>>>> dd60dec8
         )
 
         if not pages:
@@ -409,10 +330,6 @@
         page_favorite.delete()
         return Response(status=status.HTTP_204_NO_CONTENT)
 
-<<<<<<< HEAD
-
-=======
->>>>>>> dd60dec8
 class PageLogEndpoint(BaseAPIView):
     permission_classes = [
         ProjectEntityPermission,
@@ -430,7 +347,6 @@
 
     def patch(self, request, slug, project_id, page_id, transaction):
         page_transaction = PageLog.objects.get(
-<<<<<<< HEAD
             workspace__slug=slug,
             project_id=project_id,
             page_id=page_id,
@@ -446,31 +362,11 @@
 
     def delete(self, request, slug, project_id, page_id, transaction):
         transaction = PageLog.objects.get(
-=======
->>>>>>> dd60dec8
             workspace__slug=slug,
             project_id=project_id,
             page_id=page_id,
             transaction=transaction,
         )
-<<<<<<< HEAD
-=======
-        serializer = PageLogSerializer(
-            page_transaction, data=request.data, partial=True
-        )
-        if serializer.is_valid():
-            serializer.save()
-            return Response(serializer.data, status=status.HTTP_200_OK)
-        return Response(serializer.errors, status=status.HTTP_400_BAD_REQUEST)
-
-    def delete(self, request, slug, project_id, page_id, transaction):
-        transaction = PageLog.objects.get(
-            workspace__slug=slug,
-            project_id=project_id,
-            page_id=page_id,
-            transaction=transaction,
-        )
->>>>>>> dd60dec8
         # Delete the transaction object
         transaction.delete()
         return Response(status=status.HTTP_204_NO_CONTENT)
@@ -504,13 +400,8 @@
         )
 
         return Response(IssueLiteSerializer(issue).data, status=status.HTTP_200_OK)
-<<<<<<< HEAD
-
-
-=======
-
-
->>>>>>> dd60dec8
+
+
 class SubPagesEndpoint(BaseAPIView):
     permission_classes = [
         ProjectEntityPermission,
@@ -531,8 +422,4 @@
         )
         return Response(
             SubPageSerializer(pages, many=True).data, status=status.HTTP_200_OK
-<<<<<<< HEAD
-        )
-=======
-        )
->>>>>>> dd60dec8
+        )