--- conflicted
+++ resolved
@@ -1,4 +1,4 @@
-<<<<<<< HEAD
+
 from .workspace import (
     WorkSpaceBasePermission,
     WorkspaceOwnerPermission,
@@ -13,7 +13,4 @@
     ProjectMemberPermission,
     ProjectLitePermission,
 )
-=======
-from .workspace import WorkSpaceBasePermission, WorkSpaceAdminPermission, WorkspaceEntityPermission, WorkspaceViewerPermission, WorkspaceUserPermission
-from .project import ProjectBasePermission, ProjectEntityPermission, ProjectMemberPermission, ProjectLitePermission
->>>>>>> fc51ffc5
+
