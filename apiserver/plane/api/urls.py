--- conflicted
+++ resolved
@@ -175,17 +175,14 @@
     IssueVotePublicViewSet,
     WorkspaceProjectDeployBoardEndpoint,
     ## End Public Boards
-<<<<<<< HEAD
     # Issue Properties
     IssuePropertyViewSet,
     IssuePropertyValueViewSet,
     ## End Issue Properties
-=======
     ## Exporter
     ExportIssuesEndpoint,
     ## End Exporter
 
->>>>>>> 7fca01d8
 )
 
 
