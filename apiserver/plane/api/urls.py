from django.urls import path


# Create your urls here.

from plane.api.views import (
    # Authentication
    SignUpEndpoint,
    SignInEndpoint,
    SignOutEndpoint,
    MagicSignInEndpoint,
    MagicSignInGenerateEndpoint,
    OauthEndpoint,
    ## End Authentication
    # Auth Extended
    ForgotPasswordEndpoint,
    VerifyEmailEndpoint,
    ResetPasswordEndpoint,
    RequestEmailVerificationEndpoint,
    ChangePasswordEndpoint,
    ## End Auth Extender
    # User
    UserEndpoint,
    UpdateUserOnBoardedEndpoint,
    UserActivityEndpoint,
    ## End User
    # Workspaces
    WorkSpaceViewSet,
    UserWorkspaceInvitationsEndpoint,
    UserWorkSpacesEndpoint,
    InviteWorkspaceEndpoint,
    JoinWorkspaceEndpoint,
    WorkSpaceMemberViewSet,
    WorkspaceInvitationsViewset,
    UserWorkspaceInvitationsEndpoint,
    WorkspaceMemberUserEndpoint,
    WorkspaceMemberUserViewsEndpoint,
    WorkSpaceAvailabilityCheckEndpoint,
    TeamMemberViewSet,
    AddTeamToProjectEndpoint,
    UserLastProjectWithWorkspaceEndpoint,
    UserWorkspaceInvitationEndpoint,
    UserActivityGraphEndpoint,
    UserIssueCompletedGraphEndpoint,
    UserWorkspaceDashboardEndpoint,
    WorkspaceThemeViewSet,
    ## End Workspaces
    # File Assets
    FileAssetEndpoint,
    UserAssetsEndpoint,
    ## End File Assets
    # Projects
    ProjectViewSet,
    InviteProjectEndpoint,
    ProjectMemberViewSet,
    ProjectMemberInvitationsViewset,
    ProjectMemberUserEndpoint,
    AddMemberToProjectEndpoint,
    ProjectJoinEndpoint,
    UserProjectInvitationsViewset,
    ProjectIdentifierEndpoint,
    ProjectFavoritesViewSet,
    ## End Projects
    # Issues
    IssueViewSet,
    WorkSpaceIssuesEndpoint,
    IssueActivityEndpoint,
    IssueCommentViewSet,
    UserWorkSpaceIssues,
    BulkDeleteIssuesEndpoint,
    BulkImportIssuesEndpoint,
    ProjectUserViewsEndpoint,
    IssuePropertyViewSet,
    LabelViewSet,
    SubIssuesEndpoint,
    IssueLinkViewSet,
    BulkCreateIssueLabelsEndpoint,
    IssueAttachmentEndpoint,
<<<<<<< HEAD
    IssueArchiveViewSet,
=======
    IssueSubscriberViewSet,
>>>>>>> 7087b1b5
    ## End Issues
    # States
    StateViewSet,
    ## End States
    # Estimates
    ProjectEstimatePointEndpoint,
    BulkEstimatePointEndpoint,
    ## End Estimates
    # Views
    IssueViewViewSet,
    ViewIssuesEndpoint,
    IssueViewFavoriteViewSet,
    ## End Views
    # Cycles
    CycleViewSet,
    CycleIssueViewSet,
    CycleDateCheckEndpoint,
    CycleFavoriteViewSet,
    TransferCycleIssueEndpoint,
    ## End Cycles
    # Modules
    ModuleViewSet,
    ModuleIssueViewSet,
    ModuleFavoriteViewSet,
    ModuleLinkViewSet,
    BulkImportModulesEndpoint,
    ## End Modules
    # Pages
    PageViewSet,
    PageBlockViewSet,
    PageFavoriteViewSet,
    CreateIssueFromPageBlockEndpoint,
    ## End Pages
    # Api Tokens
    ApiTokenEndpoint,
    ## End Api Tokens
    # Integrations
    IntegrationViewSet,
    WorkspaceIntegrationViewSet,
    GithubRepositoriesEndpoint,
    GithubRepositorySyncViewSet,
    GithubIssueSyncViewSet,
    GithubCommentSyncViewSet,
    BulkCreateGithubIssueSyncEndpoint,
    SlackProjectSyncViewSet,
    ## End Integrations
    # Importer
    ServiceIssueImportSummaryEndpoint,
    ImportServiceEndpoint,
    UpdateServiceImportStatusEndpoint,
    ## End importer
    # Search
    GlobalSearchEndpoint,
    IssueSearchEndpoint,
    ## End Search
    # Gpt
    GPTIntegrationEndpoint,
    ## End Gpt
    # Release Notes
    ReleaseNotesEndpoint,
    ## End Release Notes
    # Inbox
    InboxViewSet,
    InboxIssueViewSet,
    ## End Inbox
    # Analytics
    AnalyticsEndpoint,
    AnalyticViewViewset,
    SavedAnalyticEndpoint,
    ExportAnalyticsEndpoint,
    DefaultAnalyticsEndpoint,
    ## End Analytics
    # Notification
    NotificationViewSet,
    ## End Notification
)


urlpatterns = [
    #  Social Auth
    path("social-auth/", OauthEndpoint.as_view(), name="oauth"),
    # Auth
    path("sign-up/", SignUpEndpoint.as_view(), name="sign-up"),
    path("sign-in/", SignInEndpoint.as_view(), name="sign-in"),
    path("sign-out/", SignOutEndpoint.as_view(), name="sign-out"),
    # Magic Sign In/Up
    path(
        "magic-generate/", MagicSignInGenerateEndpoint.as_view(), name="magic-generate"
    ),
    path("magic-sign-in/", MagicSignInEndpoint.as_view(), name="magic-sign-in"),
    # Email verification
    path("email-verify/", VerifyEmailEndpoint.as_view(), name="email-verify"),
    path(
        "request-email-verify/",
        RequestEmailVerificationEndpoint.as_view(),
        name="request-reset-email",
    ),
    # Password Manipulation
    path(
        "reset-password/<uidb64>/<token>/",
        ResetPasswordEndpoint.as_view(),
        name="password-reset",
    ),
    path(
        "forgot-password/",
        ForgotPasswordEndpoint.as_view(),
        name="forgot-password",
    ),
    # User Profile
    path(
        "users/me/",
        UserEndpoint.as_view(
            {"get": "retrieve", "patch": "partial_update", "delete": "destroy"}
        ),
        name="users",
    ),
    path(
        "users/me/change-password/",
        ChangePasswordEndpoint.as_view(),
        name="change-password",
    ),
    path(
        "users/me/onboard/",
        UpdateUserOnBoardedEndpoint.as_view(),
        name="change-password",
    ),
    path("users/activities/", UserActivityEndpoint.as_view(), name="user-activities"),
    # user workspaces
    path(
        "users/me/workspaces/",
        UserWorkSpacesEndpoint.as_view(),
        name="user-workspace",
    ),
    # user workspace invitations
    path(
        "users/me/invitations/workspaces/",
        UserWorkspaceInvitationsEndpoint.as_view({"get": "list", "post": "create"}),
        name="user-workspace-invitations",
    ),
    # user workspace invitation
    path(
        "users/me/invitations/<uuid:pk>/",
        UserWorkspaceInvitationEndpoint.as_view(
            {
                "get": "retrieve",
            }
        ),
        name="workspace",
    ),
    # user join workspace
    # User Graphs
    path(
        "users/me/workspaces/<str:slug>/activity-graph/",
        UserActivityGraphEndpoint.as_view(),
        name="user-activity-graph",
    ),
    path(
        "users/me/workspaces/<str:slug>/issues-completed-graph/",
        UserIssueCompletedGraphEndpoint.as_view(),
        name="completed-graph",
    ),
    path(
        "users/me/workspaces/<str:slug>/dashboard/",
        UserWorkspaceDashboardEndpoint.as_view(),
        name="user-workspace-dashboard",
    ),
    ## User  Graph
    path(
        "users/me/invitations/workspaces/<str:slug>/<uuid:pk>/join/",
        JoinWorkspaceEndpoint.as_view(),
        name="user-join-workspace",
    ),
    # user project invitations
    path(
        "users/me/invitations/projects/",
        UserProjectInvitationsViewset.as_view({"get": "list", "post": "create"}),
        name="user-project-invitaions",
    ),
    ## Workspaces ##
    path(
        "workspace-slug-check/",
        WorkSpaceAvailabilityCheckEndpoint.as_view(),
        name="workspace-availability",
    ),
    path(
        "workspaces/",
        WorkSpaceViewSet.as_view(
            {
                "get": "list",
                "post": "create",
            }
        ),
        name="workspace",
    ),
    path(
        "workspaces/<str:slug>/",
        WorkSpaceViewSet.as_view(
            {
                "get": "retrieve",
                "put": "update",
                "patch": "partial_update",
                "delete": "destroy",
            }
        ),
        name="workspace",
    ),
    path(
        "workspaces/<str:slug>/invite/",
        InviteWorkspaceEndpoint.as_view(),
        name="workspace",
    ),
    path(
        "workspaces/<str:slug>/invitations/",
        WorkspaceInvitationsViewset.as_view({"get": "list"}),
        name="workspace",
    ),
    path(
        "workspaces/<str:slug>/invitations/<uuid:pk>/",
        WorkspaceInvitationsViewset.as_view(
            {
                "delete": "destroy",
                "get": "retrieve",
            }
        ),
        name="workspace",
    ),
    path(
        "workspaces/<str:slug>/members/",
        WorkSpaceMemberViewSet.as_view({"get": "list"}),
        name="workspace",
    ),
    path(
        "workspaces/<str:slug>/members/<uuid:pk>/",
        WorkSpaceMemberViewSet.as_view(
            {
                "patch": "partial_update",
                "delete": "destroy",
                "get": "retrieve",
            }
        ),
        name="workspace",
    ),
    path(
        "workspaces/<str:slug>/teams/",
        TeamMemberViewSet.as_view(
            {
                "get": "list",
                "post": "create",
            }
        ),
        name="workspace",
    ),
    path(
        "workspaces/<str:slug>/teams/<uuid:pk>/",
        TeamMemberViewSet.as_view(
            {
                "put": "update",
                "patch": "partial_update",
                "delete": "destroy",
                "get": "retrieve",
            }
        ),
        name="workspace",
    ),
    path(
        "users/last-visited-workspace/",
        UserLastProjectWithWorkspaceEndpoint.as_view(),
        name="workspace-project-details",
    ),
    path(
        "workspaces/<str:slug>/workspace-members/me/",
        WorkspaceMemberUserEndpoint.as_view(),
        name="workspace-member-details",
    ),
    path(
        "workspaces/<str:slug>/workspace-views/",
        WorkspaceMemberUserViewsEndpoint.as_view(),
        name="workspace-member-details",
    ),
    path(
        "workspaces/<str:slug>/workspace-themes/",
        WorkspaceThemeViewSet.as_view(
            {
                "get": "list",
                "post": "create",
            }
        ),
        name="workspace-themes",
    ),
    path(
        "workspaces/<str:slug>/workspace-themes/<uuid:pk>/",
        WorkspaceThemeViewSet.as_view(
            {
                "get": "retrieve",
                "patch": "partial_update",
                "delete": "destroy",
            }
        ),
        name="workspace-themes",
    ),
    ## End Workspaces ##
    # Projects
    path(
        "workspaces/<str:slug>/projects/",
        ProjectViewSet.as_view(
            {
                "get": "list",
                "post": "create",
            }
        ),
        name="project",
    ),
    path(
        "workspaces/<str:slug>/projects/<uuid:pk>/",
        ProjectViewSet.as_view(
            {
                "get": "retrieve",
                "put": "update",
                "patch": "partial_update",
                "delete": "destroy",
            }
        ),
        name="project",
    ),
    path(
        "workspaces/<str:slug>/project-identifiers/",
        ProjectIdentifierEndpoint.as_view(),
        name="project-identifiers",
    ),
    path(
        "workspaces/<str:slug>/projects/<uuid:project_id>/invite/",
        InviteProjectEndpoint.as_view(),
        name="project",
    ),
    path(
        "workspaces/<str:slug>/projects/<uuid:project_id>/members/",
        ProjectMemberViewSet.as_view({"get": "list"}),
        name="project",
    ),
    path(
        "workspaces/<str:slug>/projects/<uuid:project_id>/members/<uuid:pk>/",
        ProjectMemberViewSet.as_view(
            {
                "get": "retrieve",
                "patch": "partial_update",
                "delete": "destroy",
            }
        ),
        name="project",
    ),
    path(
        "workspaces/<str:slug>/projects/<uuid:project_id>/members/add/",
        AddMemberToProjectEndpoint.as_view(),
        name="project",
    ),
    path(
        "workspaces/<str:slug>/projects/join/",
        ProjectJoinEndpoint.as_view(),
        name="project",
    ),
    path(
        "workspaces/<str:slug>/projects/<uuid:project_id>/team-invite/",
        AddTeamToProjectEndpoint.as_view(),
        name="projects",
    ),
    path(
        "workspaces/<str:slug>/projects/<uuid:project_id>/invitations/",
        ProjectMemberInvitationsViewset.as_view({"get": "list"}),
        name="workspace",
    ),
    path(
        "workspaces/<str:slug>/projects/<uuid:project_id>/invitations/<uuid:pk>/",
        ProjectMemberInvitationsViewset.as_view(
            {
                "get": "retrieve",
                "delete": "destroy",
            }
        ),
        name="project",
    ),
    path(
        "workspaces/<str:slug>/projects/<uuid:project_id>/project-views/",
        ProjectUserViewsEndpoint.as_view(),
        name="project-view",
    ),
    path(
        "workspaces/<str:slug>/projects/<uuid:project_id>/project-members/me/",
        ProjectMemberUserEndpoint.as_view(),
        name="project-view",
    ),
    path(
        "workspaces/<str:slug>/user-favorite-projects/",
        ProjectFavoritesViewSet.as_view(
            {
                "get": "list",
                "post": "create",
            }
        ),
        name="project",
    ),
    path(
        "workspaces/<str:slug>/user-favorite-projects/<uuid:project_id>/",
        ProjectFavoritesViewSet.as_view(
            {
                "delete": "destroy",
            }
        ),
        name="project",
    ),
    # End Projects
    #  States
    path(
        "workspaces/<str:slug>/projects/<uuid:project_id>/states/",
        StateViewSet.as_view(
            {
                "get": "list",
                "post": "create",
            }
        ),
        name="project-states",
    ),
    path(
        "workspaces/<str:slug>/projects/<uuid:project_id>/states/<uuid:pk>/",
        StateViewSet.as_view(
            {
                "get": "retrieve",
                "put": "update",
                "patch": "partial_update",
                "delete": "destroy",
            }
        ),
        name="project-state",
    ),
    # End States ##
    #  Estimates
    path(
        "workspaces/<str:slug>/projects/<uuid:project_id>/project-estimates/",
        ProjectEstimatePointEndpoint.as_view(),
        name="project-estimate-points",
    ),
    path(
        "workspaces/<str:slug>/projects/<uuid:project_id>/estimates/",
        BulkEstimatePointEndpoint.as_view(
            {
                "get": "list",
                "post": "create",
            }
        ),
        name="bulk-create-estimate-points",
    ),
    path(
        "workspaces/<str:slug>/projects/<uuid:project_id>/estimates/<uuid:estimate_id>/",
        BulkEstimatePointEndpoint.as_view(
            {
                "get": "retrieve",
                "patch": "partial_update",
                "delete": "destroy",
            }
        ),
        name="bulk-create-estimate-points",
    ),
    # End Estimates ##
    # Views
    path(
        "workspaces/<str:slug>/projects/<uuid:project_id>/views/",
        IssueViewViewSet.as_view(
            {
                "get": "list",
                "post": "create",
            }
        ),
        name="project-view",
    ),
    path(
        "workspaces/<str:slug>/projects/<uuid:project_id>/views/<uuid:pk>/",
        IssueViewViewSet.as_view(
            {
                "get": "retrieve",
                "put": "update",
                "patch": "partial_update",
                "delete": "destroy",
            }
        ),
        name="project-view",
    ),
    path(
        "workspaces/<str:slug>/projects/<uuid:project_id>/views/<uuid:view_id>/issues/",
        ViewIssuesEndpoint.as_view(),
        name="project-view-issues",
    ),
    path(
        "workspaces/<str:slug>/projects/<uuid:project_id>/user-favorite-views/",
        IssueViewFavoriteViewSet.as_view(
            {
                "get": "list",
                "post": "create",
            }
        ),
        name="user-favorite-view",
    ),
    path(
        "workspaces/<str:slug>/projects/<uuid:project_id>/user-favorite-views/<uuid:view_id>/",
        IssueViewFavoriteViewSet.as_view(
            {
                "delete": "destroy",
            }
        ),
        name="user-favorite-view",
    ),
    ## End Views
    ## Cycles
    path(
        "workspaces/<str:slug>/projects/<uuid:project_id>/cycles/",
        CycleViewSet.as_view(
            {
                "get": "list",
                "post": "create",
            }
        ),
        name="project-cycle",
    ),
    path(
        "workspaces/<str:slug>/projects/<uuid:project_id>/cycles/<uuid:pk>/",
        CycleViewSet.as_view(
            {
                "get": "retrieve",
                "put": "update",
                "patch": "partial_update",
                "delete": "destroy",
            }
        ),
        name="project-cycle",
    ),
    path(
        "workspaces/<str:slug>/projects/<uuid:project_id>/cycles/<uuid:cycle_id>/cycle-issues/",
        CycleIssueViewSet.as_view(
            {
                "get": "list",
                "post": "create",
            }
        ),
        name="project-cycle",
    ),
    path(
        "workspaces/<str:slug>/projects/<uuid:project_id>/cycles/<uuid:cycle_id>/cycle-issues/<uuid:pk>/",
        CycleIssueViewSet.as_view(
            {
                "get": "retrieve",
                "put": "update",
                "patch": "partial_update",
                "delete": "destroy",
            }
        ),
        name="project-cycle",
    ),
    path(
        "workspaces/<str:slug>/projects/<uuid:project_id>/cycles/date-check/",
        CycleDateCheckEndpoint.as_view(),
        name="project-cycle",
    ),
    path(
        "workspaces/<str:slug>/projects/<uuid:project_id>/user-favorite-cycles/",
        CycleFavoriteViewSet.as_view(
            {
                "get": "list",
                "post": "create",
            }
        ),
        name="user-favorite-cycle",
    ),
    path(
        "workspaces/<str:slug>/projects/<uuid:project_id>/user-favorite-cycles/<uuid:cycle_id>/",
        CycleFavoriteViewSet.as_view(
            {
                "delete": "destroy",
            }
        ),
        name="user-favorite-cycle",
    ),
    path(
        "workspaces/<str:slug>/projects/<uuid:project_id>/cycles/<uuid:cycle_id>/transfer-issues/",
        TransferCycleIssueEndpoint.as_view(),
        name="transfer-issues",
    ),
    ## End Cycles
    # Issue
    path(
        "workspaces/<str:slug>/projects/<uuid:project_id>/issues/",
        IssueViewSet.as_view(
            {
                "get": "list",
                "post": "create",
            }
        ),
        name="project-issue",
    ),
    path(
        "workspaces/<str:slug>/projects/<uuid:project_id>/issues/<uuid:pk>/",
        IssueViewSet.as_view(
            {
                "get": "retrieve",
                "put": "update",
                "patch": "partial_update",
                "delete": "destroy",
            }
        ),
        name="project-issue",
    ),
    path(
        "workspaces/<str:slug>/issues/",
        WorkSpaceIssuesEndpoint.as_view(),
        name="workspace-issue",
    ),
    path(
        "workspaces/<str:slug>/projects/<uuid:project_id>/issue-labels/",
        LabelViewSet.as_view(
            {
                "get": "list",
                "post": "create",
            }
        ),
        name="project-issue-labels",
    ),
    path(
        "workspaces/<str:slug>/projects/<uuid:project_id>/issue-labels/<uuid:pk>/",
        LabelViewSet.as_view(
            {
                "get": "retrieve",
                "put": "update",
                "patch": "partial_update",
                "delete": "destroy",
            }
        ),
        name="project-issue-labels",
    ),
    path(
        "workspaces/<str:slug>/projects/<uuid:project_id>/bulk-create-labels/",
        BulkCreateIssueLabelsEndpoint.as_view(),
        name="project-bulk-labels",
    ),
    path(
        "workspaces/<str:slug>/projects/<uuid:project_id>/bulk-delete-issues/",
        BulkDeleteIssuesEndpoint.as_view(),
        name="project-issues-bulk",
    ),
    path(
        "workspaces/<str:slug>/projects/<uuid:project_id>/bulk-import-issues/<str:service>/",
        BulkImportIssuesEndpoint.as_view(),
        name="project-issues-bulk",
    ),
    path(
        "workspaces/<str:slug>/my-issues/",
        UserWorkSpaceIssues.as_view(),
        name="workspace-issues",
    ),
    path(
        "workspaces/<str:slug>/projects/<uuid:project_id>/issues/<uuid:issue_id>/sub-issues/",
        SubIssuesEndpoint.as_view(),
        name="sub-issues",
    ),
    path(
        "workspaces/<str:slug>/projects/<uuid:project_id>/issues/<uuid:issue_id>/issue-links/",
        IssueLinkViewSet.as_view(
            {
                "get": "list",
                "post": "create",
            }
        ),
        name="project-issue-links",
    ),
    path(
        "workspaces/<str:slug>/projects/<uuid:project_id>/issues/<uuid:issue_id>/issue-links/<uuid:pk>/",
        IssueLinkViewSet.as_view(
            {
                "get": "retrieve",
                "put": "update",
                "patch": "partial_update",
                "delete": "destroy",
            }
        ),
        name="project-issue-links",
    ),
    path(
        "workspaces/<str:slug>/projects/<uuid:project_id>/issues/<uuid:issue_id>/issue-attachments/",
        IssueAttachmentEndpoint.as_view(),
        name="project-issue-attachments",
    ),
    path(
        "workspaces/<str:slug>/projects/<uuid:project_id>/issues/<uuid:issue_id>/issue-attachments/<uuid:pk>/",
        IssueAttachmentEndpoint.as_view(),
        name="project-issue-attachments",
    ),
    ## End Issues
    ## Issue Activity
    path(
        "workspaces/<str:slug>/projects/<uuid:project_id>/issues/<uuid:issue_id>/history/",
        IssueActivityEndpoint.as_view(),
        name="project-issue-history",
    ),
    ## Issue Activity
    ## IssueComments
    path(
        "workspaces/<str:slug>/projects/<uuid:project_id>/issues/<uuid:issue_id>/comments/",
        IssueCommentViewSet.as_view(
            {
                "get": "list",
                "post": "create",
            }
        ),
        name="project-issue-comment",
    ),
    path(
        "workspaces/<str:slug>/projects/<uuid:project_id>/issues/<uuid:issue_id>/comments/<uuid:pk>/",
        IssueCommentViewSet.as_view(
            {
                "get": "retrieve",
                "put": "update",
                "patch": "partial_update",
                "delete": "destroy",
            }
        ),
        name="project-issue-comment",
    ),
    ## End IssueComments
    # Issue Subscribers
    path(
        "workspaces/<str:slug>/projects/<uuid:project_id>/issues/<uuid:issue_id>/issue-subscribers/",
        IssueSubscriberViewSet.as_view(
            {
                "get": "list",
                "post": "create",
            }
        ),
        name="project-issue-subscribers",
    ),
    path(
        "workspaces/<str:slug>/projects/<uuid:project_id>/issues/<uuid:issue_id>/issue-subscribers/<uuid:subscriber_id>/",
        IssueSubscriberViewSet.as_view({"delete": "destroy"}),
        name="project-issue-subscribers",
    ),
    path(
        "workspaces/<str:slug>/projects/<uuid:project_id>/issues/<uuid:issue_id>/subscribe/",
        IssueSubscriberViewSet.as_view(
            {
                "get": "subscription_status",
                "post": "subscribe",
                "delete": "unsubscribe",
            }
        ),
        name="project-issue-subscribers",
    ),
    ## End Issue Subscribers
    ## IssueProperty
    path(
        "workspaces/<str:slug>/projects/<uuid:project_id>/issue-properties/",
        IssuePropertyViewSet.as_view(
            {
                "get": "list",
                "post": "create",
            }
        ),
        name="project-issue-roadmap",
    ),
    path(
        "workspaces/<str:slug>/projects/<uuid:project_id>/issue-properties/<uuid:pk>/",
        IssuePropertyViewSet.as_view(
            {
                "get": "retrieve",
                "put": "update",
                "patch": "partial_update",
                "delete": "destroy",
            }
        ),
        name="project-issue-roadmap",
    ),
    ## IssueProperty Ebd
    ## Issue Archives
    path(
        "workspaces/<str:slug>/projects/<uuid:project_id>/archived-issues/",
        IssueArchiveViewSet.as_view(
            {
                "get": "list",
            }
        ),
        name="project-issue-archive",
    ),
    path(
        "workspaces/<str:slug>/projects/<uuid:project_id>/archived-issues/<uuid:pk>/",
        IssueArchiveViewSet.as_view(
            {
                "get": "retrieve",
                "delete": "destroy",
            }
        ),
        name="project-issue-archive",
    ),
    path(
        "workspaces/<str:slug>/projects/<uuid:project_id>/unarchive/<uuid:pk>/",
        IssueArchiveViewSet.as_view(
            {
                "post": "unarchive",
            }
        ),
        name="project-issue-archive",
    ),
    ## End Issue Archives
    ## File Assets
    path(
        "workspaces/<str:slug>/file-assets/",
        FileAssetEndpoint.as_view(),
        name="file-assets",
    ),
    path(
        "workspaces/file-assets/<uuid:workspace_id>/<str:asset_key>/",
        FileAssetEndpoint.as_view(),
        name="file-assets",
    ),
    path(
        "users/file-assets/",
        UserAssetsEndpoint.as_view(),
        name="user-file-assets",
    ),
    path(
        "users/file-assets/<str:asset_key>/",
        UserAssetsEndpoint.as_view(),
        name="user-file-assets",
    ),
    ## End File Assets
    ## Modules
    path(
        "workspaces/<str:slug>/projects/<uuid:project_id>/modules/",
        ModuleViewSet.as_view(
            {
                "get": "list",
                "post": "create",
            }
        ),
        name="project-modules",
    ),
    path(
        "workspaces/<str:slug>/projects/<uuid:project_id>/modules/<uuid:pk>/",
        ModuleViewSet.as_view(
            {
                "get": "retrieve",
                "put": "update",
                "patch": "partial_update",
                "delete": "destroy",
            }
        ),
        name="project-modules",
    ),
    path(
        "workspaces/<str:slug>/projects/<uuid:project_id>/modules/<uuid:module_id>/module-issues/",
        ModuleIssueViewSet.as_view(
            {
                "get": "list",
                "post": "create",
            }
        ),
        name="project-module-issues",
    ),
    path(
        "workspaces/<str:slug>/projects/<uuid:project_id>/modules/<uuid:module_id>/module-issues/<uuid:pk>/",
        ModuleIssueViewSet.as_view(
            {
                "get": "retrieve",
                "put": "update",
                "patch": "partial_update",
                "delete": "destroy",
            }
        ),
        name="project-module-issues",
    ),
    path(
        "workspaces/<str:slug>/projects/<uuid:project_id>/modules/<uuid:module_id>/module-links/",
        ModuleLinkViewSet.as_view(
            {
                "get": "list",
                "post": "create",
            }
        ),
        name="project-issue-module-links",
    ),
    path(
        "workspaces/<str:slug>/projects/<uuid:project_id>/modules/<uuid:module_id>/module-links/<uuid:pk>/",
        ModuleLinkViewSet.as_view(
            {
                "get": "retrieve",
                "put": "update",
                "patch": "partial_update",
                "delete": "destroy",
            }
        ),
        name="project-issue-module-links",
    ),
    path(
        "workspaces/<str:slug>/projects/<uuid:project_id>/user-favorite-modules/",
        ModuleFavoriteViewSet.as_view(
            {
                "get": "list",
                "post": "create",
            }
        ),
        name="user-favorite-module",
    ),
    path(
        "workspaces/<str:slug>/projects/<uuid:project_id>/user-favorite-modules/<uuid:module_id>/",
        ModuleFavoriteViewSet.as_view(
            {
                "delete": "destroy",
            }
        ),
        name="user-favorite-module",
    ),
    path(
        "workspaces/<str:slug>/projects/<uuid:project_id>/bulk-import-modules/<str:service>/",
        BulkImportModulesEndpoint.as_view(),
        name="bulk-modules-create",
    ),
    ## End Modules
    # Pages
    path(
        "workspaces/<str:slug>/projects/<uuid:project_id>/pages/",
        PageViewSet.as_view(
            {
                "get": "list",
                "post": "create",
            }
        ),
        name="project-pages",
    ),
    path(
        "workspaces/<str:slug>/projects/<uuid:project_id>/pages/<uuid:pk>/",
        PageViewSet.as_view(
            {
                "get": "retrieve",
                "patch": "partial_update",
                "delete": "destroy",
            }
        ),
        name="project-pages",
    ),
    path(
        "workspaces/<str:slug>/projects/<uuid:project_id>/pages/<uuid:page_id>/page-blocks/",
        PageBlockViewSet.as_view(
            {
                "get": "list",
                "post": "create",
            }
        ),
        name="project-page-blocks",
    ),
    path(
        "workspaces/<str:slug>/projects/<uuid:project_id>/pages/<uuid:page_id>/page-blocks/<uuid:pk>/",
        PageBlockViewSet.as_view(
            {
                "get": "retrieve",
                "patch": "partial_update",
                "delete": "destroy",
            }
        ),
        name="project-page-blocks",
    ),
    path(
        "workspaces/<str:slug>/projects/<uuid:project_id>/user-favorite-pages/",
        PageFavoriteViewSet.as_view(
            {
                "get": "list",
                "post": "create",
            }
        ),
        name="user-favorite-pages",
    ),
    path(
        "workspaces/<str:slug>/projects/<uuid:project_id>/user-favorite-pages/<uuid:page_id>/",
        PageFavoriteViewSet.as_view(
            {
                "delete": "destroy",
            }
        ),
        name="user-favorite-pages",
    ),
    path(
        "workspaces/<str:slug>/projects/<uuid:project_id>/pages/<uuid:page_id>/page-blocks/<uuid:page_block_id>/issues/",
        CreateIssueFromPageBlockEndpoint.as_view(),
        name="page-block-issues",
    ),
    ## End Pages
    # API Tokens
    path("api-tokens/", ApiTokenEndpoint.as_view(), name="api-tokens"),
    path("api-tokens/<uuid:pk>/", ApiTokenEndpoint.as_view(), name="api-tokens"),
    ## End API Tokens
    # Integrations
    path(
        "integrations/",
        IntegrationViewSet.as_view(
            {
                "get": "list",
                "post": "create",
            }
        ),
        name="integrations",
    ),
    path(
        "integrations/<uuid:pk>/",
        IntegrationViewSet.as_view(
            {
                "get": "retrieve",
                "patch": "partial_update",
                "delete": "destroy",
            }
        ),
        name="integrations",
    ),
    path(
        "workspaces/<str:slug>/workspace-integrations/",
        WorkspaceIntegrationViewSet.as_view(
            {
                "get": "list",
            }
        ),
        name="workspace-integrations",
    ),
    path(
        "workspaces/<str:slug>/workspace-integrations/<str:provider>/",
        WorkspaceIntegrationViewSet.as_view(
            {
                "post": "create",
            }
        ),
        name="workspace-integrations",
    ),
    path(
        "workspaces/<str:slug>/workspace-integrations/<uuid:pk>/provider/",
        WorkspaceIntegrationViewSet.as_view(
            {
                "get": "retrieve",
                "delete": "destroy",
            }
        ),
        name="workspace-integrations",
    ),
    # Github Integrations
    path(
        "workspaces/<str:slug>/workspace-integrations/<uuid:workspace_integration_id>/github-repositories/",
        GithubRepositoriesEndpoint.as_view(),
    ),
    path(
        "workspaces/<str:slug>/projects/<uuid:project_id>/workspace-integrations/<uuid:workspace_integration_id>/github-repository-sync/",
        GithubRepositorySyncViewSet.as_view(
            {
                "get": "list",
                "post": "create",
            }
        ),
    ),
    path(
        "workspaces/<str:slug>/projects/<uuid:project_id>/workspace-integrations/<uuid:workspace_integration_id>/github-repository-sync/<uuid:pk>/",
        GithubRepositorySyncViewSet.as_view(
            {
                "get": "retrieve",
                "delete": "destroy",
            }
        ),
    ),
    path(
        "workspaces/<str:slug>/projects/<uuid:project_id>/github-repository-sync/<uuid:repo_sync_id>/github-issue-sync/",
        GithubIssueSyncViewSet.as_view(
            {
                "post": "create",
                "get": "list",
            }
        ),
    ),
    path(
        "workspaces/<str:slug>/projects/<uuid:project_id>/github-repository-sync/<uuid:repo_sync_id>/bulk-create-github-issue-sync/",
        BulkCreateGithubIssueSyncEndpoint.as_view(),
    ),
    path(
        "workspaces/<str:slug>/projects/<uuid:project_id>/github-repository-sync/<uuid:repo_sync_id>/github-issue-sync/<uuid:pk>/",
        GithubIssueSyncViewSet.as_view(
            {
                "get": "retrieve",
                "delete": "destroy",
            }
        ),
    ),
    path(
        "workspaces/<str:slug>/projects/<uuid:project_id>/github-repository-sync/<uuid:repo_sync_id>/github-issue-sync/<uuid:issue_sync_id>/github-comment-sync/",
        GithubCommentSyncViewSet.as_view(
            {
                "post": "create",
                "get": "list",
            }
        ),
    ),
    path(
        "workspaces/<str:slug>/projects/<uuid:project_id>/github-repository-sync/<uuid:repo_sync_id>/github-issue-sync/<uuid:issue_sync_id>/github-comment-sync/<uuid:pk>/",
        GithubCommentSyncViewSet.as_view(
            {
                "get": "retrieve",
                "delete": "destroy",
            }
        ),
    ),
    ## End Github Integrations
    # Slack Integration
    path(
        "workspaces/<str:slug>/projects/<uuid:project_id>/workspace-integrations/<uuid:workspace_integration_id>/project-slack-sync/",
        SlackProjectSyncViewSet.as_view(
            {
                "post": "create",
                "get": "list",
            }
        ),
    ),
    path(
        "workspaces/<str:slug>/projects/<uuid:project_id>/workspace-integrations/<uuid:workspace_integration_id>/project-slack-sync/<uuid:pk>/",
        SlackProjectSyncViewSet.as_view(
            {
                "delete": "destroy",
                "get": "retrieve",
            }
        ),
    ),
    ## End Slack Integration
    ## End Integrations
    # Importer
    path(
        "workspaces/<str:slug>/importers/<str:service>/",
        ServiceIssueImportSummaryEndpoint.as_view(),
        name="importer",
    ),
    path(
        "workspaces/<str:slug>/projects/importers/<str:service>/",
        ImportServiceEndpoint.as_view(),
        name="importer",
    ),
    path(
        "workspaces/<str:slug>/importers/",
        ImportServiceEndpoint.as_view(),
        name="importer",
    ),
    path(
        "workspaces/<str:slug>/importers/<str:service>/<uuid:pk>/",
        ImportServiceEndpoint.as_view(),
        name="importer",
    ),
    path(
        "workspaces/<str:slug>/projects/<uuid:project_id>/service/<str:service>/importers/<uuid:importer_id>/",
        UpdateServiceImportStatusEndpoint.as_view(),
        name="importer",
    ),
    ##  End Importer
    # Search
    path(
        "workspaces/<str:slug>/projects/<uuid:project_id>/search/",
        GlobalSearchEndpoint.as_view(),
        name="global-search",
    ),
    path(
        "workspaces/<str:slug>/projects/<uuid:project_id>/search-issues/",
        IssueSearchEndpoint.as_view(),
        name="project-issue-search",
    ),
    ## End Search
    # Gpt
    path(
        "workspaces/<str:slug>/projects/<uuid:project_id>/ai-assistant/",
        GPTIntegrationEndpoint.as_view(),
        name="importer",
    ),
    ## End Gpt
    # Release Notes
    path(
        "release-notes/",
        ReleaseNotesEndpoint.as_view(),
        name="release-notes",
    ),
    ## End Release Notes
    # Inbox
    path(
        "workspaces/<str:slug>/projects/<uuid:project_id>/inboxes/",
        InboxViewSet.as_view(
            {
                "get": "list",
                "post": "create",
            }
        ),
        name="inbox",
    ),
    path(
        "workspaces/<str:slug>/projects/<uuid:project_id>/inboxes/<uuid:pk>/",
        InboxViewSet.as_view(
            {
                "get": "retrieve",
                "patch": "partial_update",
                "delete": "destroy",
            }
        ),
        name="inbox",
    ),
    path(
        "workspaces/<str:slug>/projects/<uuid:project_id>/inboxes/<uuid:inbox_id>/inbox-issues/",
        InboxIssueViewSet.as_view(
            {
                "get": "list",
                "post": "create",
            }
        ),
        name="inbox-issue",
    ),
    path(
        "workspaces/<str:slug>/projects/<uuid:project_id>/inboxes/<uuid:inbox_id>/inbox-issues/<uuid:pk>/",
        InboxIssueViewSet.as_view(
            {
                "get": "retrieve",
                "patch": "partial_update",
                "delete": "destroy",
            }
        ),
        name="inbox-issue",
    ),
    ## End Inbox
    # Analytics
    path(
        "workspaces/<str:slug>/analytics/",
        AnalyticsEndpoint.as_view(),
        name="plane-analytics",
    ),
    path(
        "workspaces/<str:slug>/analytic-view/",
        AnalyticViewViewset.as_view({"get": "list", "post": "create"}),
        name="analytic-view",
    ),
    path(
        "workspaces/<str:slug>/analytic-view/<uuid:pk>/",
        AnalyticViewViewset.as_view(
            {"get": "retrieve", "patch": "partial_update", "delete": "destroy"}
        ),
        name="analytic-view",
    ),
    path(
        "workspaces/<str:slug>/saved-analytic-view/<uuid:analytic_id>/",
        SavedAnalyticEndpoint.as_view(),
        name="saved-analytic-view",
    ),
    path(
        "workspaces/<str:slug>/export-analytics/",
        ExportAnalyticsEndpoint.as_view(),
        name="export-analytics",
    ),
    path(
        "workspaces/<str:slug>/default-analytics/",
        DefaultAnalyticsEndpoint.as_view(),
        name="default-analytics",
    ),
    ## End Analytics
    # Notification
    path(
        "workspaces/<str:slug>/users/notifications/",
        NotificationViewSet.as_view(
            {
                "get": "list",
            }
        ),
        name="notifications",
    ),
    path(
        "workspaces/<str:slug>/users/notifications/<uuid:pk>/",
        NotificationViewSet.as_view(
            {
                "get": "retrieve",
                "patch": "partial_update",
                "delete": "destroy",
            }
        ),
        name="notifications",
    ),
    path(
        "workspaces/<str:slug>/users/notifications/<uuid:pk>/read/",
        NotificationViewSet.as_view(
            {
                "post": "mark_read",
                "delete": "mark_unread",
            }
        ),
        name="notifications",
    ),
    path(
        "workspaces/<str:slug>/users/notifications/<uuid:pk>/archive/",
        NotificationViewSet.as_view(
            {
                "post": "archive",
                "delete": "unarchive",
            }
        ),
        name="notifications",
    ),
    ## End Notification
]<|MERGE_RESOLUTION|>--- conflicted
+++ resolved
@@ -76,11 +76,8 @@
     IssueLinkViewSet,
     BulkCreateIssueLabelsEndpoint,
     IssueAttachmentEndpoint,
-<<<<<<< HEAD
     IssueArchiveViewSet,
-=======
     IssueSubscriberViewSet,
->>>>>>> 7087b1b5
     ## End Issues
     # States
     StateViewSet,
