from django.urls import path


# Create your urls here.

from plane.api.views import (
    # Authentication
    SignUpEndpoint,
    SignInEndpoint,
    SignOutEndpoint,
    MagicSignInEndpoint,
    MagicSignInGenerateEndpoint,
    OauthEndpoint,
    ## End Authentication
    # Auth Extended
    ForgotPasswordEndpoint,
    VerifyEmailEndpoint,
    ResetPasswordEndpoint,
    RequestEmailVerificationEndpoint,
    ChangePasswordEndpoint,
    ## End Auth Extender
    # User
    UserEndpoint,
    UpdateUserOnBoardedEndpoint,
    UpdateUserTourCompletedEndpoint,
    UserActivityEndpoint,
    ## End User
    # Workspaces
    WorkSpaceViewSet,
    UserWorkspaceInvitationsEndpoint,
    UserWorkSpacesEndpoint,
    InviteWorkspaceEndpoint,
    JoinWorkspaceEndpoint,
    WorkSpaceMemberViewSet,
    WorkspaceInvitationsViewset,
    UserWorkspaceInvitationsEndpoint,
    WorkspaceMemberUserEndpoint,
    WorkspaceMemberUserViewsEndpoint,
    WorkSpaceAvailabilityCheckEndpoint,
    TeamMemberViewSet,
    AddTeamToProjectEndpoint,
    UserLastProjectWithWorkspaceEndpoint,
    UserWorkspaceInvitationEndpoint,
    UserActivityGraphEndpoint,
    UserIssueCompletedGraphEndpoint,
    UserWorkspaceDashboardEndpoint,
    WorkspaceThemeViewSet,
<<<<<<< HEAD
    WorkspaceUserProfileStatsEndpoint,
    WorkspaceUserActivityEndpoint,
    WorkspaceUserProfileEndpoint,
    WorkspaceUserProfileIssuesEndpoint,
=======
    WorkspaceLabelsEndpoint,
>>>>>>> b14c70df
    ## End Workspaces
    # File Assets
    FileAssetEndpoint,
    UserAssetsEndpoint,
    ## End File Assets
    # Projects
    ProjectViewSet,
    InviteProjectEndpoint,
    ProjectMemberViewSet,
    ProjectMemberInvitationsViewset,
    ProjectMemberUserEndpoint,
    AddMemberToProjectEndpoint,
    ProjectJoinEndpoint,
    UserProjectInvitationsViewset,
    ProjectIdentifierEndpoint,
    ProjectFavoritesViewSet,
    ## End Projects
    # Issues
    IssueViewSet,
    WorkSpaceIssuesEndpoint,
    IssueActivityEndpoint,
    IssueCommentViewSet,
    UserWorkSpaceIssues,
    BulkDeleteIssuesEndpoint,
    BulkImportIssuesEndpoint,
    ProjectUserViewsEndpoint,
    IssuePropertyViewSet,
    LabelViewSet,
    SubIssuesEndpoint,
    IssueLinkViewSet,
    BulkCreateIssueLabelsEndpoint,
    IssueAttachmentEndpoint,
    IssueArchiveViewSet,
    IssueSubscriberViewSet,
    ## End Issues
    # States
    StateViewSet,
    ## End States
    # Estimates
    ProjectEstimatePointEndpoint,
    BulkEstimatePointEndpoint,
    ## End Estimates
    # Views
    IssueViewViewSet,
    ViewIssuesEndpoint,
    IssueViewFavoriteViewSet,
    ## End Views
    # Cycles
    CycleViewSet,
    CycleIssueViewSet,
    CycleDateCheckEndpoint,
    CycleFavoriteViewSet,
    TransferCycleIssueEndpoint,
    ## End Cycles
    # Modules
    ModuleViewSet,
    ModuleIssueViewSet,
    ModuleFavoriteViewSet,
    ModuleLinkViewSet,
    BulkImportModulesEndpoint,
    ## End Modules
    # Pages
    PageViewSet,
    PageBlockViewSet,
    PageFavoriteViewSet,
    CreateIssueFromPageBlockEndpoint,
    ## End Pages
    # Api Tokens
    ApiTokenEndpoint,
    ## End Api Tokens
    # Integrations
    IntegrationViewSet,
    WorkspaceIntegrationViewSet,
    GithubRepositoriesEndpoint,
    GithubRepositorySyncViewSet,
    GithubIssueSyncViewSet,
    GithubCommentSyncViewSet,
    BulkCreateGithubIssueSyncEndpoint,
    SlackProjectSyncViewSet,
    ## End Integrations
    # Importer
    ServiceIssueImportSummaryEndpoint,
    ImportServiceEndpoint,
    UpdateServiceImportStatusEndpoint,
    ## End importer
    # Search
    GlobalSearchEndpoint,
    IssueSearchEndpoint,
    ## End Search
    # Gpt
    GPTIntegrationEndpoint,
    ## End Gpt
    # Release Notes
    ReleaseNotesEndpoint,
    ## End Release Notes
    # Inbox
    InboxViewSet,
    InboxIssueViewSet,
    ## End Inbox
    # Analytics
    AnalyticsEndpoint,
    AnalyticViewViewset,
    SavedAnalyticEndpoint,
    ExportAnalyticsEndpoint,
    DefaultAnalyticsEndpoint,
    ## End Analytics
    # Notification
    NotificationViewSet,
    UnreadNotificationEndpoint,
    ## End Notification
)


urlpatterns = [
    #  Social Auth
    path("social-auth/", OauthEndpoint.as_view(), name="oauth"),
    # Auth
    path("sign-up/", SignUpEndpoint.as_view(), name="sign-up"),
    path("sign-in/", SignInEndpoint.as_view(), name="sign-in"),
    path("sign-out/", SignOutEndpoint.as_view(), name="sign-out"),
    # Magic Sign In/Up
    path(
        "magic-generate/", MagicSignInGenerateEndpoint.as_view(), name="magic-generate"
    ),
    path("magic-sign-in/", MagicSignInEndpoint.as_view(), name="magic-sign-in"),
    # Email verification
    path("email-verify/", VerifyEmailEndpoint.as_view(), name="email-verify"),
    path(
        "request-email-verify/",
        RequestEmailVerificationEndpoint.as_view(),
        name="request-reset-email",
    ),
    # Password Manipulation
    path(
        "reset-password/<uidb64>/<token>/",
        ResetPasswordEndpoint.as_view(),
        name="password-reset",
    ),
    path(
        "forgot-password/",
        ForgotPasswordEndpoint.as_view(),
        name="forgot-password",
    ),
    # User Profile
    path(
        "users/me/",
        UserEndpoint.as_view(
            {"get": "retrieve", "patch": "partial_update", "delete": "destroy"}
        ),
        name="users",
    ),
    path(
        "users/me/change-password/",
        ChangePasswordEndpoint.as_view(),
        name="change-password",
    ),
    path(
        "users/me/onboard/",
        UpdateUserOnBoardedEndpoint.as_view(),
        name="user-onboard",
    ),
    path(
        "users/me/tour-completed/",
        UpdateUserTourCompletedEndpoint.as_view(),
        name="user-tour",
    ),
    path("users/activities/", UserActivityEndpoint.as_view(), name="user-activities"),
    # user workspaces
    path(
        "users/me/workspaces/",
        UserWorkSpacesEndpoint.as_view(),
        name="user-workspace",
    ),
    # user workspace invitations
    path(
        "users/me/invitations/workspaces/",
        UserWorkspaceInvitationsEndpoint.as_view({"get": "list", "post": "create"}),
        name="user-workspace-invitations",
    ),
    # user workspace invitation
    path(
        "users/me/invitations/<uuid:pk>/",
        UserWorkspaceInvitationEndpoint.as_view(
            {
                "get": "retrieve",
            }
        ),
        name="workspace",
    ),
    # user join workspace
    # User Graphs
    path(
        "users/me/workspaces/<str:slug>/activity-graph/",
        UserActivityGraphEndpoint.as_view(),
        name="user-activity-graph",
    ),
    path(
        "users/me/workspaces/<str:slug>/issues-completed-graph/",
        UserIssueCompletedGraphEndpoint.as_view(),
        name="completed-graph",
    ),
    path(
        "users/me/workspaces/<str:slug>/dashboard/",
        UserWorkspaceDashboardEndpoint.as_view(),
        name="user-workspace-dashboard",
    ),
    ## User  Graph
    path(
        "users/me/invitations/workspaces/<str:slug>/<uuid:pk>/join/",
        JoinWorkspaceEndpoint.as_view(),
        name="user-join-workspace",
    ),
    # user project invitations
    path(
        "users/me/invitations/projects/",
        UserProjectInvitationsViewset.as_view({"get": "list", "post": "create"}),
        name="user-project-invitaions",
    ),
    ## Workspaces ##
    path(
        "workspace-slug-check/",
        WorkSpaceAvailabilityCheckEndpoint.as_view(),
        name="workspace-availability",
    ),
    path(
        "workspaces/",
        WorkSpaceViewSet.as_view(
            {
                "get": "list",
                "post": "create",
            }
        ),
        name="workspace",
    ),
    path(
        "workspaces/<str:slug>/",
        WorkSpaceViewSet.as_view(
            {
                "get": "retrieve",
                "put": "update",
                "patch": "partial_update",
                "delete": "destroy",
            }
        ),
        name="workspace",
    ),
    path(
        "workspaces/<str:slug>/invite/",
        InviteWorkspaceEndpoint.as_view(),
        name="workspace",
    ),
    path(
        "workspaces/<str:slug>/invitations/",
        WorkspaceInvitationsViewset.as_view({"get": "list"}),
        name="workspace",
    ),
    path(
        "workspaces/<str:slug>/invitations/<uuid:pk>/",
        WorkspaceInvitationsViewset.as_view(
            {
                "delete": "destroy",
                "get": "retrieve",
            }
        ),
        name="workspace",
    ),
    path(
        "workspaces/<str:slug>/members/",
        WorkSpaceMemberViewSet.as_view({"get": "list"}),
        name="workspace",
    ),
    path(
        "workspaces/<str:slug>/members/<uuid:pk>/",
        WorkSpaceMemberViewSet.as_view(
            {
                "patch": "partial_update",
                "delete": "destroy",
                "get": "retrieve",
            }
        ),
        name="workspace",
    ),
    path(
        "workspaces/<str:slug>/teams/",
        TeamMemberViewSet.as_view(
            {
                "get": "list",
                "post": "create",
            }
        ),
        name="workspace",
    ),
    path(
        "workspaces/<str:slug>/teams/<uuid:pk>/",
        TeamMemberViewSet.as_view(
            {
                "put": "update",
                "patch": "partial_update",
                "delete": "destroy",
                "get": "retrieve",
            }
        ),
        name="workspace",
    ),
    path(
        "users/last-visited-workspace/",
        UserLastProjectWithWorkspaceEndpoint.as_view(),
        name="workspace-project-details",
    ),
    path(
        "workspaces/<str:slug>/workspace-members/me/",
        WorkspaceMemberUserEndpoint.as_view(),
        name="workspace-member-details",
    ),
    path(
        "workspaces/<str:slug>/workspace-views/",
        WorkspaceMemberUserViewsEndpoint.as_view(),
        name="workspace-member-details",
    ),
    path(
        "workspaces/<str:slug>/workspace-themes/",
        WorkspaceThemeViewSet.as_view(
            {
                "get": "list",
                "post": "create",
            }
        ),
        name="workspace-themes",
    ),
    path(
        "workspaces/<str:slug>/workspace-themes/<uuid:pk>/",
        WorkspaceThemeViewSet.as_view(
            {
                "get": "retrieve",
                "patch": "partial_update",
                "delete": "destroy",
            }
        ),
        name="workspace-themes",
    ),
    path(
<<<<<<< HEAD
        "workspaces/<str:slug>/user-stats/<uuid:user_id>/",
        WorkspaceUserProfileStatsEndpoint.as_view(),
        name="workspace-user-stats",
    ),
    path(
        "workspaces/<str:slug>/user-activity/<uuid:user_id>/",
        WorkspaceUserActivityEndpoint.as_view(),
        name="workspace-user-activity",
    ),
    path(
        "workspaces/<str:slug>/user-profile/<uuid:user_id>/",
        WorkspaceUserProfileEndpoint.as_view(),
        name="workspace-user-profile-page",
    ),
    path(
        "workspaces/<str:slug>/user-issues/<uuid:user_id>/",
        WorkspaceUserProfileIssuesEndpoint.as_view(),
        name="workspace-user-profile-issues",
=======
        "workspaces/<str:slug>/labels/",
        WorkspaceLabelsEndpoint.as_view(),
        name="workspace-labels",
>>>>>>> b14c70df
    ),
    ## End Workspaces ##
    # Projects
    path(
        "workspaces/<str:slug>/projects/",
        ProjectViewSet.as_view(
            {
                "get": "list",
                "post": "create",
            }
        ),
        name="project",
    ),
    path(
        "workspaces/<str:slug>/projects/<uuid:pk>/",
        ProjectViewSet.as_view(
            {
                "get": "retrieve",
                "put": "update",
                "patch": "partial_update",
                "delete": "destroy",
            }
        ),
        name="project",
    ),
    path(
        "workspaces/<str:slug>/project-identifiers/",
        ProjectIdentifierEndpoint.as_view(),
        name="project-identifiers",
    ),
    path(
        "workspaces/<str:slug>/projects/<uuid:project_id>/invite/",
        InviteProjectEndpoint.as_view(),
        name="project",
    ),
    path(
        "workspaces/<str:slug>/projects/<uuid:project_id>/members/",
        ProjectMemberViewSet.as_view({"get": "list"}),
        name="project",
    ),
    path(
        "workspaces/<str:slug>/projects/<uuid:project_id>/members/<uuid:pk>/",
        ProjectMemberViewSet.as_view(
            {
                "get": "retrieve",
                "patch": "partial_update",
                "delete": "destroy",
            }
        ),
        name="project",
    ),
    path(
        "workspaces/<str:slug>/projects/<uuid:project_id>/members/add/",
        AddMemberToProjectEndpoint.as_view(),
        name="project",
    ),
    path(
        "workspaces/<str:slug>/projects/join/",
        ProjectJoinEndpoint.as_view(),
        name="project",
    ),
    path(
        "workspaces/<str:slug>/projects/<uuid:project_id>/team-invite/",
        AddTeamToProjectEndpoint.as_view(),
        name="projects",
    ),
    path(
        "workspaces/<str:slug>/projects/<uuid:project_id>/invitations/",
        ProjectMemberInvitationsViewset.as_view({"get": "list"}),
        name="workspace",
    ),
    path(
        "workspaces/<str:slug>/projects/<uuid:project_id>/invitations/<uuid:pk>/",
        ProjectMemberInvitationsViewset.as_view(
            {
                "get": "retrieve",
                "delete": "destroy",
            }
        ),
        name="project",
    ),
    path(
        "workspaces/<str:slug>/projects/<uuid:project_id>/project-views/",
        ProjectUserViewsEndpoint.as_view(),
        name="project-view",
    ),
    path(
        "workspaces/<str:slug>/projects/<uuid:project_id>/project-members/me/",
        ProjectMemberUserEndpoint.as_view(),
        name="project-view",
    ),
    path(
        "workspaces/<str:slug>/user-favorite-projects/",
        ProjectFavoritesViewSet.as_view(
            {
                "post": "create",
            }
        ),
        name="project",
    ),
    path(
        "workspaces/<str:slug>/user-favorite-projects/<uuid:project_id>/",
        ProjectFavoritesViewSet.as_view(
            {
                "delete": "destroy",
            }
        ),
        name="project",
    ),
    # End Projects
    #  States
    path(
        "workspaces/<str:slug>/projects/<uuid:project_id>/states/",
        StateViewSet.as_view(
            {
                "get": "list",
                "post": "create",
            }
        ),
        name="project-states",
    ),
    path(
        "workspaces/<str:slug>/projects/<uuid:project_id>/states/<uuid:pk>/",
        StateViewSet.as_view(
            {
                "get": "retrieve",
                "put": "update",
                "patch": "partial_update",
                "delete": "destroy",
            }
        ),
        name="project-state",
    ),
    # End States ##
    #  Estimates
    path(
        "workspaces/<str:slug>/projects/<uuid:project_id>/project-estimates/",
        ProjectEstimatePointEndpoint.as_view(),
        name="project-estimate-points",
    ),
    path(
        "workspaces/<str:slug>/projects/<uuid:project_id>/estimates/",
        BulkEstimatePointEndpoint.as_view(
            {
                "get": "list",
                "post": "create",
            }
        ),
        name="bulk-create-estimate-points",
    ),
    path(
        "workspaces/<str:slug>/projects/<uuid:project_id>/estimates/<uuid:estimate_id>/",
        BulkEstimatePointEndpoint.as_view(
            {
                "get": "retrieve",
                "patch": "partial_update",
                "delete": "destroy",
            }
        ),
        name="bulk-create-estimate-points",
    ),
    # End Estimates ##
    # Views
    path(
        "workspaces/<str:slug>/projects/<uuid:project_id>/views/",
        IssueViewViewSet.as_view(
            {
                "get": "list",
                "post": "create",
            }
        ),
        name="project-view",
    ),
    path(
        "workspaces/<str:slug>/projects/<uuid:project_id>/views/<uuid:pk>/",
        IssueViewViewSet.as_view(
            {
                "get": "retrieve",
                "put": "update",
                "patch": "partial_update",
                "delete": "destroy",
            }
        ),
        name="project-view",
    ),
    path(
        "workspaces/<str:slug>/projects/<uuid:project_id>/views/<uuid:view_id>/issues/",
        ViewIssuesEndpoint.as_view(),
        name="project-view-issues",
    ),
    path(
        "workspaces/<str:slug>/projects/<uuid:project_id>/user-favorite-views/",
        IssueViewFavoriteViewSet.as_view(
            {
                "get": "list",
                "post": "create",
            }
        ),
        name="user-favorite-view",
    ),
    path(
        "workspaces/<str:slug>/projects/<uuid:project_id>/user-favorite-views/<uuid:view_id>/",
        IssueViewFavoriteViewSet.as_view(
            {
                "delete": "destroy",
            }
        ),
        name="user-favorite-view",
    ),
    ## End Views
    ## Cycles
    path(
        "workspaces/<str:slug>/projects/<uuid:project_id>/cycles/",
        CycleViewSet.as_view(
            {
                "get": "list",
                "post": "create",
            }
        ),
        name="project-cycle",
    ),
    path(
        "workspaces/<str:slug>/projects/<uuid:project_id>/cycles/<uuid:pk>/",
        CycleViewSet.as_view(
            {
                "get": "retrieve",
                "put": "update",
                "patch": "partial_update",
                "delete": "destroy",
            }
        ),
        name="project-cycle",
    ),
    path(
        "workspaces/<str:slug>/projects/<uuid:project_id>/cycles/<uuid:cycle_id>/cycle-issues/",
        CycleIssueViewSet.as_view(
            {
                "get": "list",
                "post": "create",
            }
        ),
        name="project-cycle",
    ),
    path(
        "workspaces/<str:slug>/projects/<uuid:project_id>/cycles/<uuid:cycle_id>/cycle-issues/<uuid:pk>/",
        CycleIssueViewSet.as_view(
            {
                "get": "retrieve",
                "put": "update",
                "patch": "partial_update",
                "delete": "destroy",
            }
        ),
        name="project-cycle",
    ),
    path(
        "workspaces/<str:slug>/projects/<uuid:project_id>/cycles/date-check/",
        CycleDateCheckEndpoint.as_view(),
        name="project-cycle",
    ),
    path(
        "workspaces/<str:slug>/projects/<uuid:project_id>/user-favorite-cycles/",
        CycleFavoriteViewSet.as_view(
            {
                "get": "list",
                "post": "create",
            }
        ),
        name="user-favorite-cycle",
    ),
    path(
        "workspaces/<str:slug>/projects/<uuid:project_id>/user-favorite-cycles/<uuid:cycle_id>/",
        CycleFavoriteViewSet.as_view(
            {
                "delete": "destroy",
            }
        ),
        name="user-favorite-cycle",
    ),
    path(
        "workspaces/<str:slug>/projects/<uuid:project_id>/cycles/<uuid:cycle_id>/transfer-issues/",
        TransferCycleIssueEndpoint.as_view(),
        name="transfer-issues",
    ),
    ## End Cycles
    # Issue
    path(
        "workspaces/<str:slug>/projects/<uuid:project_id>/issues/",
        IssueViewSet.as_view(
            {
                "get": "list",
                "post": "create",
            }
        ),
        name="project-issue",
    ),
    path(
        "workspaces/<str:slug>/projects/<uuid:project_id>/issues/<uuid:pk>/",
        IssueViewSet.as_view(
            {
                "get": "retrieve",
                "put": "update",
                "patch": "partial_update",
                "delete": "destroy",
            }
        ),
        name="project-issue",
    ),
    path(
        "workspaces/<str:slug>/issues/",
        WorkSpaceIssuesEndpoint.as_view(),
        name="workspace-issue",
    ),
    path(
        "workspaces/<str:slug>/projects/<uuid:project_id>/issue-labels/",
        LabelViewSet.as_view(
            {
                "get": "list",
                "post": "create",
            }
        ),
        name="project-issue-labels",
    ),
    path(
        "workspaces/<str:slug>/projects/<uuid:project_id>/issue-labels/<uuid:pk>/",
        LabelViewSet.as_view(
            {
                "get": "retrieve",
                "put": "update",
                "patch": "partial_update",
                "delete": "destroy",
            }
        ),
        name="project-issue-labels",
    ),
    path(
        "workspaces/<str:slug>/projects/<uuid:project_id>/bulk-create-labels/",
        BulkCreateIssueLabelsEndpoint.as_view(),
        name="project-bulk-labels",
    ),
    path(
        "workspaces/<str:slug>/projects/<uuid:project_id>/bulk-delete-issues/",
        BulkDeleteIssuesEndpoint.as_view(),
        name="project-issues-bulk",
    ),
    path(
        "workspaces/<str:slug>/projects/<uuid:project_id>/bulk-import-issues/<str:service>/",
        BulkImportIssuesEndpoint.as_view(),
        name="project-issues-bulk",
    ),
    path(
        "workspaces/<str:slug>/my-issues/",
        UserWorkSpaceIssues.as_view(),
        name="workspace-issues",
    ),
    path(
        "workspaces/<str:slug>/projects/<uuid:project_id>/issues/<uuid:issue_id>/sub-issues/",
        SubIssuesEndpoint.as_view(),
        name="sub-issues",
    ),
    path(
        "workspaces/<str:slug>/projects/<uuid:project_id>/issues/<uuid:issue_id>/issue-links/",
        IssueLinkViewSet.as_view(
            {
                "get": "list",
                "post": "create",
            }
        ),
        name="project-issue-links",
    ),
    path(
        "workspaces/<str:slug>/projects/<uuid:project_id>/issues/<uuid:issue_id>/issue-links/<uuid:pk>/",
        IssueLinkViewSet.as_view(
            {
                "get": "retrieve",
                "put": "update",
                "patch": "partial_update",
                "delete": "destroy",
            }
        ),
        name="project-issue-links",
    ),
    path(
        "workspaces/<str:slug>/projects/<uuid:project_id>/issues/<uuid:issue_id>/issue-attachments/",
        IssueAttachmentEndpoint.as_view(),
        name="project-issue-attachments",
    ),
    path(
        "workspaces/<str:slug>/projects/<uuid:project_id>/issues/<uuid:issue_id>/issue-attachments/<uuid:pk>/",
        IssueAttachmentEndpoint.as_view(),
        name="project-issue-attachments",
    ),
    ## End Issues
    ## Issue Activity
    path(
        "workspaces/<str:slug>/projects/<uuid:project_id>/issues/<uuid:issue_id>/history/",
        IssueActivityEndpoint.as_view(),
        name="project-issue-history",
    ),
    ## Issue Activity
    ## IssueComments
    path(
        "workspaces/<str:slug>/projects/<uuid:project_id>/issues/<uuid:issue_id>/comments/",
        IssueCommentViewSet.as_view(
            {
                "get": "list",
                "post": "create",
            }
        ),
        name="project-issue-comment",
    ),
    path(
        "workspaces/<str:slug>/projects/<uuid:project_id>/issues/<uuid:issue_id>/comments/<uuid:pk>/",
        IssueCommentViewSet.as_view(
            {
                "get": "retrieve",
                "put": "update",
                "patch": "partial_update",
                "delete": "destroy",
            }
        ),
        name="project-issue-comment",
    ),
    ## End IssueComments
    # Issue Subscribers
    path(
        "workspaces/<str:slug>/projects/<uuid:project_id>/issues/<uuid:issue_id>/issue-subscribers/",
        IssueSubscriberViewSet.as_view(
            {
                "get": "list",
                "post": "create",
            }
        ),
        name="project-issue-subscribers",
    ),
    path(
        "workspaces/<str:slug>/projects/<uuid:project_id>/issues/<uuid:issue_id>/issue-subscribers/<uuid:subscriber_id>/",
        IssueSubscriberViewSet.as_view({"delete": "destroy"}),
        name="project-issue-subscribers",
    ),
    path(
        "workspaces/<str:slug>/projects/<uuid:project_id>/issues/<uuid:issue_id>/subscribe/",
        IssueSubscriberViewSet.as_view(
            {
                "get": "subscription_status",
                "post": "subscribe",
                "delete": "unsubscribe",
            }
        ),
        name="project-issue-subscribers",
    ),
    ## End Issue Subscribers
    ## IssueProperty
    path(
        "workspaces/<str:slug>/projects/<uuid:project_id>/issue-properties/",
        IssuePropertyViewSet.as_view(
            {
                "get": "list",
                "post": "create",
            }
        ),
        name="project-issue-roadmap",
    ),
    path(
        "workspaces/<str:slug>/projects/<uuid:project_id>/issue-properties/<uuid:pk>/",
        IssuePropertyViewSet.as_view(
            {
                "get": "retrieve",
                "put": "update",
                "patch": "partial_update",
                "delete": "destroy",
            }
        ),
        name="project-issue-roadmap",
    ),
    ## IssueProperty Ebd
    ## Issue Archives
    path(
        "workspaces/<str:slug>/projects/<uuid:project_id>/archived-issues/",
        IssueArchiveViewSet.as_view(
            {
                "get": "list",
            }
        ),
        name="project-issue-archive",
    ),
    path(
        "workspaces/<str:slug>/projects/<uuid:project_id>/archived-issues/<uuid:pk>/",
        IssueArchiveViewSet.as_view(
            {
                "get": "retrieve",
                "delete": "destroy",
            }
        ),
        name="project-issue-archive",
    ),
    path(
        "workspaces/<str:slug>/projects/<uuid:project_id>/unarchive/<uuid:pk>/",
        IssueArchiveViewSet.as_view(
            {
                "post": "unarchive",
            }
        ),
        name="project-issue-archive",
    ),
    ## End Issue Archives
    ## File Assets
    path(
        "workspaces/<str:slug>/file-assets/",
        FileAssetEndpoint.as_view(),
        name="file-assets",
    ),
    path(
        "workspaces/file-assets/<uuid:workspace_id>/<str:asset_key>/",
        FileAssetEndpoint.as_view(),
        name="file-assets",
    ),
    path(
        "users/file-assets/",
        UserAssetsEndpoint.as_view(),
        name="user-file-assets",
    ),
    path(
        "users/file-assets/<str:asset_key>/",
        UserAssetsEndpoint.as_view(),
        name="user-file-assets",
    ),
    ## End File Assets
    ## Modules
    path(
        "workspaces/<str:slug>/projects/<uuid:project_id>/modules/",
        ModuleViewSet.as_view(
            {
                "get": "list",
                "post": "create",
            }
        ),
        name="project-modules",
    ),
    path(
        "workspaces/<str:slug>/projects/<uuid:project_id>/modules/<uuid:pk>/",
        ModuleViewSet.as_view(
            {
                "get": "retrieve",
                "put": "update",
                "patch": "partial_update",
                "delete": "destroy",
            }
        ),
        name="project-modules",
    ),
    path(
        "workspaces/<str:slug>/projects/<uuid:project_id>/modules/<uuid:module_id>/module-issues/",
        ModuleIssueViewSet.as_view(
            {
                "get": "list",
                "post": "create",
            }
        ),
        name="project-module-issues",
    ),
    path(
        "workspaces/<str:slug>/projects/<uuid:project_id>/modules/<uuid:module_id>/module-issues/<uuid:pk>/",
        ModuleIssueViewSet.as_view(
            {
                "get": "retrieve",
                "put": "update",
                "patch": "partial_update",
                "delete": "destroy",
            }
        ),
        name="project-module-issues",
    ),
    path(
        "workspaces/<str:slug>/projects/<uuid:project_id>/modules/<uuid:module_id>/module-links/",
        ModuleLinkViewSet.as_view(
            {
                "get": "list",
                "post": "create",
            }
        ),
        name="project-issue-module-links",
    ),
    path(
        "workspaces/<str:slug>/projects/<uuid:project_id>/modules/<uuid:module_id>/module-links/<uuid:pk>/",
        ModuleLinkViewSet.as_view(
            {
                "get": "retrieve",
                "put": "update",
                "patch": "partial_update",
                "delete": "destroy",
            }
        ),
        name="project-issue-module-links",
    ),
    path(
        "workspaces/<str:slug>/projects/<uuid:project_id>/user-favorite-modules/",
        ModuleFavoriteViewSet.as_view(
            {
                "get": "list",
                "post": "create",
            }
        ),
        name="user-favorite-module",
    ),
    path(
        "workspaces/<str:slug>/projects/<uuid:project_id>/user-favorite-modules/<uuid:module_id>/",
        ModuleFavoriteViewSet.as_view(
            {
                "delete": "destroy",
            }
        ),
        name="user-favorite-module",
    ),
    path(
        "workspaces/<str:slug>/projects/<uuid:project_id>/bulk-import-modules/<str:service>/",
        BulkImportModulesEndpoint.as_view(),
        name="bulk-modules-create",
    ),
    ## End Modules
    # Pages
    path(
        "workspaces/<str:slug>/projects/<uuid:project_id>/pages/",
        PageViewSet.as_view(
            {
                "get": "list",
                "post": "create",
            }
        ),
        name="project-pages",
    ),
    path(
        "workspaces/<str:slug>/projects/<uuid:project_id>/pages/<uuid:pk>/",
        PageViewSet.as_view(
            {
                "get": "retrieve",
                "patch": "partial_update",
                "delete": "destroy",
            }
        ),
        name="project-pages",
    ),
    path(
        "workspaces/<str:slug>/projects/<uuid:project_id>/pages/<uuid:page_id>/page-blocks/",
        PageBlockViewSet.as_view(
            {
                "get": "list",
                "post": "create",
            }
        ),
        name="project-page-blocks",
    ),
    path(
        "workspaces/<str:slug>/projects/<uuid:project_id>/pages/<uuid:page_id>/page-blocks/<uuid:pk>/",
        PageBlockViewSet.as_view(
            {
                "get": "retrieve",
                "patch": "partial_update",
                "delete": "destroy",
            }
        ),
        name="project-page-blocks",
    ),
    path(
        "workspaces/<str:slug>/projects/<uuid:project_id>/user-favorite-pages/",
        PageFavoriteViewSet.as_view(
            {
                "get": "list",
                "post": "create",
            }
        ),
        name="user-favorite-pages",
    ),
    path(
        "workspaces/<str:slug>/projects/<uuid:project_id>/user-favorite-pages/<uuid:page_id>/",
        PageFavoriteViewSet.as_view(
            {
                "delete": "destroy",
            }
        ),
        name="user-favorite-pages",
    ),
    path(
        "workspaces/<str:slug>/projects/<uuid:project_id>/pages/<uuid:page_id>/page-blocks/<uuid:page_block_id>/issues/",
        CreateIssueFromPageBlockEndpoint.as_view(),
        name="page-block-issues",
    ),
    ## End Pages
    # API Tokens
    path("api-tokens/", ApiTokenEndpoint.as_view(), name="api-tokens"),
    path("api-tokens/<uuid:pk>/", ApiTokenEndpoint.as_view(), name="api-tokens"),
    ## End API Tokens
    # Integrations
    path(
        "integrations/",
        IntegrationViewSet.as_view(
            {
                "get": "list",
                "post": "create",
            }
        ),
        name="integrations",
    ),
    path(
        "integrations/<uuid:pk>/",
        IntegrationViewSet.as_view(
            {
                "get": "retrieve",
                "patch": "partial_update",
                "delete": "destroy",
            }
        ),
        name="integrations",
    ),
    path(
        "workspaces/<str:slug>/workspace-integrations/",
        WorkspaceIntegrationViewSet.as_view(
            {
                "get": "list",
            }
        ),
        name="workspace-integrations",
    ),
    path(
        "workspaces/<str:slug>/workspace-integrations/<str:provider>/",
        WorkspaceIntegrationViewSet.as_view(
            {
                "post": "create",
            }
        ),
        name="workspace-integrations",
    ),
    path(
        "workspaces/<str:slug>/workspace-integrations/<uuid:pk>/provider/",
        WorkspaceIntegrationViewSet.as_view(
            {
                "get": "retrieve",
                "delete": "destroy",
            }
        ),
        name="workspace-integrations",
    ),
    # Github Integrations
    path(
        "workspaces/<str:slug>/workspace-integrations/<uuid:workspace_integration_id>/github-repositories/",
        GithubRepositoriesEndpoint.as_view(),
    ),
    path(
        "workspaces/<str:slug>/projects/<uuid:project_id>/workspace-integrations/<uuid:workspace_integration_id>/github-repository-sync/",
        GithubRepositorySyncViewSet.as_view(
            {
                "get": "list",
                "post": "create",
            }
        ),
    ),
    path(
        "workspaces/<str:slug>/projects/<uuid:project_id>/workspace-integrations/<uuid:workspace_integration_id>/github-repository-sync/<uuid:pk>/",
        GithubRepositorySyncViewSet.as_view(
            {
                "get": "retrieve",
                "delete": "destroy",
            }
        ),
    ),
    path(
        "workspaces/<str:slug>/projects/<uuid:project_id>/github-repository-sync/<uuid:repo_sync_id>/github-issue-sync/",
        GithubIssueSyncViewSet.as_view(
            {
                "post": "create",
                "get": "list",
            }
        ),
    ),
    path(
        "workspaces/<str:slug>/projects/<uuid:project_id>/github-repository-sync/<uuid:repo_sync_id>/bulk-create-github-issue-sync/",
        BulkCreateGithubIssueSyncEndpoint.as_view(),
    ),
    path(
        "workspaces/<str:slug>/projects/<uuid:project_id>/github-repository-sync/<uuid:repo_sync_id>/github-issue-sync/<uuid:pk>/",
        GithubIssueSyncViewSet.as_view(
            {
                "get": "retrieve",
                "delete": "destroy",
            }
        ),
    ),
    path(
        "workspaces/<str:slug>/projects/<uuid:project_id>/github-repository-sync/<uuid:repo_sync_id>/github-issue-sync/<uuid:issue_sync_id>/github-comment-sync/",
        GithubCommentSyncViewSet.as_view(
            {
                "post": "create",
                "get": "list",
            }
        ),
    ),
    path(
        "workspaces/<str:slug>/projects/<uuid:project_id>/github-repository-sync/<uuid:repo_sync_id>/github-issue-sync/<uuid:issue_sync_id>/github-comment-sync/<uuid:pk>/",
        GithubCommentSyncViewSet.as_view(
            {
                "get": "retrieve",
                "delete": "destroy",
            }
        ),
    ),
    ## End Github Integrations
    # Slack Integration
    path(
        "workspaces/<str:slug>/projects/<uuid:project_id>/workspace-integrations/<uuid:workspace_integration_id>/project-slack-sync/",
        SlackProjectSyncViewSet.as_view(
            {
                "post": "create",
                "get": "list",
            }
        ),
    ),
    path(
        "workspaces/<str:slug>/projects/<uuid:project_id>/workspace-integrations/<uuid:workspace_integration_id>/project-slack-sync/<uuid:pk>/",
        SlackProjectSyncViewSet.as_view(
            {
                "delete": "destroy",
                "get": "retrieve",
            }
        ),
    ),
    ## End Slack Integration
    ## End Integrations
    # Importer
    path(
        "workspaces/<str:slug>/importers/<str:service>/",
        ServiceIssueImportSummaryEndpoint.as_view(),
        name="importer",
    ),
    path(
        "workspaces/<str:slug>/projects/importers/<str:service>/",
        ImportServiceEndpoint.as_view(),
        name="importer",
    ),
    path(
        "workspaces/<str:slug>/importers/",
        ImportServiceEndpoint.as_view(),
        name="importer",
    ),
    path(
        "workspaces/<str:slug>/importers/<str:service>/<uuid:pk>/",
        ImportServiceEndpoint.as_view(),
        name="importer",
    ),
    path(
        "workspaces/<str:slug>/projects/<uuid:project_id>/service/<str:service>/importers/<uuid:importer_id>/",
        UpdateServiceImportStatusEndpoint.as_view(),
        name="importer",
    ),
    ##  End Importer
    # Search
    path(
        "workspaces/<str:slug>/search/",
        GlobalSearchEndpoint.as_view(),
        name="global-search",
    ),
    path(
        "workspaces/<str:slug>/projects/<uuid:project_id>/search-issues/",
        IssueSearchEndpoint.as_view(),
        name="project-issue-search",
    ),
    ## End Search
    # Gpt
    path(
        "workspaces/<str:slug>/projects/<uuid:project_id>/ai-assistant/",
        GPTIntegrationEndpoint.as_view(),
        name="importer",
    ),
    ## End Gpt
    # Release Notes
    path(
        "release-notes/",
        ReleaseNotesEndpoint.as_view(),
        name="release-notes",
    ),
    ## End Release Notes
    # Inbox
    path(
        "workspaces/<str:slug>/projects/<uuid:project_id>/inboxes/",
        InboxViewSet.as_view(
            {
                "get": "list",
                "post": "create",
            }
        ),
        name="inbox",
    ),
    path(
        "workspaces/<str:slug>/projects/<uuid:project_id>/inboxes/<uuid:pk>/",
        InboxViewSet.as_view(
            {
                "get": "retrieve",
                "patch": "partial_update",
                "delete": "destroy",
            }
        ),
        name="inbox",
    ),
    path(
        "workspaces/<str:slug>/projects/<uuid:project_id>/inboxes/<uuid:inbox_id>/inbox-issues/",
        InboxIssueViewSet.as_view(
            {
                "get": "list",
                "post": "create",
            }
        ),
        name="inbox-issue",
    ),
    path(
        "workspaces/<str:slug>/projects/<uuid:project_id>/inboxes/<uuid:inbox_id>/inbox-issues/<uuid:pk>/",
        InboxIssueViewSet.as_view(
            {
                "get": "retrieve",
                "patch": "partial_update",
                "delete": "destroy",
            }
        ),
        name="inbox-issue",
    ),
    ## End Inbox
    # Analytics
    path(
        "workspaces/<str:slug>/analytics/",
        AnalyticsEndpoint.as_view(),
        name="plane-analytics",
    ),
    path(
        "workspaces/<str:slug>/analytic-view/",
        AnalyticViewViewset.as_view({"get": "list", "post": "create"}),
        name="analytic-view",
    ),
    path(
        "workspaces/<str:slug>/analytic-view/<uuid:pk>/",
        AnalyticViewViewset.as_view(
            {"get": "retrieve", "patch": "partial_update", "delete": "destroy"}
        ),
        name="analytic-view",
    ),
    path(
        "workspaces/<str:slug>/saved-analytic-view/<uuid:analytic_id>/",
        SavedAnalyticEndpoint.as_view(),
        name="saved-analytic-view",
    ),
    path(
        "workspaces/<str:slug>/export-analytics/",
        ExportAnalyticsEndpoint.as_view(),
        name="export-analytics",
    ),
    path(
        "workspaces/<str:slug>/default-analytics/",
        DefaultAnalyticsEndpoint.as_view(),
        name="default-analytics",
    ),
    ## End Analytics
    # Notification
    path(
        "workspaces/<str:slug>/users/notifications/",
        NotificationViewSet.as_view(
            {
                "get": "list",
            }
        ),
        name="notifications",
    ),
    path(
        "workspaces/<str:slug>/users/notifications/<uuid:pk>/",
        NotificationViewSet.as_view(
            {
                "get": "retrieve",
                "patch": "partial_update",
                "delete": "destroy",
            }
        ),
        name="notifications",
    ),
    path(
        "workspaces/<str:slug>/users/notifications/<uuid:pk>/read/",
        NotificationViewSet.as_view(
            {
                "post": "mark_read",
                "delete": "mark_unread",
            }
        ),
        name="notifications",
    ),
    path(
        "workspaces/<str:slug>/users/notifications/<uuid:pk>/archive/",
        NotificationViewSet.as_view(
            {
                "post": "archive",
                "delete": "unarchive",
            }
        ),
        name="notifications",
    ),
    path(
        "workspaces/<str:slug>/users/notifications/unread/",
        UnreadNotificationEndpoint.as_view(),
        name="unread-notifications",
    ),
    ## End Notification
]<|MERGE_RESOLUTION|>--- conflicted
+++ resolved
@@ -45,14 +45,11 @@
     UserIssueCompletedGraphEndpoint,
     UserWorkspaceDashboardEndpoint,
     WorkspaceThemeViewSet,
-<<<<<<< HEAD
     WorkspaceUserProfileStatsEndpoint,
     WorkspaceUserActivityEndpoint,
     WorkspaceUserProfileEndpoint,
     WorkspaceUserProfileIssuesEndpoint,
-=======
     WorkspaceLabelsEndpoint,
->>>>>>> b14c70df
     ## End Workspaces
     # File Assets
     FileAssetEndpoint,
@@ -394,7 +391,6 @@
         name="workspace-themes",
     ),
     path(
-<<<<<<< HEAD
         "workspaces/<str:slug>/user-stats/<uuid:user_id>/",
         WorkspaceUserProfileStatsEndpoint.as_view(),
         name="workspace-user-stats",
@@ -413,11 +409,11 @@
         "workspaces/<str:slug>/user-issues/<uuid:user_id>/",
         WorkspaceUserProfileIssuesEndpoint.as_view(),
         name="workspace-user-profile-issues",
-=======
+    ),
+    path(
         "workspaces/<str:slug>/labels/",
         WorkspaceLabelsEndpoint.as_view(),
         name="workspace-labels",
->>>>>>> b14c70df
     ),
     ## End Workspaces ##
     # Projects
