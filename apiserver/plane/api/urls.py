--- conflicted
+++ resolved
@@ -92,11 +92,8 @@
     WorkspaceIntegrationViewSet,
     GithubRepositorySyncViewSet,
     GithubIssueSyncViewSet,
-<<<<<<< HEAD
     GithubAppInstallationViewSet,
-=======
     GithubCommentSyncViewSet,
->>>>>>> e6851757
     ## End Integrations
 )
 
