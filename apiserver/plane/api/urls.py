from django.urls import path


# Create your urls here.

from plane.api.views import (
    # Authentication
    SignUpEndpoint,
    SignInEndpoint,
    SignOutEndpoint,
    MagicSignInEndpoint,
    MagicSignInGenerateEndpoint,
    OauthEndpoint,
    ## End Authentication
    # Auth Extended
    ForgotPasswordEndpoint,
    VerifyEmailEndpoint,
    ResetPasswordEndpoint,
    RequestEmailVerificationEndpoint,
    ChangePasswordEndpoint,
    ## End Auth Extender
    # User
    UserEndpoint,
    UpdateUserOnBoardedEndpoint,
    ## End User
    # Workspaces
    WorkSpaceViewSet,
    UserWorkspaceInvitationsEndpoint,
    UserWorkSpacesEndpoint,
    InviteWorkspaceEndpoint,
    JoinWorkspaceEndpoint,
    WorkSpaceMemberViewSet,
    WorkspaceInvitationsViewset,
    UserWorkspaceInvitationsEndpoint,
    WorkspaceMemberUserEndpoint,
    WorkspaceMemberUserViewsEndpoint,
    WorkSpaceAvailabilityCheckEndpoint,
    TeamMemberViewSet,
    AddTeamToProjectEndpoint,
    UserLastProjectWithWorkspaceEndpoint,
    UserWorkspaceInvitationEndpoint,
    ## End Workspaces
    # File Assets
    FileAssetEndpoint,
    ## End File Assets
    # Projects
    ProjectViewSet,
    InviteProjectEndpoint,
    ProjectMemberViewSet,
    ProjectMemberInvitationsViewset,
    ProjectMemberUserEndpoint,
    AddMemberToProjectEndpoint,
    ProjectJoinEndpoint,
    UserProjectInvitationsViewset,
    ProjectIdentifierEndpoint,
    ## End Projects
    # Issues
    IssueViewSet,
    WorkSpaceIssuesEndpoint,
    IssueActivityEndpoint,
    IssueCommentViewSet,
    UserWorkSpaceIssues,
    BulkDeleteIssuesEndpoint,
    ProjectUserViewsEndpoint,
    TimeLineIssueViewSet,
    IssuePropertyViewSet,
    LabelViewSet,
    SubIssuesEndpoint,
    ## End Issues
    # States
    StateViewSet,
    ## End States
    # Shortcuts
    ShortCutViewSet,
    ## End Shortcuts
    # Views
    ViewViewSet,
    ## End Views
    # Cycles
    CycleViewSet,
    CycleIssueViewSet,
    ## End Cycles
    # Modules
    ModuleViewSet,
    ModuleIssueViewSet,
    ## End Modules
    # Api Tokens
    ApiTokenEndpoint,
    ## End Api Tokens
    # Integrations
    IntegrationViewSet,
    WorkspaceIntegrationViewSet,
    GithubRepositorySyncViewSet,
    GithubIssueSyncViewSet,
    ## End Integrations
)


urlpatterns = [
    #  Social Auth
    path("social-auth/", OauthEndpoint.as_view(), name="oauth"),
    # Auth
    path("sign-in/", SignInEndpoint.as_view(), name="sign-in"),
    path("sign-up/", SignUpEndpoint.as_view(), name="sign-up"),
    path("sign-out/", SignOutEndpoint.as_view(), name="sign-out"),
    # Magic Sign In/Up
    path(
        "magic-generate/", MagicSignInGenerateEndpoint.as_view(), name="magic-generate"
    ),
    path("magic-sign-in/", MagicSignInEndpoint.as_view(), name="magic-sign-in"),
    # Email verification
    path("email-verify/", VerifyEmailEndpoint.as_view(), name="email-verify"),
    path(
        "request-email-verify/",
        RequestEmailVerificationEndpoint.as_view(),
        name="request-reset-email",
    ),
    # Password Manipulation
    path(
        "password-reset/<uidb64>/<token>/",
        ResetPasswordEndpoint.as_view(),
        name="password-reset",
    ),
    path(
        "forgot-password/",
        ForgotPasswordEndpoint.as_view(),
        name="forgot-password",
    ),
    # User Profile
    path(
        "users/me/",
        UserEndpoint.as_view(
            {"get": "retrieve", "patch": "partial_update", "delete": "destroy"}
        ),
        name="users",
    ),
    path(
        "users/me/change-password/",
        ChangePasswordEndpoint.as_view(),
        name="change-password",
    ),
    path(
        "users/me/onboard/",
        UpdateUserOnBoardedEndpoint.as_view(),
        name="change-password",
    ),
    # user workspaces
    path(
        "users/me/workspaces/",
        UserWorkSpacesEndpoint.as_view(),
        name="user-workspace",
    ),
    # user workspace invitations
    path(
        "users/me/invitations/workspaces/",
        UserWorkspaceInvitationsEndpoint.as_view({"get": "list", "post": "create"}),
        name="user-workspace-invitations",
    ),
    # user workspace invitation
    path(
        "users/me/invitations/<uuid:pk>/",
        UserWorkspaceInvitationEndpoint.as_view(
            {
                "get": "retrieve",
            }
        ),
        name="workspace",
    ),
    # user join workspace
    path(
        "users/me/invitations/workspaces/<str:slug>/<uuid:pk>/join/",
        JoinWorkspaceEndpoint.as_view(),
        name="user-join-workspace",
    ),
    # user project invitations
    path(
        "users/me/invitations/projects/",
        UserProjectInvitationsViewset.as_view({"get": "list", "post": "create"}),
        name="user-project-invitaions",
    ),
    ## Workspaces ##
    path(
        "workspace-slug-check/",
        WorkSpaceAvailabilityCheckEndpoint.as_view(),
        name="workspace-availability",
    ),
    path(
        "workspaces/",
        WorkSpaceViewSet.as_view(
            {
                "get": "list",
                "post": "create",
            }
        ),
        name="workspace",
    ),
    path(
        "workspaces/<str:slug>/",
        WorkSpaceViewSet.as_view(
            {
                "get": "retrieve",
                "put": "update",
                "patch": "partial_update",
                "delete": "destroy",
            }
        ),
        name="workspace",
    ),
    path(
        "workspaces/<str:slug>/invite/",
        InviteWorkspaceEndpoint.as_view(),
        name="workspace",
    ),
    path(
        "workspaces/<str:slug>/invitations/",
        WorkspaceInvitationsViewset.as_view({"get": "list"}),
        name="workspace",
    ),
    path(
        "workspaces/<str:slug>/invitations/<uuid:pk>/",
        WorkspaceInvitationsViewset.as_view(
            {
                "delete": "destroy",
                "get": "retrieve",
                "get": "retrieve",
            }
        ),
        name="workspace",
    ),
    path(
        "workspaces/<str:slug>/members/",
        WorkSpaceMemberViewSet.as_view({"get": "list"}),
        name="workspace",
    ),
    path(
        "workspaces/<str:slug>/members/<uuid:pk>/",
        WorkSpaceMemberViewSet.as_view(
            {
                "put": "update",
                "patch": "partial_update",
                "delete": "destroy",
                "get": "retrieve",
            }
        ),
        name="workspace",
    ),
    path(
        "workspaces/<str:slug>/teams/",
        TeamMemberViewSet.as_view(
            {
                "get": "list",
                "post": "create",
            }
        ),
        name="workspace",
    ),
    path(
        "workspaces/<str:slug>/teams/<uuid:pk>/",
        TeamMemberViewSet.as_view(
            {
                "put": "update",
                "patch": "partial_update",
                "delete": "destroy",
                "get": "retrieve",
            }
        ),
        name="workspace",
    ),
    path(
        "users/last-visited-workspace/",
        UserLastProjectWithWorkspaceEndpoint.as_view(),
        name="workspace-project-details",
    ),
    path(
        "workspaces/<str:slug>/workspace-members/me/",
        WorkspaceMemberUserEndpoint.as_view(),
        name="workspace-member-details",
    ),
    path(
        "workspaces/<str:slug>/workspace-views/",
        WorkspaceMemberUserViewsEndpoint.as_view(),
        name="workspace-member-details",
    ),
    ## End Workspaces ##
    # Projects
    path(
        "workspaces/<str:slug>/projects/",
        ProjectViewSet.as_view(
            {
                "get": "list",
                "post": "create",
            }
        ),
        name="project",
    ),
    path(
        "workspaces/<str:slug>/projects/<uuid:pk>/",
        ProjectViewSet.as_view(
            {
                "get": "retrieve",
                "put": "update",
                "patch": "partial_update",
                "delete": "destroy",
            }
        ),
        name="project",
    ),
    path(
        "workspaces/<str:slug>/project-identifiers/",
        ProjectIdentifierEndpoint.as_view(),
        name="project-identifiers",
    ),
    path(
        "workspaces/<str:slug>/projects/<uuid:project_id>/invite/",
        InviteProjectEndpoint.as_view(),
        name="project",
    ),
    path(
        "workspaces/<str:slug>/projects/<uuid:project_id>/members/",
        ProjectMemberViewSet.as_view({"get": "list"}),
        name="project",
    ),
    path(
        "workspaces/<str:slug>/projects/<uuid:project_id>/members/<uuid:pk>/",
        ProjectMemberViewSet.as_view(
            {
                "get": "retrieve",
                "put": "update",
                "patch": "partial_update",
                "delete": "destroy",
            }
        ),
        name="project",
    ),
    path(
        "workspaces/<str:slug>/projects/<uuid:project_id>/members/add/",
        AddMemberToProjectEndpoint.as_view(),
        name="project",
    ),
    path(
        "workspaces/<str:slug>/projects/join/",
        ProjectJoinEndpoint.as_view(),
        name="project",
    ),
    path(
        "workspaces/<str:slug>/projects/<uuid:project_id>/team-invite/",
        AddTeamToProjectEndpoint.as_view(),
        name="projects",
    ),
    path(
        "workspaces/<str:slug>/projects/<uuid:project_id>/invitations/",
        ProjectMemberInvitationsViewset.as_view({"get": "list"}),
        name="workspace",
    ),
    path(
        "workspaces/<str:slug>/projects/<uuid:project_id>/invitations/<uuid:pk>/",
        ProjectMemberInvitationsViewset.as_view(
            {
                "get": "retrieve",
                "delete": "destroy",
            }
        ),
        name="project",
    ),
    path(
        "workspaces/<str:slug>/projects/<uuid:project_id>/project-views/",
        ProjectUserViewsEndpoint.as_view(),
        name="project-view",
    ),
    path(
        "workspaces/<str:slug>/projects/<uuid:project_id>/project-members/me/",
        ProjectMemberUserEndpoint.as_view(),
        name="project-view",
    ),
    # End Projects
    #  States
    path(
        "workspaces/<str:slug>/projects/<uuid:project_id>/states/",
        StateViewSet.as_view(
            {
                "get": "list",
                "post": "create",
            }
        ),
        name="project-states",
    ),
    path(
        "workspaces/<str:slug>/projects/<uuid:project_id>/states/<uuid:pk>/",
        StateViewSet.as_view(
            {
                "get": "retrieve",
                "put": "update",
                "patch": "partial_update",
                "delete": "destroy",
            }
        ),
        name="project-state",
    ),
    # End States ##
    # Shortcuts
    path(
        "workspaces/<str:slug>/projects/<uuid:project_id>/shortcuts/",
        ShortCutViewSet.as_view(
            {
                "get": "list",
                "post": "create",
            }
        ),
        name="project-shortcut",
    ),
    path(
        "workspaces/<str:slug>/projects/<uuid:project_id>/shortcuts/<uuid:pk>/",
        ShortCutViewSet.as_view(
            {
                "get": "retrieve",
                "put": "update",
                "patch": "partial_update",
                "delete": "destroy",
            }
        ),
        name="project-shortcut",
    ),
    ## End Shortcuts
    # Views
    path(
        "workspaces/<str:slug>/projects/<uuid:project_id>/views/",
        ViewViewSet.as_view(
            {
                "get": "list",
                "post": "create",
            }
        ),
        name="project-view",
    ),
    path(
        "workspaces/<str:slug>/projects/<uuid:project_id>/views/<uuid:pk>/",
        ViewViewSet.as_view(
            {
                "get": "retrieve",
                "put": "update",
                "patch": "partial_update",
                "delete": "destroy",
            }
        ),
        name="project-view",
    ),
    ## End Views
    ## Cycles
    path(
        "workspaces/<str:slug>/projects/<uuid:project_id>/cycles/",
        CycleViewSet.as_view(
            {
                "get": "list",
                "post": "create",
            }
        ),
        name="project-cycle",
    ),
    path(
        "workspaces/<str:slug>/projects/<uuid:project_id>/cycles/<uuid:pk>/",
        CycleViewSet.as_view(
            {
                "get": "retrieve",
                "put": "update",
                "patch": "partial_update",
                "delete": "destroy",
            }
        ),
        name="project-cycle",
    ),
    path(
        "workspaces/<str:slug>/projects/<uuid:project_id>/cycles/<uuid:cycle_id>/cycle-issues/",
        CycleIssueViewSet.as_view(
            {
                "get": "list",
                "post": "create",
            }
        ),
        name="project-cycle",
    ),
    path(
        "workspaces/<str:slug>/projects/<uuid:project_id>/cycles/<uuid:cycle_id>/cycle-issues/<uuid:pk>/",
        CycleIssueViewSet.as_view(
            {
                "get": "retrieve",
                "put": "update",
                "patch": "partial_update",
                "delete": "destroy",
            }
        ),
        name="project-cycle",
    ),
    ## End Cycles
    # Issue
    path(
        "workspaces/<str:slug>/projects/<uuid:project_id>/issues/",
        IssueViewSet.as_view(
            {
                "get": "list",
                "post": "create",
            }
        ),
        name="project-issue",
    ),
    path(
        "workspaces/<str:slug>/projects/<uuid:project_id>/issues/<uuid:pk>/",
        IssueViewSet.as_view(
            {
                "get": "retrieve",
                "put": "update",
                "patch": "partial_update",
                "delete": "destroy",
            }
        ),
        name="project-issue",
    ),
    path(
        "workspaces/<str:slug>/issues/",
        WorkSpaceIssuesEndpoint.as_view(),
        name="workspace-issue",
    ),
    path(
        "workspaces/<str:slug>/projects/<uuid:project_id>/issue-labels/",
        LabelViewSet.as_view(
            {
                "get": "list",
                "post": "create",
            }
        ),
        name="project-issue-labels",
    ),
    path(
        "workspaces/<str:slug>/projects/<uuid:project_id>/issue-labels/<uuid:pk>/",
        LabelViewSet.as_view(
            {
                "get": "retrieve",
                "put": "update",
                "patch": "partial_update",
                "delete": "destroy",
            }
        ),
        name="project-issue-labels",
    ),
    path(
        "workspaces/<str:slug>/projects/<uuid:project_id>/bulk-delete-issues/",
        BulkDeleteIssuesEndpoint.as_view(),
    ),
    path(
        "workspaces/<str:slug>/my-issues/",
        UserWorkSpaceIssues.as_view(),
        name="workspace-issues",
    ),
    path(
        "workspaces/<str:slug>/projects/<uuid:project_id>/issues/<uuid:issue_id>/sub-issues/",
        SubIssuesEndpoint.as_view(),
        name="sub-issues",
    ),
    ## End Issues
    ## Issue Activity
    path(
        "workspaces/<str:slug>/projects/<uuid:project_id>/issues/<uuid:issue_id>/history/",
        IssueActivityEndpoint.as_view(),
        name="project-issue-history",
    ),
    ## Issue Activity
    ## IssueComments
    path(
        "workspaces/<str:slug>/projects/<uuid:project_id>/issues/<uuid:issue_id>/comments/",
        IssueCommentViewSet.as_view(
            {
                "get": "list",
                "post": "create",
            }
        ),
        name="project-issue-comment",
    ),
    path(
        "workspaces/<str:slug>/projects/<uuid:project_id>/issues/<uuid:issue_id>/comments/<uuid:pk>/",
        IssueCommentViewSet.as_view(
            {
                "get": "retrieve",
                "put": "update",
                "patch": "partial_update",
                "delete": "destroy",
            }
        ),
        name="project-issue-comment",
    ),
    ## End IssueComments
    ## Roadmap
    path(
        "workspaces/<str:slug>/projects/<uuid:project_id>/issues/<uuid:issue_id>/roadmaps/",
        TimeLineIssueViewSet.as_view(
            {
                "get": "list",
                "post": "create",
            }
        ),
        name="project-issue-roadmap",
    ),
    path(
        "workspaces/<str:slug>/projects/<uuid:project_id>/issues/<uuid:issue_id>/roadmaps/<uuid:pk>/",
        TimeLineIssueViewSet.as_view(
            {
                "get": "retrieve",
                "put": "update",
                "patch": "partial_update",
                "delete": "destroy",
            }
        ),
        name="project-issue-roadmap",
    ),
    ## End Roadmap
    ## IssueProperty
    path(
        "workspaces/<str:slug>/projects/<uuid:project_id>/issue-properties/",
        IssuePropertyViewSet.as_view(
            {
                "get": "list",
                "post": "create",
            }
        ),
        name="project-issue-roadmap",
    ),
    path(
        "workspaces/<str:slug>/projects/<uuid:project_id>/issue-properties/<uuid:pk>/",
        IssuePropertyViewSet.as_view(
            {
                "get": "retrieve",
                "put": "update",
                "patch": "partial_update",
                "delete": "destroy",
            }
        ),
        name="project-issue-roadmap",
    ),
    ## IssueProperty Ebd
    ## File Assets
    path(
        "workspaces/<str:slug>/file-assets/",
        FileAssetEndpoint.as_view(),
        name="File Assets",
    ),
    ## End File Assets
    ## Modules
    path(
        "workspaces/<str:slug>/projects/<uuid:project_id>/modules/",
        ModuleViewSet.as_view(
            {
                "get": "list",
                "post": "create",
            }
        ),
        name="project-modules",
    ),
    path(
        "workspaces/<str:slug>/projects/<uuid:project_id>/modules/<uuid:pk>/",
        ModuleViewSet.as_view(
            {
                "get": "retrieve",
                "put": "update",
                "patch": "partial_update",
                "delete": "destroy",
            }
        ),
        name="project-modules",
    ),
    path(
        "workspaces/<str:slug>/projects/<uuid:project_id>/modules/<uuid:module_id>/module-issues/",
        ModuleIssueViewSet.as_view(
            {
                "get": "list",
                "post": "create",
            }
        ),
        name="project-module-issues",
    ),
    path(
        "workspaces/<str:slug>/projects/<uuid:project_id>/modules/<uuid:module_id>/module-issues/<uuid:pk>/",
        ModuleIssueViewSet.as_view(
            {
                "get": "retrieve",
                "put": "update",
                "patch": "partial_update",
                "delete": "destroy",
            }
        ),
        name="project-module-issues",
    ),
    ## End Modules
    # API Tokens
    path("api-tokens/", ApiTokenEndpoint.as_view(), name="api-tokens"),
    path("api-tokens/<uuid:pk>/", ApiTokenEndpoint.as_view(), name="api-tokens"),
    ## End API Tokens
    # Integrations
    path(
        "integrations/",
        IntegrationViewSet.as_view(
            {
                "get": "list",
                "post": "create",
            }
        ),
        name="integrations",
    ),
    path(
        "integrations/<uuid:pk>/",
        IntegrationViewSet.as_view(
            {
                "get": "retrieve",
                "patch": "partial_update",
                "delete": "destroy",
            }
        ),
        name="integrations",
    ),
    path(
        "workspaces/<str:slug>/workspace-integrations/",
        WorkspaceIntegrationViewSet.as_view(
            {
                "get": "list",
                "post": "create",
            }
        ),
        name="workspace-integrations",
    ),
    path(
        "workspaces/<str:slug>/workspace-integrations/<uuid:pk>/",
        WorkspaceIntegrationViewSet.as_view(
            {
                "get": "retrieve",
                "delete": "destroy",
            }
        ),
        name="workspace-integrations",
    ),
<<<<<<< HEAD
=======
    # Github Integrations
>>>>>>> 45194efd
    path(
        "workspaces/<str:slug>/projects/<uuid:project_id>/workspace-integrations/<uuid:workspace_integration_id>/github-repository-sync/",
        GithubRepositorySyncViewSet.as_view(
            {
                "get": "list",
                "post": "create",
            }
        ),
    ),
    path(
<<<<<<< HEAD
        "workspaces/<str:slug>/projects/<uuid:project_id>/workspace-integrations/<uuid:workspace_integration_id>/github-repository-sync/<uuid:pk>/",
=======
        "workspaces/<str:slug>/projects/<uuid:project_id>/github-repository-sync/<uuid:repo_sync_id>/github-sync-issues/",
        GithubIssueSyncViewSet.as_view(
            {
                "post": "create",
                "get": "list",
            }
        ),
    ),
    path(
        "workspaces/<str:slug>/projects/<uuid:project_id>/github-repository-sync/<uuid:repo_sync_id>/github-sync-issues/<uuid:pk>/",
>>>>>>> 45194efd
        GithubRepositorySyncViewSet.as_view(
            {
                "get": "retrieve",
                "delete": "destroy",
            }
        ),
    ),
<<<<<<< HEAD
=======
    ## End Github Integrations
>>>>>>> 45194efd
    ## End Integrations
]<|MERGE_RESOLUTION|>--- conflicted
+++ resolved
@@ -734,10 +734,7 @@
         ),
         name="workspace-integrations",
     ),
-<<<<<<< HEAD
-=======
     # Github Integrations
->>>>>>> 45194efd
     path(
         "workspaces/<str:slug>/projects/<uuid:project_id>/workspace-integrations/<uuid:workspace_integration_id>/github-repository-sync/",
         GithubRepositorySyncViewSet.as_view(
@@ -748,9 +745,6 @@
         ),
     ),
     path(
-<<<<<<< HEAD
-        "workspaces/<str:slug>/projects/<uuid:project_id>/workspace-integrations/<uuid:workspace_integration_id>/github-repository-sync/<uuid:pk>/",
-=======
         "workspaces/<str:slug>/projects/<uuid:project_id>/github-repository-sync/<uuid:repo_sync_id>/github-sync-issues/",
         GithubIssueSyncViewSet.as_view(
             {
@@ -761,7 +755,6 @@
     ),
     path(
         "workspaces/<str:slug>/projects/<uuid:project_id>/github-repository-sync/<uuid:repo_sync_id>/github-sync-issues/<uuid:pk>/",
->>>>>>> 45194efd
         GithubRepositorySyncViewSet.as_view(
             {
                 "get": "retrieve",
@@ -769,9 +762,6 @@
             }
         ),
     ),
-<<<<<<< HEAD
-=======
     ## End Github Integrations
->>>>>>> 45194efd
     ## End Integrations
 ]