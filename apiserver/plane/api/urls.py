--- conflicted
+++ resolved
@@ -106,14 +106,10 @@
     PageBlockViewSet,
     PageFavoriteViewSet,
     CreateIssueFromPageBlockEndpoint,
-<<<<<<< HEAD
     RecentPagesEndpoint,
     FavoritePagesEndpoint,
     MyPagesEndpoint,
     CreatedbyOtherPagesEndpoint,
-=======
-    MyPagesEndpoint,
->>>>>>> 79249c5c
     ## End Pages
     # Api Tokens
     ApiTokenEndpoint,
@@ -987,7 +983,6 @@
         name="page-block-issues",
     ),
     path(
-<<<<<<< HEAD
         "workspaces/<str:slug>/projects/<uuid:project_id>/pages/recent-pages/",
         RecentPagesEndpoint.as_view(),
         name="recent-pages",
@@ -1006,11 +1001,6 @@
         "workspaces/<str:slug>/projects/<uuid:project_id>/pages/created-by-other-pages/",
         CreatedbyOtherPagesEndpoint.as_view(),
         name="created-by-other-pages",
-=======
-        "workspaces/<str:slug>/projects/<uuid:project_id>/user/pages/",
-        MyPagesEndpoint.as_view(),
-        name="my-pages",
->>>>>>> 79249c5c
     ),
     ## End Pages
     # API Tokens
