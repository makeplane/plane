from django.urls import path


# Create your urls here.

from plane.api.views import (
    # Authentication
    SignInEndpoint,
    SignOutEndpoint,
    MagicSignInEndpoint,
    MagicSignInGenerateEndpoint,
    OauthEndpoint,
    ## End Authentication
    # Auth Extended
    ForgotPasswordEndpoint,
    VerifyEmailEndpoint,
    ResetPasswordEndpoint,
    RequestEmailVerificationEndpoint,
    ChangePasswordEndpoint,
    ## End Auth Extender
    # User
    UserEndpoint,
    UpdateUserOnBoardedEndpoint,
    ## End User
    # Workspaces
    WorkSpaceViewSet,
    UserWorkspaceInvitationsEndpoint,
    UserWorkSpacesEndpoint,
    InviteWorkspaceEndpoint,
    JoinWorkspaceEndpoint,
    WorkSpaceMemberViewSet,
    WorkspaceInvitationsViewset,
    UserWorkspaceInvitationsEndpoint,
    WorkspaceMemberUserEndpoint,
    WorkspaceMemberUserViewsEndpoint,
    WorkSpaceAvailabilityCheckEndpoint,
    TeamMemberViewSet,
    AddTeamToProjectEndpoint,
    UserLastProjectWithWorkspaceEndpoint,
    UserWorkspaceInvitationEndpoint,
    ## End Workspaces
    # File Assets
    FileAssetEndpoint,
    ## End File Assets
    # Projects
    ProjectViewSet,
    InviteProjectEndpoint,
    ProjectMemberViewSet,
    ProjectMemberInvitationsViewset,
    ProjectMemberUserEndpoint,
    AddMemberToProjectEndpoint,
    ProjectJoinEndpoint,
    UserProjectInvitationsViewset,
    ProjectIdentifierEndpoint,
    ## End Projects
    # Issues
    IssueViewSet,
    WorkSpaceIssuesEndpoint,
    IssueActivityEndpoint,
    IssueCommentViewSet,
    UserWorkSpaceIssues,
    BulkDeleteIssuesEndpoint,
    ProjectUserViewsEndpoint,
    TimeLineIssueViewSet,
    IssuePropertyViewSet,
    LabelViewSet,
    SubIssuesEndpoint,
    IssueLinkViewSet,
    ModuleLinkViewSet,
    ## End Issues
    # States
    StateViewSet,
    ## End States
    # Shortcuts
    ShortCutViewSet,
    ## End Shortcuts
    # Views
    ViewViewSet,
    ## End Views
    # Cycles
    CycleViewSet,
    CycleIssueViewSet,
    CycleDateCheckEndpoint,
    CurrentUpcomingCyclesEndpoint,
    CompletedCyclesEndpoint,
<<<<<<< HEAD
    CycleFavoriteViewSet,
=======
    DraftCyclesEndpoint,
>>>>>>> 3a81a6c1
    ## End Cycles
    # Modules
    ModuleViewSet,
    ModuleIssueViewSet,
    ## End Modules
    # Api Tokens
    ApiTokenEndpoint,
    ## End Api Tokens
    # Integrations
    IntegrationViewSet,
    WorkspaceIntegrationViewSet,
    GithubRepositoriesEndpoint,
    GithubRepositorySyncViewSet,
    GithubIssueSyncViewSet,
    GithubCommentSyncViewSet,
    ## End Integrations
)


urlpatterns = [
    #  Social Auth
    path("social-auth/", OauthEndpoint.as_view(), name="oauth"),
    # Auth
    path("sign-in/", SignInEndpoint.as_view(), name="sign-in"),
    path("sign-out/", SignOutEndpoint.as_view(), name="sign-out"),
    # Magic Sign In/Up
    path(
        "magic-generate/", MagicSignInGenerateEndpoint.as_view(), name="magic-generate"
    ),
    path("magic-sign-in/", MagicSignInEndpoint.as_view(), name="magic-sign-in"),
    # Email verification
    path("email-verify/", VerifyEmailEndpoint.as_view(), name="email-verify"),
    path(
        "request-email-verify/",
        RequestEmailVerificationEndpoint.as_view(),
        name="request-reset-email",
    ),
    # Password Manipulation
    path(
        "password-reset/<uidb64>/<token>/",
        ResetPasswordEndpoint.as_view(),
        name="password-reset",
    ),
    path(
        "forgot-password/",
        ForgotPasswordEndpoint.as_view(),
        name="forgot-password",
    ),
    # User Profile
    path(
        "users/me/",
        UserEndpoint.as_view(
            {"get": "retrieve", "patch": "partial_update", "delete": "destroy"}
        ),
        name="users",
    ),
    path(
        "users/me/change-password/",
        ChangePasswordEndpoint.as_view(),
        name="change-password",
    ),
    path(
        "users/me/onboard/",
        UpdateUserOnBoardedEndpoint.as_view(),
        name="change-password",
    ),
    # user workspaces
    path(
        "users/me/workspaces/",
        UserWorkSpacesEndpoint.as_view(),
        name="user-workspace",
    ),
    # user workspace invitations
    path(
        "users/me/invitations/workspaces/",
        UserWorkspaceInvitationsEndpoint.as_view({"get": "list", "post": "create"}),
        name="user-workspace-invitations",
    ),
    # user workspace invitation
    path(
        "users/me/invitations/<uuid:pk>/",
        UserWorkspaceInvitationEndpoint.as_view(
            {
                "get": "retrieve",
            }
        ),
        name="workspace",
    ),
    # user join workspace
    path(
        "users/me/invitations/workspaces/<str:slug>/<uuid:pk>/join/",
        JoinWorkspaceEndpoint.as_view(),
        name="user-join-workspace",
    ),
    # user project invitations
    path(
        "users/me/invitations/projects/",
        UserProjectInvitationsViewset.as_view({"get": "list", "post": "create"}),
        name="user-project-invitaions",
    ),
    ## Workspaces ##
    path(
        "workspace-slug-check/",
        WorkSpaceAvailabilityCheckEndpoint.as_view(),
        name="workspace-availability",
    ),
    path(
        "workspaces/",
        WorkSpaceViewSet.as_view(
            {
                "get": "list",
                "post": "create",
            }
        ),
        name="workspace",
    ),
    path(
        "workspaces/<str:slug>/",
        WorkSpaceViewSet.as_view(
            {
                "get": "retrieve",
                "put": "update",
                "patch": "partial_update",
                "delete": "destroy",
            }
        ),
        name="workspace",
    ),
    path(
        "workspaces/<str:slug>/invite/",
        InviteWorkspaceEndpoint.as_view(),
        name="workspace",
    ),
    path(
        "workspaces/<str:slug>/invitations/",
        WorkspaceInvitationsViewset.as_view({"get": "list"}),
        name="workspace",
    ),
    path(
        "workspaces/<str:slug>/invitations/<uuid:pk>/",
        WorkspaceInvitationsViewset.as_view(
            {
                "delete": "destroy",
                "get": "retrieve",
                "get": "retrieve",
            }
        ),
        name="workspace",
    ),
    path(
        "workspaces/<str:slug>/members/",
        WorkSpaceMemberViewSet.as_view({"get": "list"}),
        name="workspace",
    ),
    path(
        "workspaces/<str:slug>/members/<uuid:pk>/",
        WorkSpaceMemberViewSet.as_view(
            {
                "put": "update",
                "patch": "partial_update",
                "delete": "destroy",
                "get": "retrieve",
            }
        ),
        name="workspace",
    ),
    path(
        "workspaces/<str:slug>/teams/",
        TeamMemberViewSet.as_view(
            {
                "get": "list",
                "post": "create",
            }
        ),
        name="workspace",
    ),
    path(
        "workspaces/<str:slug>/teams/<uuid:pk>/",
        TeamMemberViewSet.as_view(
            {
                "put": "update",
                "patch": "partial_update",
                "delete": "destroy",
                "get": "retrieve",
            }
        ),
        name="workspace",
    ),
    path(
        "users/last-visited-workspace/",
        UserLastProjectWithWorkspaceEndpoint.as_view(),
        name="workspace-project-details",
    ),
    path(
        "workspaces/<str:slug>/workspace-members/me/",
        WorkspaceMemberUserEndpoint.as_view(),
        name="workspace-member-details",
    ),
    path(
        "workspaces/<str:slug>/workspace-views/",
        WorkspaceMemberUserViewsEndpoint.as_view(),
        name="workspace-member-details",
    ),
    ## End Workspaces ##
    # Projects
    path(
        "workspaces/<str:slug>/projects/",
        ProjectViewSet.as_view(
            {
                "get": "list",
                "post": "create",
            }
        ),
        name="project",
    ),
    path(
        "workspaces/<str:slug>/projects/<uuid:pk>/",
        ProjectViewSet.as_view(
            {
                "get": "retrieve",
                "put": "update",
                "patch": "partial_update",
                "delete": "destroy",
            }
        ),
        name="project",
    ),
    path(
        "workspaces/<str:slug>/project-identifiers/",
        ProjectIdentifierEndpoint.as_view(),
        name="project-identifiers",
    ),
    path(
        "workspaces/<str:slug>/projects/<uuid:project_id>/invite/",
        InviteProjectEndpoint.as_view(),
        name="project",
    ),
    path(
        "workspaces/<str:slug>/projects/<uuid:project_id>/members/",
        ProjectMemberViewSet.as_view({"get": "list"}),
        name="project",
    ),
    path(
        "workspaces/<str:slug>/projects/<uuid:project_id>/members/<uuid:pk>/",
        ProjectMemberViewSet.as_view(
            {
                "get": "retrieve",
                "put": "update",
                "patch": "partial_update",
                "delete": "destroy",
            }
        ),
        name="project",
    ),
    path(
        "workspaces/<str:slug>/projects/<uuid:project_id>/members/add/",
        AddMemberToProjectEndpoint.as_view(),
        name="project",
    ),
    path(
        "workspaces/<str:slug>/projects/join/",
        ProjectJoinEndpoint.as_view(),
        name="project",
    ),
    path(
        "workspaces/<str:slug>/projects/<uuid:project_id>/team-invite/",
        AddTeamToProjectEndpoint.as_view(),
        name="projects",
    ),
    path(
        "workspaces/<str:slug>/projects/<uuid:project_id>/invitations/",
        ProjectMemberInvitationsViewset.as_view({"get": "list"}),
        name="workspace",
    ),
    path(
        "workspaces/<str:slug>/projects/<uuid:project_id>/invitations/<uuid:pk>/",
        ProjectMemberInvitationsViewset.as_view(
            {
                "get": "retrieve",
                "delete": "destroy",
            }
        ),
        name="project",
    ),
    path(
        "workspaces/<str:slug>/projects/<uuid:project_id>/project-views/",
        ProjectUserViewsEndpoint.as_view(),
        name="project-view",
    ),
    path(
        "workspaces/<str:slug>/projects/<uuid:project_id>/project-members/me/",
        ProjectMemberUserEndpoint.as_view(),
        name="project-view",
    ),
    # End Projects
    #  States
    path(
        "workspaces/<str:slug>/projects/<uuid:project_id>/states/",
        StateViewSet.as_view(
            {
                "get": "list",
                "post": "create",
            }
        ),
        name="project-states",
    ),
    path(
        "workspaces/<str:slug>/projects/<uuid:project_id>/states/<uuid:pk>/",
        StateViewSet.as_view(
            {
                "get": "retrieve",
                "put": "update",
                "patch": "partial_update",
                "delete": "destroy",
            }
        ),
        name="project-state",
    ),
    # End States ##
    # Shortcuts
    path(
        "workspaces/<str:slug>/projects/<uuid:project_id>/shortcuts/",
        ShortCutViewSet.as_view(
            {
                "get": "list",
                "post": "create",
            }
        ),
        name="project-shortcut",
    ),
    path(
        "workspaces/<str:slug>/projects/<uuid:project_id>/shortcuts/<uuid:pk>/",
        ShortCutViewSet.as_view(
            {
                "get": "retrieve",
                "put": "update",
                "patch": "partial_update",
                "delete": "destroy",
            }
        ),
        name="project-shortcut",
    ),
    ## End Shortcuts
    # Views
    path(
        "workspaces/<str:slug>/projects/<uuid:project_id>/views/",
        ViewViewSet.as_view(
            {
                "get": "list",
                "post": "create",
            }
        ),
        name="project-view",
    ),
    path(
        "workspaces/<str:slug>/projects/<uuid:project_id>/views/<uuid:pk>/",
        ViewViewSet.as_view(
            {
                "get": "retrieve",
                "put": "update",
                "patch": "partial_update",
                "delete": "destroy",
            }
        ),
        name="project-view",
    ),
    ## End Views
    ## Cycles
    path(
        "workspaces/<str:slug>/projects/<uuid:project_id>/cycles/",
        CycleViewSet.as_view(
            {
                "get": "list",
                "post": "create",
            }
        ),
        name="project-cycle",
    ),
    path(
        "workspaces/<str:slug>/projects/<uuid:project_id>/cycles/<uuid:pk>/",
        CycleViewSet.as_view(
            {
                "get": "retrieve",
                "put": "update",
                "patch": "partial_update",
                "delete": "destroy",
            }
        ),
        name="project-cycle",
    ),
    path(
        "workspaces/<str:slug>/projects/<uuid:project_id>/cycles/<uuid:cycle_id>/cycle-issues/",
        CycleIssueViewSet.as_view(
            {
                "get": "list",
                "post": "create",
            }
        ),
        name="project-cycle",
    ),
    path(
        "workspaces/<str:slug>/projects/<uuid:project_id>/cycles/<uuid:cycle_id>/cycle-issues/<uuid:pk>/",
        CycleIssueViewSet.as_view(
            {
                "get": "retrieve",
                "put": "update",
                "patch": "partial_update",
                "delete": "destroy",
            }
        ),
        name="project-cycle",
    ),
    path(
        "workspaces/<str:slug>/projects/<uuid:project_id>/cycles/date-check/",
        CycleDateCheckEndpoint.as_view(),
        name="project-cycle",
    ),
    path(
        "workspaces/<str:slug>/projects/<uuid:project_id>/cycles/current-upcoming-cycles/",
        CurrentUpcomingCyclesEndpoint.as_view(),
        name="project-cycle-upcoming",
    ),
    path(
        "workspaces/<str:slug>/projects/<uuid:project_id>/cycles/completed-cycles/",
        CompletedCyclesEndpoint.as_view(),
        name="project-cycle-completed",
    ),
    path(
        "workspaces/<str:slug>/projects/<uuid:project_id>/cycles/draft-cycles/",
        DraftCyclesEndpoint.as_view(),
        name="project-cycle-draft",
    ),
    path(
        "workspaces/<str:slug>/projects/<uuid:project_id>/user-favorite-cycles/",
        CycleFavoriteViewSet.as_view(
            {
                "get": "list",
                "post": "create",
            }
        ),
        name="user-favorite-cycle",
    ),
    path(
        "workspaces/<str:slug>/projects/<uuid:project_id>/user-favorite-cycles/<uuid:cycle_id>/",
        CycleFavoriteViewSet.as_view(
            {
                "delete": "destroy",
            }
        ),
        name="user-favorite-cycle",
    ),
    ## End Cycles
    # Issue
    path(
        "workspaces/<str:slug>/projects/<uuid:project_id>/issues/",
        IssueViewSet.as_view(
            {
                "get": "list",
                "post": "create",
            }
        ),
        name="project-issue",
    ),
    path(
        "workspaces/<str:slug>/projects/<uuid:project_id>/issues/<uuid:pk>/",
        IssueViewSet.as_view(
            {
                "get": "retrieve",
                "put": "update",
                "patch": "partial_update",
                "delete": "destroy",
            }
        ),
        name="project-issue",
    ),
    path(
        "workspaces/<str:slug>/issues/",
        WorkSpaceIssuesEndpoint.as_view(),
        name="workspace-issue",
    ),
    path(
        "workspaces/<str:slug>/projects/<uuid:project_id>/issue-labels/",
        LabelViewSet.as_view(
            {
                "get": "list",
                "post": "create",
            }
        ),
        name="project-issue-labels",
    ),
    path(
        "workspaces/<str:slug>/projects/<uuid:project_id>/issue-labels/<uuid:pk>/",
        LabelViewSet.as_view(
            {
                "get": "retrieve",
                "put": "update",
                "patch": "partial_update",
                "delete": "destroy",
            }
        ),
        name="project-issue-labels",
    ),
    path(
        "workspaces/<str:slug>/projects/<uuid:project_id>/bulk-delete-issues/",
        BulkDeleteIssuesEndpoint.as_view(),
    ),
    path(
        "workspaces/<str:slug>/my-issues/",
        UserWorkSpaceIssues.as_view(),
        name="workspace-issues",
    ),
    path(
        "workspaces/<str:slug>/projects/<uuid:project_id>/issues/<uuid:issue_id>/sub-issues/",
        SubIssuesEndpoint.as_view(),
        name="sub-issues",
    ),
    path(
        "workspaces/<str:slug>/projects/<uuid:project_id>/issues/<uuid:issue_id>/issue-links/",
        IssueLinkViewSet.as_view(
            {
                "get": "list",
                "post": "create",
            }
        ),
        name="project-issue-links",
    ),
    path(
        "workspaces/<str:slug>/projects/<uuid:project_id>/issues/<uuid:issue_id>/issue-links/<uuid:pk>/",
        IssueLinkViewSet.as_view(
            {
                "get": "retrieve",
                "put": "update",
                "patch": "partial_update",
                "delete": "destroy",
            }
        ),
        name="project-issue-links",
    ),
    ## End Issues
    ## Issue Activity
    path(
        "workspaces/<str:slug>/projects/<uuid:project_id>/issues/<uuid:issue_id>/history/",
        IssueActivityEndpoint.as_view(),
        name="project-issue-history",
    ),
    ## Issue Activity
    ## IssueComments
    path(
        "workspaces/<str:slug>/projects/<uuid:project_id>/issues/<uuid:issue_id>/comments/",
        IssueCommentViewSet.as_view(
            {
                "get": "list",
                "post": "create",
            }
        ),
        name="project-issue-comment",
    ),
    path(
        "workspaces/<str:slug>/projects/<uuid:project_id>/issues/<uuid:issue_id>/comments/<uuid:pk>/",
        IssueCommentViewSet.as_view(
            {
                "get": "retrieve",
                "put": "update",
                "patch": "partial_update",
                "delete": "destroy",
            }
        ),
        name="project-issue-comment",
    ),
    ## End IssueComments
    ## Roadmap
    path(
        "workspaces/<str:slug>/projects/<uuid:project_id>/issues/<uuid:issue_id>/roadmaps/",
        TimeLineIssueViewSet.as_view(
            {
                "get": "list",
                "post": "create",
            }
        ),
        name="project-issue-roadmap",
    ),
    path(
        "workspaces/<str:slug>/projects/<uuid:project_id>/issues/<uuid:issue_id>/roadmaps/<uuid:pk>/",
        TimeLineIssueViewSet.as_view(
            {
                "get": "retrieve",
                "put": "update",
                "patch": "partial_update",
                "delete": "destroy",
            }
        ),
        name="project-issue-roadmap",
    ),
    ## End Roadmap
    ## IssueProperty
    path(
        "workspaces/<str:slug>/projects/<uuid:project_id>/issue-properties/",
        IssuePropertyViewSet.as_view(
            {
                "get": "list",
                "post": "create",
            }
        ),
        name="project-issue-roadmap",
    ),
    path(
        "workspaces/<str:slug>/projects/<uuid:project_id>/issue-properties/<uuid:pk>/",
        IssuePropertyViewSet.as_view(
            {
                "get": "retrieve",
                "put": "update",
                "patch": "partial_update",
                "delete": "destroy",
            }
        ),
        name="project-issue-roadmap",
    ),
    ## IssueProperty Ebd
    ## File Assets
    path(
        "workspaces/<str:slug>/file-assets/",
        FileAssetEndpoint.as_view(),
        name="File Assets",
    ),
    ## End File Assets
    ## Modules
    path(
        "workspaces/<str:slug>/projects/<uuid:project_id>/modules/",
        ModuleViewSet.as_view(
            {
                "get": "list",
                "post": "create",
            }
        ),
        name="project-modules",
    ),
    path(
        "workspaces/<str:slug>/projects/<uuid:project_id>/modules/<uuid:pk>/",
        ModuleViewSet.as_view(
            {
                "get": "retrieve",
                "put": "update",
                "patch": "partial_update",
                "delete": "destroy",
            }
        ),
        name="project-modules",
    ),
    path(
        "workspaces/<str:slug>/projects/<uuid:project_id>/modules/<uuid:module_id>/module-issues/",
        ModuleIssueViewSet.as_view(
            {
                "get": "list",
                "post": "create",
            }
        ),
        name="project-module-issues",
    ),
    path(
        "workspaces/<str:slug>/projects/<uuid:project_id>/modules/<uuid:module_id>/module-issues/<uuid:pk>/",
        ModuleIssueViewSet.as_view(
            {
                "get": "retrieve",
                "put": "update",
                "patch": "partial_update",
                "delete": "destroy",
            }
        ),
        name="project-module-issues",
    ),
    path(
        "workspaces/<str:slug>/projects/<uuid:project_id>/modules/<uuid:module_id>/module-links/",
        ModuleLinkViewSet.as_view(
            {
                "get": "list",
                "post": "create",
            }
        ),
        name="project-issue-module-links",
    ),
    path(
        "workspaces/<str:slug>/projects/<uuid:project_id>/modules/<uuid:module_id>/module-links/<uuid:pk>/",
        ModuleLinkViewSet.as_view(
            {
                "get": "retrieve",
                "put": "update",
                "patch": "partial_update",
                "delete": "destroy",
            }
        ),
        name="project-issue-module-links",
    ),
    ## End Modules
    # API Tokens
    path("api-tokens/", ApiTokenEndpoint.as_view(), name="api-tokens"),
    path("api-tokens/<uuid:pk>/", ApiTokenEndpoint.as_view(), name="api-tokens"),
    ## End API Tokens
    # Integrations
    path(
        "integrations/",
        IntegrationViewSet.as_view(
            {
                "get": "list",
                "post": "create",
            }
        ),
        name="integrations",
    ),
    path(
        "integrations/<uuid:pk>/",
        IntegrationViewSet.as_view(
            {
                "get": "retrieve",
                "patch": "partial_update",
                "delete": "destroy",
            }
        ),
        name="integrations",
    ),
    path(
        "workspaces/<str:slug>/workspace-integrations/",
        WorkspaceIntegrationViewSet.as_view(
            {
                "get": "list",
            }
        ),
        name="workspace-integrations",
    ),
    path(
        "workspaces/<str:slug>/workspace-integrations/<str:provider>/",
        WorkspaceIntegrationViewSet.as_view(
            {
                "post": "create",
            }
        ),
        name="workspace-integrations",
    ),
    path(
        "workspaces/<str:slug>/workspace-integrations/<uuid:pk>/provider/",
        WorkspaceIntegrationViewSet.as_view(
            {
                "get": "retrieve",
                "delete": "destroy",
            }
        ),
        name="workspace-integrations",
    ),
    # Github Integrations
    path(
        "workspaces/<str:slug>/workspace-integrations/<uuid:workspace_integration_id>/github-repositories/",
        GithubRepositoriesEndpoint.as_view(),
    ),
    path(
        "workspaces/<str:slug>/projects/<uuid:project_id>/workspace-integrations/<uuid:workspace_integration_id>/github-repository-sync/",
        GithubRepositorySyncViewSet.as_view(
            {
                "get": "list",
                "post": "create",
            }
        ),
    ),
    path(
        "workspaces/<str:slug>/projects/<uuid:project_id>/workspace-integrations/<uuid:workspace_integration_id>/github-repository-sync/<uuid:pk>/",
        GithubRepositorySyncViewSet.as_view(
            {
                "get": "retrieve",
                "delete": "destroy",
            }
        ),
    ),
    path(
        "workspaces/<str:slug>/projects/<uuid:project_id>/github-repository-sync/<uuid:repo_sync_id>/github-issue-sync/",
        GithubIssueSyncViewSet.as_view(
            {
                "post": "create",
                "get": "list",
            }
        ),
    ),
    path(
        "workspaces/<str:slug>/projects/<uuid:project_id>/github-repository-sync/<uuid:repo_sync_id>/github-issue-sync/<uuid:pk>/",
        GithubIssueSyncViewSet.as_view(
            {
                "get": "retrieve",
                "delete": "destroy",
            }
        ),
    ),
    path(
        "workspaces/<str:slug>/projects/<uuid:project_id>/github-repository-sync/<uuid:repo_sync_id>/github-issue-sync/<uuid:issue_sync_id>/github-comment-sync/",
        GithubCommentSyncViewSet.as_view(
            {
                "post": "create",
                "get": "list",
            }
        ),
    ),
    path(
        "workspaces/<str:slug>/projects/<uuid:project_id>/github-repository-sync/<uuid:repo_sync_id>/github-issue-sync/<uuid:issue_sync_id>/github-comment-sync/<uuid:pk>/",
        GithubCommentSyncViewSet.as_view(
            {
                "get": "retrieve",
                "delete": "destroy",
            }
        ),
    ),
    ## End Github Integrations
    ## End Integrations
]<|MERGE_RESOLUTION|>--- conflicted
+++ resolved
@@ -83,11 +83,8 @@
     CycleDateCheckEndpoint,
     CurrentUpcomingCyclesEndpoint,
     CompletedCyclesEndpoint,
-<<<<<<< HEAD
     CycleFavoriteViewSet,
-=======
     DraftCyclesEndpoint,
->>>>>>> 3a81a6c1
     ## End Cycles
     # Modules
     ModuleViewSet,
