from django.urls import path


# Create your urls here.

from plane.api.views import (
    # Authentication
    SignUpEndpoint,
    SignInEndpoint,
    SignOutEndpoint,
    MagicSignInEndpoint,
    MagicSignInGenerateEndpoint,
    OauthEndpoint,
    ## End Authentication
    # Auth Extended
    ForgotPasswordEndpoint,
    VerifyEmailEndpoint,
    ResetPasswordEndpoint,
    RequestEmailVerificationEndpoint,
    ChangePasswordEndpoint,
    ## End Auth Extender
    # User
    UserEndpoint,
    UpdateUserOnBoardedEndpoint,
    UserActivityEndpoint,
    ## End User
    # Workspaces
    WorkSpaceViewSet,
    UserWorkspaceInvitationsEndpoint,
    UserWorkSpacesEndpoint,
    InviteWorkspaceEndpoint,
    JoinWorkspaceEndpoint,
    WorkSpaceMemberViewSet,
    WorkspaceInvitationsViewset,
    UserWorkspaceInvitationsEndpoint,
    WorkspaceMemberUserEndpoint,
    WorkspaceMemberUserViewsEndpoint,
    WorkSpaceAvailabilityCheckEndpoint,
    TeamMemberViewSet,
    AddTeamToProjectEndpoint,
    UserLastProjectWithWorkspaceEndpoint,
    UserWorkspaceInvitationEndpoint,
    UserActivityGraphEndpoint,
    UserIssueCompletedGraphEndpoint,
    UserWorkspaceDashboardEndpoint,
    WorkspaceThemeViewSet,
    ## End Workspaces
    # File Assets
    FileAssetEndpoint,
    UserAssetsEndpoint,
    ## End File Assets
    # Projects
    ProjectViewSet,
    InviteProjectEndpoint,
    ProjectMemberViewSet,
    ProjectMemberInvitationsViewset,
    ProjectMemberUserEndpoint,
    AddMemberToProjectEndpoint,
    ProjectJoinEndpoint,
    UserProjectInvitationsViewset,
    ProjectIdentifierEndpoint,
    ProjectFavoritesViewSet,
    ## End Projects
    # Issues
    IssueViewSet,
    WorkSpaceIssuesEndpoint,
    IssueActivityEndpoint,
    IssueCommentViewSet,
    UserWorkSpaceIssues,
    BulkDeleteIssuesEndpoint,
    BulkImportIssuesEndpoint,
    ProjectUserViewsEndpoint,
    IssuePropertyViewSet,
    LabelViewSet,
    SubIssuesEndpoint,
    IssueLinkViewSet,
    BulkCreateIssueLabelsEndpoint,
    IssueAttachmentEndpoint,
<<<<<<< HEAD
=======
    IssueArchiveViewSet,
>>>>>>> 4a2057c0
    IssueSubscriberViewSet,
    ## End Issues
    # States
    StateViewSet,
    ## End States
    # Estimates
    ProjectEstimatePointEndpoint,
    BulkEstimatePointEndpoint,
    ## End Estimates
    # Views
    IssueViewViewSet,
    ViewIssuesEndpoint,
    IssueViewFavoriteViewSet,
    ## End Views
    # Cycles
    CycleViewSet,
    CycleIssueViewSet,
    CycleDateCheckEndpoint,
    CycleFavoriteViewSet,
    TransferCycleIssueEndpoint,
    ## End Cycles
    # Modules
    ModuleViewSet,
    ModuleIssueViewSet,
    ModuleFavoriteViewSet,
    ModuleLinkViewSet,
    BulkImportModulesEndpoint,
    ## End Modules
    # Pages
    PageViewSet,
    PageBlockViewSet,
    PageFavoriteViewSet,
    CreateIssueFromPageBlockEndpoint,
    ## End Pages
    # Api Tokens
    ApiTokenEndpoint,
    ## End Api Tokens
    # Integrations
    IntegrationViewSet,
    WorkspaceIntegrationViewSet,
    GithubRepositoriesEndpoint,
    GithubRepositorySyncViewSet,
    GithubIssueSyncViewSet,
    GithubCommentSyncViewSet,
    BulkCreateGithubIssueSyncEndpoint,
    SlackProjectSyncViewSet,
    ## End Integrations
    # Importer
    ServiceIssueImportSummaryEndpoint,
    ImportServiceEndpoint,
    UpdateServiceImportStatusEndpoint,
    ## End importer
    # Search
    GlobalSearchEndpoint,
    IssueSearchEndpoint,
    ## End Search
    # Gpt
    GPTIntegrationEndpoint,
    ## End Gpt
    # Release Notes
    ReleaseNotesEndpoint,
    ## End Release Notes
    # Inbox
    InboxViewSet,
    InboxIssueViewSet,
    ## End Inbox
    # Analytics
    AnalyticsEndpoint,
    AnalyticViewViewset,
    SavedAnalyticEndpoint,
    ExportAnalyticsEndpoint,
    DefaultAnalyticsEndpoint,
    ## End Analytics
    # Notification
    NotificationViewSet,
    ## End Notification
)


urlpatterns = [
    #  Social Auth
    path("social-auth/", OauthEndpoint.as_view(), name="oauth"),
    # Auth
    path("sign-up/", SignUpEndpoint.as_view(), name="sign-up"),
    path("sign-in/", SignInEndpoint.as_view(), name="sign-in"),
    path("sign-out/", SignOutEndpoint.as_view(), name="sign-out"),
    # Magic Sign In/Up
    path(
        "magic-generate/", MagicSignInGenerateEndpoint.as_view(), name="magic-generate"
    ),
    path("magic-sign-in/", MagicSignInEndpoint.as_view(), name="magic-sign-in"),
    # Email verification
    path("email-verify/", VerifyEmailEndpoint.as_view(), name="email-verify"),
    path(
        "request-email-verify/",
        RequestEmailVerificationEndpoint.as_view(),
        name="request-reset-email",
    ),
    # Password Manipulation
    path(
        "reset-password/<uidb64>/<token>/",
        ResetPasswordEndpoint.as_view(),
        name="password-reset",
    ),
    path(
        "forgot-password/",
        ForgotPasswordEndpoint.as_view(),
        name="forgot-password",
    ),
    # User Profile
    path(
        "users/me/",
        UserEndpoint.as_view(
            {"get": "retrieve", "patch": "partial_update", "delete": "destroy"}
        ),
        name="users",
    ),
    path(
        "users/me/change-password/",
        ChangePasswordEndpoint.as_view(),
        name="change-password",
    ),
    path(
        "users/me/onboard/",
        UpdateUserOnBoardedEndpoint.as_view(),
        name="change-password",
    ),
    path("users/activities/", UserActivityEndpoint.as_view(), name="user-activities"),
    # user workspaces
    path(
        "users/me/workspaces/",
        UserWorkSpacesEndpoint.as_view(),
        name="user-workspace",
    ),
    # user workspace invitations
    path(
        "users/me/invitations/workspaces/",
        UserWorkspaceInvitationsEndpoint.as_view({"get": "list", "post": "create"}),
        name="user-workspace-invitations",
    ),
    # user workspace invitation
    path(
        "users/me/invitations/<uuid:pk>/",
        UserWorkspaceInvitationEndpoint.as_view(
            {
                "get": "retrieve",
            }
        ),
        name="workspace",
    ),
    # user join workspace
    # User Graphs
    path(
        "users/me/workspaces/<str:slug>/activity-graph/",
        UserActivityGraphEndpoint.as_view(),
        name="user-activity-graph",
    ),
    path(
        "users/me/workspaces/<str:slug>/issues-completed-graph/",
        UserIssueCompletedGraphEndpoint.as_view(),
        name="completed-graph",
    ),
    path(
        "users/me/workspaces/<str:slug>/dashboard/",
        UserWorkspaceDashboardEndpoint.as_view(),
        name="user-workspace-dashboard",
    ),
    ## User  Graph
    path(
        "users/me/invitations/workspaces/<str:slug>/<uuid:pk>/join/",
        JoinWorkspaceEndpoint.as_view(),
        name="user-join-workspace",
    ),
    # user project invitations
    path(
        "users/me/invitations/projects/",
        UserProjectInvitationsViewset.as_view({"get": "list", "post": "create"}),
        name="user-project-invitaions",
    ),
    ## Workspaces ##
    path(
        "workspace-slug-check/",
        WorkSpaceAvailabilityCheckEndpoint.as_view(),
        name="workspace-availability",
    ),
    path(
        "workspaces/",
        WorkSpaceViewSet.as_view(
            {
                "get": "list",
                "post": "create",
            }
        ),
        name="workspace",
    ),
    path(
        "workspaces/<str:slug>/",
        WorkSpaceViewSet.as_view(
            {
                "get": "retrieve",
                "put": "update",
                "patch": "partial_update",
                "delete": "destroy",
            }
        ),
        name="workspace",
    ),
    path(
        "workspaces/<str:slug>/invite/",
        InviteWorkspaceEndpoint.as_view(),
        name="workspace",
    ),
    path(
        "workspaces/<str:slug>/invitations/",
        WorkspaceInvitationsViewset.as_view({"get": "list"}),
        name="workspace",
    ),
    path(
        "workspaces/<str:slug>/invitations/<uuid:pk>/",
        WorkspaceInvitationsViewset.as_view(
            {
                "delete": "destroy",
                "get": "retrieve",
            }
        ),
        name="workspace",
    ),
    path(
        "workspaces/<str:slug>/members/",
        WorkSpaceMemberViewSet.as_view({"get": "list"}),
        name="workspace",
    ),
    path(
        "workspaces/<str:slug>/members/<uuid:pk>/",
        WorkSpaceMemberViewSet.as_view(
            {
                "patch": "partial_update",
                "delete": "destroy",
                "get": "retrieve",
            }
        ),
        name="workspace",
    ),
    path(
        "workspaces/<str:slug>/teams/",
        TeamMemberViewSet.as_view(
            {
                "get": "list",
                "post": "create",
            }
        ),
        name="workspace",
    ),
    path(
        "workspaces/<str:slug>/teams/<uuid:pk>/",
        TeamMemberViewSet.as_view(
            {
                "put": "update",
                "patch": "partial_update",
                "delete": "destroy",
                "get": "retrieve",
            }
        ),
        name="workspace",
    ),
    path(
        "users/last-visited-workspace/",
        UserLastProjectWithWorkspaceEndpoint.as_view(),
        name="workspace-project-details",
    ),
    path(
        "workspaces/<str:slug>/workspace-members/me/",
        WorkspaceMemberUserEndpoint.as_view(),
        name="workspace-member-details",
    ),
    path(
        "workspaces/<str:slug>/workspace-views/",
        WorkspaceMemberUserViewsEndpoint.as_view(),
        name="workspace-member-details",
    ),
    path(
        "workspaces/<str:slug>/workspace-themes/",
        WorkspaceThemeViewSet.as_view(
            {
                "get": "list",
                "post": "create",
            }
        ),
        name="workspace-themes",
    ),
    path(
        "workspaces/<str:slug>/workspace-themes/<uuid:pk>/",
        WorkspaceThemeViewSet.as_view(
            {
                "get": "retrieve",
                "patch": "partial_update",
                "delete": "destroy",
            }
        ),
        name="workspace-themes",
    ),
    ## End Workspaces ##
    # Projects
    path(
        "workspaces/<str:slug>/projects/",
        ProjectViewSet.as_view(
            {
                "get": "list",
                "post": "create",
            }
        ),
        name="project",
    ),
    path(
        "workspaces/<str:slug>/projects/<uuid:pk>/",
        ProjectViewSet.as_view(
            {
                "get": "retrieve",
                "put": "update",
                "patch": "partial_update",
                "delete": "destroy",
            }
        ),
        name="project",
    ),
    path(
        "workspaces/<str:slug>/project-identifiers/",
        ProjectIdentifierEndpoint.as_view(),
        name="project-identifiers",
    ),
    path(
        "workspaces/<str:slug>/projects/<uuid:project_id>/invite/",
        InviteProjectEndpoint.as_view(),
        name="project",
    ),
    path(
        "workspaces/<str:slug>/projects/<uuid:project_id>/members/",
        ProjectMemberViewSet.as_view({"get": "list"}),
        name="project",
    ),
    path(
        "workspaces/<str:slug>/projects/<uuid:project_id>/members/<uuid:pk>/",
        ProjectMemberViewSet.as_view(
            {
                "get": "retrieve",
                "patch": "partial_update",
                "delete": "destroy",
            }
        ),
        name="project",
    ),
    path(
        "workspaces/<str:slug>/projects/<uuid:project_id>/members/add/",
        AddMemberToProjectEndpoint.as_view(),
        name="project",
    ),
    path(
        "workspaces/<str:slug>/projects/join/",
        ProjectJoinEndpoint.as_view(),
        name="project",
    ),
    path(
        "workspaces/<str:slug>/projects/<uuid:project_id>/team-invite/",
        AddTeamToProjectEndpoint.as_view(),
        name="projects",
    ),
    path(
        "workspaces/<str:slug>/projects/<uuid:project_id>/invitations/",
        ProjectMemberInvitationsViewset.as_view({"get": "list"}),
        name="workspace",
    ),
    path(
        "workspaces/<str:slug>/projects/<uuid:project_id>/invitations/<uuid:pk>/",
        ProjectMemberInvitationsViewset.as_view(
            {
                "get": "retrieve",
                "delete": "destroy",
            }
        ),
        name="project",
    ),
    path(
        "workspaces/<str:slug>/projects/<uuid:project_id>/project-views/",
        ProjectUserViewsEndpoint.as_view(),
        name="project-view",
    ),
    path(
        "workspaces/<str:slug>/projects/<uuid:project_id>/project-members/me/",
        ProjectMemberUserEndpoint.as_view(),
        name="project-view",
    ),
    path(
        "workspaces/<str:slug>/user-favorite-projects/",
        ProjectFavoritesViewSet.as_view(
            {
                "get": "list",
                "post": "create",
            }
        ),
        name="project",
    ),
    path(
        "workspaces/<str:slug>/user-favorite-projects/<uuid:project_id>/",
        ProjectFavoritesViewSet.as_view(
            {
                "delete": "destroy",
            }
        ),
        name="project",
    ),
    # End Projects
    #  States
    path(
        "workspaces/<str:slug>/projects/<uuid:project_id>/states/",
        StateViewSet.as_view(
            {
                "get": "list",
                "post": "create",
            }
        ),
        name="project-states",
    ),
    path(
        "workspaces/<str:slug>/projects/<uuid:project_id>/states/<uuid:pk>/",
        StateViewSet.as_view(
            {
                "get": "retrieve",
                "put": "update",
                "patch": "partial_update",
                "delete": "destroy",
            }
        ),
        name="project-state",
    ),
    # End States ##
    #  Estimates
    path(
        "workspaces/<str:slug>/projects/<uuid:project_id>/project-estimates/",
        ProjectEstimatePointEndpoint.as_view(),
        name="project-estimate-points",
    ),
    path(
        "workspaces/<str:slug>/projects/<uuid:project_id>/estimates/",
        BulkEstimatePointEndpoint.as_view(
            {
                "get": "list",
                "post": "create",
            }
        ),
        name="bulk-create-estimate-points",
    ),
    path(
        "workspaces/<str:slug>/projects/<uuid:project_id>/estimates/<uuid:estimate_id>/",
        BulkEstimatePointEndpoint.as_view(
            {
                "get": "retrieve",
                "patch": "partial_update",
                "delete": "destroy",
            }
        ),
        name="bulk-create-estimate-points",
    ),
    # End Estimates ##
    # Views
    path(
        "workspaces/<str:slug>/projects/<uuid:project_id>/views/",
        IssueViewViewSet.as_view(
            {
                "get": "list",
                "post": "create",
            }
        ),
        name="project-view",
    ),
    path(
        "workspaces/<str:slug>/projects/<uuid:project_id>/views/<uuid:pk>/",
        IssueViewViewSet.as_view(
            {
                "get": "retrieve",
                "put": "update",
                "patch": "partial_update",
                "delete": "destroy",
            }
        ),
        name="project-view",
    ),
    path(
        "workspaces/<str:slug>/projects/<uuid:project_id>/views/<uuid:view_id>/issues/",
        ViewIssuesEndpoint.as_view(),
        name="project-view-issues",
    ),
    path(
        "workspaces/<str:slug>/projects/<uuid:project_id>/user-favorite-views/",
        IssueViewFavoriteViewSet.as_view(
            {
                "get": "list",
                "post": "create",
            }
        ),
        name="user-favorite-view",
    ),
    path(
        "workspaces/<str:slug>/projects/<uuid:project_id>/user-favorite-views/<uuid:view_id>/",
        IssueViewFavoriteViewSet.as_view(
            {
                "delete": "destroy",
            }
        ),
        name="user-favorite-view",
    ),
    ## End Views
    ## Cycles
    path(
        "workspaces/<str:slug>/projects/<uuid:project_id>/cycles/",
        CycleViewSet.as_view(
            {
                "get": "list",
                "post": "create",
            }
        ),
        name="project-cycle",
    ),
    path(
        "workspaces/<str:slug>/projects/<uuid:project_id>/cycles/<uuid:pk>/",
        CycleViewSet.as_view(
            {
                "get": "retrieve",
                "put": "update",
                "patch": "partial_update",
                "delete": "destroy",
            }
        ),
        name="project-cycle",
    ),
    path(
        "workspaces/<str:slug>/projects/<uuid:project_id>/cycles/<uuid:cycle_id>/cycle-issues/",
        CycleIssueViewSet.as_view(
            {
                "get": "list",
                "post": "create",
            }
        ),
        name="project-cycle",
    ),
    path(
        "workspaces/<str:slug>/projects/<uuid:project_id>/cycles/<uuid:cycle_id>/cycle-issues/<uuid:pk>/",
        CycleIssueViewSet.as_view(
            {
                "get": "retrieve",
                "put": "update",
                "patch": "partial_update",
                "delete": "destroy",
            }
        ),
        name="project-cycle",
    ),
    path(
        "workspaces/<str:slug>/projects/<uuid:project_id>/cycles/date-check/",
        CycleDateCheckEndpoint.as_view(),
        name="project-cycle",
    ),
    path(
        "workspaces/<str:slug>/projects/<uuid:project_id>/user-favorite-cycles/",
        CycleFavoriteViewSet.as_view(
            {
                "get": "list",
                "post": "create",
            }
        ),
        name="user-favorite-cycle",
    ),
    path(
        "workspaces/<str:slug>/projects/<uuid:project_id>/user-favorite-cycles/<uuid:cycle_id>/",
        CycleFavoriteViewSet.as_view(
            {
                "delete": "destroy",
            }
        ),
        name="user-favorite-cycle",
    ),
    path(
        "workspaces/<str:slug>/projects/<uuid:project_id>/cycles/<uuid:cycle_id>/transfer-issues/",
        TransferCycleIssueEndpoint.as_view(),
        name="transfer-issues",
    ),
    ## End Cycles
    # Issue
    path(
        "workspaces/<str:slug>/projects/<uuid:project_id>/issues/",
        IssueViewSet.as_view(
            {
                "get": "list",
                "post": "create",
            }
        ),
        name="project-issue",
    ),
    path(
        "workspaces/<str:slug>/projects/<uuid:project_id>/issues/<uuid:pk>/",
        IssueViewSet.as_view(
            {
                "get": "retrieve",
                "put": "update",
                "patch": "partial_update",
                "delete": "destroy",
            }
        ),
        name="project-issue",
    ),
    path(
        "workspaces/<str:slug>/issues/",
        WorkSpaceIssuesEndpoint.as_view(),
        name="workspace-issue",
    ),
    path(
        "workspaces/<str:slug>/projects/<uuid:project_id>/issue-labels/",
        LabelViewSet.as_view(
            {
                "get": "list",
                "post": "create",
            }
        ),
        name="project-issue-labels",
    ),
    path(
        "workspaces/<str:slug>/projects/<uuid:project_id>/issue-labels/<uuid:pk>/",
        LabelViewSet.as_view(
            {
                "get": "retrieve",
                "put": "update",
                "patch": "partial_update",
                "delete": "destroy",
            }
        ),
        name="project-issue-labels",
    ),
    path(
        "workspaces/<str:slug>/projects/<uuid:project_id>/bulk-create-labels/",
        BulkCreateIssueLabelsEndpoint.as_view(),
        name="project-bulk-labels",
    ),
    path(
        "workspaces/<str:slug>/projects/<uuid:project_id>/bulk-delete-issues/",
        BulkDeleteIssuesEndpoint.as_view(),
        name="project-issues-bulk",
    ),
    path(
        "workspaces/<str:slug>/projects/<uuid:project_id>/bulk-import-issues/<str:service>/",
        BulkImportIssuesEndpoint.as_view(),
        name="project-issues-bulk",
    ),
    path(
        "workspaces/<str:slug>/my-issues/",
        UserWorkSpaceIssues.as_view(),
        name="workspace-issues",
    ),
    path(
        "workspaces/<str:slug>/projects/<uuid:project_id>/issues/<uuid:issue_id>/sub-issues/",
        SubIssuesEndpoint.as_view(),
        name="sub-issues",
    ),
    path(
        "workspaces/<str:slug>/projects/<uuid:project_id>/issues/<uuid:issue_id>/issue-links/",
        IssueLinkViewSet.as_view(
            {
                "get": "list",
                "post": "create",
            }
        ),
        name="project-issue-links",
    ),
    path(
        "workspaces/<str:slug>/projects/<uuid:project_id>/issues/<uuid:issue_id>/issue-links/<uuid:pk>/",
        IssueLinkViewSet.as_view(
            {
                "get": "retrieve",
                "put": "update",
                "patch": "partial_update",
                "delete": "destroy",
            }
        ),
        name="project-issue-links",
    ),
    path(
        "workspaces/<str:slug>/projects/<uuid:project_id>/issues/<uuid:issue_id>/issue-attachments/",
        IssueAttachmentEndpoint.as_view(),
        name="project-issue-attachments",
    ),
    path(
        "workspaces/<str:slug>/projects/<uuid:project_id>/issues/<uuid:issue_id>/issue-attachments/<uuid:pk>/",
        IssueAttachmentEndpoint.as_view(),
        name="project-issue-attachments",
    ),
    ## End Issues
    ## Issue Activity
    path(
        "workspaces/<str:slug>/projects/<uuid:project_id>/issues/<uuid:issue_id>/history/",
        IssueActivityEndpoint.as_view(),
        name="project-issue-history",
    ),
    ## Issue Activity
    ## IssueComments
    path(
        "workspaces/<str:slug>/projects/<uuid:project_id>/issues/<uuid:issue_id>/comments/",
        IssueCommentViewSet.as_view(
            {
                "get": "list",
                "post": "create",
            }
        ),
        name="project-issue-comment",
    ),
    path(
        "workspaces/<str:slug>/projects/<uuid:project_id>/issues/<uuid:issue_id>/comments/<uuid:pk>/",
        IssueCommentViewSet.as_view(
            {
                "get": "retrieve",
                "put": "update",
                "patch": "partial_update",
                "delete": "destroy",
            }
        ),
        name="project-issue-comment",
    ),
    ## End IssueComments
    # Issue Subscribers
    path(
        "workspaces/<str:slug>/projects/<uuid:project_id>/issues/<uuid:issue_id>/issue-subscribers/",
        IssueSubscriberViewSet.as_view(
            {
                "get": "list",
                "post": "create",
            }
        ),
        name="project-issue-subscribers",
    ),
    path(
        "workspaces/<str:slug>/projects/<uuid:project_id>/issues/<uuid:issue_id>/issue-subscribers/<uuid:subscriber_id>/",
        IssueSubscriberViewSet.as_view({"delete": "destroy"}),
        name="project-issue-subscribers",
    ),
    path(
        "workspaces/<str:slug>/projects/<uuid:project_id>/issues/<uuid:issue_id>/subscribe/",
        IssueSubscriberViewSet.as_view(
            {
                "get": "subscription_status",
                "post": "subscribe",
                "delete": "unsubscribe",
            }
        ),
        name="project-issue-subscribers",
    ),
    ## End Issue Subscribers
    ## IssueProperty
    path(
        "workspaces/<str:slug>/projects/<uuid:project_id>/issue-properties/",
        IssuePropertyViewSet.as_view(
            {
                "get": "list",
                "post": "create",
            }
        ),
        name="project-issue-roadmap",
    ),
    path(
        "workspaces/<str:slug>/projects/<uuid:project_id>/issue-properties/<uuid:pk>/",
        IssuePropertyViewSet.as_view(
            {
                "get": "retrieve",
                "put": "update",
                "patch": "partial_update",
                "delete": "destroy",
            }
        ),
        name="project-issue-roadmap",
    ),
    ## IssueProperty Ebd
    ## Issue Archives
    path(
        "workspaces/<str:slug>/projects/<uuid:project_id>/archived-issues/",
        IssueArchiveViewSet.as_view(
            {
                "get": "list",
            }
        ),
        name="project-issue-archive",
    ),
    path(
        "workspaces/<str:slug>/projects/<uuid:project_id>/archived-issues/<uuid:pk>/",
        IssueArchiveViewSet.as_view(
            {
                "get": "retrieve",
                "delete": "destroy",
            }
        ),
        name="project-issue-archive",
    ),
    path(
        "workspaces/<str:slug>/projects/<uuid:project_id>/unarchive/<uuid:pk>/",
        IssueArchiveViewSet.as_view(
            {
                "post": "unarchive",
            }
        ),
        name="project-issue-archive",
    ),
    ## End Issue Archives
    ## File Assets
    path(
        "workspaces/<str:slug>/file-assets/",
        FileAssetEndpoint.as_view(),
        name="file-assets",
    ),
    path(
        "workspaces/file-assets/<uuid:workspace_id>/<str:asset_key>/",
        FileAssetEndpoint.as_view(),
        name="file-assets",
    ),
    path(
        "users/file-assets/",
        UserAssetsEndpoint.as_view(),
        name="user-file-assets",
    ),
    path(
        "users/file-assets/<str:asset_key>/",
        UserAssetsEndpoint.as_view(),
        name="user-file-assets",
    ),
    ## End File Assets
    ## Modules
    path(
        "workspaces/<str:slug>/projects/<uuid:project_id>/modules/",
        ModuleViewSet.as_view(
            {
                "get": "list",
                "post": "create",
            }
        ),
        name="project-modules",
    ),
    path(
        "workspaces/<str:slug>/projects/<uuid:project_id>/modules/<uuid:pk>/",
        ModuleViewSet.as_view(
            {
                "get": "retrieve",
                "put": "update",
                "patch": "partial_update",
                "delete": "destroy",
            }
        ),
        name="project-modules",
    ),
    path(
        "workspaces/<str:slug>/projects/<uuid:project_id>/modules/<uuid:module_id>/module-issues/",
        ModuleIssueViewSet.as_view(
            {
                "get": "list",
                "post": "create",
            }
        ),
        name="project-module-issues",
    ),
    path(
        "workspaces/<str:slug>/projects/<uuid:project_id>/modules/<uuid:module_id>/module-issues/<uuid:pk>/",
        ModuleIssueViewSet.as_view(
            {
                "get": "retrieve",
                "put": "update",
                "patch": "partial_update",
                "delete": "destroy",
            }
        ),
        name="project-module-issues",
    ),
    path(
        "workspaces/<str:slug>/projects/<uuid:project_id>/modules/<uuid:module_id>/module-links/",
        ModuleLinkViewSet.as_view(
            {
                "get": "list",
                "post": "create",
            }
        ),
        name="project-issue-module-links",
    ),
    path(
        "workspaces/<str:slug>/projects/<uuid:project_id>/modules/<uuid:module_id>/module-links/<uuid:pk>/",
        ModuleLinkViewSet.as_view(
            {
                "get": "retrieve",
                "put": "update",
                "patch": "partial_update",
                "delete": "destroy",
            }
        ),
        name="project-issue-module-links",
    ),
    path(
        "workspaces/<str:slug>/projects/<uuid:project_id>/user-favorite-modules/",
        ModuleFavoriteViewSet.as_view(
            {
                "get": "list",
                "post": "create",
            }
        ),
        name="user-favorite-module",
    ),
    path(
        "workspaces/<str:slug>/projects/<uuid:project_id>/user-favorite-modules/<uuid:module_id>/",
        ModuleFavoriteViewSet.as_view(
            {
                "delete": "destroy",
            }
        ),
        name="user-favorite-module",
    ),
    path(
        "workspaces/<str:slug>/projects/<uuid:project_id>/bulk-import-modules/<str:service>/",
        BulkImportModulesEndpoint.as_view(),
        name="bulk-modules-create",
    ),
    ## End Modules
    # Pages
    path(
        "workspaces/<str:slug>/projects/<uuid:project_id>/pages/",
        PageViewSet.as_view(
            {
                "get": "list",
                "post": "create",
            }
        ),
        name="project-pages",
    ),
    path(
        "workspaces/<str:slug>/projects/<uuid:project_id>/pages/<uuid:pk>/",
        PageViewSet.as_view(
            {
                "get": "retrieve",
                "patch": "partial_update",
                "delete": "destroy",
            }
        ),
        name="project-pages",
    ),
    path(
        "workspaces/<str:slug>/projects/<uuid:project_id>/pages/<uuid:page_id>/page-blocks/",
        PageBlockViewSet.as_view(
            {
                "get": "list",
                "post": "create",
            }
        ),
        name="project-page-blocks",
    ),
    path(
        "workspaces/<str:slug>/projects/<uuid:project_id>/pages/<uuid:page_id>/page-blocks/<uuid:pk>/",
        PageBlockViewSet.as_view(
            {
                "get": "retrieve",
                "patch": "partial_update",
                "delete": "destroy",
            }
        ),
        name="project-page-blocks",
    ),
    path(
        "workspaces/<str:slug>/projects/<uuid:project_id>/user-favorite-pages/",
        PageFavoriteViewSet.as_view(
            {
                "get": "list",
                "post": "create",
            }
        ),
        name="user-favorite-pages",
    ),
    path(
        "workspaces/<str:slug>/projects/<uuid:project_id>/user-favorite-pages/<uuid:page_id>/",
        PageFavoriteViewSet.as_view(
            {
                "delete": "destroy",
            }
        ),
        name="user-favorite-pages",
    ),
    path(
        "workspaces/<str:slug>/projects/<uuid:project_id>/pages/<uuid:page_id>/page-blocks/<uuid:page_block_id>/issues/",
        CreateIssueFromPageBlockEndpoint.as_view(),
        name="page-block-issues",
    ),
    ## End Pages
    # API Tokens
    path("api-tokens/", ApiTokenEndpoint.as_view(), name="api-tokens"),
    path("api-tokens/<uuid:pk>/", ApiTokenEndpoint.as_view(), name="api-tokens"),
    ## End API Tokens
    # Integrations
    path(
        "integrations/",
        IntegrationViewSet.as_view(
            {
                "get": "list",
                "post": "create",
            }
        ),
        name="integrations",
    ),
    path(
        "integrations/<uuid:pk>/",
        IntegrationViewSet.as_view(
            {
                "get": "retrieve",
                "patch": "partial_update",
                "delete": "destroy",
            }
        ),
        name="integrations",
    ),
    path(
        "workspaces/<str:slug>/workspace-integrations/",
        WorkspaceIntegrationViewSet.as_view(
            {
                "get": "list",
            }
        ),
        name="workspace-integrations",
    ),
    path(
        "workspaces/<str:slug>/workspace-integrations/<str:provider>/",
        WorkspaceIntegrationViewSet.as_view(
            {
                "post": "create",
            }
        ),
        name="workspace-integrations",
    ),
    path(
        "workspaces/<str:slug>/workspace-integrations/<uuid:pk>/provider/",
        WorkspaceIntegrationViewSet.as_view(
            {
                "get": "retrieve",
                "delete": "destroy",
            }
        ),
        name="workspace-integrations",
    ),
    # Github Integrations
    path(
        "workspaces/<str:slug>/workspace-integrations/<uuid:workspace_integration_id>/github-repositories/",
        GithubRepositoriesEndpoint.as_view(),
    ),
    path(
        "workspaces/<str:slug>/projects/<uuid:project_id>/workspace-integrations/<uuid:workspace_integration_id>/github-repository-sync/",
        GithubRepositorySyncViewSet.as_view(
            {
                "get": "list",
                "post": "create",
            }
        ),
    ),
    path(
        "workspaces/<str:slug>/projects/<uuid:project_id>/workspace-integrations/<uuid:workspace_integration_id>/github-repository-sync/<uuid:pk>/",
        GithubRepositorySyncViewSet.as_view(
            {
                "get": "retrieve",
                "delete": "destroy",
            }
        ),
    ),
    path(
        "workspaces/<str:slug>/projects/<uuid:project_id>/github-repository-sync/<uuid:repo_sync_id>/github-issue-sync/",
        GithubIssueSyncViewSet.as_view(
            {
                "post": "create",
                "get": "list",
            }
        ),
    ),
    path(
        "workspaces/<str:slug>/projects/<uuid:project_id>/github-repository-sync/<uuid:repo_sync_id>/bulk-create-github-issue-sync/",
        BulkCreateGithubIssueSyncEndpoint.as_view(),
    ),
    path(
        "workspaces/<str:slug>/projects/<uuid:project_id>/github-repository-sync/<uuid:repo_sync_id>/github-issue-sync/<uuid:pk>/",
        GithubIssueSyncViewSet.as_view(
            {
                "get": "retrieve",
                "delete": "destroy",
            }
        ),
    ),
    path(
        "workspaces/<str:slug>/projects/<uuid:project_id>/github-repository-sync/<uuid:repo_sync_id>/github-issue-sync/<uuid:issue_sync_id>/github-comment-sync/",
        GithubCommentSyncViewSet.as_view(
            {
                "post": "create",
                "get": "list",
            }
        ),
    ),
    path(
        "workspaces/<str:slug>/projects/<uuid:project_id>/github-repository-sync/<uuid:repo_sync_id>/github-issue-sync/<uuid:issue_sync_id>/github-comment-sync/<uuid:pk>/",
        GithubCommentSyncViewSet.as_view(
            {
                "get": "retrieve",
                "delete": "destroy",
            }
        ),
    ),
    ## End Github Integrations
    # Slack Integration
    path(
        "workspaces/<str:slug>/projects/<uuid:project_id>/workspace-integrations/<uuid:workspace_integration_id>/project-slack-sync/",
        SlackProjectSyncViewSet.as_view(
            {
                "post": "create",
                "get": "list",
            }
        ),
    ),
    path(
        "workspaces/<str:slug>/projects/<uuid:project_id>/workspace-integrations/<uuid:workspace_integration_id>/project-slack-sync/<uuid:pk>/",
        SlackProjectSyncViewSet.as_view(
            {
                "delete": "destroy",
                "get": "retrieve",
            }
        ),
    ),
    ## End Slack Integration
    ## End Integrations
    # Importer
    path(
        "workspaces/<str:slug>/importers/<str:service>/",
        ServiceIssueImportSummaryEndpoint.as_view(),
        name="importer",
    ),
    path(
        "workspaces/<str:slug>/projects/importers/<str:service>/",
        ImportServiceEndpoint.as_view(),
        name="importer",
    ),
    path(
        "workspaces/<str:slug>/importers/",
        ImportServiceEndpoint.as_view(),
        name="importer",
    ),
    path(
        "workspaces/<str:slug>/importers/<str:service>/<uuid:pk>/",
        ImportServiceEndpoint.as_view(),
        name="importer",
    ),
    path(
        "workspaces/<str:slug>/projects/<uuid:project_id>/service/<str:service>/importers/<uuid:importer_id>/",
        UpdateServiceImportStatusEndpoint.as_view(),
        name="importer",
    ),
    ##  End Importer
    # Search
    path(
        "workspaces/<str:slug>/projects/<uuid:project_id>/search/",
        GlobalSearchEndpoint.as_view(),
        name="global-search",
    ),
    path(
        "workspaces/<str:slug>/projects/<uuid:project_id>/search-issues/",
        IssueSearchEndpoint.as_view(),
        name="project-issue-search",
    ),
    ## End Search
    # Gpt
    path(
        "workspaces/<str:slug>/projects/<uuid:project_id>/ai-assistant/",
        GPTIntegrationEndpoint.as_view(),
        name="importer",
    ),
    ## End Gpt
    # Release Notes
    path(
        "release-notes/",
        ReleaseNotesEndpoint.as_view(),
        name="release-notes",
    ),
    ## End Release Notes
    # Inbox
    path(
        "workspaces/<str:slug>/projects/<uuid:project_id>/inboxes/",
        InboxViewSet.as_view(
            {
                "get": "list",
                "post": "create",
            }
        ),
        name="inbox",
    ),
    path(
        "workspaces/<str:slug>/projects/<uuid:project_id>/inboxes/<uuid:pk>/",
        InboxViewSet.as_view(
            {
                "get": "retrieve",
                "patch": "partial_update",
                "delete": "destroy",
            }
        ),
        name="inbox",
    ),
    path(
        "workspaces/<str:slug>/projects/<uuid:project_id>/inboxes/<uuid:inbox_id>/inbox-issues/",
        InboxIssueViewSet.as_view(
            {
                "get": "list",
                "post": "create",
            }
        ),
        name="inbox-issue",
    ),
    path(
        "workspaces/<str:slug>/projects/<uuid:project_id>/inboxes/<uuid:inbox_id>/inbox-issues/<uuid:pk>/",
        InboxIssueViewSet.as_view(
            {
                "get": "retrieve",
                "patch": "partial_update",
                "delete": "destroy",
            }
        ),
        name="inbox-issue",
    ),
    ## End Inbox
    # Analytics
    path(
        "workspaces/<str:slug>/analytics/",
        AnalyticsEndpoint.as_view(),
        name="plane-analytics",
    ),
    path(
        "workspaces/<str:slug>/analytic-view/",
        AnalyticViewViewset.as_view({"get": "list", "post": "create"}),
        name="analytic-view",
    ),
    path(
        "workspaces/<str:slug>/analytic-view/<uuid:pk>/",
        AnalyticViewViewset.as_view(
            {"get": "retrieve", "patch": "partial_update", "delete": "destroy"}
        ),
        name="analytic-view",
    ),
    path(
        "workspaces/<str:slug>/saved-analytic-view/<uuid:analytic_id>/",
        SavedAnalyticEndpoint.as_view(),
        name="saved-analytic-view",
    ),
    path(
        "workspaces/<str:slug>/export-analytics/",
        ExportAnalyticsEndpoint.as_view(),
        name="export-analytics",
    ),
    path(
        "workspaces/<str:slug>/default-analytics/",
        DefaultAnalyticsEndpoint.as_view(),
        name="default-analytics",
    ),
    ## End Analytics
    # Notification
    path(
        "workspaces/<str:slug>/users/notifications/",
        NotificationViewSet.as_view(
            {
                "get": "list",
            }
        ),
        name="notifications",
    ),
    path(
        "workspaces/<str:slug>/users/notifications/<uuid:pk>/",
        NotificationViewSet.as_view(
            {
                "get": "retrieve",
                "patch": "partial_update",
                "delete": "destroy",
            }
        ),
        name="notifications",
    ),
    path(
        "workspaces/<str:slug>/users/notifications/<uuid:pk>/read/",
        NotificationViewSet.as_view(
            {
                "post": "mark_read",
                "delete": "mark_unread",
            }
        ),
        name="notifications",
    ),
    path(
        "workspaces/<str:slug>/users/notifications/<uuid:pk>/archive/",
        NotificationViewSet.as_view(
            {
                "post": "archive",
                "delete": "unarchive",
            }
        ),
        name="notifications",
    ),
    ## End Notification
]<|MERGE_RESOLUTION|>--- conflicted
+++ resolved
@@ -76,10 +76,8 @@
     IssueLinkViewSet,
     BulkCreateIssueLabelsEndpoint,
     IssueAttachmentEndpoint,
-<<<<<<< HEAD
-=======
+    IssueSubscriberViewSet,
     IssueArchiveViewSet,
->>>>>>> 4a2057c0
     IssueSubscriberViewSet,
     ## End Issues
     # States
