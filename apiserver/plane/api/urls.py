from django.urls import path


# Create your urls here.

from plane.api.views import (
    # Authentication
    SignInEndpoint,
    SignOutEndpoint,
    MagicSignInEndpoint,
    MagicSignInGenerateEndpoint,
    OauthEndpoint,
    ## End Authentication
    # Auth Extended
    ForgotPasswordEndpoint,
    VerifyEmailEndpoint,
    ResetPasswordEndpoint,
    RequestEmailVerificationEndpoint,
    ChangePasswordEndpoint,
    ## End Auth Extender
    # User
    UserEndpoint,
    UpdateUserOnBoardedEndpoint,
    UserActivityEndpoint,
    ## End User
    # Workspaces
    WorkSpaceViewSet,
    UserWorkspaceInvitationsEndpoint,
    UserWorkSpacesEndpoint,
    InviteWorkspaceEndpoint,
    JoinWorkspaceEndpoint,
    WorkSpaceMemberViewSet,
    WorkspaceInvitationsViewset,
    UserWorkspaceInvitationsEndpoint,
    WorkspaceMemberUserEndpoint,
    WorkspaceMemberUserViewsEndpoint,
    WorkSpaceAvailabilityCheckEndpoint,
    TeamMemberViewSet,
    AddTeamToProjectEndpoint,
    UserLastProjectWithWorkspaceEndpoint,
    UserWorkspaceInvitationEndpoint,
    UserActivityGraphEndpoint,
    UserIssueCompletedGraphEndpoint,
    UserWorkspaceDashboardEndpoint,
    WorkspaceThemeViewSet,
    ## End Workspaces
    # File Assets
    FileAssetEndpoint,
    UserAssetsEndpoint,
    ## End File Assets
    # Projects
    ProjectViewSet,
    InviteProjectEndpoint,
    ProjectMemberViewSet,
    ProjectMemberInvitationsViewset,
    ProjectMemberUserEndpoint,
    AddMemberToProjectEndpoint,
    ProjectJoinEndpoint,
    UserProjectInvitationsViewset,
    ProjectIdentifierEndpoint,
    ProjectFavoritesViewSet,
    ## End Projects
    # Issues
    IssueViewSet,
    WorkSpaceIssuesEndpoint,
    IssueActivityEndpoint,
    IssueCommentViewSet,
    UserWorkSpaceIssues,
    BulkDeleteIssuesEndpoint,
    BulkImportIssuesEndpoint,
    ProjectUserViewsEndpoint,
    TimeLineIssueViewSet,
    IssuePropertyViewSet,
    LabelViewSet,
    SubIssuesEndpoint,
    IssueLinkViewSet,
    BulkCreateIssueLabelsEndpoint,
    IssueAttachmentEndpoint,
    ## End Issues
    # States
    StateViewSet,
    ## End States
    # Estimates
    ProjectEstimatePointEndpoint,
    BulkEstimatePointEndpoint,
    ## End Estimates
    # Shortcuts
    ShortCutViewSet,
    ## End Shortcuts
    # Views
    IssueViewViewSet,
    ViewIssuesEndpoint,
    IssueViewFavoriteViewSet,
    ## End Views
    # Cycles
    CycleViewSet,
    CycleIssueViewSet,
    CycleDateCheckEndpoint,
    CurrentUpcomingCyclesEndpoint,
    CompletedCyclesEndpoint,
    CycleFavoriteViewSet,
    DraftCyclesEndpoint,
    TransferCycleIssueEndpoint,
    InCompleteCyclesEndpoint,
    ## End Cycles
    # Modules
    ModuleViewSet,
    ModuleIssueViewSet,
    ModuleFavoriteViewSet,
    ModuleLinkViewSet,
    BulkImportModulesEndpoint,
    ## End Modules
    # Pages
    PageViewSet,
    PageBlockViewSet,
    PageFavoriteViewSet,
    CreateIssueFromPageBlockEndpoint,
    RecentPagesEndpoint,
    FavoritePagesEndpoint,
    MyPagesEndpoint,
    CreatedbyOtherPagesEndpoint,
    ## End Pages
    # Api Tokens
    ApiTokenEndpoint,
    ## End Api Tokens
    # Integrations
    IntegrationViewSet,
    WorkspaceIntegrationViewSet,
    GithubRepositoriesEndpoint,
    GithubRepositorySyncViewSet,
    GithubIssueSyncViewSet,
    GithubCommentSyncViewSet,
    BulkCreateGithubIssueSyncEndpoint,
    SlackProjectSyncViewSet,
    ## End Integrations
    # Importer
    ServiceIssueImportSummaryEndpoint,
    ImportServiceEndpoint,
    UpdateServiceImportStatusEndpoint,
    ## End importer
    # Search
    GlobalSearchEndpoint,
    IssueSearchEndpoint,
    ## End Search
    # Gpt
    GPTIntegrationEndpoint,
    ## End Gpt
    # Release Notes
    ReleaseNotesEndpoint,
    ## End Release Notes
<<<<<<< HEAD
    # Inbox
    InboxViewSet,
    InboxIssueViewSet,
    ## End Inbox
=======
    # Analytics
    AnalyticsEndpoint,
    AnalyticViewViewset,
    SavedAnalyticEndpoint,
    ExportAnalyticsEndpoint,
    DefaultAnalyticsEndpoint,
    ## End Analytics
>>>>>>> d7928f85
)


urlpatterns = [
    #  Social Auth
    path("social-auth/", OauthEndpoint.as_view(), name="oauth"),
    # Auth
    path("sign-in/", SignInEndpoint.as_view(), name="sign-in"),
    path("sign-out/", SignOutEndpoint.as_view(), name="sign-out"),
    # Magic Sign In/Up
    path(
        "magic-generate/", MagicSignInGenerateEndpoint.as_view(), name="magic-generate"
    ),
    path("magic-sign-in/", MagicSignInEndpoint.as_view(), name="magic-sign-in"),
    # Email verification
    path("email-verify/", VerifyEmailEndpoint.as_view(), name="email-verify"),
    path(
        "request-email-verify/",
        RequestEmailVerificationEndpoint.as_view(),
        name="request-reset-email",
    ),
    # Password Manipulation
    path(
        "password-reset/<uidb64>/<token>/",
        ResetPasswordEndpoint.as_view(),
        name="password-reset",
    ),
    path(
        "forgot-password/",
        ForgotPasswordEndpoint.as_view(),
        name="forgot-password",
    ),
    # User Profile
    path(
        "users/me/",
        UserEndpoint.as_view(
            {"get": "retrieve", "patch": "partial_update", "delete": "destroy"}
        ),
        name="users",
    ),
    path(
        "users/me/change-password/",
        ChangePasswordEndpoint.as_view(),
        name="change-password",
    ),
    path(
        "users/me/onboard/",
        UpdateUserOnBoardedEndpoint.as_view(),
        name="change-password",
    ),
    path("users/activities/", UserActivityEndpoint.as_view(), name="user-activities"),
    # user workspaces
    path(
        "users/me/workspaces/",
        UserWorkSpacesEndpoint.as_view(),
        name="user-workspace",
    ),
    # user workspace invitations
    path(
        "users/me/invitations/workspaces/",
        UserWorkspaceInvitationsEndpoint.as_view({"get": "list", "post": "create"}),
        name="user-workspace-invitations",
    ),
    # user workspace invitation
    path(
        "users/me/invitations/<uuid:pk>/",
        UserWorkspaceInvitationEndpoint.as_view(
            {
                "get": "retrieve",
            }
        ),
        name="workspace",
    ),
    # user join workspace
    # User Graphs
    path(
        "users/me/workspaces/<str:slug>/activity-graph/",
        UserActivityGraphEndpoint.as_view(),
        name="user-activity-graph",
    ),
    path(
        "users/me/workspaces/<str:slug>/issues-completed-graph/",
        UserIssueCompletedGraphEndpoint.as_view(),
        name="completed-graph",
    ),
    path(
        "users/me/workspaces/<str:slug>/dashboard/",
        UserWorkspaceDashboardEndpoint.as_view(),
        name="user-workspace-dashboard",
    ),
    ## User  Graph
    path(
        "users/me/invitations/workspaces/<str:slug>/<uuid:pk>/join/",
        JoinWorkspaceEndpoint.as_view(),
        name="user-join-workspace",
    ),
    # user project invitations
    path(
        "users/me/invitations/projects/",
        UserProjectInvitationsViewset.as_view({"get": "list", "post": "create"}),
        name="user-project-invitaions",
    ),
    ## Workspaces ##
    path(
        "workspace-slug-check/",
        WorkSpaceAvailabilityCheckEndpoint.as_view(),
        name="workspace-availability",
    ),
    path(
        "workspaces/",
        WorkSpaceViewSet.as_view(
            {
                "get": "list",
                "post": "create",
            }
        ),
        name="workspace",
    ),
    path(
        "workspaces/<str:slug>/",
        WorkSpaceViewSet.as_view(
            {
                "get": "retrieve",
                "put": "update",
                "patch": "partial_update",
                "delete": "destroy",
            }
        ),
        name="workspace",
    ),
    path(
        "workspaces/<str:slug>/invite/",
        InviteWorkspaceEndpoint.as_view(),
        name="workspace",
    ),
    path(
        "workspaces/<str:slug>/invitations/",
        WorkspaceInvitationsViewset.as_view({"get": "list"}),
        name="workspace",
    ),
    path(
        "workspaces/<str:slug>/invitations/<uuid:pk>/",
        WorkspaceInvitationsViewset.as_view(
            {
                "delete": "destroy",
                "get": "retrieve",
                "get": "retrieve",
            }
        ),
        name="workspace",
    ),
    path(
        "workspaces/<str:slug>/members/",
        WorkSpaceMemberViewSet.as_view({"get": "list"}),
        name="workspace",
    ),
    path(
        "workspaces/<str:slug>/members/<uuid:pk>/",
        WorkSpaceMemberViewSet.as_view(
            {
                "put": "update",
                "patch": "partial_update",
                "delete": "destroy",
                "get": "retrieve",
            }
        ),
        name="workspace",
    ),
    path(
        "workspaces/<str:slug>/teams/",
        TeamMemberViewSet.as_view(
            {
                "get": "list",
                "post": "create",
            }
        ),
        name="workspace",
    ),
    path(
        "workspaces/<str:slug>/teams/<uuid:pk>/",
        TeamMemberViewSet.as_view(
            {
                "put": "update",
                "patch": "partial_update",
                "delete": "destroy",
                "get": "retrieve",
            }
        ),
        name="workspace",
    ),
    path(
        "users/last-visited-workspace/",
        UserLastProjectWithWorkspaceEndpoint.as_view(),
        name="workspace-project-details",
    ),
    path(
        "workspaces/<str:slug>/workspace-members/me/",
        WorkspaceMemberUserEndpoint.as_view(),
        name="workspace-member-details",
    ),
    path(
        "workspaces/<str:slug>/workspace-views/",
        WorkspaceMemberUserViewsEndpoint.as_view(),
        name="workspace-member-details",
    ),
    path(
        "workspaces/<str:slug>/workspace-themes/",
        WorkspaceThemeViewSet.as_view(
            {
                "get": "list",
                "post": "create",
            }
        ),
        name="workspace-themes",
    ),
    path(
        "workspaces/<str:slug>/workspace-themes/<uuid:pk>/",
        WorkspaceThemeViewSet.as_view(
            {
                "get": "retrieve",
                "patch": "partial_update",
                "delete": "destroy",
            }
        ),
        name="workspace-themes",
    ),
    ## End Workspaces ##
    # Projects
    path(
        "workspaces/<str:slug>/projects/",
        ProjectViewSet.as_view(
            {
                "get": "list",
                "post": "create",
            }
        ),
        name="project",
    ),
    path(
        "workspaces/<str:slug>/projects/<uuid:pk>/",
        ProjectViewSet.as_view(
            {
                "get": "retrieve",
                "put": "update",
                "patch": "partial_update",
                "delete": "destroy",
            }
        ),
        name="project",
    ),
    path(
        "workspaces/<str:slug>/project-identifiers/",
        ProjectIdentifierEndpoint.as_view(),
        name="project-identifiers",
    ),
    path(
        "workspaces/<str:slug>/projects/<uuid:project_id>/invite/",
        InviteProjectEndpoint.as_view(),
        name="project",
    ),
    path(
        "workspaces/<str:slug>/projects/<uuid:project_id>/members/",
        ProjectMemberViewSet.as_view({"get": "list"}),
        name="project",
    ),
    path(
        "workspaces/<str:slug>/projects/<uuid:project_id>/members/<uuid:pk>/",
        ProjectMemberViewSet.as_view(
            {
                "get": "retrieve",
                "put": "update",
                "patch": "partial_update",
                "delete": "destroy",
            }
        ),
        name="project",
    ),
    path(
        "workspaces/<str:slug>/projects/<uuid:project_id>/members/add/",
        AddMemberToProjectEndpoint.as_view(),
        name="project",
    ),
    path(
        "workspaces/<str:slug>/projects/join/",
        ProjectJoinEndpoint.as_view(),
        name="project",
    ),
    path(
        "workspaces/<str:slug>/projects/<uuid:project_id>/team-invite/",
        AddTeamToProjectEndpoint.as_view(),
        name="projects",
    ),
    path(
        "workspaces/<str:slug>/projects/<uuid:project_id>/invitations/",
        ProjectMemberInvitationsViewset.as_view({"get": "list"}),
        name="workspace",
    ),
    path(
        "workspaces/<str:slug>/projects/<uuid:project_id>/invitations/<uuid:pk>/",
        ProjectMemberInvitationsViewset.as_view(
            {
                "get": "retrieve",
                "delete": "destroy",
            }
        ),
        name="project",
    ),
    path(
        "workspaces/<str:slug>/projects/<uuid:project_id>/project-views/",
        ProjectUserViewsEndpoint.as_view(),
        name="project-view",
    ),
    path(
        "workspaces/<str:slug>/projects/<uuid:project_id>/project-members/me/",
        ProjectMemberUserEndpoint.as_view(),
        name="project-view",
    ),
    path(
        "workspaces/<str:slug>/user-favorite-projects/",
        ProjectFavoritesViewSet.as_view(
            {
                "get": "list",
                "post": "create",
            }
        ),
        name="project",
    ),
    path(
        "workspaces/<str:slug>/user-favorite-projects/<uuid:project_id>/",
        ProjectFavoritesViewSet.as_view(
            {
                "delete": "destroy",
            }
        ),
        name="project",
    ),
    # End Projects
    #  States
    path(
        "workspaces/<str:slug>/projects/<uuid:project_id>/states/",
        StateViewSet.as_view(
            {
                "get": "list",
                "post": "create",
            }
        ),
        name="project-states",
    ),
    path(
        "workspaces/<str:slug>/projects/<uuid:project_id>/states/<uuid:pk>/",
        StateViewSet.as_view(
            {
                "get": "retrieve",
                "put": "update",
                "patch": "partial_update",
                "delete": "destroy",
            }
        ),
        name="project-state",
    ),
    # End States ##
    #  Estimates
    path(
        "workspaces/<str:slug>/projects/<uuid:project_id>/project-estimates/",
        ProjectEstimatePointEndpoint.as_view(),
        name="project-estimate-points",
    ),
    path(
        "workspaces/<str:slug>/projects/<uuid:project_id>/estimates/",
        BulkEstimatePointEndpoint.as_view(
            {
                "get": "list",
                "post": "create",
            }
        ),
        name="bulk-create-estimate-points",
    ),
    path(
        "workspaces/<str:slug>/projects/<uuid:project_id>/estimates/<uuid:estimate_id>/",
        BulkEstimatePointEndpoint.as_view(
            {
                "get": "retrieve",
                "patch": "partial_update",
                "delete": "destroy",
            }
        ),
        name="bulk-create-estimate-points",
    ),
    # End Estimates ##
    # Shortcuts
    path(
        "workspaces/<str:slug>/projects/<uuid:project_id>/shortcuts/",
        ShortCutViewSet.as_view(
            {
                "get": "list",
                "post": "create",
            }
        ),
        name="project-shortcut",
    ),
    path(
        "workspaces/<str:slug>/projects/<uuid:project_id>/shortcuts/<uuid:pk>/",
        ShortCutViewSet.as_view(
            {
                "get": "retrieve",
                "put": "update",
                "patch": "partial_update",
                "delete": "destroy",
            }
        ),
        name="project-shortcut",
    ),
    ## End Shortcuts
    # Views
    path(
        "workspaces/<str:slug>/projects/<uuid:project_id>/views/",
        IssueViewViewSet.as_view(
            {
                "get": "list",
                "post": "create",
            }
        ),
        name="project-view",
    ),
    path(
        "workspaces/<str:slug>/projects/<uuid:project_id>/views/<uuid:pk>/",
        IssueViewViewSet.as_view(
            {
                "get": "retrieve",
                "put": "update",
                "patch": "partial_update",
                "delete": "destroy",
            }
        ),
        name="project-view",
    ),
    path(
        "workspaces/<str:slug>/projects/<uuid:project_id>/views/<uuid:view_id>/issues/",
        ViewIssuesEndpoint.as_view(),
        name="project-view-issues",
    ),
    path(
        "workspaces/<str:slug>/projects/<uuid:project_id>/user-favorite-views/",
        IssueViewFavoriteViewSet.as_view(
            {
                "get": "list",
                "post": "create",
            }
        ),
        name="user-favorite-view",
    ),
    path(
        "workspaces/<str:slug>/projects/<uuid:project_id>/user-favorite-views/<uuid:view_id>/",
        IssueViewFavoriteViewSet.as_view(
            {
                "delete": "destroy",
            }
        ),
        name="user-favorite-view",
    ),
    ## End Views
    ## Cycles
    path(
        "workspaces/<str:slug>/projects/<uuid:project_id>/cycles/",
        CycleViewSet.as_view(
            {
                "get": "list",
                "post": "create",
            }
        ),
        name="project-cycle",
    ),
    path(
        "workspaces/<str:slug>/projects/<uuid:project_id>/cycles/<uuid:pk>/",
        CycleViewSet.as_view(
            {
                "get": "retrieve",
                "put": "update",
                "patch": "partial_update",
                "delete": "destroy",
            }
        ),
        name="project-cycle",
    ),
    path(
        "workspaces/<str:slug>/projects/<uuid:project_id>/cycles/<uuid:cycle_id>/cycle-issues/",
        CycleIssueViewSet.as_view(
            {
                "get": "list",
                "post": "create",
            }
        ),
        name="project-cycle",
    ),
    path(
        "workspaces/<str:slug>/projects/<uuid:project_id>/cycles/<uuid:cycle_id>/cycle-issues/<uuid:pk>/",
        CycleIssueViewSet.as_view(
            {
                "get": "retrieve",
                "put": "update",
                "patch": "partial_update",
                "delete": "destroy",
            }
        ),
        name="project-cycle",
    ),
    path(
        "workspaces/<str:slug>/projects/<uuid:project_id>/cycles/date-check/",
        CycleDateCheckEndpoint.as_view(),
        name="project-cycle",
    ),
    path(
        "workspaces/<str:slug>/projects/<uuid:project_id>/cycles/current-upcoming-cycles/",
        CurrentUpcomingCyclesEndpoint.as_view(),
        name="project-cycle-upcoming",
    ),
    path(
        "workspaces/<str:slug>/projects/<uuid:project_id>/cycles/completed-cycles/",
        CompletedCyclesEndpoint.as_view(),
        name="project-cycle-completed",
    ),
    path(
        "workspaces/<str:slug>/projects/<uuid:project_id>/cycles/draft-cycles/",
        DraftCyclesEndpoint.as_view(),
        name="project-cycle-draft",
    ),
    path(
        "workspaces/<str:slug>/projects/<uuid:project_id>/user-favorite-cycles/",
        CycleFavoriteViewSet.as_view(
            {
                "get": "list",
                "post": "create",
            }
        ),
        name="user-favorite-cycle",
    ),
    path(
        "workspaces/<str:slug>/projects/<uuid:project_id>/user-favorite-cycles/<uuid:cycle_id>/",
        CycleFavoriteViewSet.as_view(
            {
                "delete": "destroy",
            }
        ),
        name="user-favorite-cycle",
    ),
    path(
        "workspaces/<str:slug>/projects/<uuid:project_id>/cycles/<uuid:cycle_id>/transfer-issues/",
        TransferCycleIssueEndpoint.as_view(),
        name="transfer-issues",
    ),
    path(
        "workspaces/<str:slug>/projects/<uuid:project_id>/incomplete-cycles/",
        InCompleteCyclesEndpoint.as_view(),
        name="transfer-issues",
    ),
    ## End Cycles
    # Issue
    path(
        "workspaces/<str:slug>/projects/<uuid:project_id>/issues/",
        IssueViewSet.as_view(
            {
                "get": "list",
                "post": "create",
            }
        ),
        name="project-issue",
    ),
    path(
        "workspaces/<str:slug>/projects/<uuid:project_id>/issues/<uuid:pk>/",
        IssueViewSet.as_view(
            {
                "get": "retrieve",
                "put": "update",
                "patch": "partial_update",
                "delete": "destroy",
            }
        ),
        name="project-issue",
    ),
    path(
        "workspaces/<str:slug>/issues/",
        WorkSpaceIssuesEndpoint.as_view(),
        name="workspace-issue",
    ),
    path(
        "workspaces/<str:slug>/projects/<uuid:project_id>/issue-labels/",
        LabelViewSet.as_view(
            {
                "get": "list",
                "post": "create",
            }
        ),
        name="project-issue-labels",
    ),
    path(
        "workspaces/<str:slug>/projects/<uuid:project_id>/issue-labels/<uuid:pk>/",
        LabelViewSet.as_view(
            {
                "get": "retrieve",
                "put": "update",
                "patch": "partial_update",
                "delete": "destroy",
            }
        ),
        name="project-issue-labels",
    ),
    path(
        "workspaces/<str:slug>/projects/<uuid:project_id>/bulk-create-labels/",
        BulkCreateIssueLabelsEndpoint.as_view(),
        name="project-bulk-labels",
    ),
    path(
        "workspaces/<str:slug>/projects/<uuid:project_id>/bulk-delete-issues/",
        BulkDeleteIssuesEndpoint.as_view(),
        name="project-issues-bulk",
    ),
    path(
        "workspaces/<str:slug>/projects/<uuid:project_id>/bulk-import-issues/<str:service>/",
        BulkImportIssuesEndpoint.as_view(),
        name="project-issues-bulk",
    ),
    path(
        "workspaces/<str:slug>/my-issues/",
        UserWorkSpaceIssues.as_view(),
        name="workspace-issues",
    ),
    path(
        "workspaces/<str:slug>/projects/<uuid:project_id>/issues/<uuid:issue_id>/sub-issues/",
        SubIssuesEndpoint.as_view(),
        name="sub-issues",
    ),
    path(
        "workspaces/<str:slug>/projects/<uuid:project_id>/issues/<uuid:issue_id>/issue-links/",
        IssueLinkViewSet.as_view(
            {
                "get": "list",
                "post": "create",
            }
        ),
        name="project-issue-links",
    ),
    path(
        "workspaces/<str:slug>/projects/<uuid:project_id>/issues/<uuid:issue_id>/issue-links/<uuid:pk>/",
        IssueLinkViewSet.as_view(
            {
                "get": "retrieve",
                "put": "update",
                "patch": "partial_update",
                "delete": "destroy",
            }
        ),
        name="project-issue-links",
    ),
    path(
        "workspaces/<str:slug>/projects/<uuid:project_id>/issues/<uuid:issue_id>/issue-attachments/",
        IssueAttachmentEndpoint.as_view(),
        name="project-issue-attachments",
    ),
    path(
        "workspaces/<str:slug>/projects/<uuid:project_id>/issues/<uuid:issue_id>/issue-attachments/<uuid:pk>/",
        IssueAttachmentEndpoint.as_view(),
        name="project-issue-attachments",
    ),
    ## End Issues
    ## Issue Activity
    path(
        "workspaces/<str:slug>/projects/<uuid:project_id>/issues/<uuid:issue_id>/history/",
        IssueActivityEndpoint.as_view(),
        name="project-issue-history",
    ),
    ## Issue Activity
    ## IssueComments
    path(
        "workspaces/<str:slug>/projects/<uuid:project_id>/issues/<uuid:issue_id>/comments/",
        IssueCommentViewSet.as_view(
            {
                "get": "list",
                "post": "create",
            }
        ),
        name="project-issue-comment",
    ),
    path(
        "workspaces/<str:slug>/projects/<uuid:project_id>/issues/<uuid:issue_id>/comments/<uuid:pk>/",
        IssueCommentViewSet.as_view(
            {
                "get": "retrieve",
                "put": "update",
                "patch": "partial_update",
                "delete": "destroy",
            }
        ),
        name="project-issue-comment",
    ),
    ## End IssueComments
    ## Roadmap
    path(
        "workspaces/<str:slug>/projects/<uuid:project_id>/issues/<uuid:issue_id>/roadmaps/",
        TimeLineIssueViewSet.as_view(
            {
                "get": "list",
                "post": "create",
            }
        ),
        name="project-issue-roadmap",
    ),
    path(
        "workspaces/<str:slug>/projects/<uuid:project_id>/issues/<uuid:issue_id>/roadmaps/<uuid:pk>/",
        TimeLineIssueViewSet.as_view(
            {
                "get": "retrieve",
                "put": "update",
                "patch": "partial_update",
                "delete": "destroy",
            }
        ),
        name="project-issue-roadmap",
    ),
    ## End Roadmap
    ## IssueProperty
    path(
        "workspaces/<str:slug>/projects/<uuid:project_id>/issue-properties/",
        IssuePropertyViewSet.as_view(
            {
                "get": "list",
                "post": "create",
            }
        ),
        name="project-issue-roadmap",
    ),
    path(
        "workspaces/<str:slug>/projects/<uuid:project_id>/issue-properties/<uuid:pk>/",
        IssuePropertyViewSet.as_view(
            {
                "get": "retrieve",
                "put": "update",
                "patch": "partial_update",
                "delete": "destroy",
            }
        ),
        name="project-issue-roadmap",
    ),
    ## IssueProperty Ebd
    ## File Assets
    path(
        "workspaces/<str:slug>/file-assets/",
        FileAssetEndpoint.as_view(),
        name="file-assets",
    ),
    path(
        "workspaces/file-assets/<uuid:workspace_id>/<str:asset_key>/",
        FileAssetEndpoint.as_view(),
        name="file-assets",
    ),
    path(
        "users/file-assets/",
        UserAssetsEndpoint.as_view(),
        name="user-file-assets",
    ),
    path(
        "users/file-assets/<str:asset_key>/",
        UserAssetsEndpoint.as_view(),
        name="user-file-assets",
    ),
    ## End File Assets
    ## Modules
    path(
        "workspaces/<str:slug>/projects/<uuid:project_id>/modules/",
        ModuleViewSet.as_view(
            {
                "get": "list",
                "post": "create",
            }
        ),
        name="project-modules",
    ),
    path(
        "workspaces/<str:slug>/projects/<uuid:project_id>/modules/<uuid:pk>/",
        ModuleViewSet.as_view(
            {
                "get": "retrieve",
                "put": "update",
                "patch": "partial_update",
                "delete": "destroy",
            }
        ),
        name="project-modules",
    ),
    path(
        "workspaces/<str:slug>/projects/<uuid:project_id>/modules/<uuid:module_id>/module-issues/",
        ModuleIssueViewSet.as_view(
            {
                "get": "list",
                "post": "create",
            }
        ),
        name="project-module-issues",
    ),
    path(
        "workspaces/<str:slug>/projects/<uuid:project_id>/modules/<uuid:module_id>/module-issues/<uuid:pk>/",
        ModuleIssueViewSet.as_view(
            {
                "get": "retrieve",
                "put": "update",
                "patch": "partial_update",
                "delete": "destroy",
            }
        ),
        name="project-module-issues",
    ),
    path(
        "workspaces/<str:slug>/projects/<uuid:project_id>/modules/<uuid:module_id>/module-links/",
        ModuleLinkViewSet.as_view(
            {
                "get": "list",
                "post": "create",
            }
        ),
        name="project-issue-module-links",
    ),
    path(
        "workspaces/<str:slug>/projects/<uuid:project_id>/modules/<uuid:module_id>/module-links/<uuid:pk>/",
        ModuleLinkViewSet.as_view(
            {
                "get": "retrieve",
                "put": "update",
                "patch": "partial_update",
                "delete": "destroy",
            }
        ),
        name="project-issue-module-links",
    ),
    path(
        "workspaces/<str:slug>/projects/<uuid:project_id>/user-favorite-modules/",
        ModuleFavoriteViewSet.as_view(
            {
                "get": "list",
                "post": "create",
            }
        ),
        name="user-favorite-module",
    ),
    path(
        "workspaces/<str:slug>/projects/<uuid:project_id>/user-favorite-modules/<uuid:module_id>/",
        ModuleFavoriteViewSet.as_view(
            {
                "delete": "destroy",
            }
        ),
        name="user-favorite-module",
    ),
    path(
        "workspaces/<str:slug>/projects/<uuid:project_id>/bulk-import-modules/<str:service>/",
        BulkImportModulesEndpoint.as_view(),
        name="bulk-modules-create",
    ),
    ## End Modules
    # Pages
    path(
        "workspaces/<str:slug>/projects/<uuid:project_id>/pages/",
        PageViewSet.as_view(
            {
                "get": "list",
                "post": "create",
            }
        ),
        name="project-pages",
    ),
    path(
        "workspaces/<str:slug>/projects/<uuid:project_id>/pages/<uuid:pk>/",
        PageViewSet.as_view(
            {
                "get": "retrieve",
                "patch": "partial_update",
                "delete": "destroy",
            }
        ),
        name="project-pages",
    ),
    path(
        "workspaces/<str:slug>/projects/<uuid:project_id>/pages/<uuid:page_id>/page-blocks/",
        PageBlockViewSet.as_view(
            {
                "get": "list",
                "post": "create",
            }
        ),
        name="project-page-blocks",
    ),
    path(
        "workspaces/<str:slug>/projects/<uuid:project_id>/pages/<uuid:page_id>/page-blocks/<uuid:pk>/",
        PageBlockViewSet.as_view(
            {
                "get": "retrieve",
                "patch": "partial_update",
                "delete": "destroy",
            }
        ),
        name="project-page-blocks",
    ),
    path(
        "workspaces/<str:slug>/projects/<uuid:project_id>/user-favorite-pages/",
        PageFavoriteViewSet.as_view(
            {
                "get": "list",
                "post": "create",
            }
        ),
        name="user-favorite-pages",
    ),
    path(
        "workspaces/<str:slug>/projects/<uuid:project_id>/user-favorite-pages/<uuid:page_id>/",
        PageFavoriteViewSet.as_view(
            {
                "delete": "destroy",
            }
        ),
        name="user-favorite-pages",
    ),
    path(
        "workspaces/<str:slug>/projects/<uuid:project_id>/pages/<uuid:page_id>/page-blocks/<uuid:page_block_id>/issues/",
        CreateIssueFromPageBlockEndpoint.as_view(),
        name="page-block-issues",
    ),
    path(
        "workspaces/<str:slug>/projects/<uuid:project_id>/pages/recent-pages/",
        RecentPagesEndpoint.as_view(),
        name="recent-pages",
    ),
    path(
        "workspaces/<str:slug>/projects/<uuid:project_id>/pages/favorite-pages/",
        FavoritePagesEndpoint.as_view(),
        name="recent-pages",
    ),
    path(
        "workspaces/<str:slug>/projects/<uuid:project_id>/pages/my-pages/",
        MyPagesEndpoint.as_view(),
        name="user-pages",
    ),
    path(
        "workspaces/<str:slug>/projects/<uuid:project_id>/pages/created-by-other-pages/",
        CreatedbyOtherPagesEndpoint.as_view(),
        name="created-by-other-pages",
    ),
    ## End Pages
    # API Tokens
    path("api-tokens/", ApiTokenEndpoint.as_view(), name="api-tokens"),
    path("api-tokens/<uuid:pk>/", ApiTokenEndpoint.as_view(), name="api-tokens"),
    ## End API Tokens
    # Integrations
    path(
        "integrations/",
        IntegrationViewSet.as_view(
            {
                "get": "list",
                "post": "create",
            }
        ),
        name="integrations",
    ),
    path(
        "integrations/<uuid:pk>/",
        IntegrationViewSet.as_view(
            {
                "get": "retrieve",
                "patch": "partial_update",
                "delete": "destroy",
            }
        ),
        name="integrations",
    ),
    path(
        "workspaces/<str:slug>/workspace-integrations/",
        WorkspaceIntegrationViewSet.as_view(
            {
                "get": "list",
            }
        ),
        name="workspace-integrations",
    ),
    path(
        "workspaces/<str:slug>/workspace-integrations/<str:provider>/",
        WorkspaceIntegrationViewSet.as_view(
            {
                "post": "create",
            }
        ),
        name="workspace-integrations",
    ),
    path(
        "workspaces/<str:slug>/workspace-integrations/<uuid:pk>/provider/",
        WorkspaceIntegrationViewSet.as_view(
            {
                "get": "retrieve",
                "delete": "destroy",
            }
        ),
        name="workspace-integrations",
    ),
    # Github Integrations
    path(
        "workspaces/<str:slug>/workspace-integrations/<uuid:workspace_integration_id>/github-repositories/",
        GithubRepositoriesEndpoint.as_view(),
    ),
    path(
        "workspaces/<str:slug>/projects/<uuid:project_id>/workspace-integrations/<uuid:workspace_integration_id>/github-repository-sync/",
        GithubRepositorySyncViewSet.as_view(
            {
                "get": "list",
                "post": "create",
            }
        ),
    ),
    path(
        "workspaces/<str:slug>/projects/<uuid:project_id>/workspace-integrations/<uuid:workspace_integration_id>/github-repository-sync/<uuid:pk>/",
        GithubRepositorySyncViewSet.as_view(
            {
                "get": "retrieve",
                "delete": "destroy",
            }
        ),
    ),
    path(
        "workspaces/<str:slug>/projects/<uuid:project_id>/github-repository-sync/<uuid:repo_sync_id>/github-issue-sync/",
        GithubIssueSyncViewSet.as_view(
            {
                "post": "create",
                "get": "list",
            }
        ),
    ),
    path(
        "workspaces/<str:slug>/projects/<uuid:project_id>/github-repository-sync/<uuid:repo_sync_id>/bulk-create-github-issue-sync/",
        BulkCreateGithubIssueSyncEndpoint.as_view(),
    ),
    path(
        "workspaces/<str:slug>/projects/<uuid:project_id>/github-repository-sync/<uuid:repo_sync_id>/github-issue-sync/<uuid:pk>/",
        GithubIssueSyncViewSet.as_view(
            {
                "get": "retrieve",
                "delete": "destroy",
            }
        ),
    ),
    path(
        "workspaces/<str:slug>/projects/<uuid:project_id>/github-repository-sync/<uuid:repo_sync_id>/github-issue-sync/<uuid:issue_sync_id>/github-comment-sync/",
        GithubCommentSyncViewSet.as_view(
            {
                "post": "create",
                "get": "list",
            }
        ),
    ),
    path(
        "workspaces/<str:slug>/projects/<uuid:project_id>/github-repository-sync/<uuid:repo_sync_id>/github-issue-sync/<uuid:issue_sync_id>/github-comment-sync/<uuid:pk>/",
        GithubCommentSyncViewSet.as_view(
            {
                "get": "retrieve",
                "delete": "destroy",
            }
        ),
    ),
    ## End Github Integrations
    # Slack Integration
    path(
        "workspaces/<str:slug>/projects/<uuid:project_id>/workspace-integrations/<uuid:workspace_integration_id>/project-slack-sync/",
        SlackProjectSyncViewSet.as_view(
            {
                "post": "create",
                "get": "list",
            }
        ),
    ),
    path(
        "workspaces/<str:slug>/projects/<uuid:project_id>/workspace-integrations/<uuid:workspace_integration_id>/project-slack-sync/<uuid:pk>/",
        SlackProjectSyncViewSet.as_view(
            {
                "delete": "destroy",
                "get": "retrieve",
            }
        ),
    ),
    ## End Slack Integration
    ## End Integrations
    # Importer
    path(
        "workspaces/<str:slug>/importers/<str:service>/",
        ServiceIssueImportSummaryEndpoint.as_view(),
        name="importer",
    ),
    path(
        "workspaces/<str:slug>/projects/importers/<str:service>/",
        ImportServiceEndpoint.as_view(),
        name="importer",
    ),
    path(
        "workspaces/<str:slug>/importers/",
        ImportServiceEndpoint.as_view(),
        name="importer",
    ),
    path(
        "workspaces/<str:slug>/importers/<str:service>/<uuid:pk>/",
        ImportServiceEndpoint.as_view(),
        name="importer",
    ),
    path(
        "workspaces/<str:slug>/projects/<uuid:project_id>/service/<str:service>/importers/<uuid:importer_id>/",
        UpdateServiceImportStatusEndpoint.as_view(),
        name="importer",
    ),
    ##  End Importer
    # Search
    path(
        "workspaces/<str:slug>/projects/<uuid:project_id>/search/",
        GlobalSearchEndpoint.as_view(),
        name="global-search",
    ),
    path(
        "workspaces/<str:slug>/projects/<uuid:project_id>/search-issues/",
        IssueSearchEndpoint.as_view(),
        name="project-issue-search",
    ),
    ## End Search
    # Gpt
    path(
        "workspaces/<str:slug>/projects/<uuid:project_id>/ai-assistant/",
        GPTIntegrationEndpoint.as_view(),
        name="importer",
    ),
    ## End Gpt
    # Release Notes
    path(
        "release-notes/",
        ReleaseNotesEndpoint.as_view(),
        name="release-notes",
    ),
    ## End Release Notes
<<<<<<< HEAD
    # Inbox
    path(
        "workspaces/<str:slug>/projects/<uuid:project_id>/inboxes/",
        InboxViewSet.as_view(
            {
                "get": "list",
                "post": "create",
            }
        ),
        name="inbox",
    ),
    path(
        "workspaces/<str:slug>/projects/<uuid:project_id>/inboxes/<uuid:pk>/",
        InboxViewSet.as_view(
            {
                "get": "retrieve",
                "patch": "partial_update",
                "delete": "destroy",
            }
        ),
        name="inbox",
    ),
    path(
        "workspaces/<str:slug>/projects/<uuid:project_id>/inboxes/<uuid:inbox_id>/inbox-issues/",
        InboxIssueViewSet.as_view(
            {
                "get": "list",
                "post": "create",
            }
        ),
        name="inbox-issue",
    ),
    path(
        "workspaces/<str:slug>/projects/<uuid:project_id>/inboxes/<uuid:inbox_id>/inbox-issues/<uuid:pk>/",
        InboxIssueViewSet.as_view(
            {
                "get": "retrieve",
                "patch": "partial_update",
                "delete": "destroy",
            }
        ),
        name="inbox-issue",
    ),
    ## End Inbox
=======
    # Analytics
    path(
        "workspaces/<str:slug>/analytics/",
        AnalyticsEndpoint.as_view(),
        name="plane-analytics",
    ),
    path(
        "workspaces/<str:slug>/analytic-view/",
        AnalyticViewViewset.as_view({"get": "list", "post": "create"}),
        name="analytic-view",
    ),
    path(
        "workspaces/<str:slug>/analytic-view/<uuid:pk>/",
        AnalyticViewViewset.as_view(
            {"get": "retrieve", "patch": "partial_update", "delete": "destroy"}
        ),
        name="analytic-view",
    ),
    path(
        "workspaces/<str:slug>/saved-analytic-view/<uuid:analytic_id>/",
        SavedAnalyticEndpoint.as_view(),
        name="saved-analytic-view",
    ),
    path(
        "workspaces/<str:slug>/export-analytics/",
        ExportAnalyticsEndpoint.as_view(),
        name="export-analytics",
    ),
    path(
        "workspaces/<str:slug>/default-analytics/",
        DefaultAnalyticsEndpoint.as_view(),
        name="default-analytics",
    ),
    ## End Analytics
>>>>>>> d7928f85
]<|MERGE_RESOLUTION|>--- conflicted
+++ resolved
@@ -148,12 +148,10 @@
     # Release Notes
     ReleaseNotesEndpoint,
     ## End Release Notes
-<<<<<<< HEAD
     # Inbox
     InboxViewSet,
     InboxIssueViewSet,
     ## End Inbox
-=======
     # Analytics
     AnalyticsEndpoint,
     AnalyticViewViewset,
@@ -161,7 +159,6 @@
     ExportAnalyticsEndpoint,
     DefaultAnalyticsEndpoint,
     ## End Analytics
->>>>>>> d7928f85
 )
 
 
@@ -1299,7 +1296,6 @@
         name="release-notes",
     ),
     ## End Release Notes
-<<<<<<< HEAD
     # Inbox
     path(
         "workspaces/<str:slug>/projects/<uuid:project_id>/inboxes/",
@@ -1344,7 +1340,6 @@
         name="inbox-issue",
     ),
     ## End Inbox
-=======
     # Analytics
     path(
         "workspaces/<str:slug>/analytics/",
@@ -1379,5 +1374,4 @@
         name="default-analytics",
     ),
     ## End Analytics
->>>>>>> d7928f85
 ]