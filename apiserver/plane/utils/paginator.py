# Python imports
import math
from collections import defaultdict
from collections.abc import Sequence

# Django imports
from django.db.models import Count, F, Window
from django.db.models.functions import RowNumber

# Third party imports
from rest_framework.exceptions import ParseError
from rest_framework.response import Response

# Module imports


class Cursor:
    # The cursor value
    def __init__(self, value, offset=0, is_prev=False, has_results=None):
        self.value = value
        self.offset = int(offset)
        self.is_prev = bool(is_prev)
        self.has_results = has_results

    def __str__(self):
        return f"{self.value}:{self.offset}:{int(self.is_prev)}"

    def __eq__(self, other):
        return all(
            getattr(self, attr) == getattr(other, attr)
            for attr in ("value", "offset", "is_prev", "has_results")
        )

    def __repr__(self):
        return f"{type(self).__name__,}: value={self.value} offset={self.offset}, is_prev={int(self.is_prev)}"

    def __bool__(self):
        return bool(self.has_results)

    @classmethod
    def from_string(cls, value):
        try:
            bits = value.split(":")
            if len(bits) != 3:
                raise ValueError(
                    "Cursor must be in the format 'value:offset:is_prev'"
                )

            value = float(bits[0]) if "." in bits[0] else int(bits[0])
            return cls(value, int(bits[1]), bool(int(bits[2])))
        except (TypeError, ValueError) as e:
            raise ValueError(f"Invalid cursor format: {e}")


class CursorResult(Sequence):
    def __init__(self, results, next, prev, hits=None, max_hits=None):
        self.results = results
        self.next = next
        self.prev = prev
        self.hits = hits
        self.max_hits = max_hits

    def __len__(self):
        return len(self.results)

    def __iter__(self):
        return iter(self.results)

    def __getitem__(self, key):
        return self.results[key]

    def __repr__(self):
        return f"<{type(self).__name__}: results={len(self.results)}>"


MAX_LIMIT = 100


class BadPaginationError(Exception):
    pass


class OffsetPaginator:
    """
    The Offset paginator using the offset and limit
    with cursor controls
    http://example.com/api/users/?cursor=10.0.0&per_page=10
    cursor=limit,offset=page,
    """

    def __init__(
        self,
        queryset,
        order_by=None,
        max_limit=MAX_LIMIT,
        max_offset=None,
        on_results=None,
    ):
        # Key tuple and remove `-` if descending order by
        self.key = (
            order_by
            if order_by is None or isinstance(order_by, (list, tuple, set))
            else (order_by[1::] if order_by.startswith("-") else order_by,)
        )
        # Set desc to true when `-` exists in the order by
        self.desc = True if order_by.startswith("-") else False
        self.queryset = queryset
        self.max_limit = max_limit
        self.max_offset = max_offset
        self.on_results = on_results

    def get_result(self, limit=100, cursor=None):
        # offset is page #
        # value is page limit
        if cursor is None:
            cursor = Cursor(0, 0, 0)

        # Get the min from limit and max limit
        limit = min(limit, self.max_limit)

        # queryset
        queryset = self.queryset
        if self.key:
            queryset = queryset.order_by(
                (
                    F(*self.key).desc(nulls_last=True)
                    if self.desc
                    else F(*self.key).asc(nulls_last=True)
                ),
                "-created_at",
            )
        # The current page
        page = cursor.offset
        # The offset
        offset = cursor.offset * cursor.value
        stop = offset + (cursor.value or limit) + 1

        if self.max_offset is not None and offset >= self.max_offset:
            raise BadPaginationError("Pagination offset too large")
        if offset < 0:
            raise BadPaginationError("Pagination offset cannot be negative")

        results = queryset[offset:stop]

        if cursor.value != limit:
            results = results[-(limit + 1) :]

        next_cursor = Cursor(limit, page + 1, False, results.count() > limit)
        prev_cursor = Cursor(limit, page - 1, True, page > 0)

        results = results[:limit]
        if self.on_results:
            results = self.on_results(results)

        count = queryset.count()
        max_hits = math.ceil(count / limit)

        return CursorResult(
            results=results,
            next=next_cursor,
            prev=prev_cursor,
            hits=count,
<<<<<<< HEAD
            max_hits=max_hits,
        )

    def process_results(self, results):
        raise NotImplementedError


class GroupedOffsetPaginator(OffsetPaginator):

    # Field mappers
    FIELD_MAPPER = {
        "labels__id": "label_ids",
        "assignees__id": "assignee_ids",
        "modules__id": "module_ids",
    }

    def __init__(
        self,
        queryset,
        group_by_field_name,
        group_by_fields,
        count_filter,
        *args,
        **kwargs,
    ):
        # Initiate the parent class for all the parameters
        super().__init__(queryset, *args, **kwargs)
        self.group_by_field_name = group_by_field_name
        self.group_by_fields = group_by_fields
        self.count_filter = count_filter

    def get_result(self, limit=50, cursor=None):
        # offset is page #
        # value is page limit
        if cursor is None:
            cursor = Cursor(0, 0, 0)

        limit = min(limit, self.max_limit)

        # Adjust the initial offset and stop based on the cursor and limit
        queryset = self.queryset

        page = cursor.offset
        offset = cursor.offset * cursor.value
        stop = offset + (cursor.value or limit) + 1

        if self.max_offset is not None and offset >= self.max_offset:
            raise BadPaginationError("Pagination offset too large")
        if offset < 0:
            raise BadPaginationError("Pagination offset cannot be negative")

        # Compute the results
        results = {}
        # Create window for all the groups
        queryset = queryset.annotate(
            row_number=Window(
                expression=RowNumber(),
                partition_by=[F(self.group_by_field_name)],
                order_by=(
                    (
                        F(*self.key).desc(
                            nulls_last=True
                        )  # order by desc if desc is set
                        if self.desc
                        else F(*self.key).asc(
                            nulls_last=True
                        )  # Order by asc if set
                    ),
                    "-created_at",
                ),
            )
        )

        # Filter the results by row number
        results = queryset.filter(row_number__gt=offset, row_number__lt=stop)

        # Adjust cursors based on the grouped results for pagination
        next_cursor = Cursor(
            limit,
            page + 1,
            False,
            queryset.filter(row_number__gte=stop).exists(),
        )
        prev_cursor = Cursor(
            limit,
            page - 1,
            True,
            page > 0,
        )

        # Count the queryset
        count = queryset.count()

        # Optionally, calculate the total count and max_hits if needed
        # This might require adjustments based on specific use cases
        if results:
            max_hits = math.ceil(
                queryset.values(self.group_by_field_name)
                .annotate(
                    count=Count(
                        "id",
                        filter=self.count_filter,
                        distinct=True,
                    )
                )
                .order_by("-count")[0]["count"]
                / limit
            )
        else:
            max_hits = 0
        return CursorResult(
            results=results,
            next=next_cursor,
            prev=prev_cursor,
            hits=count,
=======
>>>>>>> 69901701
            max_hits=max_hits,
        )

    def __get_total_queryset(self):
        # Get total queryset
        return (
            self.queryset.values(self.group_by_field_name)
            .annotate(
                count=Count(
                    "id",
                    filter=self.count_filter,
                    distinct=True,
                )
            )
            .order_by()
        )

    def __get_total_dict(self):
        # Convert the total into dictionary of keys as group name and value as the total
        total_group_dict = {}
        for group in self.__get_total_queryset():
            total_group_dict[str(group.get(self.group_by_field_name))] = (
                total_group_dict.get(
                    str(group.get(self.group_by_field_name)), 0
                )
                + (1 if group.get("count") == 0 else group.get("count"))
            )

        return total_group_dict

    def __get_field_dict(self):
        # Create a field dictionary
        total_group_dict = self.__get_total_dict()
        return {
            str(field): {
                "results": [],
                "total_results": total_group_dict.get(str(field), 0),
            }
            for field in self.group_by_fields
        }

    def __result_already_added(self, result, group):
        # Check if the result is already added then add it
        for existing_issue in group:
            if existing_issue["id"] == result["id"]:
                return True
        return False

    def __query_multi_grouper(self, results):
        # Grouping for m2m values
        total_group_dict = self.__get_total_dict()

        # Preparing a dict to keep track of group IDs associated with each label ID
        result_group_mapping = defaultdict(set)
        # Preparing a dict to group result by group ID
        grouped_by_field_name = defaultdict(list)

        # Iterate over results to fill the above dictionaries
        for result in results:
            result_id = result["id"]
            group_id = result[self.group_by_field_name]
            result_group_mapping[str(result_id)].add(str(group_id))

        # Adding group_ids key to each issue and grouping by group_name
        for result in results:
            result_id = result["id"]
            group_ids = list(result_group_mapping[str(result_id)])
            result[self.FIELD_MAPPER.get(self.group_by_field_name)] = (
                [] if "None" in group_ids else group_ids
            )
            # If a result belongs to multiple groups, add it to each group
            for group_id in group_ids:
                if not self.__result_already_added(
                    result, grouped_by_field_name[group_id]
                ):
                    grouped_by_field_name[group_id].append(result)

        # Convert grouped_by_field_name back to a list for each group
        processed_results = {
            str(group_id): {
                "results": issues,
                "total_results": total_group_dict.get(str(group_id)),
            }
            for group_id, issues in grouped_by_field_name.items()
        }

        return processed_results

    def __query_grouper(self, results):
        # Grouping for single values
        processed_results = self.__get_field_dict()
        for result in results:
            group_value = str(result.get(self.group_by_field_name))
            if group_value in processed_results:
                processed_results[str(group_value)]["results"].append(result)

        return processed_results

    def process_results(self, results):
        # Process results
        if results:
            if self.group_by_field_name in self.FIELD_MAPPER:
                processed_results = self.__query_multi_grouper(results=results)
            else:
                processed_results = self.__query_grouper(results=results)
        else:
            processed_results = {}
        return processed_results


class SubGroupedOffsetPaginator(OffsetPaginator):
    FIELD_MAPPER = {
        "labels__id": "label_ids",
        "assignees__id": "assignee_ids",
        "modules__id": "module_ids",
    }

    def __init__(
        self,
        queryset,
        group_by_field_name,
        sub_group_by_field_name,
        group_by_fields,
        sub_group_by_fields,
        count_filter,
        *args,
        **kwargs,
    ):
        super().__init__(queryset, *args, **kwargs)
        self.group_by_field_name = group_by_field_name
        self.group_by_fields = group_by_fields
        self.sub_group_by_field_name = sub_group_by_field_name
        self.sub_group_by_fields = sub_group_by_fields
        self.count_filter = count_filter

    def get_result(self, limit=30, cursor=None):
        # offset is page #
        # value is page limit
        if cursor is None:
            cursor = Cursor(0, 0, 0)

        limit = min(limit, self.max_limit)

        # Adjust the initial offset and stop based on the cursor and limit
        queryset = self.queryset

        page = cursor.offset
        offset = cursor.offset * cursor.value
        stop = offset + (cursor.value or limit) + 1

        if self.max_offset is not None and offset >= self.max_offset:
            raise BadPaginationError("Pagination offset too large")
        if offset < 0:
            raise BadPaginationError("Pagination offset cannot be negative")

        # Compute the results
        results = {}

        # Create windows for group and sub group field name
        queryset = queryset.annotate(
            row_number=Window(
                expression=RowNumber(),
                partition_by=[
                    F(self.group_by_field_name),
                    F(self.sub_group_by_field_name),
                ],
                order_by=(
                    (
                        F(*self.key).desc(nulls_last=True)
                        if self.desc
                        else F(*self.key).asc(nulls_last=True)
                    ),
                    "-created_at",
                ),
            )
        )

        # Filter the results
        results = queryset.filter(row_number__gt=offset, row_number__lt=stop)

        # Adjust cursors based on the grouped results for pagination
        next_cursor = Cursor(
            limit,
            page + 1,
            False,
            queryset.filter(row_number__gte=stop).exists(),
        )
        prev_cursor = Cursor(
            limit,
            page - 1,
            True,
            page > 0,
        )

        # Count the queryset
        count = queryset.count()

        # Optionally, calculate the total count and max_hits if needed
        # This might require adjustments based on specific use cases
        if results:
            max_hits = math.ceil(
                queryset.values(self.group_by_field_name)
                .annotate(
                    count=Count(
                        "id",
                        filter=self.count_filter,
                        distinct=True,
                    )
                )
                .order_by("-count")[0]["count"]
                / limit
            )
        else:
            max_hits = 0
        return CursorResult(
            results=results,
            next=next_cursor,
            prev=prev_cursor,
            hits=count,
            max_hits=max_hits,
        )

    def __get_group_total_queryset(self):
        # Get group totals
        return (
            self.queryset.order_by(self.group_by_field_name)
            .values(self.group_by_field_name)
            .annotate(
                count=Count(
                    "id",
                    filter=self.count_filter,
                    distinct=True,
                )
            )
            .distinct()
        )

    def __get_subgroup_total_queryset(self):
        # Get subgroup totals
        return (
            self.queryset.values(
                self.group_by_field_name, self.sub_group_by_field_name
            )
            .annotate(
                count=Count("id", filter=self.count_filter, distinct=True)
            )
            .order_by()
            .values(
                self.group_by_field_name, self.sub_group_by_field_name, "count"
            )
        )

    def __get_total_dict(self):
        # Use the above to convert to dictionary of 2D objects
        total_group_dict = {}
        total_sub_group_dict = {}
        for group in self.__get_group_total_queryset():
            total_group_dict[str(group.get(self.group_by_field_name))] = (
                total_group_dict.get(
                    str(group.get(self.group_by_field_name)), 0
                )
                + (1 if group.get("count") == 0 else group.get("count"))
            )

        # Sub group total values
        for item in self.__get_subgroup_total_queryset():
            group = str(item[self.group_by_field_name])
            subgroup = str(item[self.sub_group_by_field_name])
            count = item["count"]

            if group not in total_sub_group_dict:
                total_sub_group_dict[str(group)] = {}

            if subgroup not in total_sub_group_dict[group]:
                total_sub_group_dict[str(group)][str(subgroup)] = {}

            total_sub_group_dict[group][subgroup] = count

        return total_group_dict, total_sub_group_dict

    def __get_field_dict(self):
        total_group_dict, total_sub_group_dict = self.__get_total_dict()

        return {
            str(group): {
                "results": {
                    str(sub_group): {
                        "results": [],
                        "total_results": total_sub_group_dict.get(
                            str(group)
                        ).get(str(sub_group), 0),
                    }
                    for sub_group in total_sub_group_dict.get(str(group))
                },
                "total_results": total_group_dict.get(str(group), 0),
            }
            for group in self.group_by_fields
        }

    def __query_multi_grouper(self, results):
        # Multi grouper
        processed_results = self.__get_field_dict()
        # Preparing a dict to keep track of group IDs associated with each label ID
        result_group_mapping = defaultdict(set)
        result_sub_group_mapping = defaultdict(set)

        # Iterate over results to fill the above dictionaries
        if self.group_by_field_name in self.FIELD_MAPPER:
            for result in results:
                result_id = result["id"]
                group_id = result[self.group_by_field_name]
                result_group_mapping[str(result_id)].add(str(group_id))

        # Use the same calculation for the sub group
        if self.sub_group_by_field_name in self.FIELD_MAPPER:
            for result in results:
                result_id = result["id"]
                sub_group_id = result[self.sub_group_by_field_name]
                result_sub_group_mapping[str(result_id)].add(str(sub_group_id))

        # Iterate over results
        for result in results:
            # Get the group value
            group_value = str(result.get(self.group_by_field_name))
            # Get the sub group value
            sub_group_value = str(result.get(self.sub_group_by_field_name))
            if (
                group_value in processed_results
                and sub_group_value
                in processed_results[str(group_value)]["results"]
            ):
                if self.group_by_field_name in self.FIELD_MAPPER:
                    # for multi grouper
                    group_ids = list(result_group_mapping[str(result_id)])
                    result[self.FIELD_MAPPER.get(self.group_by_field_name)] = (
                        [] if "None" in group_ids else group_ids
                    )
                if self.sub_group_by_field_name in self.FIELD_MAPPER:
                    sub_group_ids = list(result_group_mapping[str(result_id)])
                    # for multi groups
                    result[self.FIELD_MAPPER.get(self.group_by_field_name)] = (
                        [] if "None" in sub_group_ids else sub_group_ids
                    )

                processed_results[str(group_value)]["results"][
                    str(sub_group_value)
                ]["results"].append(result)

        return processed_results

    def __query_grouper(self, results):
        # Single grouper
        processed_results = self.__get_field_dict()
        for result in results:
            group_value = str(result.get(self.group_by_field_name))
            sub_group_value = str(result.get(self.sub_group_by_field_name))
            processed_results[group_value]["results"][sub_group_value][
                "results"
            ].append(result)

        return processed_results

    def process_results(self, results):
        if results:
            if (
                self.group_by_field_name in self.FIELD_MAPPER
                or self.sub_group_by_field_name in self.FIELD_MAPPER
            ):
                processed_results = self.__query_multi_grouper(results=results)
            else:
                processed_results = self.__query_grouper(results=results)
        else:
            processed_results = {}
        return processed_results


class BasePaginator:
    """BasePaginator class can be inherited by any View to return a paginated view"""

    # cursor query parameter name
    cursor_name = "cursor"

    # get the per page parameter from request
    def get_per_page(self, request, default_per_page=100, max_per_page=100):
        try:
            per_page = int(request.GET.get("per_page", default_per_page))
        except ValueError:
            raise ParseError(detail="Invalid per_page parameter.")

        max_per_page = max(max_per_page, default_per_page)
        if per_page > max_per_page:
            raise ParseError(
                detail=f"Invalid per_page value. Cannot exceed {max_per_page}."
            )

        return per_page

    def paginate(
        self,
        request,
        on_results=None,
        paginator=None,
        paginator_cls=OffsetPaginator,
        default_per_page=100,
        max_per_page=100,
        cursor_cls=Cursor,
        extra_stats=None,
        controller=None,
        group_by_field_name=None,
        group_by_fields=None,
        sub_group_by_field_name=None,
        sub_group_by_fields=None,
        count_filter=None,
        **paginator_kwargs,
    ):
        """Paginate the request"""
        per_page = self.get_per_page(request, default_per_page, max_per_page)

        # Convert the cursor value to integer and float from string
        input_cursor = None
        try:
            input_cursor = cursor_cls.from_string(
                request.GET.get(self.cursor_name, f"{per_page}:0:0"),
            )
        except ValueError:
            raise ParseError(detail="Invalid cursor parameter.")

        if not paginator:
            if group_by_field_name:
                paginator_kwargs["group_by_field_name"] = group_by_field_name
                paginator_kwargs["group_by_fields"] = group_by_fields
                paginator_kwargs["count_filter"] = count_filter

                if sub_group_by_field_name:
                    paginator_kwargs["sub_group_by_field_name"] = (
                        sub_group_by_field_name
                    )
                    paginator_kwargs["sub_group_by_fields"] = (
                        sub_group_by_fields
                    )

            paginator = paginator_cls(**paginator_kwargs)

        try:
            cursor_result = paginator.get_result(
                limit=per_page, cursor=input_cursor
            )
        except BadPaginationError:
            raise ParseError(detail="Error in parsing")

        if on_results:
            results = on_results(cursor_result.results)
        else:
            results = cursor_result.results

        if group_by_field_name:
            results = paginator.process_results(results=results)

        # Add Manipulation functions to the response
        if controller is not None:
            results = controller(results)
        else:
            results = results

        # Return the response
        response = Response(
            {
                "grouped_by": group_by_field_name,
                "sub_grouped_by": sub_group_by_field_name,
                "total_count": (cursor_result.hits),
                "next_cursor": str(cursor_result.next),
                "prev_cursor": str(cursor_result.prev),
                "next_page_results": cursor_result.next.has_results,
                "prev_page_results": cursor_result.prev.has_results,
                "count": cursor_result.__len__(),
                "total_pages": cursor_result.max_hits,
                "total_results": cursor_result.hits,
                "extra_stats": extra_stats,
                "results": results,
            }
        )

        return response<|MERGE_RESOLUTION|>--- conflicted
+++ resolved
@@ -160,7 +160,6 @@
             next=next_cursor,
             prev=prev_cursor,
             hits=count,
-<<<<<<< HEAD
             max_hits=max_hits,
         )
 
@@ -276,8 +275,6 @@
             next=next_cursor,
             prev=prev_cursor,
             hits=count,
-=======
->>>>>>> 69901701
             max_hits=max_hits,
         )
 
