# Python imports
from itertools import groupby
from datetime import timedelta

# Django import
from django.db import models
from django.db.models.functions import TruncDate
from django.db.models import Count, F, Sum, Value, Case, When, CharField
from django.db.models.functions import Coalesce, ExtractMonth, ExtractYear, Concat

# Module imports
from plane.db.models import Issue


<<<<<<< HEAD
def build_graph_plot(queryset, x_axis, y_axis, segment=None):
    temp_axis = x_axis

=======
def annotate_with_monthly_dimension(queryset, field_name):
    # Get the year and the months
    year = ExtractYear(field_name)
    month = ExtractMonth(field_name)
    # Concat the year and month
    dimension = Concat(year, Value("-"), month, output_field=CharField())
    # Annotate the dimension
    return queryset.annotate(dimension=dimension)

def extract_axis(queryset, x_axis):
    # Format the dimension when the axis is in date
>>>>>>> 080b5a29
    if x_axis in ["created_at", "start_date", "target_date", "completed_at"]:
        queryset = annotate_with_monthly_dimension(queryset, x_axis)
        return queryset, "dimension"
    else:
        return queryset.annotate(dimension=F(x_axis)), "dimension"

def sort_data(data, temp_axis):
    # When the axis is in priority order by
    if temp_axis == "priority":
        order = ["low", "medium", "high", "urgent", "none"]
        return {key: data[key] for key in order if key in data}
    else:
        return dict(sorted(data.items(), key=lambda x: (x[0] == "none", x[0])))

def build_graph_plot(queryset, x_axis, y_axis, segment=None):
    # temp x_axis
    temp_axis = x_axis
    # Extract the x_axis and queryset
    queryset, x_axis = extract_axis(queryset, x_axis)
    if x_axis == "dimension":
        queryset = queryset.exclude(dimension__isnull=True)

    # 
    if segment in ["created_at", "start_date", "target_date", "completed_at"]:
        queryset = annotate_with_monthly_dimension(queryset, segment)
        segment = "segmented"

    queryset = queryset.values(x_axis)

    # Issue count
    if y_axis == "issue_count":
        queryset = queryset.annotate(
            is_null=Case(
                When(dimension__isnull=True, then=Value("None")),
                default=Value("not_null"),
                output_field=models.CharField(max_length=8),
            ),
            dimension_ex=Coalesce("dimension", Value("null")),
        ).values("dimension")
        queryset = queryset.annotate(segment=F(segment)) if segment else queryset
        queryset = queryset.values("dimension", "segment") if segment else queryset.values("dimension")
        queryset = queryset.annotate(count=Count("*")).order_by("dimension")

    # Estimate
    else:
        queryset = queryset.annotate(estimate=Sum("estimate_point")).order_by(x_axis)
        queryset = queryset.annotate(segment=F(segment)) if segment else queryset
        queryset = queryset.values("dimension", "segment", "estimate") if segment else queryset.values("dimension", "estimate")

    result_values = list(queryset)
<<<<<<< HEAD
    grouped_data = {}
    for key, items in groupby(result_values, key=lambda x: x[str("dimension")]):
        grouped_data[str(key)] = list(items)

    sorted_data = grouped_data
    if temp_axis == "priority":
        order = ["low", "medium", "high", "urgent", "None"]
        sorted_data = {key: grouped_data[key] for key in order if key in grouped_data}
    else:
        sorted_data = dict(
            sorted(grouped_data.items(), key=lambda x: (x[0] == "None", x[0]))
        )
    return sorted_data
=======
    grouped_data = {str(key): list(items) for key, items in groupby(result_values, key=lambda x: x[str("dimension")])}
>>>>>>> 080b5a29

    return sort_data(grouped_data, temp_axis)

def burndown_plot(queryset, slug, project_id, cycle_id=None, module_id=None):
    # Total Issues in Cycle or Module
    total_issues = queryset.total_issues

    if cycle_id:
        # Get all dates between the two dates
        date_range = [
            queryset.start_date + timedelta(days=x)
            for x in range((queryset.end_date - queryset.start_date).days + 1)
        ]

        chart_data = {str(date): 0 for date in date_range}

        completed_issues_distribution = (
            Issue.issue_objects.filter(
                workspace__slug=slug,
                project_id=project_id,
                issue_cycle__cycle_id=cycle_id,
            )
            .annotate(date=TruncDate("completed_at"))
            .values("date")
            .annotate(total_completed=Count("id"))
            .values("date", "total_completed")
            .order_by("date")
        )

    if module_id:
        # Get all dates between the two dates
        date_range = [
            queryset.start_date + timedelta(days=x)
            for x in range((queryset.target_date - queryset.start_date).days + 1)
        ]

        chart_data = {str(date): 0 for date in date_range}

        completed_issues_distribution = (
            Issue.issue_objects.filter(
                workspace__slug=slug,
                project_id=project_id,
                issue_module__module_id=module_id,
            )
            .annotate(date=TruncDate("completed_at"))
            .values("date")
            .annotate(total_completed=Count("id"))
            .values("date", "total_completed")
            .order_by("date")
        )

    for date in date_range:
        cumulative_pending_issues = total_issues
        total_completed = 0
        total_completed = sum(
            item["total_completed"]
            for item in completed_issues_distribution
            if item["date"] is not None and item["date"] <= date
        )
        cumulative_pending_issues -= total_completed
        chart_data[str(date)] = cumulative_pending_issues

    return chart_data<|MERGE_RESOLUTION|>--- conflicted
+++ resolved
@@ -12,11 +12,6 @@
 from plane.db.models import Issue
 
 
-<<<<<<< HEAD
-def build_graph_plot(queryset, x_axis, y_axis, segment=None):
-    temp_axis = x_axis
-
-=======
 def annotate_with_monthly_dimension(queryset, field_name):
     # Get the year and the months
     year = ExtractYear(field_name)
@@ -28,7 +23,6 @@
 
 def extract_axis(queryset, x_axis):
     # Format the dimension when the axis is in date
->>>>>>> 080b5a29
     if x_axis in ["created_at", "start_date", "target_date", "completed_at"]:
         queryset = annotate_with_monthly_dimension(queryset, x_axis)
         return queryset, "dimension"
@@ -79,23 +73,7 @@
         queryset = queryset.values("dimension", "segment", "estimate") if segment else queryset.values("dimension", "estimate")
 
     result_values = list(queryset)
-<<<<<<< HEAD
-    grouped_data = {}
-    for key, items in groupby(result_values, key=lambda x: x[str("dimension")]):
-        grouped_data[str(key)] = list(items)
-
-    sorted_data = grouped_data
-    if temp_axis == "priority":
-        order = ["low", "medium", "high", "urgent", "None"]
-        sorted_data = {key: grouped_data[key] for key in order if key in grouped_data}
-    else:
-        sorted_data = dict(
-            sorted(grouped_data.items(), key=lambda x: (x[0] == "None", x[0]))
-        )
-    return sorted_data
-=======
     grouped_data = {str(key): list(items) for key, items in groupby(result_values, key=lambda x: x[str("dimension")])}
->>>>>>> 080b5a29
 
     return sort_data(grouped_data, temp_axis)
 
