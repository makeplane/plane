<<<<<<< HEAD
from django.utils.timezone import make_aware
from django.utils.dateparse import parse_datetime
import uuid

def filter_valid_uuids(uuid_list):
    valid_uuids = []
    for uuid_str in uuid_list:
        try:
            uuid_obj = uuid.UUID(uuid_str)
            valid_uuids.append(uuid_obj)
        except ValueError:
            # ignore the invalid uuids
            pass
    return valid_uuids
=======
import re
from datetime import timedelta
from django.utils import timezone

# The date from pattern
pattern = re.compile(r"\d+_(weeks|months)$")


# Get the 2_weeks, 3_months
def string_date_filter(filter, duration, subsequent, term, date_filter, offset):
    now = timezone.now().date()
    if term == "months":
        if subsequent == "after":
            if offset == "fromnow":
                filter[f"{date_filter}__gte"] = now + timedelta(days=duration * 30)
            else:
                filter[f"{date_filter}__gte"] = now - timedelta(days=duration * 30)
        else:
            if offset == "fromnow":
                filter[f"{date_filter}__lte"] = now + timedelta(days=duration * 30)
            else:
                filter[f"{date_filter}__lte"] = now - timedelta(days=duration * 30)
    if term == "weeks":
        if subsequent == "after":
            if offset == "fromnow":
                filter[f"{date_filter}__gte"] = now + timedelta(weeks=duration)
            else:
                filter[f"{date_filter}__gte"] = now - timedelta(weeks=duration)
        else:
            if offset == "fromnow":
                filter[f"{date_filter}__lte"] = now + timedelta(days=duration)
            else:
                filter[f"{date_filter}__lte"] = now - timedelta(days=duration)


def date_filter(filter, date_term, queries):
    """
        Handle all date filters
    """
    for query in queries:
        date_query = query.split(";")
        if len(date_query) >= 2:
            match = pattern.match(date_query[0])
            if match:
                if len(date_query) == 3:
                    digit, term = date_query[0].split("_")
                    string_date_filter(
                        filter=filter,
                        duration=int(digit),
                        subsequent=date_query[1],
                        term=term,
                        date_filter="created_at__date",
                        offset=date_query[2],
                    )
            else:
                if "after" in date_query:
                    filter[f"{date_term}__gte"] = date_query[0]
                else:
                    filter[f"{date_term}__lte"] = date_query[0]
>>>>>>> 892a30c3


def filter_state(params, filter, method):
    if method == "GET":
        states = [item for item in params.get("state").split(",") if item != 'null']
        states = filter_valid_uuids(states)
        if len(states) and "" not in states:
            filter["state__in"] = states
    else:
        if params.get("state", None) and len(params.get("state")) and params.get("state") != 'null':
            filter["state__in"] = params.get("state")
    return filter


def filter_state_group(params, filter, method):
    if method == "GET":
        state_group = [item for item in params.get("state_group").split(",") if item != 'null']
        if len(state_group) and "" not in state_group:
            filter["state__group__in"] = state_group
    else:
        if params.get("state_group", None) and len(params.get("state_group")) and params.get("state_group") != 'null':
            filter["state__group__in"] = params.get("state_group")
    return filter


def filter_estimate_point(params, filter, method):
    if method == "GET":
        estimate_points = [item for item in params.get("estimate_point").split(",") if item != 'null']
        if len(estimate_points) and "" not in estimate_points:
            filter["estimate_point__in"] = estimate_points
    else:
        if params.get("estimate_point", None) and len(params.get("estimate_point")) and params.get("estimate_point") != 'null':
            filter["estimate_point__in"] = params.get("estimate_point")
    return filter


def filter_priority(params, filter, method):
    if method == "GET":
        priorities = [item for item in params.get("priority").split(",") if item != 'null']
        if len(priorities) and "" not in priorities:
            filter["priority__in"] = priorities
    return filter


def filter_parent(params, filter, method):
    if method == "GET":
        parents = [item for item in params.get("parent").split(",") if item != 'null']
        parents = filter_valid_uuids(parents)
        if len(parents) and "" not in parents:
            filter["parent__in"] = parents
    else:
        if params.get("parent", None) and len(params.get("parent")) and params.get("parent") != 'null':
            filter["parent__in"] = params.get("parent")
    return filter


def filter_labels(params, filter, method):
    if method == "GET":
        labels = [item for item in params.get("labels").split(",") if item != 'null']
        labels = filter_valid_uuids(labels)
        if len(labels) and "" not in labels:
            filter["labels__in"] = labels
    else:
        if params.get("labels", None) and len(params.get("labels")) and params.get("labels") != 'null':
            filter["labels__in"] = params.get("labels")
    return filter


def filter_assignees(params, filter, method):
    if method == "GET":
        assignees = [item for item in params.get("assignees").split(",") if item != 'null']
        assignees = filter_valid_uuids(assignees)
        if len(assignees) and "" not in assignees:
            filter["assignees__in"] = assignees
    else:
        if params.get("assignees", None) and len(params.get("assignees")) and params.get("assignees") != 'null':
            filter["assignees__in"] = params.get("assignees")
    return filter


def filter_created_by(params, filter, method):
    if method == "GET":
        created_bys = [item for item in params.get("created_by").split(",") if item != 'null']
        created_bys = filter_valid_uuids(created_bys)
        if len(created_bys) and "" not in created_bys:
            filter["created_by__in"] = created_bys
    else:
        if params.get("created_by", None) and len(params.get("created_by")) and params.get("created_by") != 'null':
            filter["created_by__in"] = params.get("created_by")
    return filter


def filter_name(params, filter, method):
    if params.get("name", "") != "":
        filter["name__icontains"] = params.get("name")
    return filter


def filter_created_at(params, filter, method):
    if method == "GET":
        created_ats = params.get("created_at").split(",")
        if len(created_ats) and "" not in created_ats:
            date_filter(filter=filter, date_term="created_at__date", queries=created_ats)
    else:
        if params.get("created_at", None) and len(params.get("created_at")):
            date_filter(filter=filter, date_term="created_at__date", queries=params.get("created_at", []))
    return filter


def filter_updated_at(params, filter, method):
    if method == "GET":
        updated_ats = params.get("updated_at").split(",")
        if len(updated_ats) and "" not in updated_ats:
            date_filter(filter=filter, date_term="created_at__date", queries=updated_ats)
    else:
        if params.get("updated_at", None) and len(params.get("updated_at")):
            date_filter(filter=filter, date_term="created_at__date", queries=params.get("updated_at", []))
    return filter


def filter_start_date(params, filter, method):
    if method == "GET":
        start_dates = params.get("start_date").split(",")
        if len(start_dates) and "" not in start_dates:
            date_filter(filter=filter, date_term="start_date", queries=start_dates)
    else:
        if params.get("start_date", None) and len(params.get("start_date")):
            date_filter(filter=filter, date_term="start_date", queries=params.get("start_date", []))
    return filter


def filter_target_date(params, filter, method):
    if method == "GET":
        target_dates = params.get("target_date").split(",")
        if len(target_dates) and "" not in target_dates:

            date_filter(filter=filter, date_term="target_date", queries=target_dates)
    else:
        if params.get("target_date", None) and len(params.get("target_date")):
            date_filter(filter=filter, date_term="target_date", queries=params.get("target_date", []))
    return filter


def filter_completed_at(params, filter, method):
    if method == "GET":
        completed_ats = params.get("completed_at").split(",")
        if len(completed_ats) and "" not in completed_ats:
            date_filter(filter=filter, date_term="completed_at__date", queries=completed_ats)
    else:
        if params.get("completed_at", None) and len(params.get("completed_at")):
            date_filter(filter=filter, date_term="completed_at__date", queries=params.get("completed_at", []))
    return filter


def filter_issue_state_type(params, filter, method):
    type = params.get("type", "all")
    group = ["backlog", "unstarted", "started", "completed", "cancelled"]
    if type == "backlog":
        group = ["backlog"]
    if type == "active":
        group = ["unstarted", "started"]

    filter["state__group__in"] = group
    return filter


def filter_project(params, filter, method):
    if method == "GET":
        projects = [item for item in params.get("project").split(",") if item != 'null']
        projects = filter_valid_uuids(projects)
        if len(projects) and "" not in projects:
            filter["project__in"] = projects
    else:
        if params.get("project", None) and len(params.get("project")) and params.get("project") != 'null':
            filter["project__in"] = params.get("project")
    return filter


def filter_cycle(params, filter, method):
    if method == "GET":
        cycles = [item for item in params.get("cycle").split(",") if item != 'null']
        cycles = filter_valid_uuids(cycles)
        if len(cycles) and "" not in cycles:
            filter["issue_cycle__cycle_id__in"] = cycles
    else:
        if params.get("cycle", None) and len(params.get("cycle")) and params.get("cycle") != 'null':
            filter["issue_cycle__cycle_id__in"] = params.get("cycle")
    return filter


def filter_module(params, filter, method):
    if method == "GET":
        modules = [item for item in params.get("module").split(",") if item != 'null']
        modules = filter_valid_uuids(modules)
        if len(modules) and "" not in modules:
            filter["issue_module__module_id__in"] = modules
    else:
        if params.get("module", None) and len(params.get("module")) and params.get("module") != 'null':
            filter["issue_module__module_id__in"] = params.get("module")
    return filter


def filter_inbox_status(params, filter, method):
    if method == "GET":
        status = [item for item in params.get("inbox_status").split(",") if item != 'null']
        if len(status) and "" not in status:
            filter["issue_inbox__status__in"] = status
    else:
        if params.get("inbox_status", None) and len(params.get("inbox_status")) and params.get("inbox_status") != 'null':
            filter["issue_inbox__status__in"] = params.get("inbox_status")
    return filter


def filter_sub_issue_toggle(params, filter, method):
    if method == "GET":
        sub_issue = params.get("sub_issue", "false")
        if sub_issue == "false":
            filter["parent__isnull"] = True
    else:
        sub_issue = params.get("sub_issue", "false")
        if sub_issue == "false":
            filter["parent__isnull"] = True
    return filter


def filter_subscribed_issues(params, filter, method):
    if method == "GET":
        subscribers = [item for item in params.get("subscriber").split(",") if item != 'null']
        subscribers = filter_valid_uuids(subscribers)
        if len(subscribers) and "" not in subscribers:
            filter["issue_subscribers__subscriber_id__in"] = subscribers
    else:
        if params.get("subscriber", None) and len(params.get("subscriber")) and params.get("subscriber") != 'null':
            filter["issue_subscribers__subscriber_id__in"] = params.get("subscriber")
    return filter


def filter_start_target_date_issues(params, filter, method):
    start_target_date = params.get("start_target_date", "false")
    if start_target_date == "true":
        filter["target_date__isnull"] = False
        filter["start_date__isnull"] = False
    return filter


def issue_filters(query_params, method):
    filter = dict()

    ISSUE_FILTER = {
        "state": filter_state,
        "state_group": filter_state_group,
        "estimate_point": filter_estimate_point,
        "priority": filter_priority,
        "parent": filter_parent,
        "labels": filter_labels,
        "assignees": filter_assignees,
        "created_by": filter_created_by,
        "name": filter_name,
        "created_at": filter_created_at,
        "updated_at": filter_updated_at,
        "start_date": filter_start_date,
        "target_date": filter_target_date,
        "completed_at": filter_completed_at,
        "type": filter_issue_state_type,
        "project": filter_project,
        "cycle": filter_cycle,
        "module": filter_module,
        "inbox_status": filter_inbox_status,
        "sub_issue": filter_sub_issue_toggle,
        "subscriber": filter_subscribed_issues,
        "start_target_date": filter_start_target_date_issues,
    }

    for key, value in ISSUE_FILTER.items():
        if key in query_params:
            func = value
            func(query_params, filter, method)

    return filter<|MERGE_RESOLUTION|>--- conflicted
+++ resolved
@@ -1,8 +1,13 @@
-<<<<<<< HEAD
-from django.utils.timezone import make_aware
-from django.utils.dateparse import parse_datetime
+import re
 import uuid
-
+from datetime import timedelta
+from django.utils import timezone
+
+
+# The date from pattern
+pattern = re.compile(r"\d+_(weeks|months)$")
+
+# check the valid uuids
 def filter_valid_uuids(uuid_list):
     valid_uuids = []
     for uuid_str in uuid_list:
@@ -13,13 +18,6 @@
             # ignore the invalid uuids
             pass
     return valid_uuids
-=======
-import re
-from datetime import timedelta
-from django.utils import timezone
-
-# The date from pattern
-pattern = re.compile(r"\d+_(weeks|months)$")
 
 
 # Get the 2_weeks, 3_months
@@ -73,7 +71,6 @@
                     filter[f"{date_term}__gte"] = date_query[0]
                 else:
                     filter[f"{date_term}__lte"] = date_query[0]
->>>>>>> 892a30c3
 
 
 def filter_state(params, filter, method):
