import re
from datetime import timedelta
from django.utils import timezone

# The date from pattern
pattern = re.compile(r"\d+_(weeks|months)$")


# Get the 2_weeks, 3_months
def string_date_filter(filter, duration, subsequent, term, date_filter, offset):
    now = timezone.now().date()
    if term == "months":
        if subsequent == "after":
            if offset == "fromnow":
                filter[f"{date_filter}__gte"] = now + timedelta(days=duration * 30)
            else:
                filter[f"{date_filter}__gte"] = now - timedelta(days=duration * 30)
        else:
            if offset == "fromnow":
                filter[f"{date_filter}__lte"] = now + timedelta(days=duration * 30)
            else:
                filter[f"{date_filter}__lte"] = now - timedelta(days=duration * 30)
    if term == "weeks":
        if subsequent == "after":
            if offset == "fromnow":
                filter[f"{date_filter}__gte"] = now + timedelta(weeks=duration)
            else:
                filter[f"{date_filter}__gte"] = now - timedelta(weeks=duration)
        else:
            if offset == "fromnow":
                filter[f"{date_filter}__lte"] = now + timedelta(days=duration)
            else:
                filter[f"{date_filter}__lte"] = now - timedelta(days=duration)


def date_filter(filter, date_term, queries):
    """
        Handle all date filters
    """
    for query in queries:
        date_query = query.split(";")
        if len(date_query) >= 2:
            match = pattern.match(date_query[0])
            if match:
                if len(date_query) == 3:
                    digit, term = date_query[0].split("_")
                    string_date_filter(
                        filter=filter,
                        duration=int(digit),
                        subsequent=date_query[1],
                        term=term,
                        date_filter="created_at__date",
                        offset=date_query[2],
                    )
            else:
                if "after" in date_query:
                    filter[f"{date_term}__gte"] = date_query[0]
                else:
                    filter[f"{date_term}__lte"] = date_query[0]


def filter_state(params, filter, method):
    if method == "GET":
        states = params.get("state").split(",")
        if len(states) and "" not in states:
            filter["state__in"] = states
    else:
        if params.get("state", None) and len(params.get("state")):
            filter["state__in"] = params.get("state")
    return filter


def filter_state_group(params, filter, method):
    if method == "GET":
        state_group = params.get("state_group").split(",")
        if len(state_group) and "" not in state_group:
            filter["state__group__in"] = state_group
    else:
        if params.get("state_group", None) and len(params.get("state_group")):
            filter["state__group__in"] = params.get("state_group")
    return filter


def filter_estimate_point(params, filter, method):
    if method == "GET":
        estimate_points = params.get("estimate_point").split(",")
        if len(estimate_points) and "" not in estimate_points:
            filter["estimate_point__in"] = estimate_points
    else:
        if params.get("estimate_point", None) and len(params.get("estimate_point")):
            filter["estimate_point__in"] = params.get("estimate_point")
    return filter


def filter_priority(params, filter, method):
    if method == "GET":
        priorities = params.get("priority").split(",")
        if len(priorities) and "" not in priorities:
            filter["priority__in"] = priorities
    return filter


def filter_parent(params, filter, method):
    if method == "GET":
        parents = params.get("parent").split(",")
        if len(parents) and "" not in parents:
            filter["parent__in"] = parents
    else:
        if params.get("parent", None) and len(params.get("parent")):
            filter["parent__in"] = params.get("parent")
    return filter


def filter_labels(params, filter, method):
    if method == "GET":
        labels = params.get("labels").split(",")
        if len(labels) and "" not in labels:
            filter["labels__in"] = labels
    else:
        if params.get("labels", None) and len(params.get("labels")):
            filter["labels__in"] = params.get("labels")
    return filter


def filter_assignees(params, filter, method):
    if method == "GET":
        assignees = params.get("assignees").split(",")
        if len(assignees) and "" not in assignees:
            filter["assignees__in"] = assignees
    else:
        if params.get("assignees", None) and len(params.get("assignees")):
            filter["assignees__in"] = params.get("assignees")
    return filter


def filter_created_by(params, filter, method):
    if method == "GET":
        created_bys = params.get("created_by").split(",")
        if len(created_bys) and "" not in created_bys:
            filter["created_by__in"] = created_bys
    else:
        if params.get("created_by", None) and len(params.get("created_by")):
            filter["created_by__in"] = params.get("created_by")
    return filter


def filter_name(params, filter, method):
    if params.get("name", "") != "":
        filter["name__icontains"] = params.get("name")
    return filter


def filter_created_at(params, filter, method):
    if method == "GET":
        created_ats = params.get("created_at").split(",")
        if len(created_ats) and "" not in created_ats:
            date_filter(filter=filter, date_term="created_at__date", queries=created_ats)
    else:
        if params.get("created_at", None) and len(params.get("created_at")):
            date_filter(filter=filter, date_term="created_at__date", queries=params.get("created_at", []))
    return filter


def filter_updated_at(params, filter, method):
    if method == "GET":
        updated_ats = params.get("updated_at").split(",")
        if len(updated_ats) and "" not in updated_ats:
            date_filter(filter=filter, date_term="created_at__date", queries=updated_ats)
    else:
        if params.get("updated_at", None) and len(params.get("updated_at")):
            date_filter(filter=filter, date_term="created_at__date", queries=params.get("updated_at", []))
    return filter


def filter_start_date(params, filter, method):
    if method == "GET":
        start_dates = params.get("start_date").split(",")
        if len(start_dates) and "" not in start_dates:
            date_filter(filter=filter, date_term="start_date", queries=start_dates)
    else:
        if params.get("start_date", None) and len(params.get("start_date")):
            date_filter(filter=filter, date_term="start_date", queries=params.get("start_date", []))
    return filter


def filter_target_date(params, filter, method):
    if method == "GET":
        target_dates = params.get("target_date").split(",")
        if len(target_dates) and "" not in target_dates:
<<<<<<< HEAD
            for query in target_dates:
                target_date_query = query.split(";")
                if len(target_date_query) == 2 and "after" in target_date_query:
                    filter["target_date__gte"] = target_date_query[0]
                else:
                    filter["target_date__lte"] = target_date_query[0]
    else:
        if params.get("target_date", None) and len(params.get("target_date")):
            for query in params.get("target_date"):
                target_date_query = query.split(";")
                if len(target_date_query) == 2 and "after" in target_date_query:
                    filter["target_date__gte"] = target_date_query[0]
                else:
                    filter["target_date__lte"] = target_date_query[0]

=======

            date_filter(filter=filter, date_term="target_date", queries=target_dates)
    else:
        if params.get("target_date", None) and len(params.get("target_date")):
            date_filter(filter=filter, date_term="target_date", queries=params.get("target_date", []))
>>>>>>> c6e021d4
    return filter


def filter_completed_at(params, filter, method):
    if method == "GET":
        completed_ats = params.get("completed_at").split(",")
        if len(completed_ats) and "" not in completed_ats:
            date_filter(filter=filter, date_term="completed_at__date", queries=completed_ats)
    else:
        if params.get("completed_at", None) and len(params.get("completed_at")):
            date_filter(filter=filter, date_term="completed_at__date", queries=params.get("completed_at", []))
    return filter


def filter_issue_state_type(params, filter, method):
    type = params.get("type", "all")
    group = ["backlog", "unstarted", "started", "completed", "cancelled"]
    if type == "backlog":
        group = ["backlog"]
    if type == "active":
        group = ["unstarted", "started"]

    filter["state__group__in"] = group
    return filter


def filter_project(params, filter, method):
    if method == "GET":
        projects = params.get("project").split(",")
        if len(projects) and "" not in projects:
            filter["project__in"] = projects
    else:
        if params.get("project", None) and len(params.get("project")):
            filter["project__in"] = params.get("project")
    return filter


def filter_cycle(params, filter, method):
    if method == "GET":
        cycles = params.get("cycle").split(",")
        if len(cycles) and "" not in cycles:
            filter["issue_cycle__cycle_id__in"] = cycles
    else:
        if params.get("cycle", None) and len(params.get("cycle")):
            filter["issue_cycle__cycle_id__in"] = params.get("cycle")
    return filter


def filter_module(params, filter, method):
    if method == "GET":
        modules = params.get("module").split(",")
        if len(modules) and "" not in modules:
            filter["issue_module__module_id__in"] = modules
    else:
        if params.get("module", None) and len(params.get("module")):
            filter["issue_module__module_id__in"] = params.get("module")
    return filter


def filter_inbox_status(params, filter, method):
    if method == "GET":
        status = params.get("inbox_status").split(",")
        if len(status) and "" not in status:
            filter["issue_inbox__status__in"] = status
    else:
        if params.get("inbox_status", None) and len(params.get("inbox_status")):
            filter["issue_inbox__status__in"] = params.get("inbox_status")
    return filter


def filter_sub_issue_toggle(params, filter, method):
    if method == "GET":
        sub_issue = params.get("sub_issue", "false")
        if sub_issue == "false":
            filter["parent__isnull"] = True
    else:
        sub_issue = params.get("sub_issue", "false")
        if sub_issue == "false":
            filter["parent__isnull"] = True
    return filter


def filter_subscribed_issues(params, filter, method):
    if method == "GET":
        subscribers = params.get("subscriber").split(",")
        if len(subscribers) and "" not in subscribers:
            filter["issue_subscribers__subscriber_id__in"] = subscribers
    else:
        if params.get("subscriber", None) and len(params.get("subscriber")):
            filter["issue_subscribers__subscriber_id__in"] = params.get("subscriber")
    return filter


def filter_start_target_date_issues(params, filter, method):
    start_target_date = params.get("start_target_date", "false")
    if start_target_date == "true":
        filter["target_date__isnull"] = False
        filter["start_date__isnull"] = False
    return filter


def issue_filters(query_params, method):
    filter = dict()

    ISSUE_FILTER = {
        "state": filter_state,
        "state_group": filter_state_group,
        "estimate_point": filter_estimate_point,
        "priority": filter_priority,
        "parent": filter_parent,
        "labels": filter_labels,
        "assignees": filter_assignees,
        "created_by": filter_created_by,
        "name": filter_name,
        "created_at": filter_created_at,
        "updated_at": filter_updated_at,
        "start_date": filter_start_date,
        "target_date": filter_target_date,
        "completed_at": filter_completed_at,
        "type": filter_issue_state_type,
        "project": filter_project,
        "cycle": filter_cycle,
        "module": filter_module,
        "inbox_status": filter_inbox_status,
        "sub_issue": filter_sub_issue_toggle,
        "subscriber": filter_subscribed_issues,
        "start_target_date": filter_start_target_date_issues,
    }

    for key, value in ISSUE_FILTER.items():
        if key in query_params:
            func = value
            func(query_params, filter, method)

    return filter<|MERGE_RESOLUTION|>--- conflicted
+++ resolved
@@ -187,29 +187,10 @@
     if method == "GET":
         target_dates = params.get("target_date").split(",")
         if len(target_dates) and "" not in target_dates:
-<<<<<<< HEAD
-            for query in target_dates:
-                target_date_query = query.split(";")
-                if len(target_date_query) == 2 and "after" in target_date_query:
-                    filter["target_date__gte"] = target_date_query[0]
-                else:
-                    filter["target_date__lte"] = target_date_query[0]
-    else:
-        if params.get("target_date", None) and len(params.get("target_date")):
-            for query in params.get("target_date"):
-                target_date_query = query.split(";")
-                if len(target_date_query) == 2 and "after" in target_date_query:
-                    filter["target_date__gte"] = target_date_query[0]
-                else:
-                    filter["target_date__lte"] = target_date_query[0]
-
-=======
-
             date_filter(filter=filter, date_term="target_date", queries=target_dates)
     else:
         if params.get("target_date", None) and len(params.get("target_date")):
             date_filter(filter=filter, date_term="target_date", queries=params.get("target_date", []))
->>>>>>> c6e021d4
     return filter
 
 
