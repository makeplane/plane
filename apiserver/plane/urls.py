"""plane URL Configuration

"""

from django.urls import path, include, re_path
from django.views.generic import TemplateView

from django.conf import settings


urlpatterns = [
    path("", TemplateView.as_view(template_name="index.html")),
    path("api/", include("plane.api.urls")),
<<<<<<< HEAD
    path("api/licenses/", include("plane.license.urls")),
=======
    path("api/v1/", include("plane.proxy.urls")),
>>>>>>> 89a5088f
    path("", include("plane.web.urls")),
]


if settings.DEBUG:
    import debug_toolbar

    urlpatterns = [
        re_path(r"^__debug__/", include(debug_toolbar.urls)),
    ] + urlpatterns<|MERGE_RESOLUTION|>--- conflicted
+++ resolved
@@ -11,11 +11,8 @@
 urlpatterns = [
     path("", TemplateView.as_view(template_name="index.html")),
     path("api/", include("plane.api.urls")),
-<<<<<<< HEAD
     path("api/licenses/", include("plane.license.urls")),
-=======
     path("api/v1/", include("plane.proxy.urls")),
->>>>>>> 89a5088f
     path("", include("plane.web.urls")),
 ]
 
