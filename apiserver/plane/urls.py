"""plane URL Configuration

"""

from django.urls import path, include, re_path
from django.views.generic import TemplateView

from django.conf import settings


urlpatterns = [
    path("", TemplateView.as_view(template_name="index.html")),
    path("api/", include("plane.app.urls")),
<<<<<<< HEAD
=======
    path("api/public/", include("plane.space.urls")),
>>>>>>> 779ef2a4
    path("api/licenses/", include("plane.license.urls")),
    path("api/v1/", include("plane.api.urls")),
    path("", include("plane.web.urls")),
]


if settings.DEBUG:
    import debug_toolbar

    urlpatterns = [
        re_path(r"^__debug__/", include(debug_toolbar.urls)),
    ] + urlpatterns<|MERGE_RESOLUTION|>--- conflicted
+++ resolved
@@ -11,10 +11,7 @@
 urlpatterns = [
     path("", TemplateView.as_view(template_name="index.html")),
     path("api/", include("plane.app.urls")),
-<<<<<<< HEAD
-=======
     path("api/public/", include("plane.space.urls")),
->>>>>>> 779ef2a4
     path("api/licenses/", include("plane.license.urls")),
     path("api/v1/", include("plane.api.urls")),
     path("", include("plane.web.urls")),
