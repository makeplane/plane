"""plane URL Configuration

"""

from django.urls import path, include, re_path
from django.views.generic import TemplateView

from django.conf import settings


urlpatterns = [
    path("", TemplateView.as_view(template_name="index.html")),
<<<<<<< HEAD
    path("api/", include("plane.app.urls")),
    path("api/public/", include("plane.space.urls")),
=======
    path("api/", include("plane.api.urls")),
    path("api/licenses/", include("plane.license.urls")),
    path("api/v1/", include("plane.proxy.urls")),
>>>>>>> 4c2074b6
    path("", include("plane.web.urls")),
]


if settings.DEBUG:
    import debug_toolbar

    urlpatterns = [
        re_path(r"^__debug__/", include(debug_toolbar.urls)),
    ] + urlpatterns<|MERGE_RESOLUTION|>--- conflicted
+++ resolved
@@ -10,14 +10,10 @@
 
 urlpatterns = [
     path("", TemplateView.as_view(template_name="index.html")),
-<<<<<<< HEAD
     path("api/", include("plane.app.urls")),
     path("api/public/", include("plane.space.urls")),
-=======
-    path("api/", include("plane.api.urls")),
     path("api/licenses/", include("plane.license.urls")),
     path("api/v1/", include("plane.proxy.urls")),
->>>>>>> 4c2074b6
     path("", include("plane.web.urls")),
 ]
 
