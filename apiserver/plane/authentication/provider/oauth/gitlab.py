--- conflicted
+++ resolved
@@ -18,8 +18,7 @@
     provider = "gitlab"
     scope = "read_user"
 
-<<<<<<< HEAD
-    def __init__(self, request, code=None, state=None, callback=None):
+    def __init__(self, request, code=None, state=None, callback=None, is_mobile=False):
         GITLAB_CLIENT_ID, GITLAB_CLIENT_SECRET, GITLAB_HOST = get_configuration_value(
             [
                 {
@@ -35,30 +34,6 @@
                     "default": os.environ.get("GITLAB_HOST", "https://gitlab.com"),
                 },
             ]
-=======
-    def __init__(
-        self, request, code=None, state=None, callback=None, is_mobile=False
-    ):
-        GITLAB_CLIENT_ID, GITLAB_CLIENT_SECRET, GITLAB_HOST = (
-            get_configuration_value(
-                [
-                    {
-                        "key": "GITLAB_CLIENT_ID",
-                        "default": os.environ.get("GITLAB_CLIENT_ID"),
-                    },
-                    {
-                        "key": "GITLAB_CLIENT_SECRET",
-                        "default": os.environ.get("GITLAB_CLIENT_SECRET"),
-                    },
-                    {
-                        "key": "GITLAB_HOST",
-                        "default": os.environ.get(
-                            "GITLAB_HOST", "https://gitlab.com"
-                        ),
-                    },
-                ]
-            )
->>>>>>> c4c58f67
         )
 
         self.host = GITLAB_HOST
