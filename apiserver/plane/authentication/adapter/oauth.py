--- conflicted
+++ resolved
@@ -34,10 +34,7 @@
         is_mobile=False,
     ):
         super().__init__(
-            request=request,
-            provider=provider,
-            callback=callback,
-            is_mobile=is_mobile,
+            request=request, provider=provider, callback=callback, is_mobile=is_mobile
         )
         self.client_id = client_id
         self.scope = scope
@@ -77,16 +74,12 @@
     def get_user_token(self, data, headers=None):
         try:
             headers = headers or {}
-<<<<<<< HEAD
-            response = requests.post(self.get_token_url(), data=data, headers=headers)
-=======
             response = requests.post(
                 self.get_token_url(),
                 data=data,
                 headers=headers,
                 verify=os.environ.get("SSL_VERIFY", "1") == "1",
             )
->>>>>>> c4c58f67
             response.raise_for_status()
             return response.json()
         except requests.RequestException:
@@ -97,19 +90,12 @@
 
     def get_user_response(self):
         try:
-<<<<<<< HEAD
             headers = {"Authorization": f"Bearer {self.token_data.get('access_token')}"}
-            response = requests.get(self.get_user_info_url(), headers=headers)
-=======
-            headers = {
-                "Authorization": f"Bearer {self.token_data.get('access_token')}"
-            }
             response = requests.get(
                 self.get_user_info_url(),
                 headers=headers,
                 verify=os.environ.get("SSL_VERIFY", "1") == "1",
             )
->>>>>>> c4c58f67
             response.raise_for_status()
             return response.json()
         except requests.RequestException:
