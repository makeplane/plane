--- conflicted
+++ resolved
@@ -249,7 +249,10 @@
             password = request.POST.get("password", False)
 
             if not password:
-                url = urljoin(base_host(request=request), "?" + urlencode({"error": "Password is required"}))
+                url = urljoin(
+                    base_host(request=request),
+                    "?" + urlencode({"error": "Password is required"}),
+                )
                 return HttpResponseRedirect(url)
 
             # Check the password complexity
@@ -274,16 +277,7 @@
 
             url = urljoin(
                 base_host(request=request),
-<<<<<<< HEAD
                 "accounts/sign-in?" + urlencode({"success", True}),
-=======
-                "?"
-                + urlencode(
-                    {
-                        "success": "true",
-                    }
-                ),
->>>>>>> 59a91bd5
             )
             return HttpResponseRedirect(url)
         except DjangoUnicodeDecodeError:
