"""Development settings"""

import os

from .common import *  # noqa

DEBUG = True

# Debug Toolbar settings
INSTALLED_APPS += ("debug_toolbar",)  # noqa
MIDDLEWARE += ("debug_toolbar.middleware.DebugToolbarMiddleware",)  # noqa

DEBUG_TOOLBAR_PATCH_SETTINGS = False

# Only show emails in console don't send it to smtp
EMAIL_BACKEND = "django.core.mail.backends.console.EmailBackend"

CACHES = {
    "default": {
        "BACKEND": "django_redis.cache.RedisCache",
        "LOCATION": REDIS_URL,  # noqa
        "OPTIONS": {
            "CLIENT_CLASS": "django_redis.client.DefaultClient",
        },
    }
}

INTERNAL_IPS = ("127.0.0.1",)

MEDIA_URL = "/uploads/"
MEDIA_ROOT = os.path.join(BASE_DIR, "uploads")  # noqa

CORS_ALLOWED_ORIGINS = [
    "http://localhost:3000",
    "http://127.0.0.1:3000",
    "http://localhost:4000",
    "http://127.0.0.1:4000",
]

<<<<<<< HEAD
CORS_ALLOW_ALL_ORIGINS = True
=======
LOG_DIR = os.path.join(BASE_DIR, "logs")  # noqa

if not os.path.exists(LOG_DIR):
    os.makedirs(LOG_DIR)

LOGGING = {
    "version": 1,
    "disable_existing_loggers": False,
    "formatters": {
        "verbose": {
            "format": "{levelname} {asctime} {module} {process:d} {thread:d} {message}",
            "style": "{",
        },
    },
    "handlers": {
        "console": {
            "level": "DEBUG",
            "class": "logging.StreamHandler",
            "formatter": "verbose",
        },
    },
    "loggers": {
        "django.request": {
            "handlers": ["console"],
            "level": "DEBUG",
            "propagate": False,
        },
        "plane": {
            "handlers": ["console"],
            "level": "DEBUG",
            "propagate": False,
        },
    },
}
>>>>>>> 204e4a8c
<|MERGE_RESOLUTION|>--- conflicted
+++ resolved
@@ -37,9 +37,8 @@
     "http://127.0.0.1:4000",
 ]
 
-<<<<<<< HEAD
 CORS_ALLOW_ALL_ORIGINS = True
-=======
+
 LOG_DIR = os.path.join(BASE_DIR, "logs")  # noqa
 
 if not os.path.exists(LOG_DIR):
@@ -73,5 +72,4 @@
             "propagate": False,
         },
     },
-}
->>>>>>> 204e4a8c
+}