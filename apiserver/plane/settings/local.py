--- conflicted
+++ resolved
@@ -70,11 +70,6 @@
     },
 }
 
-<<<<<<< HEAD
-WEB_URL = "http://localhost:3000"
-
-PROXY_BASE_URL = os.environ.get("PROXY_BASE_URL", False)
-=======
 MEDIA_URL = "/uploads/"
 MEDIA_ROOT = os.path.join(BASE_DIR, "uploads")
 
@@ -82,4 +77,4 @@
     REDIS_URL = os.environ.get("REDIS_URL")
 
 WEB_URL = os.environ.get("WEB_URL", "localhost:3000")
->>>>>>> 5cbb3ecd
+PROXY_BASE_URL = os.environ.get("PROXY_BASE_URL", False)