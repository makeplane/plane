--- conflicted
+++ resolved
@@ -119,7 +119,6 @@
 
 ENABLE_SIGNUP = os.environ.get("ENABLE_SIGNUP", "1") == "1"
 
-<<<<<<< HEAD
 # Storage Settings
 STORAGES = {
     "staticfiles": {
@@ -144,7 +143,5 @@
 AWS_PRIVATE_DEFAULT_ACL = "private"
 PRIVATE_FILE_STORAGE = "storages.backends.s3boto3.S3Boto3Storage"
 # End Storage Settings
-=======
 # Unsplash Access key
-UNSPLASH_ACCESS_KEY = os.environ.get("UNSPLASH_ACCESS_KEY")
->>>>>>> d95ea463
+UNSPLASH_ACCESS_KEY = os.environ.get("UNSPLASH_ACCESS_KEY")