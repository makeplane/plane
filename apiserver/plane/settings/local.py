"""Development settings"""

<<<<<<< HEAD
import os
=======
>>>>>>> a852e3cc
from .common import *  # noqa

DEBUG = True

# Debug Toolbar settings
INSTALLED_APPS += ("debug_toolbar",)
MIDDLEWARE += ("debug_toolbar.middleware.DebugToolbarMiddleware",)

DEBUG_TOOLBAR_PATCH_SETTINGS = False

# Only show emails in console don't send it to smtp
EMAIL_BACKEND = "django.core.mail.backends.console.EmailBackend"

CACHES = {
    "default": {
        "BACKEND": "django_redis.cache.RedisCache",
        "LOCATION": REDIS_URL,
        "OPTIONS": {
            "CLIENT_CLASS": "django_redis.client.DefaultClient",
        },
    }
}

INTERNAL_IPS = ("127.0.0.1",)

MEDIA_URL = "/uploads/"
MEDIA_ROOT = os.path.join(BASE_DIR, "uploads")

CORS_ALLOWED_ORIGINS = [
    "http://localhost:3000",
    "http://127.0.0.1:3000",
    "http://localhost:4000",
    "http://127.0.0.1:4000",
]<|MERGE_RESOLUTION|>--- conflicted
+++ resolved
@@ -1,9 +1,7 @@
 """Development settings"""
 
-<<<<<<< HEAD
 import os
-=======
->>>>>>> a852e3cc
+
 from .common import *  # noqa
 
 DEBUG = True
