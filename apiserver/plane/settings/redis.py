import redis
from django.conf import settings
from urllib.parse import urlparse

def redis_instance():
<<<<<<< HEAD
    # Run in local redis url is false
    if not settings.REDIS_URL:
        ri = redis.StrictRedis(host=settings.REDIS_HOST, port=settings.REDIS_PORT, db=0)
    else:
    # Run in prod redis url is true check with dockerized value
        if settings.DOCKERIZED:
            ri = redis.from_url(settings.REDIS_URL, db=0)
        else:
            url = urlparse(settings.REDIS_URL)
            ri = redis.Redis(
                host=url.hostname,
                port=url.port,
                password=url.password,
                ssl=True,
                ssl_cert_reqs=None,
            )
    
=======
    if settings.REDIS_URL:
        url = urlparse(settings.REDIS_URL)
        ri = redis.Redis(
            host=url.hostname,
            port=url.port,
            password=url.password,
            ssl=True,
            ssl_cert_reqs=None,
        )
    else:
        ri = redis.StrictRedis(
            host=settings.REDIS_HOST, port=settings.REDIS_PORT, db=0
        )

>>>>>>> a960dded
    return ri<|MERGE_RESOLUTION|>--- conflicted
+++ resolved
@@ -3,7 +3,6 @@
 from urllib.parse import urlparse
 
 def redis_instance():
-<<<<<<< HEAD
     # Run in local redis url is false
     if not settings.REDIS_URL:
         ri = redis.StrictRedis(host=settings.REDIS_HOST, port=settings.REDIS_PORT, db=0)
@@ -21,20 +20,4 @@
                 ssl_cert_reqs=None,
             )
     
-=======
-    if settings.REDIS_URL:
-        url = urlparse(settings.REDIS_URL)
-        ri = redis.Redis(
-            host=url.hostname,
-            port=url.port,
-            password=url.password,
-            ssl=True,
-            ssl_cert_reqs=None,
-        )
-    else:
-        ri = redis.StrictRedis(
-            host=settings.REDIS_HOST, port=settings.REDIS_PORT, db=0
-        )
-
->>>>>>> a960dded
     return ri