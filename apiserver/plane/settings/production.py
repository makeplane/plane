"""Production settings and globals."""
import ssl
from typing import Optional
from urllib.parse import urlparse

import dj_database_url
from urllib.parse import urlparse
from redis.asyncio.connection import Connection, RedisSSLContext

import sentry_sdk
from sentry_sdk.integrations.django import DjangoIntegration
from sentry_sdk.integrations.redis import RedisIntegration

from .common import *  # noqa

# Database
DEBUG = False
DATABASES = {
    "default": {
        "ENGINE": "django.db.backends.postgresql_psycopg2",
        "NAME": "plane",
<<<<<<< HEAD
        "USER": os.environ.get("PGUSER"),
        "PASSWORD": os.environ.get("PGPASSWORD"),
        "HOST": os.environ.get("PGHOST"),
=======
        "USER": os.environ.get("PGUSER", ""),
        "PASSWORD": os.environ.get("PGPASSWORD", ""),
        "HOST": os.environ.get("PGHOST", ""),
>>>>>>> 8474b400
    }
}

# CORS WHITELIST ON PROD
CORS_ORIGIN_WHITELIST = [
    # "https://example.com",
    # "https://sub.example.com",
    # "http://localhost:8080",
    # "http://127.0.0.1:9000"
]
# Parse database configuration from $DATABASE_URL
DATABASES["default"] = dj_database_url.config()
SITE_ID = 1

# Enable Connection Pooling (if desired)
# DATABASES['default']['ENGINE'] = 'django_postgrespool'

# Honor the 'X-Forwarded-Proto' header for request.is_secure()
SECURE_PROXY_SSL_HEADER = ("HTTP_X_FORWARDED_PROTO", "https")

# Allow all host headers
ALLOWED_HOSTS = ["*"]

# TODO: Make it FALSE and LIST DOMAINS IN FULL PROD.
CORS_ALLOW_ALL_ORIGINS = True

# Simplified static file serving.
STATICFILES_STORAGE = "whitenoise.storage.CompressedManifestStaticFilesStorage"


sentry_sdk.init(
    dsn=os.environ.get("SENTRY_DSN"),
    integrations=[DjangoIntegration(), RedisIntegration()],
    # If you wish to associate users to errors (assuming you are using
    # django.contrib.auth) you may enable sending PII data.
    traces_sample_rate=1,
    send_default_pii=True,
    environment="production",
)

# The AWS region to connect to.
AWS_REGION = os.environ.get("AWS_REGION")

# The AWS access key to use.
AWS_ACCESS_KEY_ID = os.environ.get("AWS_ACCESS_KEY_ID")

# The AWS secret access key to use.
AWS_SECRET_ACCESS_KEY = os.environ.get("AWS_SECRET_ACCESS_KEY")

# The optional AWS session token to use.
# AWS_SESSION_TOKEN = ""


# The name of the bucket to store files in.
AWS_S3_BUCKET_NAME = os.environ.get("AWS_S3_BUCKET_NAME")

# How to construct S3 URLs ("auto", "path", "virtual").
AWS_S3_ADDRESSING_STYLE = "auto"

# The full URL to the S3 endpoint. Leave blank to use the default region URL.
AWS_S3_ENDPOINT_URL = ""

# A prefix to be applied to every stored file. This will be joined to every filename using the "/" separator.
AWS_S3_KEY_PREFIX = ""

# Whether to enable authentication for stored files. If True, then generated URLs will include an authentication
# token valid for `AWS_S3_MAX_AGE_SECONDS`. If False, then generated URLs will not include an authentication token,
# and their permissions will be set to "public-read".
AWS_S3_BUCKET_AUTH = False

# How long generated URLs are valid for. This affects the expiry of authentication tokens if `AWS_S3_BUCKET_AUTH`
# is True. It also affects the "Cache-Control" header of the files.
# Important: Changing this setting will not affect existing files.
AWS_S3_MAX_AGE_SECONDS = 60 * 60  # 1 hours.

# A URL prefix to be used for generated URLs. This is useful if your bucket is served through a CDN. This setting
# cannot be used with `AWS_S3_BUCKET_AUTH`.
AWS_S3_PUBLIC_URL = ""

# If True, then files will be stored with reduced redundancy. Check the S3 documentation and make sure you
# understand the consequences before enabling.
# Important: Changing this setting will not affect existing files.
AWS_S3_REDUCED_REDUNDANCY = False

# The Content-Disposition header used when the file is downloaded. This can be a string, or a function taking a
# single `name` argument.
# Important: Changing this setting will not affect existing files.
AWS_S3_CONTENT_DISPOSITION = ""

# The Content-Language header used when the file is downloaded. This can be a string, or a function taking a
# single `name` argument.
# Important: Changing this setting will not affect existing files.
AWS_S3_CONTENT_LANGUAGE = ""

# A mapping of custom metadata for each file. Each value can be a string, or a function taking a
# single `name` argument.
# Important: Changing this setting will not affect existing files.
AWS_S3_METADATA = {}

# If True, then files will be stored using AES256 server-side encryption.
# If this is a string value (e.g., "aws:kms"), that encryption type will be used.
# Otherwise, server-side encryption is not be enabled.
# Important: Changing this setting will not affect existing files.
AWS_S3_ENCRYPT_KEY = False

# The AWS S3 KMS encryption key ID (the `SSEKMSKeyId` parameter) is set from this string if present.
# This is only relevant if AWS S3 KMS server-side encryption is enabled (above).
# AWS_S3_KMS_ENCRYPTION_KEY_ID = ""

# If True, then text files will be stored using gzip content encoding. Files will only be gzipped if their
# compressed size is smaller than their uncompressed size.
# Important: Changing this setting will not affect existing files.
AWS_S3_GZIP = True

# The signature version to use for S3 requests.
AWS_S3_SIGNATURE_VERSION = None

# If True, then files with the same name will overwrite each other. By default it's set to False to have
# extra characters appended.
AWS_S3_FILE_OVERWRITE = False

# AWS Settings End


# Enable Connection Pooling (if desired)
# DATABASES['default']['ENGINE'] = 'django_postgrespool'

# Honor the 'X-Forwarded-Proto' header for request.is_secure()
SECURE_PROXY_SSL_HEADER = ("HTTP_X_FORWARDED_PROTO", "https")

# Allow all host headers
ALLOWED_HOSTS = [
    "*",
]


DEFAULT_FILE_STORAGE = "django_s3_storage.storage.S3Storage"
# Simplified static file serving.
STATICFILES_STORAGE = "whitenoise.storage.CompressedManifestStaticFilesStorage"

SESSION_COOKIE_SECURE = True
CSRF_COOKIE_SECURE = True


REDIS_URL = os.environ.get("REDIS_URL")

CACHES = {
    "default": {
        "BACKEND": "django_redis.cache.RedisCache",
        "LOCATION": REDIS_URL,
        "OPTIONS": {
            "CLIENT_CLASS": "django_redis.client.DefaultClient",
            "CONNECTION_POOL_KWARGS": {"ssl_cert_reqs": False},
        },
    }
}

RQ_QUEUES = {
    "default": {
        "USE_REDIS_CACHE": "default",
    }
}


class CustomSSLConnection(Connection):
    def __init__(
        self,
        ssl_context: Optional[str] = None,
        **kwargs,
    ):
        super().__init__(**kwargs)
        self.ssl_context = RedisSSLContext(ssl_context)


class RedisSSLContext:
    __slots__ = ("context",)

    def __init__(
        self,
        ssl_context,
    ):
        self.context = ssl_context

    def get(self):
        return self.context


url = urlparse(os.environ.get("REDIS_URL"))

DOCKERIZED = os.environ.get("DOCKERIZED", False) # Set the variable true if running in docker-compose environment

if not DOCKERIZED:

    ssl_context = ssl.SSLContext()
    ssl_context.check_hostname = False

    CHANNEL_LAYERS = {
        "default": {
            "BACKEND": "channels_redis.core.RedisChannelLayer",
            "CONFIG": {
                "hosts": [
                    {
                        "host": url.hostname,
                        "port": url.port,
                        "username": url.username,
                        "password": url.password,
                        "connection_class": CustomSSLConnection,
                        "ssl_context": ssl_context,
                    }
                ],
            },
        },
    }
<<<<<<< HEAD

CHANNEL_LAYERS = {
    "default": {
        "BACKEND": "channels_redis.core.RedisChannelLayer",
        "CONFIG": {
            "hosts": [(os.environ.get("REDIS_URL"))],
        },
    },
}
=======
else:
    CHANNEL_LAYERS = {
        "default": {
            "BACKEND": "channels_redis.core.RedisChannelLayer",
            "CONFIG": {
                "hosts": [(os.environ.get("REDIS_URL"))],
            },
        },
    }
>>>>>>> 8474b400


WEB_URL = os.environ.get("WEB_URL")<|MERGE_RESOLUTION|>--- conflicted
+++ resolved
@@ -19,15 +19,9 @@
     "default": {
         "ENGINE": "django.db.backends.postgresql_psycopg2",
         "NAME": "plane",
-<<<<<<< HEAD
-        "USER": os.environ.get("PGUSER"),
-        "PASSWORD": os.environ.get("PGPASSWORD"),
-        "HOST": os.environ.get("PGHOST"),
-=======
         "USER": os.environ.get("PGUSER", ""),
         "PASSWORD": os.environ.get("PGPASSWORD", ""),
         "HOST": os.environ.get("PGHOST", ""),
->>>>>>> 8474b400
     }
 }
 
@@ -241,17 +235,6 @@
             },
         },
     }
-<<<<<<< HEAD
-
-CHANNEL_LAYERS = {
-    "default": {
-        "BACKEND": "channels_redis.core.RedisChannelLayer",
-        "CONFIG": {
-            "hosts": [(os.environ.get("REDIS_URL"))],
-        },
-    },
-}
-=======
 else:
     CHANNEL_LAYERS = {
         "default": {
@@ -261,7 +244,6 @@
             },
         },
     }
->>>>>>> 8474b400
 
 
 WEB_URL = os.environ.get("WEB_URL")