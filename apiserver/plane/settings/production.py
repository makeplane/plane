--- conflicted
+++ resolved
@@ -274,11 +274,7 @@
 # Scout Settings
 SCOUT_MONITOR = os.environ.get("SCOUT_MONITOR", False)
 SCOUT_KEY = os.environ.get("SCOUT_KEY", "")
-<<<<<<< HEAD
 SCOUT_NAME = "Plane"
 
 # Unsplash Access key
 UNSPLASH_ACCESS_KEY = os.environ.get("UNSPLASH_ACCESS_KEY")
-=======
-SCOUT_NAME = "Plane"
->>>>>>> d0a51d75
