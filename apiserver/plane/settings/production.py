--- conflicted
+++ resolved
@@ -10,89 +10,4 @@
 INSTALLED_APPS += ("scout_apm.django",)
 
 # Honor the 'X-Forwarded-Proto' header for request.is_secure()
-<<<<<<< HEAD
-SECURE_PROXY_SSL_HEADER = ("HTTP_X_FORWARDED_PROTO", "https")
-
-# Allow all host headers
-ALLOWED_HOSTS = [
-    "*",
-]
-
-
-SESSION_COOKIE_SECURE = True
-CSRF_COOKIE_SECURE = True
-
-
-REDIS_URL = os.environ.get("REDIS_URL")
-
-if DOCKERIZED:
-    CACHES = {
-        "default": {
-            "BACKEND": "django_redis.cache.RedisCache",
-            "LOCATION": REDIS_URL,
-            "OPTIONS": {
-                "CLIENT_CLASS": "django_redis.client.DefaultClient",
-            },
-        }
-    }
-else:
-    CACHES = {
-        "default": {
-            "BACKEND": "django_redis.cache.RedisCache",
-            "LOCATION": REDIS_URL,
-            "OPTIONS": {
-                "CLIENT_CLASS": "django_redis.client.DefaultClient",
-                "CONNECTION_POOL_KWARGS": {"ssl_cert_reqs": False},
-            },
-        }
-    }
-
-
-WEB_URL = os.environ.get("WEB_URL", "https://app.plane.so")
-
-PROXY_BASE_URL = os.environ.get("PROXY_BASE_URL", False)
-
-ANALYTICS_SECRET_KEY = os.environ.get("ANALYTICS_SECRET_KEY", False)
-ANALYTICS_BASE_API = os.environ.get("ANALYTICS_BASE_API", False)
-
-OPENAI_API_BASE = os.environ.get("OPENAI_API_BASE", "https://api.openai.com/v1")
-OPENAI_API_KEY = os.environ.get("OPENAI_API_KEY", False)
-GPT_ENGINE = os.environ.get("GPT_ENGINE", "gpt-3.5-turbo")
-
-SLACK_BOT_TOKEN = os.environ.get("SLACK_BOT_TOKEN", False)
-
-LOGGER_BASE_URL = os.environ.get("LOGGER_BASE_URL", False)
-
-redis_url = os.environ.get("REDIS_URL")
-broker_url = (
-    f"{redis_url}?ssl_cert_reqs={ssl.CERT_NONE.name}&ssl_ca_certs={certifi.where()}"
-)
-
-if DOCKERIZED:
-    CELERY_BROKER_URL = REDIS_URL
-    CELERY_RESULT_BACKEND = REDIS_URL
-else:
-    CELERY_BROKER_URL = broker_url
-    CELERY_RESULT_BACKEND = broker_url
-
-GITHUB_ACCESS_TOKEN = os.environ.get("GITHUB_ACCESS_TOKEN", False)
-
-# Enable or Disable signups
-ENABLE_SIGNUP = os.environ.get("ENABLE_SIGNUP", "1") == "1"
-
-# Scout Settings
-SCOUT_MONITOR = os.environ.get("SCOUT_MONITOR", False)
-SCOUT_KEY = os.environ.get("SCOUT_KEY", "")
-SCOUT_NAME = "Plane"
-
-# Unsplash Access key
-UNSPLASH_ACCESS_KEY = os.environ.get("UNSPLASH_ACCESS_KEY")
-
-# Webhook
-ENABLE_WEBHOOK = os.environ.get("ENABLE_WEBHOOK", "1") == "1"
-
-# API
-ENABLE_API = os.environ.get("ENABLE_API", "1") == "1"
-=======
-SECURE_PROXY_SSL_HEADER = ("HTTP_X_FORWARDED_PROTO", "https")
->>>>>>> 29774ce8
+SECURE_PROXY_SSL_HEADER = ("HTTP_X_FORWARDED_PROTO", "https")