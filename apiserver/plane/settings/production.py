"""Production settings and globals."""
from urllib.parse import urlparse

import dj_database_url
from urllib.parse import urlparse

import sentry_sdk
from sentry_sdk.integrations.django import DjangoIntegration
from sentry_sdk.integrations.redis import RedisIntegration

from .common import *  # noqa

# Database
DEBUG = False
DATABASES = {
    "default": {
        "ENGINE": "django.db.backends.postgresql_psycopg2",
        "NAME": "plane",
        "USER": os.environ.get("PGUSER", ""),
        "PASSWORD": os.environ.get("PGPASSWORD", ""),
        "HOST": os.environ.get("PGHOST", ""),
    }
}

# CORS WHITELIST ON PROD
CORS_ORIGIN_WHITELIST = [
    # "https://example.com",
    # "https://sub.example.com",
    # "http://localhost:8080",
    # "http://127.0.0.1:9000"
]
# Parse database configuration from $DATABASE_URL
DATABASES["default"] = dj_database_url.config()
SITE_ID = 1

DOCKERIZED = os.environ.get(
    "DOCKERIZED", False
)  # Set the variable true if running in docker-compose environment

# Enable Connection Pooling (if desired)
# DATABASES['default']['ENGINE'] = 'django_postgrespool'

# Honor the 'X-Forwarded-Proto' header for request.is_secure()
SECURE_PROXY_SSL_HEADER = ("HTTP_X_FORWARDED_PROTO", "https")

# Allow all host headers
ALLOWED_HOSTS = ["*"]

# TODO: Make it FALSE and LIST DOMAINS IN FULL PROD.
CORS_ALLOW_ALL_ORIGINS = True

# Simplified static file serving.
STATICFILES_STORAGE = "whitenoise.storage.CompressedManifestStaticFilesStorage"

if os.environ.get("SENTRY_DSN", False):
    sentry_sdk.init(
        dsn=os.environ.get("SENTRY_DSN", ""),
        integrations=[DjangoIntegration(), RedisIntegration()],
        # If you wish to associate users to errors (assuming you are using
        # django.contrib.auth) you may enable sending PII data.
        traces_sample_rate=1,
        send_default_pii=True,
        environment="production",
    )

if (
    os.environ.get("AWS_REGION", False)
    and os.environ.get("AWS_ACCESS_KEY_ID", False)
    and os.environ.get("AWS_SECRET_ACCESS_KEY", False)
    and os.environ.get("AWS_S3_BUCKET_NAME", False)
):
    # The AWS region to connect to.
    AWS_REGION = os.environ.get("AWS_REGION", "")

    # The AWS access key to use.
    AWS_ACCESS_KEY_ID = os.environ.get("AWS_ACCESS_KEY_ID", "")

    # The AWS secret access key to use.
    AWS_SECRET_ACCESS_KEY = os.environ.get("AWS_SECRET_ACCESS_KEY", "")

    # The optional AWS session token to use.
    # AWS_SESSION_TOKEN = ""

    # The name of the bucket to store files in.
    AWS_S3_BUCKET_NAME = os.environ.get("AWS_S3_BUCKET_NAME", "")

    # How to construct S3 URLs ("auto", "path", "virtual").
    AWS_S3_ADDRESSING_STYLE = "auto"

    # The full URL to the S3 endpoint. Leave blank to use the default region URL.
    AWS_S3_ENDPOINT_URL = ""

    # A prefix to be applied to every stored file. This will be joined to every filename using the "/" separator.
    AWS_S3_KEY_PREFIX = ""

    # Whether to enable authentication for stored files. If True, then generated URLs will include an authentication
    # token valid for `AWS_S3_MAX_AGE_SECONDS`. If False, then generated URLs will not include an authentication token,
    # and their permissions will be set to "public-read".
    AWS_S3_BUCKET_AUTH = False

    # How long generated URLs are valid for. This affects the expiry of authentication tokens if `AWS_S3_BUCKET_AUTH`
    # is True. It also affects the "Cache-Control" header of the files.
    # Important: Changing this setting will not affect existing files.
    AWS_S3_MAX_AGE_SECONDS = 60 * 60  # 1 hours.

    # A URL prefix to be used for generated URLs. This is useful if your bucket is served through a CDN. This setting
    # cannot be used with `AWS_S3_BUCKET_AUTH`.
    AWS_S3_PUBLIC_URL = ""

    # If True, then files will be stored with reduced redundancy. Check the S3 documentation and make sure you
    # understand the consequences before enabling.
    # Important: Changing this setting will not affect existing files.
    AWS_S3_REDUCED_REDUNDANCY = False

    # The Content-Disposition header used when the file is downloaded. This can be a string, or a function taking a
    # single `name` argument.
    # Important: Changing this setting will not affect existing files.
    AWS_S3_CONTENT_DISPOSITION = ""

    # The Content-Language header used when the file is downloaded. This can be a string, or a function taking a
    # single `name` argument.
    # Important: Changing this setting will not affect existing files.
    AWS_S3_CONTENT_LANGUAGE = ""

    # A mapping of custom metadata for each file. Each value can be a string, or a function taking a
    # single `name` argument.
    # Important: Changing this setting will not affect existing files.
    AWS_S3_METADATA = {}

    # If True, then files will be stored using AES256 server-side encryption.
    # If this is a string value (e.g., "aws:kms"), that encryption type will be used.
    # Otherwise, server-side encryption is not be enabled.
    # Important: Changing this setting will not affect existing files.
    AWS_S3_ENCRYPT_KEY = False

    # The AWS S3 KMS encryption key ID (the `SSEKMSKeyId` parameter) is set from this string if present.
    # This is only relevant if AWS S3 KMS server-side encryption is enabled (above).
    # AWS_S3_KMS_ENCRYPTION_KEY_ID = ""

    # If True, then text files will be stored using gzip content encoding. Files will only be gzipped if their
    # compressed size is smaller than their uncompressed size.
    # Important: Changing this setting will not affect existing files.
    AWS_S3_GZIP = True

    # The signature version to use for S3 requests.
    AWS_S3_SIGNATURE_VERSION = None

    # If True, then files with the same name will overwrite each other. By default it's set to False to have
    # extra characters appended.
    AWS_S3_FILE_OVERWRITE = False

    # AWS Settings End

    DEFAULT_FILE_STORAGE = "django_s3_storage.storage.S3Storage"

else:
    MEDIA_URL = "/uploads/"
    MEDIA_ROOT = os.path.join(BASE_DIR, "uploads")


# Enable Connection Pooling (if desired)
# DATABASES['default']['ENGINE'] = 'django_postgrespool'

# Honor the 'X-Forwarded-Proto' header for request.is_secure()
SECURE_PROXY_SSL_HEADER = ("HTTP_X_FORWARDED_PROTO", "https")

# Allow all host headers
ALLOWED_HOSTS = [
    "*",
]


# Simplified static file serving.
STATICFILES_STORAGE = "whitenoise.storage.CompressedManifestStaticFilesStorage"

SESSION_COOKIE_SECURE = True
CSRF_COOKIE_SECURE = True


REDIS_URL = os.environ.get("REDIS_URL")

if DOCKERIZED:
    CACHES = {
        "default": {
            "BACKEND": "django_redis.cache.RedisCache",
            "LOCATION": REDIS_URL,
            "OPTIONS": {
                "CLIENT_CLASS": "django_redis.client.DefaultClient",
            },
        }
    }
else:
    CACHES = {
        "default": {
            "BACKEND": "django_redis.cache.RedisCache",
            "LOCATION": REDIS_URL,
            "OPTIONS": {
                "CLIENT_CLASS": "django_redis.client.DefaultClient",
                "CONNECTION_POOL_KWARGS": {"ssl_cert_reqs": False},
            },
        }
    }

RQ_QUEUES = {
    "default": {
        "USE_REDIS_CACHE": "default",
    }
}


<<<<<<< HEAD
url = urlparse(os.environ.get("REDIS_URL"))

DOCKERIZED = os.environ.get(
    "DOCKERIZED", False
)  # Set the variable true if running in docker-compose environment

WEB_URL = os.environ.get("WEB_URL")

PROXY_BASE_URL = os.environ.get("PROXY_BASE_URL", False)
=======
WEB_URL = os.environ.get("WEB_URL")
>>>>>>> 5cbb3ecd
<|MERGE_RESOLUTION|>--- conflicted
+++ resolved
@@ -208,16 +208,6 @@
 }
 
 
-<<<<<<< HEAD
-url = urlparse(os.environ.get("REDIS_URL"))
-
-DOCKERIZED = os.environ.get(
-    "DOCKERIZED", False
-)  # Set the variable true if running in docker-compose environment
-
 WEB_URL = os.environ.get("WEB_URL")
 
-PROXY_BASE_URL = os.environ.get("PROXY_BASE_URL", False)
-=======
-WEB_URL = os.environ.get("WEB_URL")
->>>>>>> 5cbb3ecd
+PROXY_BASE_URL = os.environ.get("PROXY_BASE_URL", False)