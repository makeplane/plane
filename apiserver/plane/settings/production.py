"""Production settings"""
from .common import *  # noqa

# SECURITY WARNING: don't run with debug turned on in production!
DEBUG = int(os.environ.get("DEBUG", 0)) == 1

# Honor the 'X-Forwarded-Proto' header for request.is_secure()
SECURE_PROXY_SSL_HEADER = ("HTTP_X_FORWARDED_PROTO", "https")

INSTALLED_APPS += ("scout_apm.django",)

<<<<<<< HEAD
STORAGES = {
    "staticfiles": {
        "BACKEND": "whitenoise.storage.CompressedManifestStaticFilesStorage",
    },
}

if bool(os.environ.get("SENTRY_DSN", False)):
    sentry_sdk.init(
        dsn=os.environ.get("SENTRY_DSN", ""),
        integrations=[DjangoIntegration(), RedisIntegration()],
        # If you wish to associate users to errors (assuming you are using
        # django.contrib.auth) you may enable sending PII data.
        traces_sample_rate=1,
        send_default_pii=True,
        environment="production",
        profiles_sample_rate=1.0,
    )

if DOCKERIZED and USE_MINIO:
    INSTALLED_APPS += ("storages",)
    STORAGES["default"] = {"BACKEND": "storages.backends.s3boto3.S3Boto3Storage"}
    # The AWS access key to use.
    AWS_ACCESS_KEY_ID = os.environ.get("AWS_ACCESS_KEY_ID", "access-key")
    # The AWS secret access key to use.
    AWS_SECRET_ACCESS_KEY = os.environ.get("AWS_SECRET_ACCESS_KEY", "secret-key")
    # The name of the bucket to store files in.
    AWS_STORAGE_BUCKET_NAME = os.environ.get("AWS_S3_BUCKET_NAME", "uploads")
    # The full URL to the S3 endpoint. Leave blank to use the default region URL.
    AWS_S3_ENDPOINT_URL = os.environ.get(
        "AWS_S3_ENDPOINT_URL", "http://plane-minio:9000"
    )
    # Default permissions
    AWS_DEFAULT_ACL = "public-read"
    AWS_QUERYSTRING_AUTH = False
    AWS_S3_FILE_OVERWRITE = False
    AWS_S3_MAX_AGE_SECONDS = 60 * 60

    # Custom Domain settings
    parsed_url = urlparse(os.environ.get("WEB_URL", "http://localhost"))
    AWS_S3_CUSTOM_DOMAIN = f"{parsed_url.netloc}/{AWS_STORAGE_BUCKET_NAME}"
    AWS_S3_URL_PROTOCOL = f"{parsed_url.scheme}:"
else:
    # The AWS region to connect to.
    AWS_REGION = os.environ.get("AWS_REGION", "")

    # The AWS access key to use.
    AWS_ACCESS_KEY_ID = os.environ.get("AWS_ACCESS_KEY_ID", "")

    # The AWS secret access key to use.
    AWS_SECRET_ACCESS_KEY = os.environ.get("AWS_SECRET_ACCESS_KEY", "")

    # The optional AWS session token to use.
    # AWS_SESSION_TOKEN = ""

    # The name of the bucket to store files in.
    AWS_S3_BUCKET_NAME = os.environ.get("AWS_S3_BUCKET_NAME")

    # How to construct S3 URLs ("auto", "path", "virtual").
    AWS_S3_ADDRESSING_STYLE = "auto"

    # The full URL to the S3 endpoint. Leave blank to use the default region URL.
    AWS_S3_ENDPOINT_URL = os.environ.get("AWS_S3_ENDPOINT_URL", "")

    # A prefix to be applied to every stored file. This will be joined to every filename using the "/" separator.
    AWS_S3_KEY_PREFIX = ""

    # Whether to enable authentication for stored files. If True, then generated URLs will include an authentication
    # token valid for `AWS_S3_MAX_AGE_SECONDS`. If False, then generated URLs will not include an authentication token,
    # and their permissions will be set to "public-read".
    AWS_S3_BUCKET_AUTH = False

    # How long generated URLs are valid for. This affects the expiry of authentication tokens if `AWS_S3_BUCKET_AUTH`
    # is True. It also affects the "Cache-Control" header of the files.
    # Important: Changing this setting will not affect existing files.
    AWS_S3_MAX_AGE_SECONDS = 60 * 60  # 1 hours.

    # A URL prefix to be used for generated URLs. This is useful if your bucket is served through a CDN. This setting
    # cannot be used with `AWS_S3_BUCKET_AUTH`.
    AWS_S3_PUBLIC_URL = ""

    # If True, then files will be stored with reduced redundancy. Check the S3 documentation and make sure you
    # understand the consequences before enabling.
    # Important: Changing this setting will not affect existing files.
    AWS_S3_REDUCED_REDUNDANCY = False

    # The Content-Disposition header used when the file is downloaded. This can be a string, or a function taking a
    # single `name` argument.
    # Important: Changing this setting will not affect existing files.
    AWS_S3_CONTENT_DISPOSITION = ""

    # The Content-Language header used when the file is downloaded. This can be a string, or a function taking a
    # single `name` argument.
    # Important: Changing this setting will not affect existing files.
    AWS_S3_CONTENT_LANGUAGE = ""

    # A mapping of custom metadata for each file. Each value can be a string, or a function taking a
    # single `name` argument.
    # Important: Changing this setting will not affect existing files.
    AWS_S3_METADATA = {}

    # If True, then files will be stored using AES256 server-side encryption.
    # If this is a string value (e.g., "aws:kms"), that encryption type will be used.
    # Otherwise, server-side encryption is not be enabled.
    # Important: Changing this setting will not affect existing files.
    AWS_S3_ENCRYPT_KEY = False

    # The AWS S3 KMS encryption key ID (the `SSEKMSKeyId` parameter) is set from this string if present.
    # This is only relevant if AWS S3 KMS server-side encryption is enabled (above).
    # AWS_S3_KMS_ENCRYPTION_KEY_ID = ""

    # If True, then text files will be stored using gzip content encoding. Files will only be gzipped if their
    # compressed size is smaller than their uncompressed size.
    # Important: Changing this setting will not affect existing files.
    AWS_S3_GZIP = True

    # The signature version to use for S3 requests.
    AWS_S3_SIGNATURE_VERSION = None

    # If True, then files with the same name will overwrite each other. By default it's set to False to have
    # extra characters appended.
    AWS_S3_FILE_OVERWRITE = False

    STORAGES["default"] = {
        "BACKEND": "django_s3_storage.storage.S3Storage",
    }
# AWS Settings End

# Enable Connection Pooling (if desired)
# DATABASES['default']['ENGINE'] = 'django_postgrespool'

=======
>>>>>>> 93645275
# Honor the 'X-Forwarded-Proto' header for request.is_secure()
SECURE_PROXY_SSL_HEADER = ("HTTP_X_FORWARDED_PROTO", "https")

# Scout Settings
SCOUT_MONITOR = os.environ.get("SCOUT_MONITOR", False)
SCOUT_KEY = os.environ.get("SCOUT_KEY", "")
<<<<<<< HEAD
SCOUT_NAME = "Plane"

# Unsplash Access key
UNSPLASH_ACCESS_KEY = os.environ.get("UNSPLASH_ACCESS_KEY")
=======
SCOUT_NAME = "Plane"
>>>>>>> 93645275
<|MERGE_RESOLUTION|>--- conflicted
+++ resolved
@@ -9,150 +9,10 @@
 
 INSTALLED_APPS += ("scout_apm.django",)
 
-<<<<<<< HEAD
-STORAGES = {
-    "staticfiles": {
-        "BACKEND": "whitenoise.storage.CompressedManifestStaticFilesStorage",
-    },
-}
-
-if bool(os.environ.get("SENTRY_DSN", False)):
-    sentry_sdk.init(
-        dsn=os.environ.get("SENTRY_DSN", ""),
-        integrations=[DjangoIntegration(), RedisIntegration()],
-        # If you wish to associate users to errors (assuming you are using
-        # django.contrib.auth) you may enable sending PII data.
-        traces_sample_rate=1,
-        send_default_pii=True,
-        environment="production",
-        profiles_sample_rate=1.0,
-    )
-
-if DOCKERIZED and USE_MINIO:
-    INSTALLED_APPS += ("storages",)
-    STORAGES["default"] = {"BACKEND": "storages.backends.s3boto3.S3Boto3Storage"}
-    # The AWS access key to use.
-    AWS_ACCESS_KEY_ID = os.environ.get("AWS_ACCESS_KEY_ID", "access-key")
-    # The AWS secret access key to use.
-    AWS_SECRET_ACCESS_KEY = os.environ.get("AWS_SECRET_ACCESS_KEY", "secret-key")
-    # The name of the bucket to store files in.
-    AWS_STORAGE_BUCKET_NAME = os.environ.get("AWS_S3_BUCKET_NAME", "uploads")
-    # The full URL to the S3 endpoint. Leave blank to use the default region URL.
-    AWS_S3_ENDPOINT_URL = os.environ.get(
-        "AWS_S3_ENDPOINT_URL", "http://plane-minio:9000"
-    )
-    # Default permissions
-    AWS_DEFAULT_ACL = "public-read"
-    AWS_QUERYSTRING_AUTH = False
-    AWS_S3_FILE_OVERWRITE = False
-    AWS_S3_MAX_AGE_SECONDS = 60 * 60
-
-    # Custom Domain settings
-    parsed_url = urlparse(os.environ.get("WEB_URL", "http://localhost"))
-    AWS_S3_CUSTOM_DOMAIN = f"{parsed_url.netloc}/{AWS_STORAGE_BUCKET_NAME}"
-    AWS_S3_URL_PROTOCOL = f"{parsed_url.scheme}:"
-else:
-    # The AWS region to connect to.
-    AWS_REGION = os.environ.get("AWS_REGION", "")
-
-    # The AWS access key to use.
-    AWS_ACCESS_KEY_ID = os.environ.get("AWS_ACCESS_KEY_ID", "")
-
-    # The AWS secret access key to use.
-    AWS_SECRET_ACCESS_KEY = os.environ.get("AWS_SECRET_ACCESS_KEY", "")
-
-    # The optional AWS session token to use.
-    # AWS_SESSION_TOKEN = ""
-
-    # The name of the bucket to store files in.
-    AWS_S3_BUCKET_NAME = os.environ.get("AWS_S3_BUCKET_NAME")
-
-    # How to construct S3 URLs ("auto", "path", "virtual").
-    AWS_S3_ADDRESSING_STYLE = "auto"
-
-    # The full URL to the S3 endpoint. Leave blank to use the default region URL.
-    AWS_S3_ENDPOINT_URL = os.environ.get("AWS_S3_ENDPOINT_URL", "")
-
-    # A prefix to be applied to every stored file. This will be joined to every filename using the "/" separator.
-    AWS_S3_KEY_PREFIX = ""
-
-    # Whether to enable authentication for stored files. If True, then generated URLs will include an authentication
-    # token valid for `AWS_S3_MAX_AGE_SECONDS`. If False, then generated URLs will not include an authentication token,
-    # and their permissions will be set to "public-read".
-    AWS_S3_BUCKET_AUTH = False
-
-    # How long generated URLs are valid for. This affects the expiry of authentication tokens if `AWS_S3_BUCKET_AUTH`
-    # is True. It also affects the "Cache-Control" header of the files.
-    # Important: Changing this setting will not affect existing files.
-    AWS_S3_MAX_AGE_SECONDS = 60 * 60  # 1 hours.
-
-    # A URL prefix to be used for generated URLs. This is useful if your bucket is served through a CDN. This setting
-    # cannot be used with `AWS_S3_BUCKET_AUTH`.
-    AWS_S3_PUBLIC_URL = ""
-
-    # If True, then files will be stored with reduced redundancy. Check the S3 documentation and make sure you
-    # understand the consequences before enabling.
-    # Important: Changing this setting will not affect existing files.
-    AWS_S3_REDUCED_REDUNDANCY = False
-
-    # The Content-Disposition header used when the file is downloaded. This can be a string, or a function taking a
-    # single `name` argument.
-    # Important: Changing this setting will not affect existing files.
-    AWS_S3_CONTENT_DISPOSITION = ""
-
-    # The Content-Language header used when the file is downloaded. This can be a string, or a function taking a
-    # single `name` argument.
-    # Important: Changing this setting will not affect existing files.
-    AWS_S3_CONTENT_LANGUAGE = ""
-
-    # A mapping of custom metadata for each file. Each value can be a string, or a function taking a
-    # single `name` argument.
-    # Important: Changing this setting will not affect existing files.
-    AWS_S3_METADATA = {}
-
-    # If True, then files will be stored using AES256 server-side encryption.
-    # If this is a string value (e.g., "aws:kms"), that encryption type will be used.
-    # Otherwise, server-side encryption is not be enabled.
-    # Important: Changing this setting will not affect existing files.
-    AWS_S3_ENCRYPT_KEY = False
-
-    # The AWS S3 KMS encryption key ID (the `SSEKMSKeyId` parameter) is set from this string if present.
-    # This is only relevant if AWS S3 KMS server-side encryption is enabled (above).
-    # AWS_S3_KMS_ENCRYPTION_KEY_ID = ""
-
-    # If True, then text files will be stored using gzip content encoding. Files will only be gzipped if their
-    # compressed size is smaller than their uncompressed size.
-    # Important: Changing this setting will not affect existing files.
-    AWS_S3_GZIP = True
-
-    # The signature version to use for S3 requests.
-    AWS_S3_SIGNATURE_VERSION = None
-
-    # If True, then files with the same name will overwrite each other. By default it's set to False to have
-    # extra characters appended.
-    AWS_S3_FILE_OVERWRITE = False
-
-    STORAGES["default"] = {
-        "BACKEND": "django_s3_storage.storage.S3Storage",
-    }
-# AWS Settings End
-
-# Enable Connection Pooling (if desired)
-# DATABASES['default']['ENGINE'] = 'django_postgrespool'
-
-=======
->>>>>>> 93645275
 # Honor the 'X-Forwarded-Proto' header for request.is_secure()
 SECURE_PROXY_SSL_HEADER = ("HTTP_X_FORWARDED_PROTO", "https")
 
 # Scout Settings
 SCOUT_MONITOR = os.environ.get("SCOUT_MONITOR", False)
 SCOUT_KEY = os.environ.get("SCOUT_KEY", "")
-<<<<<<< HEAD
 SCOUT_NAME = "Plane"
-
-# Unsplash Access key
-UNSPLASH_ACCESS_KEY = os.environ.get("UNSPLASH_ACCESS_KEY")
-=======
-SCOUT_NAME = "Plane"
->>>>>>> 93645275
