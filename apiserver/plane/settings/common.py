--- conflicted
+++ resolved
@@ -27,10 +27,6 @@
 # Allowed Hosts
 ALLOWED_HOSTS = ["*"]
 
-<<<<<<< HEAD
-
-=======
->>>>>>> 4c2074b6
 # Application definition
 INSTALLED_APPS = [
     "django.contrib.auth",
