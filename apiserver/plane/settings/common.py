"""Global Settings"""

# Python imports
import os
import ssl
<<<<<<< HEAD
=======
from datetime import timedelta
>>>>>>> 204e4a8c
from urllib.parse import urlparse

import certifi

# Third party imports
import dj_database_url
import sentry_sdk

# Django imports
from django.core.management.utils import get_random_secret_key
from sentry_sdk.integrations.celery import CeleryIntegration
from sentry_sdk.integrations.django import DjangoIntegration
from sentry_sdk.integrations.redis import RedisIntegration

BASE_DIR = os.path.dirname(os.path.dirname(os.path.abspath(__file__)))

# Secret Key
SECRET_KEY = os.environ.get("SECRET_KEY", get_random_secret_key())

# SECURITY WARNING: don't run with debug turned on in production!
DEBUG = int(os.environ.get("DEBUG", "0"))

# Allowed Hosts
ALLOWED_HOSTS = ["*"]

# Application definition
INSTALLED_APPS = [
    "django.contrib.auth",
    "django.contrib.contenttypes",
    "django.contrib.sessions",
    # Inhouse apps
    "plane.analytics",
    "plane.app",
    "plane.space",
    "plane.bgtasks",
    "plane.db",
    "plane.utils",
    "plane.web",
    "plane.middleware",
    "plane.license",
    "plane.api",
    "plane.authentication",
    # Third-party things
    "rest_framework",
    "corsheaders",
    "django_celery_beat",
    "storages",
]

# Middlewares
MIDDLEWARE = [
    "corsheaders.middleware.CorsMiddleware",
    "django.middleware.security.SecurityMiddleware",
    "django.contrib.sessions.middleware.SessionMiddleware",
    "django.middleware.common.CommonMiddleware",
    "django.middleware.csrf.CsrfViewMiddleware",
    "django.contrib.auth.middleware.AuthenticationMiddleware",
    "django.middleware.clickjacking.XFrameOptionsMiddleware",
    "crum.CurrentRequestUserMiddleware",
    "django.middleware.gzip.GZipMiddleware",
    "plane.middleware.api_log_middleware.APITokenLogMiddleware",
]

# Rest Framework settings
REST_FRAMEWORK = {
    "DEFAULT_AUTHENTICATION_CLASSES": (
        "rest_framework.authentication.SessionAuthentication",
    ),
    "DEFAULT_PERMISSION_CLASSES": (
        "rest_framework.permissions.IsAuthenticated",
    ),
    "DEFAULT_RENDERER_CLASSES": ("rest_framework.renderers.JSONRenderer",),
    "DEFAULT_FILTER_BACKENDS": (
        "django_filters.rest_framework.DjangoFilterBackend",
    ),
}

# Django Auth Backend
AUTHENTICATION_BACKENDS = (
    "django.contrib.auth.backends.ModelBackend",
)  # default

# Root Urls
ROOT_URLCONF = "plane.urls"

# Templates
TEMPLATES = [
    {
        "BACKEND": "django.template.backends.django.DjangoTemplates",
        "DIRS": [
            "templates",
        ],
        "APP_DIRS": True,
        "OPTIONS": {
            "context_processors": [
                "django.template.context_processors.debug",
                "django.template.context_processors.request",
                "django.contrib.auth.context_processors.auth",
                "django.contrib.messages.context_processors.messages",
            ],
        },
    },
]


# CORS Settings
CORS_ALLOW_CREDENTIALS = True
cors_origins_raw = os.environ.get("CORS_ALLOWED_ORIGINS", "")
# filter out empty strings
cors_allowed_origins = [
    origin.strip() for origin in cors_origins_raw.split(",") if origin.strip()
]
if cors_allowed_origins:
    CORS_ALLOWED_ORIGINS = cors_allowed_origins
    secure_origins = (
        False
        if [origin for origin in cors_allowed_origins if "http:" in origin]
        else True
    )
else:
    CORS_ALLOW_ALL_ORIGINS = True
    secure_origins = False

# Application Settings
WSGI_APPLICATION = "plane.wsgi.application"
ASGI_APPLICATION = "plane.asgi.application"

# Django Sites
SITE_ID = 1

# User Model
AUTH_USER_MODEL = "db.User"

# Database
if bool(os.environ.get("DATABASE_URL")):
    # Parse database configuration from $DATABASE_URL
    DATABASES = {
        "default": dj_database_url.config(),
    }
else:
    DATABASES = {
        "default": {
            "ENGINE": "django.db.backends.postgresql",
            "NAME": os.environ.get("POSTGRES_DB"),
            "USER": os.environ.get("POSTGRES_USER"),
            "PASSWORD": os.environ.get("POSTGRES_PASSWORD"),
            "HOST": os.environ.get("POSTGRES_HOST"),
        }
    }

# Redis Config
REDIS_URL = os.environ.get("REDIS_URL")
REDIS_SSL = REDIS_URL and "rediss" in REDIS_URL

if REDIS_SSL:
    CACHES = {
        "default": {
            "BACKEND": "django_redis.cache.RedisCache",
            "LOCATION": REDIS_URL,
            "OPTIONS": {
                "CLIENT_CLASS": "django_redis.client.DefaultClient",
                "CONNECTION_POOL_KWARGS": {"ssl_cert_reqs": False},
            },
        }
    }
else:
    CACHES = {
        "default": {
            "BACKEND": "django_redis.cache.RedisCache",
            "LOCATION": REDIS_URL,
            "OPTIONS": {
                "CLIENT_CLASS": "django_redis.client.DefaultClient",
            },
        }
    }

# Password validations
AUTH_PASSWORD_VALIDATORS = [
    {
        "NAME": "django.contrib.auth.password_validation.UserAttributeSimilarityValidator",
    },
    {
        "NAME": "django.contrib.auth.password_validation.MinimumLengthValidator",
    },
    {
        "NAME": "django.contrib.auth.password_validation.CommonPasswordValidator",
    },
    {
        "NAME": "django.contrib.auth.password_validation.NumericPasswordValidator",
    },
]

# Password reset time the number of seconds the uniquely generated uid will be valid
PASSWORD_RESET_TIMEOUT = 3600

# Static files (CSS, JavaScript, Images)
STATIC_URL = "/static/"
STATIC_ROOT = os.path.join(BASE_DIR, "static-assets", "collected-static")
STATICFILES_DIRS = (os.path.join(BASE_DIR, "static"),)

# Media Settings
MEDIA_ROOT = "mediafiles"
MEDIA_URL = "/media/"

# Internationalization
LANGUAGE_CODE = "en-us"
USE_I18N = True
USE_L10N = True

# Timezones
USE_TZ = True
TIME_ZONE = "UTC"

# Default Auto Field
DEFAULT_AUTO_FIELD = "django.db.models.BigAutoField"

# Email settings
EMAIL_BACKEND = "django.core.mail.backends.smtp.EmailBackend"

# Storage Settings
STORAGES = {
    "staticfiles": {
        "BACKEND": "whitenoise.storage.CompressedManifestStaticFilesStorage",
    },
}
STORAGES["default"] = {
    "BACKEND": "storages.backends.s3boto3.S3Boto3Storage",
}
AWS_ACCESS_KEY_ID = os.environ.get("AWS_ACCESS_KEY_ID", "access-key")
AWS_SECRET_ACCESS_KEY = os.environ.get("AWS_SECRET_ACCESS_KEY", "secret-key")
AWS_STORAGE_BUCKET_NAME = os.environ.get("AWS_S3_BUCKET_NAME", "uploads")
AWS_REGION = os.environ.get("AWS_REGION", "")
AWS_DEFAULT_ACL = "public-read"
AWS_QUERYSTRING_AUTH = False
AWS_S3_FILE_OVERWRITE = False
AWS_S3_ENDPOINT_URL = os.environ.get(
    "AWS_S3_ENDPOINT_URL", None
) or os.environ.get("MINIO_ENDPOINT_URL", None)
if AWS_S3_ENDPOINT_URL:
    parsed_url = urlparse(os.environ.get("WEB_URL", "http://localhost"))
    AWS_S3_CUSTOM_DOMAIN = f"{parsed_url.netloc}/{AWS_STORAGE_BUCKET_NAME}"
    AWS_S3_URL_PROTOCOL = f"{parsed_url.scheme}:"


# Celery Configuration
CELERY_TIMEZONE = TIME_ZONE
CELERY_TASK_SERIALIZER = "json"
CELERY_ACCEPT_CONTENT = ["application/json"]

if REDIS_SSL:
    redis_url = os.environ.get("REDIS_URL")
    broker_url = f"{redis_url}?ssl_cert_reqs={ssl.CERT_NONE.name}&ssl_ca_certs={certifi.where()}"
    CELERY_BROKER_URL = broker_url
else:
    CELERY_BROKER_URL = REDIS_URL

CELERY_IMPORTS = (
    "plane.bgtasks.issue_automation_task",
    "plane.bgtasks.exporter_expired_task",
    "plane.bgtasks.file_asset_task",
    "plane.bgtasks.email_notification_task",
)

# Sentry Settings
# Enable Sentry Settings
if bool(os.environ.get("SENTRY_DSN", False)) and os.environ.get(
    "SENTRY_DSN"
).startswith("https://"):
    sentry_sdk.init(
        dsn=os.environ.get("SENTRY_DSN", ""),
        integrations=[
            DjangoIntegration(),
            RedisIntegration(),
            CeleryIntegration(monitor_beat_tasks=True),
        ],
        traces_sample_rate=1,
        send_default_pii=True,
        environment=os.environ.get("SENTRY_ENVIRONMENT", "development"),
        profiles_sample_rate=float(
            os.environ.get("SENTRY_PROFILE_SAMPLE_RATE", 0.5)
        ),
    )


# Application Envs
PROXY_BASE_URL = os.environ.get("PROXY_BASE_URL", False)  # For External

FILE_SIZE_LIMIT = int(os.environ.get("FILE_SIZE_LIMIT", 5242880))

# Unsplash Access key
UNSPLASH_ACCESS_KEY = os.environ.get("UNSPLASH_ACCESS_KEY")
# Github Access Token
GITHUB_ACCESS_TOKEN = os.environ.get("GITHUB_ACCESS_TOKEN", False)

# Analytics
ANALYTICS_SECRET_KEY = os.environ.get("ANALYTICS_SECRET_KEY", False)
ANALYTICS_BASE_API = os.environ.get("ANALYTICS_BASE_API", False)

# Use Minio settings
USE_MINIO = int(os.environ.get("USE_MINIO", 0)) == 1

# Posthog settings
POSTHOG_API_KEY = os.environ.get("POSTHOG_API_KEY", False)
POSTHOG_HOST = os.environ.get("POSTHOG_HOST", False)

# instance key
INSTANCE_KEY = os.environ.get(
    "INSTANCE_KEY",
    "ae6517d563dfc13d8270bd45cf17b08f70b37d989128a9dab46ff687603333c3",
)

# Skip environment variable configuration
SKIP_ENV_VAR = os.environ.get("SKIP_ENV_VAR", "1") == "1"

DATA_UPLOAD_MAX_MEMORY_SIZE = int(os.environ.get("FILE_SIZE_LIMIT", 5242880))

# Cookie Settings
SESSION_COOKIE_SECURE = secure_origins
SESSION_COOKIE_HTTPONLY = True
SESSION_ENGINE = "plane.db.models.session"
SESSION_COOKIE_AGE = 1800
SESSION_COOKIE_NAME = "plane-session-id"
SESSION_COOKIE_DOMAIN = None

# CSRF cookies
CSRF_COOKIE_SECURE = secure_origins
CSRF_COOKIE_HTTPONLY = True
CSRF_TRUSTED_ORIGINS = cors_allowed_origins
CSRF_COOKIE_DOMAIN = None<|MERGE_RESOLUTION|>--- conflicted
+++ resolved
@@ -3,10 +3,7 @@
 # Python imports
 import os
 import ssl
-<<<<<<< HEAD
-=======
 from datetime import timedelta
->>>>>>> 204e4a8c
 from urllib.parse import urlparse
 
 import certifi
