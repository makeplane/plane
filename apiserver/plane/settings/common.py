"""Global Settings"""

# Python imports
import os
from urllib.parse import urlparse


# Third party imports
import dj_database_url
import sentry_sdk

# Django imports
from django.core.management.utils import get_random_secret_key
from sentry_sdk.integrations.celery import CeleryIntegration
from sentry_sdk.integrations.django import DjangoIntegration
from sentry_sdk.integrations.redis import RedisIntegration
from corsheaders.defaults import default_headers

# OpenTelemetry
from opentelemetry import trace
from opentelemetry.exporter.otlp.proto.grpc.trace_exporter import (
    OTLPSpanExporter,
)
from opentelemetry.sdk.trace import TracerProvider
from opentelemetry.sdk.trace.export import BatchSpanProcessor
from opentelemetry.sdk.resources import Resource
from opentelemetry.instrumentation.django import DjangoInstrumentor


BASE_DIR = os.path.dirname(os.path.dirname(os.path.abspath(__file__)))

# Secret Key
SECRET_KEY = os.environ.get("SECRET_KEY", get_random_secret_key())

# SECURITY WARNING: don't run with debug turned on in production!
DEBUG = int(os.environ.get("DEBUG", "0"))

# Initialize Django instrumentation
DjangoInstrumentor().instrument()
# Configure the tracer provider
service_name = os.environ.get("SERVICE_NAME", "plane-ce-api")
resource = Resource.create({"service.name": service_name})
trace.set_tracer_provider(TracerProvider(resource=resource))
# Configure the OTLP exporter
otel_endpoint = os.environ.get("OTLP_ENDPOINT", "https://telemetry.plane.so")
otlp_exporter = OTLPSpanExporter(endpoint=otel_endpoint)
span_processor = BatchSpanProcessor(otlp_exporter)
trace.get_tracer_provider().add_span_processor(span_processor)


# Allowed Hosts
ALLOWED_HOSTS = ["*"]

# Application definition
INSTALLED_APPS = [
    "django.contrib.auth",
    "django.contrib.contenttypes",
    "django.contrib.sessions",
    # Inhouse apps
    "plane.analytics",
    "plane.app",
    "plane.space",
    "plane.bgtasks",
    "plane.db",
    "plane.utils",
    "plane.web",
    "plane.middleware",
    "plane.license",
    "plane.api",
    "plane.authentication",
    # Third-party things
    "rest_framework",
    "corsheaders",
    "django_celery_beat",
]

# Middlewares
MIDDLEWARE = [
    "corsheaders.middleware.CorsMiddleware",
    "django.middleware.security.SecurityMiddleware",
    "plane.authentication.middleware.session.SessionMiddleware",
    "django.middleware.common.CommonMiddleware",
    "django.middleware.csrf.CsrfViewMiddleware",
    "django.contrib.auth.middleware.AuthenticationMiddleware",
    "django.middleware.clickjacking.XFrameOptionsMiddleware",
    "crum.CurrentRequestUserMiddleware",
    "django.middleware.gzip.GZipMiddleware",
    "plane.middleware.api_log_middleware.APITokenLogMiddleware",
]

# Rest Framework settings
REST_FRAMEWORK = {
    "DEFAULT_AUTHENTICATION_CLASSES": (
        "rest_framework.authentication.SessionAuthentication",
    ),
    "DEFAULT_PERMISSION_CLASSES": (
        "rest_framework.permissions.IsAuthenticated",
    ),
    "DEFAULT_RENDERER_CLASSES": ("rest_framework.renderers.JSONRenderer",),
    "DEFAULT_FILTER_BACKENDS": (
        "django_filters.rest_framework.DjangoFilterBackend",
    ),
    "EXCEPTION_HANDLER": "plane.authentication.adapter.exception.auth_exception_handler",
}

# Django Auth Backend
AUTHENTICATION_BACKENDS = (
    "django.contrib.auth.backends.ModelBackend",
)  # default

# Root Urls
ROOT_URLCONF = "plane.urls"

# Templates
TEMPLATES = [
    {
        "BACKEND": "django.template.backends.django.DjangoTemplates",
        "DIRS": [
            "templates",
        ],
        "APP_DIRS": True,
        "OPTIONS": {
            "context_processors": [
                "django.template.context_processors.debug",
                "django.template.context_processors.request",
                "django.contrib.auth.context_processors.auth",
                "django.contrib.messages.context_processors.messages",
            ],
        },
    },
]


# CORS Settings
CORS_ALLOW_CREDENTIALS = True
cors_origins_raw = os.environ.get("CORS_ALLOWED_ORIGINS", "")
# filter out empty strings
cors_allowed_origins = [
    origin.strip() for origin in cors_origins_raw.split(",") if origin.strip()
]
if cors_allowed_origins:
    CORS_ALLOWED_ORIGINS = cors_allowed_origins
    secure_origins = (
        False
        if [origin for origin in cors_allowed_origins if "http:" in origin]
        else True
    )
else:
    CORS_ALLOW_ALL_ORIGINS = True
    secure_origins = False

CORS_ALLOW_HEADERS = [*default_headers, "X-API-Key"]

# Application Settings
WSGI_APPLICATION = "plane.wsgi.application"
ASGI_APPLICATION = "plane.asgi.application"

# Django Sites
SITE_ID = 1

# User Model
AUTH_USER_MODEL = "db.User"

# Database
if bool(os.environ.get("DATABASE_URL")):
    # Parse database configuration from $DATABASE_URL
    DATABASES = {
        "default": dj_database_url.config(),
    }
else:
    DATABASES = {
        "default": {
            "ENGINE": "django.db.backends.postgresql",
            "NAME": os.environ.get("POSTGRES_DB"),
            "USER": os.environ.get("POSTGRES_USER"),
            "PASSWORD": os.environ.get("POSTGRES_PASSWORD"),
            "HOST": os.environ.get("POSTGRES_HOST"),
            "PORT": os.environ.get("POSTGRES_PORT", "5432"),
        }
    }

# Redis Config
REDIS_URL = os.environ.get("REDIS_URL")
REDIS_SSL = REDIS_URL and "rediss" in REDIS_URL

if REDIS_SSL:
    CACHES = {
        "default": {
            "BACKEND": "django_redis.cache.RedisCache",
            "LOCATION": REDIS_URL,
            "OPTIONS": {
                "CLIENT_CLASS": "django_redis.client.DefaultClient",
                "CONNECTION_POOL_KWARGS": {"ssl_cert_reqs": False},
            },
        }
    }
else:
    CACHES = {
        "default": {
            "BACKEND": "django_redis.cache.RedisCache",
            "LOCATION": REDIS_URL,
            "OPTIONS": {
                "CLIENT_CLASS": "django_redis.client.DefaultClient",
            },
        }
    }

# Password validations
AUTH_PASSWORD_VALIDATORS = [
    {
        "NAME": "django.contrib.auth.password_validation.UserAttributeSimilarityValidator",
    },
    {
        "NAME": "django.contrib.auth.password_validation.MinimumLengthValidator",
    },
    {
        "NAME": "django.contrib.auth.password_validation.CommonPasswordValidator",
    },
    {
        "NAME": "django.contrib.auth.password_validation.NumericPasswordValidator",
    },
]

# Password reset time the number of seconds the uniquely generated uid will be valid
PASSWORD_RESET_TIMEOUT = 3600

# Static files (CSS, JavaScript, Images)
STATIC_URL = "/static/"
STATIC_ROOT = os.path.join(BASE_DIR, "static-assets", "collected-static")
STATICFILES_DIRS = (os.path.join(BASE_DIR, "static"),)

# Media Settings
MEDIA_ROOT = "mediafiles"
MEDIA_URL = "/media/"

# Internationalization
LANGUAGE_CODE = "en-us"
USE_I18N = True
USE_L10N = True

# Timezones
USE_TZ = True
TIME_ZONE = "UTC"

# Default Auto Field
DEFAULT_AUTO_FIELD = "django.db.models.BigAutoField"

# Email settings
EMAIL_BACKEND = "django.core.mail.backends.smtp.EmailBackend"

# Storage Settings
# Use Minio settings
USE_MINIO = int(os.environ.get("USE_MINIO", 0)) == 1

STORAGES = {
    "staticfiles": {
        "BACKEND": "whitenoise.storage.CompressedManifestStaticFilesStorage",
    },
}
STORAGES["default"] = {
    "BACKEND": "plane.settings.storage.S3Storage",
}
AWS_ACCESS_KEY_ID = os.environ.get("AWS_ACCESS_KEY_ID", "access-key")
AWS_SECRET_ACCESS_KEY = os.environ.get("AWS_SECRET_ACCESS_KEY", "secret-key")
AWS_STORAGE_BUCKET_NAME = os.environ.get("AWS_S3_BUCKET_NAME", "uploads")
AWS_REGION = os.environ.get("AWS_REGION", "")
AWS_DEFAULT_ACL = "public-read"
AWS_QUERYSTRING_AUTH = False
AWS_S3_FILE_OVERWRITE = False
AWS_S3_ENDPOINT_URL = os.environ.get(
    "AWS_S3_ENDPOINT_URL", None
) or os.environ.get("MINIO_ENDPOINT_URL", None)
if AWS_S3_ENDPOINT_URL and USE_MINIO:
    parsed_url = urlparse(os.environ.get("WEB_URL", "http://localhost"))
    AWS_S3_CUSTOM_DOMAIN = f"{parsed_url.netloc}/{AWS_STORAGE_BUCKET_NAME}"
    AWS_S3_URL_PROTOCOL = f"{parsed_url.scheme}:"

# RabbitMQ connection settings
RABBITMQ_HOST = os.environ.get("RABBITMQ_HOST", "localhost")
RABBITMQ_PORT = os.environ.get("RABBITMQ_PORT", "5672")
RABBITMQ_USER = os.environ.get("RABBITMQ_USER", "guest")
RABBITMQ_PASSWORD = os.environ.get("RABBITMQ_PASSWORD", "guest")
RABBITMQ_VHOST = os.environ.get("RABBITMQ_VHOST", "/")
AMQP_URL = os.environ.get("AMQP_URL")

# Celery Configuration
if AMQP_URL:
    CELERY_BROKER_URL = AMQP_URL
else:
    CELERY_BROKER_URL = f"amqp://{RABBITMQ_USER}:{RABBITMQ_PASSWORD}@{RABBITMQ_HOST}:{RABBITMQ_PORT}/{RABBITMQ_VHOST}"

CELERY_TIMEZONE = TIME_ZONE
CELERY_TASK_SERIALIZER = "json"
CELERY_RESULT_SERIALIZER = "json"
CELERY_ACCEPT_CONTENT = ["application/json"]


CELERY_IMPORTS = (
    # scheduled tasks
    "plane.bgtasks.issue_automation_task",
    "plane.bgtasks.exporter_expired_task",
    "plane.bgtasks.file_asset_task",
    "plane.bgtasks.email_notification_task",
    "plane.bgtasks.api_logs_task",
    "plane.license.bgtasks.tracer",
    # management tasks
    "plane.bgtasks.dummy_data_task",
)

# Sentry Settings
# Enable Sentry Settings
if bool(os.environ.get("SENTRY_DSN", False)) and os.environ.get(
    "SENTRY_DSN"
).startswith("https://"):
    sentry_sdk.init(
        dsn=os.environ.get("SENTRY_DSN", ""),
        integrations=[
            DjangoIntegration(),
            RedisIntegration(),
            CeleryIntegration(monitor_beat_tasks=True),
        ],
        traces_sample_rate=1,
        send_default_pii=True,
        environment=os.environ.get("SENTRY_ENVIRONMENT", "development"),
        profiles_sample_rate=float(
            os.environ.get("SENTRY_PROFILE_SAMPLE_RATE", 0)
        ),
    )


FILE_SIZE_LIMIT = int(os.environ.get("FILE_SIZE_LIMIT", 5242880))

# Unsplash Access key
UNSPLASH_ACCESS_KEY = os.environ.get("UNSPLASH_ACCESS_KEY")
# Github Access Token
GITHUB_ACCESS_TOKEN = os.environ.get("GITHUB_ACCESS_TOKEN", False)

# Analytics
ANALYTICS_SECRET_KEY = os.environ.get("ANALYTICS_SECRET_KEY", False)
ANALYTICS_BASE_API = os.environ.get("ANALYTICS_BASE_API", False)


# Posthog settings
POSTHOG_API_KEY = os.environ.get("POSTHOG_API_KEY", False)
POSTHOG_HOST = os.environ.get("POSTHOG_HOST", False)

# instance key
INSTANCE_KEY = os.environ.get(
    "INSTANCE_KEY",
    "ae6517d563dfc13d8270bd45cf17b08f70b37d989128a9dab46ff687603333c3",
)

# Skip environment variable configuration
SKIP_ENV_VAR = os.environ.get("SKIP_ENV_VAR", "1") == "1"

DATA_UPLOAD_MAX_MEMORY_SIZE = int(os.environ.get("FILE_SIZE_LIMIT", 5242880))

# Cookie Settings
SESSION_COOKIE_SECURE = secure_origins
SESSION_COOKIE_HTTPONLY = True
SESSION_ENGINE = "plane.db.models.session"
SESSION_COOKIE_AGE = os.environ.get("SESSION_COOKIE_AGE", 604800)
SESSION_COOKIE_NAME = os.environ.get("SESSION_COOKIE_NAME", "session-id")
SESSION_COOKIE_DOMAIN = os.environ.get("COOKIE_DOMAIN", None)
SESSION_SAVE_EVERY_REQUEST = (
    os.environ.get("SESSION_SAVE_EVERY_REQUEST", "0") == "1"
)

# Admin Cookie
ADMIN_SESSION_COOKIE_NAME = "admin-session-id"
ADMIN_SESSION_COOKIE_AGE = os.environ.get("ADMIN_SESSION_COOKIE_AGE", 3600)

# CSRF cookies
CSRF_COOKIE_SECURE = secure_origins
CSRF_COOKIE_HTTPONLY = True
CSRF_TRUSTED_ORIGINS = cors_allowed_origins
CSRF_COOKIE_DOMAIN = os.environ.get("COOKIE_DOMAIN", None)
CSRF_FAILURE_VIEW = "plane.authentication.views.common.csrf_failure"

# Base URLs
ADMIN_BASE_URL = os.environ.get("ADMIN_BASE_URL", None)
SPACE_BASE_URL = os.environ.get("SPACE_BASE_URL", None)
APP_BASE_URL = os.environ.get("APP_BASE_URL")

HARD_DELETE_AFTER_DAYS = int(os.environ.get("HARD_DELETE_AFTER_DAYS", 60))

<<<<<<< HEAD
# Instance Changelog URL
INSTANCE_CHANGELOG_URL = os.environ.get("INSTANCE_CHANGELOG_URL", "")
=======
ATTACHMENT_MIME_TYPES = [
    # Images
    "image/jpeg",
    "image/png",
    "image/gif",
    "image/svg+xml",
    "image/webp",
    "image/tiff",
    "image/bmp",
    # Documents
    "application/pdf",
    "application/msword",
    "application/vnd.openxmlformats-officedocument.wordprocessingml.document",
    "application/vnd.ms-excel",
    "application/vnd.openxmlformats-officedocument.spreadsheetml.sheet",
    "application/vnd.ms-powerpoint",
    "application/vnd.openxmlformats-officedocument.presentationml.presentation",
    "text/plain",
    "application/rtf",
    # Audio
    "audio/mpeg",
    "audio/wav",
    "audio/ogg",
    "audio/midi",
    "audio/x-midi",
    "audio/aac",
    "audio/flac",
    "audio/x-m4a",
    # Video
    "video/mp4",
    "video/mpeg",
    "video/ogg",
    "video/webm",
    "video/quicktime",
    "video/x-msvideo",
    "video/x-ms-wmv",
    # Archives
    "application/zip",
    "application/x-rar-compressed",
    "application/x-tar",
    "application/gzip",
    # 3D Models
    "model/gltf-binary",
    "model/gltf+json",
    "application/octet-stream",  # for .obj files, but be cautious
    # Fonts
    "font/ttf",
    "font/otf",
    "font/woff",
    "font/woff2",
    # Other
    "text/css",
    "text/javascript",
    "application/json",
    "text/xml",
    "text/csv",
    "application/xml",
]
>>>>>>> a88a39fb
<|MERGE_RESOLUTION|>--- conflicted
+++ resolved
@@ -384,10 +384,9 @@
 
 HARD_DELETE_AFTER_DAYS = int(os.environ.get("HARD_DELETE_AFTER_DAYS", 60))
 
-<<<<<<< HEAD
 # Instance Changelog URL
 INSTANCE_CHANGELOG_URL = os.environ.get("INSTANCE_CHANGELOG_URL", "")
-=======
+
 ATTACHMENT_MIME_TYPES = [
     # Images
     "image/jpeg",
@@ -445,5 +444,4 @@
     "text/xml",
     "text/csv",
     "application/xml",
-]
->>>>>>> a88a39fb
+]