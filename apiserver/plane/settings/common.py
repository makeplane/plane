"""Global Settings"""

# Python imports
import os
from urllib.parse import urlparse
<<<<<<< HEAD
from urllib.parse import urljoin
=======

from datetime import timedelta

>>>>>>> 44875dab

# Third party imports
import dj_database_url

# Django imports
from django.core.management.utils import get_random_secret_key
from corsheaders.defaults import default_headers


# Module imports
from plane.utils.url import is_valid_url


BASE_DIR = os.path.dirname(os.path.dirname(os.path.abspath(__file__)))

# Secret Key
SECRET_KEY = os.environ.get("SECRET_KEY", get_random_secret_key())
AES_SECRET_KEY = os.environ.get("AES_SECRET_KEY", "")
AES_SALT = os.environ.get("AES_SALT", "aes-salt")

# SECURITY WARNING: don't run with debug turned on in production!
DEBUG = int(os.environ.get("DEBUG", "0"))

# Allowed Hosts
ALLOWED_HOSTS = os.environ.get("ALLOWED_HOSTS", "*").split(",")

# Application definition
INSTALLED_APPS = [
    "django.contrib.auth",
    "django.contrib.contenttypes",
    "django.contrib.sessions",
    # In house apps
    "plane.analytics",
    "plane.app",
    "plane.space",
    "plane.bgtasks",
    "plane.db",
    "plane.utils",
    "plane.web",
    "plane.middleware",
    "plane.license",
    "plane.api",
    "plane.authentication",
    "plane.ee",
    "plane.graphql",
    "plane.payment",
    "plane.silo",
    # Third-party things
    "strawberry.django",
    "rest_framework",
    "oauth2_provider",
    "corsheaders",
    "django_celery_beat",
]

# Middlewares
MIDDLEWARE = [
    "corsheaders.middleware.CorsMiddleware",
    "django.middleware.security.SecurityMiddleware",
    "plane.authentication.middleware.session.SessionMiddleware",
    "django.middleware.common.CommonMiddleware",
    "django.middleware.csrf.CsrfViewMiddleware",
    "django.contrib.auth.middleware.AuthenticationMiddleware",
    "django.middleware.clickjacking.XFrameOptionsMiddleware",
    "crum.CurrentRequestUserMiddleware",
    "django.middleware.gzip.GZipMiddleware",
    "plane.middleware.logger.APITokenLogMiddleware",
    "oauth2_provider.middleware.OAuth2TokenMiddleware",
    "plane.middleware.logger.RequestLoggerMiddleware",
]

# Rest Framework settings
REST_FRAMEWORK = {
    "DEFAULT_THROTTLE_CLASSES": ["rest_framework.throttling.AnonRateThrottle"],
    "DEFAULT_THROTTLE_RATES": {"anon": "30/minute"},
    "DEFAULT_AUTHENTICATION_CLASSES": (
        "rest_framework.authentication.SessionAuthentication",
    ),
    "DEFAULT_PERMISSION_CLASSES": ("rest_framework.permissions.IsAuthenticated",),
    "DEFAULT_RENDERER_CLASSES": ("rest_framework.renderers.JSONRenderer",),
    "DEFAULT_FILTER_BACKENDS": ("django_filters.rest_framework.DjangoFilterBackend",),
    "EXCEPTION_HANDLER": "plane.authentication.adapter.exception.auth_exception_handler",
}

# Django Auth Backend
AUTHENTICATION_BACKENDS = ("django.contrib.auth.backends.ModelBackend",)  # default

# Root Urls
ROOT_URLCONF = "plane.urls"

# Templates
TEMPLATES = [
    {
        "BACKEND": "django.template.backends.django.DjangoTemplates",
        "DIRS": ["templates"],
        "APP_DIRS": True,
        "OPTIONS": {
            "context_processors": [
                "django.template.context_processors.debug",
                "django.template.context_processors.request",
                "django.contrib.auth.context_processors.auth",
                "django.contrib.messages.context_processors.messages",
            ]
        },
    }
]


# CORS Settings
CORS_ALLOW_CREDENTIALS = True
cors_origins_raw = os.environ.get("CORS_ALLOWED_ORIGINS", "")
# filter out empty strings
cors_allowed_origins = [
    origin.strip() for origin in cors_origins_raw.split(",") if origin.strip()
]
if cors_allowed_origins:
    CORS_ALLOWED_ORIGINS = cors_allowed_origins
    secure_origins = (
        False
        if [origin for origin in cors_allowed_origins if "http:" in origin]
        else True
    )
else:
    CORS_ALLOW_ALL_ORIGINS = True
    secure_origins = False

CORS_ALLOW_HEADERS = [*default_headers, "X-API-Key"]

# Application Settings
WSGI_APPLICATION = "plane.wsgi.application"
ASGI_APPLICATION = "plane.asgi.application"

# Django Sites
SITE_ID = 1

# User Model
AUTH_USER_MODEL = "db.User"

# Database
if bool(os.environ.get("DATABASE_URL")):
    # Parse database configuration from $DATABASE_URL
    DATABASES = {"default": dj_database_url.config()}
else:
    DATABASES = {
        "default": {
            "ENGINE": "django.db.backends.postgresql",
            "NAME": os.environ.get("POSTGRES_DB"),
            "USER": os.environ.get("POSTGRES_USER"),
            "PASSWORD": os.environ.get("POSTGRES_PASSWORD"),
            "HOST": os.environ.get("POSTGRES_HOST"),
            "PORT": os.environ.get("POSTGRES_PORT", "5432"),
        }
    }

# Redis Config
REDIS_URL = os.environ.get("REDIS_URL")
REDIS_SSL = REDIS_URL and "rediss" in REDIS_URL

if REDIS_SSL:
    CACHES = {
        "default": {
            "BACKEND": "django_redis.cache.RedisCache",
            "LOCATION": REDIS_URL,
            "OPTIONS": {
                "CLIENT_CLASS": "django_redis.client.DefaultClient",
                "CONNECTION_POOL_KWARGS": {"ssl_cert_reqs": False},
            },
        }
    }
else:
    CACHES = {
        "default": {
            "BACKEND": "django_redis.cache.RedisCache",
            "LOCATION": REDIS_URL,
            "OPTIONS": {"CLIENT_CLASS": "django_redis.client.DefaultClient"},
        }
    }

# Password validations
AUTH_PASSWORD_VALIDATORS = [
    {
        "NAME": "django.contrib.auth.password_validation.UserAttributeSimilarityValidator"
    },
    {"NAME": "django.contrib.auth.password_validation.MinimumLengthValidator"},
    {"NAME": "django.contrib.auth.password_validation.CommonPasswordValidator"},
    {"NAME": "django.contrib.auth.password_validation.NumericPasswordValidator"},
]

# Password reset time the number of seconds the uniquely generated uid will be valid
PASSWORD_RESET_TIMEOUT = 3600

# Static files (CSS, JavaScript, Images)
STATIC_URL = "/static/"
STATIC_ROOT = os.path.join(BASE_DIR, "static-assets", "collected-static")
STATICFILES_DIRS = (os.path.join(BASE_DIR, "static"),)

# Media Settings
MEDIA_ROOT = "mediafiles"
MEDIA_URL = "/media/"

# Internationalization
LANGUAGE_CODE = "en-us"
USE_I18N = True
USE_L10N = True

# Timezones
USE_TZ = True
TIME_ZONE = "UTC"

# Default Auto Field
DEFAULT_AUTO_FIELD = "django.db.models.BigAutoField"

# Email settings
EMAIL_BACKEND = "django.core.mail.backends.smtp.EmailBackend"

# Storage Settings
# Use Minio settings
USE_MINIO = int(os.environ.get("USE_MINIO", 0)) == 1

STORAGES = {
    "staticfiles": {
        "BACKEND": "whitenoise.storage.CompressedManifestStaticFilesStorage"
    }
}
STORAGES["default"] = {"BACKEND": "plane.settings.storage.S3Storage"}
AWS_ACCESS_KEY_ID = os.environ.get("AWS_ACCESS_KEY_ID", "access-key")
AWS_SECRET_ACCESS_KEY = os.environ.get("AWS_SECRET_ACCESS_KEY", "secret-key")
AWS_STORAGE_BUCKET_NAME = os.environ.get("AWS_S3_BUCKET_NAME", "uploads")
AWS_REGION = os.environ.get("AWS_REGION", "")
AWS_DEFAULT_ACL = "public-read"
AWS_QUERYSTRING_AUTH = False
AWS_S3_FILE_OVERWRITE = False
AWS_S3_ENDPOINT_URL = os.environ.get("AWS_S3_ENDPOINT_URL", None) or os.environ.get(
    "MINIO_ENDPOINT_URL", None
)
if AWS_S3_ENDPOINT_URL and USE_MINIO:
    parsed_url = urlparse(os.environ.get("WEB_URL", "http://localhost"))
    AWS_S3_CUSTOM_DOMAIN = f"{parsed_url.netloc}/{AWS_STORAGE_BUCKET_NAME}"
    AWS_S3_URL_PROTOCOL = f"{parsed_url.scheme}:"

# RabbitMQ connection settings
RABBITMQ_HOST = os.environ.get("RABBITMQ_HOST", "localhost")
RABBITMQ_PORT = os.environ.get("RABBITMQ_PORT", "5672")
RABBITMQ_USER = os.environ.get("RABBITMQ_USER", "guest")
RABBITMQ_PASSWORD = os.environ.get("RABBITMQ_PASSWORD", "guest")
RABBITMQ_VHOST = os.environ.get("RABBITMQ_VHOST", "/")
AMQP_URL = os.environ.get("AMQP_URL")

# Celery Configuration
if AMQP_URL:
    CELERY_BROKER_URL = AMQP_URL
else:
    CELERY_BROKER_URL = f"amqp://{RABBITMQ_USER}:{RABBITMQ_PASSWORD}@{RABBITMQ_HOST}:{RABBITMQ_PORT}/{RABBITMQ_VHOST}"


CELERY_TIMEZONE = TIME_ZONE
CELERY_TASK_SERIALIZER = "json"
CELERY_RESULT_SERIALIZER = "json"
CELERY_ACCEPT_CONTENT = ["application/json"]


CELERY_IMPORTS = (
    # scheduled tasks
    "plane.bgtasks.issue_automation_task",
    "plane.bgtasks.exporter_expired_task",
    "plane.bgtasks.data_import_task",
    "plane.bgtasks.file_asset_task",
    "plane.bgtasks.email_notification_task",
    "plane.bgtasks.api_logs_task",
    "plane.license.bgtasks.tracer",
    "plane.license.bgtasks.version_check_task",
    # payment tasks
    "plane.payment.bgtasks.workspace_subscription_sync_task",
    "plane.payment.bgtasks.free_seat_sync",
    "plane.payment.bgtasks.update_license_task",
    # management tasks
    "plane.bgtasks.dummy_data_task",
    # issue version tasks
    "plane.bgtasks.issue_version_sync",
    "plane.bgtasks.issue_description_version_sync",
    "plane.bgtasks.silo_data_migration_task",
    "plane.bgtasks.silo_credentials_update_task",
    # ee tasks
    "plane.ee.bgtasks.entity_issue_state_progress_task",
    "plane.ee.bgtasks.app_bot_task",
    # silo tasks
    "plane.silo.bgtasks.integration_apps_task",
)

# Application Envs
SLACK_BOT_TOKEN = os.environ.get("SLACK_BOT_TOKEN", False)
FILE_SIZE_LIMIT = int(os.environ.get("FILE_SIZE_LIMIT", 5242880))
PRO_FILE_SIZE_LIMIT = int(os.environ.get("PRO_FILE_SIZE_LIMIT", 104857600))

# Unsplash Access key
UNSPLASH_ACCESS_KEY = os.environ.get("UNSPLASH_ACCESS_KEY")
# Github Access Token
GITHUB_ACCESS_TOKEN = os.environ.get("GITHUB_ACCESS_TOKEN", False)

# Analytics
ANALYTICS_SECRET_KEY = os.environ.get("ANALYTICS_SECRET_KEY", False)
ANALYTICS_BASE_API = os.environ.get("ANALYTICS_BASE_API", False)


# Posthog settings
POSTHOG_API_KEY = os.environ.get("POSTHOG_API_KEY", False)
POSTHOG_HOST = os.environ.get("POSTHOG_HOST", False)

# instance key
INSTANCE_KEY = os.environ.get(
    "INSTANCE_KEY", "ae6517d563dfc13d8270bd45cf17b08f70b37d989128a9dab46ff687603333c3"
)

# Skip environment variable configuration
SKIP_ENV_VAR = os.environ.get("SKIP_ENV_VAR", "1") == "1"

DATA_UPLOAD_MAX_MEMORY_SIZE = int(os.environ.get("FILE_SIZE_LIMIT", 5242880))

# MongoDB Settings
MONGO_DB_URL = os.environ.get("MONGO_DB_URL", False)

# Cookie Settings
SESSION_COOKIE_SECURE = secure_origins
SESSION_COOKIE_HTTPONLY = True
SESSION_ENGINE = "plane.db.models.session"
SESSION_COOKIE_AGE = os.environ.get("SESSION_COOKIE_AGE", 604800)
SESSION_COOKIE_NAME = os.environ.get("SESSION_COOKIE_NAME", "session-id")
SESSION_COOKIE_DOMAIN = os.environ.get("COOKIE_DOMAIN", None)
SESSION_SAVE_EVERY_REQUEST = os.environ.get("SESSION_SAVE_EVERY_REQUEST", "0") == "1"
# If on cloud, set the session cookie domain to the cloud domain else None
if os.environ.get("IS_MULTI_TENANT", "0") == "1":
    SESSION_COOKIE_DOMAIN = os.environ.get("SESSION_COOKIE_DOMAIN", ".plane.so")
else:
    SESSION_COOKIE_DOMAIN = None


# Admin Cookie
ADMIN_SESSION_COOKIE_NAME = "admin-session-id"
ADMIN_SESSION_COOKIE_AGE = os.environ.get("ADMIN_SESSION_COOKIE_AGE", 3600)

# CSRF cookies
CSRF_COOKIE_SECURE = secure_origins
CSRF_COOKIE_HTTPONLY = True
CSRF_TRUSTED_ORIGINS = cors_allowed_origins
CSRF_COOKIE_DOMAIN = os.environ.get("COOKIE_DOMAIN", None)
CSRF_FAILURE_VIEW = "plane.authentication.views.common.csrf_failure"

######  Base URLs ######

# Admin Base URL
ADMIN_BASE_URL = os.environ.get("ADMIN_BASE_URL", None)
<<<<<<< HEAD
if ADMIN_BASE_URL and not is_valid_url(ADMIN_BASE_URL):
    ADMIN_BASE_URL = None
ADMIN_BASE_PATH = os.environ.get("ADMIN_BASE_PATH", "/god-mode/")

# Space Base URL
SPACE_BASE_URL = os.environ.get("SPACE_BASE_URL", None)
if SPACE_BASE_URL and not is_valid_url(SPACE_BASE_URL):
    SPACE_BASE_URL = None
SPACE_BASE_PATH = os.environ.get("SPACE_BASE_PATH", "/spaces/")

# App Base URL
APP_BASE_URL = os.environ.get("APP_BASE_URL", None)
if APP_BASE_URL and not is_valid_url(APP_BASE_URL):
    APP_BASE_URL = None
APP_BASE_PATH = os.environ.get("APP_BASE_PATH", "/")

# Live Base URL
LIVE_BASE_URL = os.environ.get("LIVE_BASE_URL", None)
if LIVE_BASE_URL and not is_valid_url(LIVE_BASE_URL):
    LIVE_BASE_URL = None
LIVE_BASE_PATH = os.environ.get("LIVE_BASE_PATH", "/live/")

LIVE_URL = urljoin(LIVE_BASE_URL, LIVE_BASE_PATH) if LIVE_BASE_URL else None

# WEB URL
WEB_URL = os.environ.get("WEB_URL")
=======
ADMIN_BASE_PATH = os.environ.get("ADMIN_BASE_PATH", None)

SPACE_BASE_URL = os.environ.get("SPACE_BASE_URL", None)
SPACE_BASE_PATH = os.environ.get("SPACE_BASE_PATH", None)

APP_BASE_URL = os.environ.get("APP_BASE_URL", None)
APP_BASE_PATH = os.environ.get("APP_BASE_PATH", None)

LIVE_BASE_URL = os.environ.get("LIVE_BASE_URL", None)
LIVE_BASE_PATH = os.environ.get("LIVE_BASE_PATH", "")

if LIVE_BASE_URL:
    LIVE_URL = f"{LIVE_BASE_URL}{LIVE_BASE_PATH}"
else:
    LIVE_URL = None

SILO_BASE_URL = os.environ.get("SILO_BASE_URL", None)
SILO_BASE_PATH = os.environ.get("SILO_BASE_PATH", None)

WEB_URL = os.environ.get("WEB_URL", None)
>>>>>>> 44875dab

HARD_DELETE_AFTER_DAYS = int(os.environ.get("HARD_DELETE_AFTER_DAYS", 60))

# Instance Changelog URL
INSTANCE_CHANGELOG_URL = os.environ.get("INSTANCE_CHANGELOG_URL", "")

ATTACHMENT_MIME_TYPES = [
    # Images
    "image/jpeg",
    "image/png",
    "image/gif",
    "image/svg+xml",
    "image/webp",
    "image/tiff",
    "image/bmp",
    # Documents
    "application/pdf",
    "application/msword",
    "application/vnd.openxmlformats-officedocument.wordprocessingml.document",
    "application/vnd.ms-excel",
    "application/vnd.openxmlformats-officedocument.spreadsheetml.sheet",
    "application/vnd.ms-powerpoint",
    "application/vnd.openxmlformats-officedocument.presentationml.presentation",
    "text/plain",
    "application/rtf",
    "application/vnd.oasis.opendocument.spreadsheet",
    "application/vnd.oasis.opendocument.text",
    "application/vnd.oasis.opendocument.presentation",
    "application/vnd.oasis.opendocument.graphics",
    # Microsoft Visio
    "application/vnd.visio",
    # Netpbm format
    "image/x-portable-graymap",
    "image/x-portable-bitmap",
    "image/x-portable-pixmap",
    # Open Office Bae
    "application/vnd.oasis.opendocument.database",
    # Audio
    "audio/mpeg",
    "audio/wav",
    "audio/ogg",
    "audio/midi",
    "audio/x-midi",
    "audio/aac",
    "audio/flac",
    "audio/x-m4a",
    # Video
    "video/mp4",
    "video/mpeg",
    "video/ogg",
    "video/webm",
    "video/quicktime",
    "video/x-msvideo",
    "video/x-ms-wmv",
    # Archives
    "application/zip",
    "application/x-rar",
    "application/x-rar-compressed",
    "application/x-tar",
    "application/gzip",
    "application/x-zip",
    "application/x-zip-compressed",
    "application/x-7z-compressed",
    "application/x-compressed",
    "application/x-compressed-tar",
    "application/x-compressed-tar-gz",
    "application/x-compressed-tar-bz2",
    "application/x-compressed-tar-zip",
    "application/x-compressed-tar-7z",
    "application/x-compressed-tar-rar",
    "application/x-compressed-tar-zip",
    # 3D Models
    "model/gltf-binary",
    "model/gltf+json",
    "application/octet-stream",  # for .obj files, but be cautious
    # Fonts
    "font/ttf",
    "font/otf",
    "font/woff",
    "font/woff2",
    # Other
    "text/css",
    "text/javascript",
    "application/json",
    "text/xml",
    "text/csv",
    "application/xml",
    # SQL
    "application/x-sql",
    # Gzip
    "application/x-gzip",
    # SQL
    "application/x-sql",
]


# Seed directory path
SEED_DIR = os.path.join(BASE_DIR, "seeds")

# Prime Server Base url
PRIME_SERVER_BASE_URL = os.environ.get("PRIME_SERVER_BASE_URL", False)
PRIME_SERVER_AUTH_TOKEN = os.environ.get("PRIME_SERVER_AUTH_TOKEN", "")

# payment server base url
PAYMENT_SERVER_BASE_URL = os.environ.get("PAYMENT_SERVER_BASE_URL", False)
PAYMENT_SERVER_AUTH_TOKEN = os.environ.get("PAYMENT_SERVER_AUTH_TOKEN", "")

# feature flag server base urls
FEATURE_FLAG_SERVER_BASE_URL = os.environ.get("FEATURE_FLAG_SERVER_BASE_URL", False)
FEATURE_FLAG_SERVER_AUTH_TOKEN = os.environ.get("FEATURE_FLAG_SERVER_AUTH_TOKEN", "")

# Check if multi tenant
IS_MULTI_TENANT = os.environ.get("IS_MULTI_TENANT", "0") == "1"

# Instance Changelog URL
INSTANCE_CHANGELOG_URL = os.environ.get("INSTANCE_CHANGELOG_URL", "")

# JWT Settings
SIMPLE_JWT = {
    # The number of seconds the access token will be valid
    "ACCESS_TOKEN_LIFETIME": timedelta(
        minutes=int(os.environ.get("ACCESS_TOKEN_LIFETIME", 15))
    ),
    # The number of seconds the refresh token will be valid
    "REFRESH_TOKEN_LIFETIME": timedelta(
        days=int(os.environ.get("REFRESH_TOKEN_LIFETIME", 90))
    ),
    # The number of seconds the refresh token will be valid
    "ROTATE_REFRESH_TOKENS": True,
    "BLACKLIST_AFTER_ROTATION": True,
    # Algorithm used to sign the token
    "ALGORITHM": "HS256",
    "SIGNING_KEY": SECRET_KEY,
    "AUTH_HEADER_TYPES": ("Bearer",),
    "AUTH_HEADER_NAME": "HTTP_AUTHORIZATION",
    "USER_ID_FIELD": "id",
    "USER_ID_CLAIM": "user_id",
}

# silo settings
SILO_HOSTNAME = os.environ.get("SILO_BASE_URL", "")
SILO_BASE_PATH = os.environ.get("SILO_BASE_PATH", "/silo")
SILO_URL = f"{SILO_HOSTNAME}{SILO_BASE_PATH}"
SILO_HMAC_SECRET_KEY = os.environ.get("SILO_HMAC_SECRET_KEY", "")


# firebase settings
IS_MOBILE_PUSH_NOTIFICATION_ENABLED = (
    os.environ.get("IS_MOBILE_PUSH_NOTIFICATION_ENABLED", "0") == "1"
)
FIREBASE_PROJECT_ID = os.environ.get("FIREBASE_PROJECT_ID", "")
FIREBASE_PRIVATE_KEY_ID = os.environ.get("FIREBASE_PRIVATE_KEY_ID", "")
FIREBASE_PRIVATE_KEY = os.environ.get("FIREBASE_PRIVATE_KEY", "")
FIREBASE_CLIENT_EMAIL = os.environ.get("FIREBASE_CLIENT_EMAIL", "")
FIREBASE_CLIENT_ID = os.environ.get("FIREBASE_CLIENT_ID", "")
FIREBASE_CLIENT_CERT_URL = os.environ.get("FIREBASE_CLIENT_CERT_URL", "")

# Oauth Provider Settings
from plane.authentication.utils import is_pkce_required  # noqa

OAUTH2_PROVIDER_ACCESS_TOKEN_MODEL = "authentication.AccessToken"
OAUTH2_PROVIDER_APPLICATION_MODEL = "authentication.Application"
OAUTH2_PROVIDER_GRANT_MODEL = "authentication.Grant"
OAUTH2_PROVIDER_REFRESH_TOKEN_MODEL = "authentication.RefreshToken"
OAUTH2_PROVIDER_ID_TOKEN_MODEL = "authentication.IDToken"


OAUTH2_PROVIDER = {
    "AUTHORIZATION_CODE_EXPIRE_SECONDS": 60,  # 1 minute
    "OAUTH2_VALIDATOR_CLASS": "plane.authentication.views.oauth.CustomOAuth2Validator",
    "ALLOWED_GRANT_TYPES": [
        "authorization_code",
        "client_credentials",
        "refresh_token",
    ],
    "PKCE_REQUIRED": is_pkce_required,
}

# ElasticSearch settings
ELASTICSEARCH_ENABLED = os.environ.get("ELASTICSEARCH_ENABLED", "0") == "1"
if ELASTICSEARCH_ENABLED:
    # Elastic Search Config
    ELASTICSEARCH_DSL = {
        "default": {
            "hosts": os.environ.get("ELASTICSEARCH_URL"),
            "api_key": os.environ.get("ELASTICSEARCH_API_KEY"),
        }
    }
    ELASTICSEARCH_DSL_SIGNAL_PROCESSOR = os.environ.get(
        "ELASTICSEARCH_SIGNAL_PROCESSOR",
        "plane.ee.documents.signal_handler.CustomCelerySignalProcessor",
    )

    INSTALLED_APPS += ["django_elasticsearch_dsl"]

# Web URL
WEB_URL = os.environ.get("WEB_URL", "http://localhost:3000")<|MERGE_RESOLUTION|>--- conflicted
+++ resolved
@@ -3,13 +3,9 @@
 # Python imports
 import os
 from urllib.parse import urlparse
-<<<<<<< HEAD
 from urllib.parse import urljoin
-=======
-
 from datetime import timedelta
 
->>>>>>> 44875dab
 
 # Third party imports
 import dj_database_url
@@ -361,7 +357,6 @@
 
 # Admin Base URL
 ADMIN_BASE_URL = os.environ.get("ADMIN_BASE_URL", None)
-<<<<<<< HEAD
 if ADMIN_BASE_URL and not is_valid_url(ADMIN_BASE_URL):
     ADMIN_BASE_URL = None
 ADMIN_BASE_PATH = os.environ.get("ADMIN_BASE_PATH", "/god-mode/")
@@ -388,28 +383,6 @@
 
 # WEB URL
 WEB_URL = os.environ.get("WEB_URL")
-=======
-ADMIN_BASE_PATH = os.environ.get("ADMIN_BASE_PATH", None)
-
-SPACE_BASE_URL = os.environ.get("SPACE_BASE_URL", None)
-SPACE_BASE_PATH = os.environ.get("SPACE_BASE_PATH", None)
-
-APP_BASE_URL = os.environ.get("APP_BASE_URL", None)
-APP_BASE_PATH = os.environ.get("APP_BASE_PATH", None)
-
-LIVE_BASE_URL = os.environ.get("LIVE_BASE_URL", None)
-LIVE_BASE_PATH = os.environ.get("LIVE_BASE_PATH", "")
-
-if LIVE_BASE_URL:
-    LIVE_URL = f"{LIVE_BASE_URL}{LIVE_BASE_PATH}"
-else:
-    LIVE_URL = None
-
-SILO_BASE_URL = os.environ.get("SILO_BASE_URL", None)
-SILO_BASE_PATH = os.environ.get("SILO_BASE_PATH", None)
-
-WEB_URL = os.environ.get("WEB_URL", None)
->>>>>>> 44875dab
 
 HARD_DELETE_AFTER_DAYS = int(os.environ.get("HARD_DELETE_AFTER_DAYS", 60))
 
