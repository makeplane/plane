--- conflicted
+++ resolved
@@ -427,13 +427,9 @@
     "text/xml",
     "text/csv",
     "application/xml",
-<<<<<<< HEAD
     # SQL
     "application/x-sql",
     # Gzip
-    "application/x-gzip",
-]
-=======
     "application/x-gzip",
 ]
 # Prime Server Base url
@@ -533,5 +529,4 @@
     INSTALLED_APPS += ["django_elasticsearch_dsl"]
 
 # Web URL
-WEB_URL = os.environ.get("WEB_URL", "http://localhost:3000")
->>>>>>> 29c0f913
+WEB_URL = os.environ.get("WEB_URL", "http://localhost:3000")