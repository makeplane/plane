"""Global Settings"""
# Python imports
import os
import ssl
import certifi
from datetime import timedelta
from urllib.parse import urlparse
# Django imports
from django.core.management.utils import get_random_secret_key

# Third party imports
import dj_database_url
import sentry_sdk
from sentry_sdk.integrations.django import DjangoIntegration
from sentry_sdk.integrations.redis import RedisIntegration
from sentry_sdk.integrations.celery import CeleryIntegration

BASE_DIR = os.path.dirname(os.path.dirname(os.path.abspath(__file__)))

# Secret Key
SECRET_KEY = os.environ.get("SECRET_KEY", get_random_secret_key())

# SECURITY WARNING: don't run with debug turned on in production!
DEBUG = False

# Allowed Hosts
ALLOWED_HOSTS = ["*"]


# To access webhook
ENABLE_WEBHOOK = os.environ.get("ENABLE_WEBHOOK", "1") == "1"

# To access plane api through api tokens
ENABLE_API = os.environ.get("ENABLE_API", "1") == "1"

# Redirect if / is not present
APPEND_SLASH = True

# Application definition
INSTALLED_APPS = [
    "django.contrib.auth",
    "django.contrib.contenttypes",
    "django.contrib.sessions",
    # Inhouse apps
    "plane.analytics",
    "plane.api",
    "plane.bgtasks",
    "plane.db",
    "plane.utils",
    "plane.web",
    "plane.middleware",
<<<<<<< HEAD
    "plane.license",
=======
    "plane.proxy",
>>>>>>> 79347ec6
    # Third-party things
    "rest_framework",
    "rest_framework.authtoken",
    "rest_framework_simplejwt.token_blacklist",
    "corsheaders",
    "taggit",
    "django_celery_beat",
    "storages",
]

# Middlewares
MIDDLEWARE = [
    "corsheaders.middleware.CorsMiddleware",
    "django.middleware.security.SecurityMiddleware",
    "django.contrib.sessions.middleware.SessionMiddleware",
    "django.middleware.common.CommonMiddleware",
    "django.middleware.csrf.CsrfViewMiddleware",
    "django.contrib.auth.middleware.AuthenticationMiddleware",
    "django.middleware.clickjacking.XFrameOptionsMiddleware",
    "crum.CurrentRequestUserMiddleware",
    "django.middleware.gzip.GZipMiddleware",
    "plane.middleware.api_log_middleware.APITokenLogMiddleware",
]

# Rest Framework settings
REST_FRAMEWORK = {
    "DEFAULT_AUTHENTICATION_CLASSES": (
        "rest_framework_simplejwt.authentication.JWTAuthentication",
    ),
    "DEFAULT_PERMISSION_CLASSES": ("rest_framework.permissions.IsAuthenticated",),
    "DEFAULT_RENDERER_CLASSES": ("rest_framework.renderers.JSONRenderer",),
    "DEFAULT_FILTER_BACKENDS": ("django_filters.rest_framework.DjangoFilterBackend",),
    "DEFAULT_THROTTLE_CLASSES": ("plane.proxy.rate_limit.ApiKeyRateThrottle",),
    "DEFAULT_THROTTLE_RATES": {
        "api_key": "60/minute",
    },
}

# Django Auth Backend
AUTHENTICATION_BACKENDS = ("django.contrib.auth.backends.ModelBackend",)  # default

# Root Urls
ROOT_URLCONF = "plane.urls"

# Templates
TEMPLATES = [
    {
        "BACKEND": "django.template.backends.django.DjangoTemplates",
        "DIRS": [
            "templates",
        ],
        "APP_DIRS": True,
        "OPTIONS": {
            "context_processors": [
                "django.template.context_processors.debug",
                "django.template.context_processors.request",
                "django.contrib.auth.context_processors.auth",
                "django.contrib.messages.context_processors.messages",
            ],
        },
    },
]

# Cookie Settings
SESSION_COOKIE_SECURE = True
CSRF_COOKIE_SECURE = True

# CORS Settings
CORS_ALLOW_CREDENTIALS = True
CORS_ALLOWED_ORIGINS = os.environ.get("CORS_ALLOWED_ORIGINS", "").split(",")

# Application Settings
WSGI_APPLICATION = "plane.wsgi.application"
ASGI_APPLICATION = "plane.asgi.application"

# Django Sites
SITE_ID = 1

# User Model
AUTH_USER_MODEL = "db.User"

# Database
if bool(os.environ.get("DATABASE_URL")):
    # Parse database configuration from $DATABASE_URL
    DATABASES = {
        "default": dj_database_url.config(),
    }
else:
    DATABASES = {
        "default": {
            "ENGINE": "django.db.backends.postgresql",
            "NAME": os.environ.get("POSTGRES_DB"),
            "USER": os.environ.get("POSTGRES_USER"),
            "PASSWORD": os.environ.get("POSTGRES_PASSWORD"),
            "HOST": os.environ.get("POSTGRES_HOST"),
        }
    }

# Redis Config
REDIS_URL = os.environ.get("REDIS_URL")
REDIS_SSL = "rediss" in REDIS_URL

if REDIS_SSL:
    CACHES = {
        "default": {
            "BACKEND": "django_redis.cache.RedisCache",
            "LOCATION": REDIS_URL,
            "OPTIONS": {
                "CLIENT_CLASS": "django_redis.client.DefaultClient",
                "CONNECTION_POOL_KWARGS": {"ssl_cert_reqs": False},
            },
        }
    }
else:
    CACHES = {
        "default": {
            "BACKEND": "django_redis.cache.RedisCache",
            "LOCATION": REDIS_URL,
            "OPTIONS": {
                "CLIENT_CLASS": "django_redis.client.DefaultClient",
            },
        }
    }

# Password validations
AUTH_PASSWORD_VALIDATORS = [
    {
        "NAME": "django.contrib.auth.password_validation.UserAttributeSimilarityValidator",
    },
    {
        "NAME": "django.contrib.auth.password_validation.MinimumLengthValidator",
    },
    {
        "NAME": "django.contrib.auth.password_validation.CommonPasswordValidator",
    },
    {
        "NAME": "django.contrib.auth.password_validation.NumericPasswordValidator",
    },
]

# Static files (CSS, JavaScript, Images)
STATIC_URL = "/static/"
STATIC_ROOT = os.path.join(BASE_DIR, "static-assets", "collected-static")
STATICFILES_DIRS = (os.path.join(BASE_DIR, "static"),)

# Media Settings
MEDIA_ROOT = "mediafiles"
MEDIA_URL = "/media/"

# Internationalization
LANGUAGE_CODE = "en-us"
USE_I18N = True
USE_L10N = True

# Timezones
USE_TZ = True
TIME_ZONE = "UTC"

# Default Auto Field
DEFAULT_AUTO_FIELD = "django.db.models.BigAutoField"

# Email settings
EMAIL_BACKEND = "django.core.mail.backends.smtp.EmailBackend"

# Storage Settings
STORAGES = {
    "staticfiles": {
        "BACKEND": "whitenoise.storage.CompressedManifestStaticFilesStorage",
    },
}
STORAGES["default"] = {"BACKEND": "storages.backends.s3boto3.S3Boto3Storage"}
AWS_ACCESS_KEY_ID = os.environ.get("AWS_ACCESS_KEY_ID", "access-key")
AWS_SECRET_ACCESS_KEY = os.environ.get("AWS_SECRET_ACCESS_KEY", "secret-key")
AWS_STORAGE_BUCKET_NAME = os.environ.get("AWS_S3_BUCKET_NAME", "uploads")
AWS_DEFAULT_ACL = "public-read"
AWS_QUERYSTRING_AUTH = False
AWS_S3_FILE_OVERWRITE = False
AWS_S3_ENDPOINT_URL = os.environ.get("AWS_S3_ENDPOINT_URL", None) or os.environ.get(
    "MINIO_ENDPOINT_URL", None
)
if AWS_S3_ENDPOINT_URL:
    parsed_url = urlparse(os.environ.get("WEB_URL", "http://localhost"))
    AWS_S3_CUSTOM_DOMAIN = f"{parsed_url.netloc}/{AWS_STORAGE_BUCKET_NAME}"
    AWS_S3_URL_PROTOCOL = f"{parsed_url.scheme}:"



# JWT Auth Configuration
SIMPLE_JWT = {
    "ACCESS_TOKEN_LIFETIME": timedelta(minutes=10080),
    "REFRESH_TOKEN_LIFETIME": timedelta(days=43200),
    "ROTATE_REFRESH_TOKENS": False,
    "BLACKLIST_AFTER_ROTATION": False,
    "UPDATE_LAST_LOGIN": False,
    "ALGORITHM": "HS256",
    "SIGNING_KEY": SECRET_KEY,
    "VERIFYING_KEY": None,
    "AUDIENCE": None,
    "ISSUER": None,
    "JWK_URL": None,
    "LEEWAY": 0,
    "AUTH_HEADER_TYPES": ("Bearer",),
    "AUTH_HEADER_NAME": "HTTP_AUTHORIZATION",
    "USER_ID_FIELD": "id",
    "USER_ID_CLAIM": "user_id",
    "USER_AUTHENTICATION_RULE": "rest_framework_simplejwt.authentication.default_user_authentication_rule",
    "AUTH_TOKEN_CLASSES": ("rest_framework_simplejwt.tokens.AccessToken",),
    "TOKEN_TYPE_CLAIM": "token_type",
    "TOKEN_USER_CLASS": "rest_framework_simplejwt.models.TokenUser",
    "JTI_CLAIM": "jti",
    "SLIDING_TOKEN_REFRESH_EXP_CLAIM": "refresh_exp",
    "SLIDING_TOKEN_LIFETIME": timedelta(minutes=5),
    "SLIDING_TOKEN_REFRESH_LIFETIME": timedelta(days=1),
}


# Celery Configuration
CELERY_TIMEZONE = TIME_ZONE
CELERY_TASK_SERIALIZER = "json"
CELERY_ACCEPT_CONTENT = ["application/json"]

if REDIS_SSL:
    redis_url = os.environ.get("REDIS_URL")
    broker_url = (
        f"{redis_url}?ssl_cert_reqs={ssl.CERT_NONE.name}&ssl_ca_certs={certifi.where()}"
    )
    CELERY_BROKER_URL = broker_url
    CELERY_RESULT_BACKEND = broker_url
else:
    CELERY_BROKER_URL = REDIS_URL
    CELERY_RESULT_BACKEND = REDIS_URL

CELERY_IMPORTS = (
    "plane.bgtasks.issue_automation_task",
    "plane.bgtasks.exporter_expired_task",
)

# Sentry Settings
# Enable Sentry Settings
if bool(os.environ.get("SENTRY_DSN", False)):
    sentry_sdk.init(
        dsn=os.environ.get("SENTRY_DSN", ""),
        integrations=[
            DjangoIntegration(),
            RedisIntegration(),
            CeleryIntegration(monitor_beat_tasks=True),
        ],
        traces_sample_rate=1,
        send_default_pii=True,
        environment=os.environ.get("ENVIRONMENT", "development"),
        profiles_sample_rate=1.0,
    )


# Application Envs
PROXY_BASE_URL = os.environ.get("PROXY_BASE_URL", False)  # For External
SLACK_BOT_TOKEN = os.environ.get("SLACK_BOT_TOKEN", False)
FILE_SIZE_LIMIT = int(os.environ.get("FILE_SIZE_LIMIT", 5242880))
ENABLE_SIGNUP = os.environ.get("ENABLE_SIGNUP", "1") == "1"

# Unsplash Access key
UNSPLASH_ACCESS_KEY = os.environ.get("UNSPLASH_ACCESS_KEY")
# Github Access Token
GITHUB_ACCESS_TOKEN = os.environ.get("GITHUB_ACCESS_TOKEN", False)

# Analytics
ANALYTICS_SECRET_KEY = os.environ.get("ANALYTICS_SECRET_KEY", False)
ANALYTICS_BASE_API = os.environ.get("ANALYTICS_BASE_API", False)

# Open AI Settings
OPENAI_API_BASE = os.environ.get("OPENAI_API_BASE", "https://api.openai.com/v1")
OPENAI_API_KEY = os.environ.get("OPENAI_API_KEY", False)
GPT_ENGINE = os.environ.get("GPT_ENGINE", "gpt-3.5-turbo")

# Scout Settings
SCOUT_MONITOR = os.environ.get("SCOUT_MONITOR", False)
SCOUT_KEY = os.environ.get("SCOUT_KEY", "")
SCOUT_NAME = "Plane"

# Set the variable true if running in docker environment
DOCKERIZED = int(os.environ.get("DOCKERIZED", 1)) == 1
USE_MINIO = int(os.environ.get("USE_MINIO", 0)) == 1
<|MERGE_RESOLUTION|>--- conflicted
+++ resolved
@@ -5,6 +5,7 @@
 import certifi
 from datetime import timedelta
 from urllib.parse import urlparse
+
 # Django imports
 from django.core.management.utils import get_random_secret_key
 
@@ -49,11 +50,8 @@
     "plane.utils",
     "plane.web",
     "plane.middleware",
-<<<<<<< HEAD
     "plane.license",
-=======
     "plane.proxy",
->>>>>>> 79347ec6
     # Third-party things
     "rest_framework",
     "rest_framework.authtoken",
@@ -238,7 +236,6 @@
     parsed_url = urlparse(os.environ.get("WEB_URL", "http://localhost"))
     AWS_S3_CUSTOM_DOMAIN = f"{parsed_url.netloc}/{AWS_STORAGE_BUCKET_NAME}"
     AWS_S3_URL_PROTOCOL = f"{parsed_url.scheme}:"
-
 
 
 # JWT Auth Configuration
@@ -335,4 +332,4 @@
 
 # Set the variable true if running in docker environment
 DOCKERIZED = int(os.environ.get("DOCKERIZED", 1)) == 1
-USE_MINIO = int(os.environ.get("USE_MINIO", 0)) == 1
+USE_MINIO = int(os.environ.get("USE_MINIO", 0)) == 1