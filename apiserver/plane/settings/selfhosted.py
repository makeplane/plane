"""Self hosted settings and globals."""
from urllib.parse import urlparse

import dj_database_url
from urllib.parse import urlparse


from .common import *  # noqa

# Database
DEBUG = int(os.environ.get("DEBUG", 0)) == 1

# Docker configurations
DOCKERIZED = 1
USE_MINIO = 1

DATABASES = {
    "default": {
        "ENGINE": "django.db.backends.postgresql",
        "NAME": "plane",
        "USER": os.environ.get("PGUSER", ""),
        "PASSWORD": os.environ.get("PGPASSWORD", ""),
        "HOST": os.environ.get("PGHOST", ""),
    }
}

# Parse database configuration from $DATABASE_URL
DATABASES["default"] = dj_database_url.config()
SITE_ID = 1

# File size limit
FILE_SIZE_LIMIT = int(os.environ.get("FILE_SIZE_LIMIT", 5242880))

CORS_ALLOW_METHODS = [
    "DELETE",
    "GET",
    "OPTIONS",
    "PATCH",
    "POST",
    "PUT",
]

CORS_ALLOW_HEADERS = [
    "accept",
    "accept-encoding",
    "authorization",
    "content-type",
    "dnt",
    "origin",
    "user-agent",
    "x-csrftoken",
    "x-requested-with",
]

CORS_ALLOW_CREDENTIALS = True
CORS_ALLOW_ALL_ORIGINS = True

STORAGES = {
    "staticfiles": {
        "BACKEND": "whitenoise.storage.CompressedManifestStaticFilesStorage",
    },
}

INSTALLED_APPS += ("storages",)
STORAGES["default"] = {"BACKEND": "storages.backends.s3boto3.S3Boto3Storage"}
# The AWS access key to use.
AWS_ACCESS_KEY_ID = os.environ.get("AWS_ACCESS_KEY_ID", "access-key")
# The AWS secret access key to use.
AWS_SECRET_ACCESS_KEY = os.environ.get("AWS_SECRET_ACCESS_KEY", "secret-key")
# The name of the bucket to store files in.
AWS_STORAGE_BUCKET_NAME = os.environ.get("AWS_S3_BUCKET_NAME", "uploads")
# The full URL to the S3 endpoint. Leave blank to use the default region URL.
AWS_S3_ENDPOINT_URL = os.environ.get(
    "AWS_S3_ENDPOINT_URL", "http://plane-minio:9000"
)
# Default permissions
AWS_DEFAULT_ACL = "public-read"
AWS_QUERYSTRING_AUTH = False
AWS_S3_FILE_OVERWRITE = False

# Custom Domain settings
parsed_url = urlparse(os.environ.get("WEB_URL", "http://localhost"))
AWS_S3_CUSTOM_DOMAIN = f"{parsed_url.netloc}/{AWS_STORAGE_BUCKET_NAME}"
AWS_S3_URL_PROTOCOL = f"{parsed_url.scheme}:"

# Honor the 'X-Forwarded-Proto' header for request.is_secure()
SECURE_PROXY_SSL_HEADER = ("HTTP_X_FORWARDED_PROTO", "https")

# Allow all host headers
ALLOWED_HOSTS = [
    "*",
]

# Security settings
SESSION_COOKIE_SECURE = True
CSRF_COOKIE_SECURE = True

# Redis URL
REDIS_URL = os.environ.get("REDIS_URL")

# Caches 
CACHES = {
    "default": {
        "BACKEND": "django_redis.cache.RedisCache",
        "LOCATION": REDIS_URL,
        "OPTIONS": {
            "CLIENT_CLASS": "django_redis.client.DefaultClient",
        },
    }
}

# URL used for email redirects
WEB_URL = os.environ.get("WEB_URL", "http://localhost")

# Celery settings
CELERY_BROKER_URL = REDIS_URL
CELERY_RESULT_BACKEND = REDIS_URL

# Enable or Disable signups
ENABLE_SIGNUP = os.environ.get("ENABLE_SIGNUP", "1") == "1"

# Analytics
ANALYTICS_BASE_API = False

# OPEN AI Settings
OPENAI_API_BASE = os.environ.get("OPENAI_API_BASE", "https://api.openai.com/v1")
OPENAI_API_KEY = os.environ.get("OPENAI_API_KEY", False)
GPT_ENGINE = os.environ.get("GPT_ENGINE", "gpt-3.5-turbo")

<<<<<<< HEAD
# Base API URL
BASE_API_URL = os.environ.get("BASE_API_URL", "")

# Webhook API
ENABLE_WEBHOOK_API = os.environ.get("ENABLE_WEBHOOK_API", "0") == "1"
=======
# Webhook API
ENABLE_WEBHOOK_API = os.environ.get("ENABLE_WEBHOOK_API", "1") == "1"
>>>>>>> 6a283d28
<|MERGE_RESOLUTION|>--- conflicted
+++ resolved
@@ -127,13 +127,5 @@
 OPENAI_API_KEY = os.environ.get("OPENAI_API_KEY", False)
 GPT_ENGINE = os.environ.get("GPT_ENGINE", "gpt-3.5-turbo")
 
-<<<<<<< HEAD
-# Base API URL
-BASE_API_URL = os.environ.get("BASE_API_URL", "")
-
 # Webhook API
-ENABLE_WEBHOOK_API = os.environ.get("ENABLE_WEBHOOK_API", "0") == "1"
-=======
-# Webhook API
-ENABLE_WEBHOOK_API = os.environ.get("ENABLE_WEBHOOK_API", "1") == "1"
->>>>>>> 6a283d28
+ENABLE_WEBHOOK_API = os.environ.get("ENABLE_WEBHOOK_API", "1") == "1"