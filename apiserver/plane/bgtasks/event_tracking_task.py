--- conflicted
+++ resolved
@@ -32,43 +32,7 @@
 
         if POSTHOG_API_KEY and POSTHOG_HOST:
             posthog = Posthog(POSTHOG_API_KEY, host=POSTHOG_HOST)
-            posthog.capture(
-                email,
-                event=event_name,
-<<<<<<< HEAD
-                properties={
-                    "event_id": uuid.uuid4().hex,
-                    "user": {"email": email, "id": str(user)},
-                    "device_ctx": {"ip": ip, "user_agent": user_agent},
-                    "medium": medium,
-                    "first_time": first_time,
-                },
-            )
-    except Exception as e:
-        log_exception(e)
-        return
-
-
-@shared_task
-def workspace_invite_event(user, email, user_agent, ip, event_name, accepted_from):
-    try:
-        POSTHOG_API_KEY, POSTHOG_HOST = posthogConfiguration()
-
-        if POSTHOG_API_KEY and POSTHOG_HOST:
-            posthog = Posthog(POSTHOG_API_KEY, host=POSTHOG_HOST)
-            posthog.capture(
-                email,
-                event=event_name,
-                properties={
-                    "event_id": uuid.uuid4().hex,
-                    "user": {"email": email, "id": str(user)},
-                    "device_ctx": {"ip": ip, "user_agent": user_agent},
-                    "accepted_from": accepted_from,
-                },
-=======
-                properties=properties,
->>>>>>> c4c58f67
-            )
+            posthog.capture(email, event=event_name, properties=properties)
     except Exception as e:
         log_exception(e)
         return