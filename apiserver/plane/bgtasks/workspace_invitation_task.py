# Django imports
from django.core.mail import EmailMultiAlternatives, get_connection
from django.template.loader import render_to_string
from django.utils.html import strip_tags
from django.conf import settings

# Third party imports
from celery import shared_task
from sentry_sdk import capture_exception
from slack_sdk import WebClient
from slack_sdk.errors import SlackApiError

# Module imports
<<<<<<< HEAD
from plane.db.models import Workspace, WorkspaceMemberInvite
from plane.license.models import InstanceConfiguration
from plane.license.utils.instance_value import get_configuration_value
=======
from plane.db.models import User, Workspace, WorkspaceMemberInvite

>>>>>>> 79347ec6

@shared_task
def workspace_invitation(email, workspace_id, token, current_site, invitor):
    try:

        user = User.objects.get(email=invitor)

        workspace = Workspace.objects.get(pk=workspace_id)
        workspace_member_invite = WorkspaceMemberInvite.objects.get(
            token=token, email=email
        )

        # Relative link
        relative_link = (
            f"/workspace-invitations/?invitation_id={workspace_member_invite.id}&email={email}&slug={workspace.slug}"
        )

        # The complete url including the domain
        abs_url = current_site + relative_link

        # The email from
        from_email_string = settings.EMAIL_FROM

        # Subject of the email
        subject = f"{user.first_name or user.display_name or user.email} invited you to join {workspace.name} on Plane"

        context = {
            "email": email,
            "first_name": invitor,
            "workspace_name": workspace.name,
            "invitation_url": abs_url,
        }

        html_content = render_to_string(
            "emails/invitations/workspace_invitation.html", context
        )

        text_content = strip_tags(html_content)

        workspace_member_invite.message = text_content
        workspace_member_invite.save()

        instance_configuration = InstanceConfiguration.objects.filter(key__startswith='EMAIL_').values("key", "value")
        connection = get_connection(
            host=get_configuration_value(instance_configuration, "EMAIL_HOST"),
            port=int(get_configuration_value(instance_configuration, "EMAIL_PORT", "587")),
            username=get_configuration_value(instance_configuration, "EMAIL_HOST_USER"),
            password=get_configuration_value(instance_configuration, "EMAIL_HOST_PASSWORD"),
            use_tls=bool(get_configuration_value(instance_configuration, "EMAIL_USE_TLS", "1")),
            use_ssl=bool(get_configuration_value(instance_configuration, "EMAIL_USE_SSL", "0")),
        )
        # Initiate email alternatives
        msg = EmailMultiAlternatives(subject=subject, body=text_content, from_email=get_configuration_value(instance_configuration, "EMAIL_FROM"), to=[email], connection=connection)
        msg.attach_alternative(html_content, "text/html")
        msg.send()

        # Send message on slack as well
        if settings.SLACK_BOT_TOKEN:
            client = WebClient(token=settings.SLACK_BOT_TOKEN)
            try:
                _ = client.chat_postMessage(
                    channel="#trackers",
                    text=f"{workspace_member_invite.email} has been invited to {workspace.name} as a {workspace_member_invite.role}",
                )
            except SlackApiError as e:
                print(f"Got an error: {e.response['error']}")

        return
    except (Workspace.DoesNotExist, WorkspaceMemberInvite.DoesNotExist) as e:
        return
    except Exception as e:
        # Print logs if in DEBUG mode
        if settings.DEBUG:
            print(e)
        capture_exception(e)
        return<|MERGE_RESOLUTION|>--- conflicted
+++ resolved
@@ -11,19 +11,14 @@
 from slack_sdk.errors import SlackApiError
 
 # Module imports
-<<<<<<< HEAD
-from plane.db.models import Workspace, WorkspaceMemberInvite
+from plane.db.models import Workspace, WorkspaceMemberInvite, User
 from plane.license.models import InstanceConfiguration
 from plane.license.utils.instance_value import get_configuration_value
-=======
-from plane.db.models import User, Workspace, WorkspaceMemberInvite
 
->>>>>>> 79347ec6
 
 @shared_task
 def workspace_invitation(email, workspace_id, token, current_site, invitor):
     try:
-
         user = User.objects.get(email=invitor)
 
         workspace = Workspace.objects.get(pk=workspace_id)
@@ -32,9 +27,7 @@
         )
 
         # Relative link
-        relative_link = (
-            f"/workspace-invitations/?invitation_id={workspace_member_invite.id}&email={email}&slug={workspace.slug}"
-        )
+        relative_link = f"/workspace-invitations/?invitation_id={workspace_member_invite.id}&email={email}&slug={workspace.slug}"
 
         # The complete url including the domain
         abs_url = current_site + relative_link
@@ -61,17 +54,33 @@
         workspace_member_invite.message = text_content
         workspace_member_invite.save()
 
-        instance_configuration = InstanceConfiguration.objects.filter(key__startswith='EMAIL_').values("key", "value")
+        instance_configuration = InstanceConfiguration.objects.filter(
+            key__startswith="EMAIL_"
+        ).values("key", "value")
         connection = get_connection(
             host=get_configuration_value(instance_configuration, "EMAIL_HOST"),
-            port=int(get_configuration_value(instance_configuration, "EMAIL_PORT", "587")),
+            port=int(
+                get_configuration_value(instance_configuration, "EMAIL_PORT", "587")
+            ),
             username=get_configuration_value(instance_configuration, "EMAIL_HOST_USER"),
-            password=get_configuration_value(instance_configuration, "EMAIL_HOST_PASSWORD"),
-            use_tls=bool(get_configuration_value(instance_configuration, "EMAIL_USE_TLS", "1")),
-            use_ssl=bool(get_configuration_value(instance_configuration, "EMAIL_USE_SSL", "0")),
+            password=get_configuration_value(
+                instance_configuration, "EMAIL_HOST_PASSWORD"
+            ),
+            use_tls=bool(
+                get_configuration_value(instance_configuration, "EMAIL_USE_TLS", "1")
+            ),
+            use_ssl=bool(
+                get_configuration_value(instance_configuration, "EMAIL_USE_SSL", "0")
+            ),
         )
         # Initiate email alternatives
-        msg = EmailMultiAlternatives(subject=subject, body=text_content, from_email=get_configuration_value(instance_configuration, "EMAIL_FROM"), to=[email], connection=connection)
+        msg = EmailMultiAlternatives(
+            subject=subject,
+            body=text_content,
+            from_email=get_configuration_value(instance_configuration, "EMAIL_FROM"),
+            to=[email],
+            connection=connection,
+        )
         msg.attach_alternative(html_content, "text/html")
         msg.send()
 
