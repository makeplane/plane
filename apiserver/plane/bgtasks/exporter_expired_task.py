--- conflicted
+++ resolved
@@ -20,40 +20,14 @@
     expired_exporter_history = ExporterHistory.objects.filter(
         Q(url__isnull=False) & Q(created_at__lte=timezone.now() - timedelta(days=8))
     ).values_list("key", "id")
-<<<<<<< HEAD
     s3 = S3()
-=======
-    if settings.USE_MINIO:
-        s3 = boto3.client(
-            "s3",
-            endpoint_url=settings.AWS_S3_ENDPOINT_URL,
-            aws_access_key_id=settings.AWS_ACCESS_KEY_ID,
-            aws_secret_access_key=settings.AWS_SECRET_ACCESS_KEY,
-            config=Config(signature_version="s3v4"),
-        )
-    else:
-        s3 = boto3.client(
-            "s3",
-            region_name=settings.AWS_REGION,
-            aws_access_key_id=settings.AWS_ACCESS_KEY_ID,
-            aws_secret_access_key=settings.AWS_SECRET_ACCESS_KEY,
-            config=Config(signature_version="s3v4"),
-        )
->>>>>>> 93645275
 
     for file_name, exporter_id in expired_exporter_history:
         # Delete object from S3
         if file_name:
-<<<<<<< HEAD
-            if settings.DOCKERIZED and settings.USE_MINIO:
+            if settings.USE_MINIO:
                 s3.delete_file(settings.AWS_STORAGE_BUCKET_NAME, file_name)
             else:
                 s3.delete_file(settings.AWS_S3_BUCKET_NAME, file_name)
-=======
-            if settings.USE_MINIO:
-                s3.delete_object(Bucket=settings.AWS_STORAGE_BUCKET_NAME, Key=file_name)
-            else:
-                s3.delete_object(Bucket=settings.AWS_STORAGE_BUCKET_NAME, Key=file_name)
->>>>>>> 93645275
 
         ExporterHistory.objects.filter(id=exporter_id).update(url=None)