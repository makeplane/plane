import logging
import re
from datetime import datetime

from bs4 import BeautifulSoup

# Third party imports
from celery import shared_task
from django.core.mail import EmailMultiAlternatives, get_connection
from django.template.loader import render_to_string

# Django imports
from django.utils import timezone
from django.utils.html import strip_tags

# Module imports
from plane.db.models import EmailNotificationLog, Issue, User
from plane.license.utils.instance_value import get_email_configuration
from plane.settings.redis import redis_instance
from plane.utils.exception_logger import log_exception


def remove_unwanted_characters(input_text):
    # Keep only alphanumeric characters, spaces, and dashes.
    processed_text = re.sub(r"[^a-zA-Z0-9 \-]", "", input_text)
    return processed_text


# acquire and delete redis lock
def acquire_lock(lock_id, expire_time=300):
    redis_client = redis_instance()
    """Attempt to acquire a lock with a specified expiration time."""
    return redis_client.set(lock_id, "true", nx=True, ex=expire_time)


def release_lock(lock_id):
    """Release a lock."""
    redis_client = redis_instance()
    redis_client.delete(lock_id)


@shared_task
def stack_email_notification():
    # get all email notifications
    email_notifications = (
        EmailNotificationLog.objects.filter(processed_at__isnull=True)
        .order_by("receiver")
        .values()
    )

    # Create the below format for each of the issues
    # {"issue_id" : { "actor_id1": [ { data }, { data } ], "actor_id2": [ { data }, { data } ] }}

    # Convert to unique receivers list
    receivers = list(
        set(
            [
                str(notification.get("receiver_id"))
                for notification in email_notifications
            ]
        )
    )
    processed_notifications = []
    # Loop through all the issues to create the emails
    for receiver_id in receivers:
        # Notification triggered for the receiver
        receiver_notifications = [
            notification
            for notification in email_notifications
            if str(notification.get("receiver_id")) == receiver_id
        ]
        # create payload for all issues
        payload = {}
        email_notification_ids = []
        for receiver_notification in receiver_notifications:
            payload.setdefault(
                receiver_notification.get("entity_identifier"), {}
            ).setdefault(str(receiver_notification.get("triggered_by_id")), []).append(
                receiver_notification.get("data")
            )
            # append processed notifications
            processed_notifications.append(receiver_notification.get("id"))
            email_notification_ids.append(receiver_notification.get("id"))

        # Create emails for all the issues
        for issue_id, notification_data in payload.items():
            send_email_notification.delay(
                issue_id=issue_id,
                notification_data=notification_data,
                receiver_id=receiver_id,
                email_notification_ids=email_notification_ids,
            )

    # Update the email notification log
    EmailNotificationLog.objects.filter(pk__in=processed_notifications).update(
        processed_at=timezone.now()
    )


def create_payload(notification_data):
    # return format {"actor_id":  { "key": { "old_value": [], "new_value": [] } }}
    data = {}
    for actor_id, changes in notification_data.items():
        for change in changes:
            issue_activity = change.get("issue_activity")
            if issue_activity:  # Ensure issue_activity is not None
                field = issue_activity.get("field")
                old_value = str(issue_activity.get("old_value"))
                new_value = str(issue_activity.get("new_value"))

                # Append old_value if it's not empty and not already in the list
                if old_value:
                    (
                        data.setdefault(actor_id, {})
                        .setdefault(field, {})
                        .setdefault("old_value", [])
                        .append(old_value)
                        if old_value
                        not in data.setdefault(actor_id, {})
                        .setdefault(field, {})
                        .get("old_value", [])
                        else None
                    )

                # Append new_value if it's not empty and not already in the list
                if new_value:
                    (
                        data.setdefault(actor_id, {})
                        .setdefault(field, {})
                        .setdefault("new_value", [])
                        .append(new_value)
                        if new_value
                        not in data.setdefault(actor_id, {})
                        .setdefault(field, {})
                        .get("new_value", [])
                        else None
                    )

                if not data.get("actor_id", {}).get("activity_time", False):
                    data[actor_id]["activity_time"] = str(
                        datetime.fromisoformat(
                            issue_activity.get("activity_time").rstrip("Z")
                        ).strftime("%Y-%m-%d %H:%M:%S")
                    )

    return data


def process_mention(mention_component):
    soup = BeautifulSoup(mention_component, "html.parser")
    mentions = soup.find_all("mention-component")
    for mention in mentions:
        user_id = mention["entity_identifier"]
        user = User.objects.get(pk=user_id)
        user_name = user.display_name
        highlighted_name = f"@{user_name}"
        mention.replace_with(highlighted_name)
    return str(soup)


def process_html_content(content):
    if content is None:
        return None
    processed_content_list = []
    for html_content in content:
        processed_content = process_mention(html_content)
        processed_content_list.append(processed_content)
    return processed_content_list


@shared_task
def send_email_notification(
    issue_id, notification_data, receiver_id, email_notification_ids
):
    # Convert UUIDs to a sorted, concatenated string
    sorted_ids = sorted(email_notification_ids)
    ids_str = "_".join(str(id) for id in sorted_ids)
    lock_id = f"send_email_notif_{issue_id}_{receiver_id}_{ids_str}"

    # acquire the lock for sending emails
    try:
        if acquire_lock(lock_id=lock_id):
            # get the redis instance
            ri = redis_instance()
            base_api = ri.get(str(issue_id)).decode() if ri.get(str(issue_id)) else None

            # Skip if base api is not present
            if not base_api:
                return

            data = create_payload(notification_data=notification_data)

            # Get email configurations
            (
                EMAIL_HOST,
                EMAIL_HOST_USER,
                EMAIL_HOST_PASSWORD,
                EMAIL_PORT,
                EMAIL_USE_TLS,
                EMAIL_USE_SSL,
                EMAIL_FROM,
            ) = get_email_configuration()

            receiver = User.objects.get(pk=receiver_id)
            issue = Issue.objects.get(pk=issue_id)

            if issue.type and issue.type.is_epic:
                entity_type = "epic"
            else:
                entity_type = "issue"

            template_data = []
            total_changes = 0
            comments = []
            actors_involved = []
            for actor_id, changes in data.items():
                actor = User.objects.get(pk=actor_id)
                total_changes = total_changes + len(changes)
                comment = changes.pop("comment", False)
                mention = changes.pop("mention", False)
                actors_involved.append(actor_id)
                if comment:
                    comments.append(
                        {
                            "actor_comments": comment,
                            "actor_detail": {
                                "avatar_url": f"{base_api}{actor.avatar_url}",
                                "first_name": actor.first_name,
                                "last_name": actor.last_name,
                            },
                        }
                    )
                if mention:
                    mention["new_value"] = process_html_content(
                        mention.get("new_value")
                    )
                    mention["old_value"] = process_html_content(
                        mention.get("old_value")
                    )
                    comments.append(
                        {
                            "actor_comments": mention,
                            "actor_detail": {
                                "avatar_url": f"{base_api}{actor.avatar_url}",
                                "first_name": actor.first_name,
                                "last_name": actor.last_name,
                            },
                        }
                    )
                activity_time = changes.pop("activity_time")
                # Parse the input string into a datetime object
                formatted_time = datetime.strptime(
                    activity_time, "%Y-%m-%d %H:%M:%S"
                ).strftime("%H:%M %p")

                if changes:
                    template_data.append(
                        {
                            "actor_detail": {
                                "avatar_url": f"{base_api}{actor.avatar_url}",
                                "first_name": actor.first_name,
                                "last_name": actor.last_name,
                            },
                            "changes": changes,
                            "issue_details": {
                                "name": issue.name,
                                "identifier": f"{issue.project.identifier}-{issue.sequence_id}",
                            },
                            "activity_time": str(formatted_time),
                        }
                    )

            summary = "Updates were made to the issue by"
            issue_identifier = (
                f"{str(issue.project.identifier)}-{str(issue.sequence_id)}"
            )

            # Send the mail
            subject = f"{issue.project.identifier}-{issue.sequence_id} {remove_unwanted_characters(issue.name)}"
            context = {
                "data": template_data,
                "summary": summary,
                "actors_involved": len(set(actors_involved)),
                "issue": {
                    "issue_identifier": issue_identifier,
                    "name": issue.name,
                    "issue_url": f"{base_api}/{str(issue.project.workspace.slug)}/browse/{issue_identifier}",
                },
                "receiver": {"email": receiver.email},
                "issue_url": f"{base_api}/{str(issue.project.workspace.slug)}/browse/{issue_identifier}",
                "project_url": f"{base_api}/{str(issue.project.workspace.slug)}/projects/{str(issue.project.id)}/issues/",
                "workspace": str(issue.project.workspace.slug),
                "project": str(issue.project.name),
                "user_preference": f"{base_api}/profile/preferences/email",
                "comments": comments,
<<<<<<< HEAD
                "entity_type": "issue",
=======
                "entity_type": entity_type,
>>>>>>> 13bad3c3
            }
            html_content = render_to_string(
                "emails/notifications/issue-updates.html", context
            )
            text_content = strip_tags(html_content)

            try:
                connection = get_connection(
                    host=EMAIL_HOST,
                    port=int(EMAIL_PORT),
                    username=EMAIL_HOST_USER,
                    password=EMAIL_HOST_PASSWORD,
                    use_tls=EMAIL_USE_TLS == "1",
                    use_ssl=EMAIL_USE_SSL == "1",
                )

                msg = EmailMultiAlternatives(
                    subject=subject,
                    body=text_content,
                    from_email=EMAIL_FROM,
                    to=[receiver.email],
                    connection=connection,
                )
                msg.attach_alternative(html_content, "text/html")
                msg.send()
                logging.getLogger("plane.worker").info("Email Sent Successfully")

                # Update the logs
                EmailNotificationLog.objects.filter(
                    pk__in=email_notification_ids
                ).update(sent_at=timezone.now())

                # release the lock
                release_lock(lock_id=lock_id)
                return
            except Exception as e:
                log_exception(e)
                # release the lock
                release_lock(lock_id=lock_id)
                return
        else:
            logging.getLogger("plane.worker").info("Duplicate email received skipping")
            return
    except (Issue.DoesNotExist, User.DoesNotExist):
        release_lock(lock_id=lock_id)
        return
    except Exception as e:
        log_exception(e)
        release_lock(lock_id=lock_id)
        return<|MERGE_RESOLUTION|>--- conflicted
+++ resolved
@@ -293,11 +293,7 @@
                 "project": str(issue.project.name),
                 "user_preference": f"{base_api}/profile/preferences/email",
                 "comments": comments,
-<<<<<<< HEAD
-                "entity_type": "issue",
-=======
                 "entity_type": entity_type,
->>>>>>> 13bad3c3
             }
             html_content = render_to_string(
                 "emails/notifications/issue-updates.html", context
