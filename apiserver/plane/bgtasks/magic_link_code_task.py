--- conflicted
+++ resolved
@@ -1,17 +1,14 @@
 # Python imports
-<<<<<<< HEAD
-=======
 import logging
->>>>>>> 4fb9ab39
+
+# Third party imports
+from celery import shared_task
+from django.conf import settings
 
 # Django imports
 from django.core.mail import EmailMultiAlternatives, get_connection
 from django.template.loader import render_to_string
 from django.utils.html import strip_tags
-from django.conf import settings
-
-# Third party imports
-from celery import shared_task
 from sentry_sdk import capture_exception
 
 # Module imports
@@ -58,11 +55,7 @@
         msg.send()
         return
     except Exception as e:
-<<<<<<< HEAD
-        print(e)
-=======
         logger = logging.getLogger("plane")
         logger.error(e)
->>>>>>> 4fb9ab39
         capture_exception(e)
         return