--- conflicted
+++ resolved
@@ -419,11 +419,7 @@
                         field="blocks",
                         project=project,
                         workspace=project.workspace,
-<<<<<<< HEAD
                         comment=f"added blocking issue {project.identifier}-{issue.sequence_id}",
-=======
-                        comment=f"{actor.email} added blocking issue {issue.project.identifier}-{issue.sequence_id}",
->>>>>>> 6db1db55
                         new_identifier=issue.id,
                     )
                 )
@@ -445,11 +441,7 @@
                         field="blocks",
                         project=project,
                         workspace=project.workspace,
-<<<<<<< HEAD
                         comment=f"removed blocking issue {project.identifier}-{issue.sequence_id}",
-=======
-                        comment=f"{actor.email} removed blocking issue {issue.project.identifier}-{issue.sequence_id}",
->>>>>>> 6db1db55
                         old_identifier=issue.id,
                     )
                 )
@@ -489,11 +481,7 @@
                         field="blocking",
                         project=project,
                         workspace=project.workspace,
-<<<<<<< HEAD
                         comment=f"added blocked by issue {project.identifier}-{issue.sequence_id}",
-=======
-                        comment=f"{actor.email} added blocked by issue {issue.project.identifier}-{issue.sequence_id}",
->>>>>>> 6db1db55
                         new_identifier=issue.id,
                     )
                 )
@@ -515,11 +503,7 @@
                         field="blocking",
                         project=project,
                         workspace=project.workspace,
-<<<<<<< HEAD
                         comment=f"removed blocked by issue {project.identifier}-{issue.sequence_id}",
-=======
-                        comment=f"{actor.email} removed blocked by issue {issue.project.identifier}-{issue.sequence_id}",
->>>>>>> 6db1db55
                         old_identifier=issue.id,
                     )
                 )
