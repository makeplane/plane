# Python imports
import json
import requests

# Django imports
from django.conf import settings
<<<<<<< HEAD
=======
from django.core.serializers.json import DjangoJSONEncoder
>>>>>>> 45194efd

# Third Party imports
from django_rq import job
from sentry_sdk import capture_exception

# Module imports
from plane.db.models import (
    User,
    Issue,
    Project,
    Label,
    IssueActivity,
    State,
    Cycle,
    Module,
)
from plane.api.serializers import IssueActivitySerializer


# Track Chnages in name
def track_name(
    requested_data,
    current_instance,
    issue_id,
    project,
    actor,
    issue_activities,
):
    if current_instance.get("name") != requested_data.get("name"):
        issue_activities.append(
            IssueActivity(
                issue_id=issue_id,
                actor=actor,
                verb="updated",
                old_value=current_instance.get("name"),
                new_value=requested_data.get("name"),
                field="name",
                project=project,
                workspace=project.workspace,
                comment=f"{actor.email} updated the start date to {requested_data.get('name')}",
            )
        )


# Track changes in parent issue
def track_parent(
    requested_data,
    current_instance,
    issue_id,
    project,
    actor,
    issue_activities,
):
    if current_instance.get("parent") != requested_data.get("parent"):
        if requested_data.get("parent") == None:
            old_parent = Issue.objects.get(pk=current_instance.get("parent"))
            issue_activities.append(
                IssueActivity(
                    issue_id=issue_id,
                    actor=actor,
                    verb="updated",
                    old_value=f"{project.identifier}-{old_parent.sequence_id}",
                    new_value=None,
                    field="parent",
                    project=project,
                    workspace=project.workspace,
                    comment=f"{actor.email} updated the parent issue to None",
                    old_identifier=old_parent.id,
                    new_identifier=None,
                )
            )
        else:
            new_parent = Issue.objects.get(pk=requested_data.get("parent"))
            old_parent = Issue.objects.filter(pk=current_instance.get("parent")).first()
            issue_activities.append(
                IssueActivity(
                    issue_id=issue_id,
                    actor=actor,
                    verb="updated",
                    old_value=f"{project.identifier}-{old_parent.sequence_id}"
                    if old_parent is not None
                    else None,
                    new_value=f"{project.identifier}-{new_parent.sequence_id}",
                    field="parent",
                    project=project,
                    workspace=project.workspace,
                    comment=f"{actor.email} updated the parent issue to {new_parent.name}",
                    old_identifier=old_parent.id if old_parent is not None else None,
                    new_identifier=new_parent.id,
                )
            )


# Track changes in priority
def track_priority(
    requested_data,
    current_instance,
    issue_id,
    project,
    actor,
    issue_activities,
):
    if current_instance.get("priority") != requested_data.get("priority"):
        if requested_data.get("priority") == None:
            issue_activities.append(
                IssueActivity(
                    issue_id=issue_id,
                    actor=actor,
                    verb="updated",
                    old_value=current_instance.get("priority"),
                    new_value=None,
                    field="priority",
                    project=project,
                    workspace=project.workspace,
                    comment=f"{actor.email} updated the priority to None",
                )
            )
        else:
            issue_activities.append(
                IssueActivity(
                    issue_id=issue_id,
                    actor=actor,
                    verb="updated",
                    old_value=current_instance.get("priority"),
                    new_value=requested_data.get("priority"),
                    field="priority",
                    project=project,
                    workspace=project.workspace,
                    comment=f"{actor.email} updated the priority to {requested_data.get('priority')}",
                )
            )


# Track chnages in state of the issue
def track_state(
    requested_data,
    current_instance,
    issue_id,
    project,
    actor,
    issue_activities,
):
    if current_instance.get("state") != requested_data.get("state"):
        new_state = State.objects.get(pk=requested_data.get("state", None))
        old_state = State.objects.get(pk=current_instance.get("state", None))

        issue_activities.append(
            IssueActivity(
                issue_id=issue_id,
                actor=actor,
                verb="updated",
                old_value=old_state.name,
                new_value=new_state.name,
                field="state",
                project=project,
                workspace=project.workspace,
                comment=f"{actor.email} updated the state to {new_state.name}",
                old_identifier=old_state.id,
                new_identifier=new_state.id,
            )
        )


# Track issue description
def track_description(
    requested_data,
    current_instance,
    issue_id,
    project,
    actor,
    issue_activities,
):
    if current_instance.get("description_html") != requested_data.get(
        "description_html"
    ):
        issue_activities.append(
            IssueActivity(
                issue_id=issue_id,
                actor=actor,
                verb="updated",
                old_value=current_instance.get("description_html"),
                new_value=requested_data.get("description_html"),
                field="description",
                project=project,
                workspace=project.workspace,
                comment=f"{actor.email} updated the description to {requested_data.get('description_html')}",
            )
        )


# Track changes in issue target date
def track_target_date(
    requested_data,
    current_instance,
    issue_id,
    project,
    actor,
    issue_activities,
):
    if current_instance.get("target_date") != requested_data.get("target_date"):
        if requested_data.get("target_date") == None:
            issue_activities.append(
                IssueActivity(
                    issue_id=issue_id,
                    actor=actor,
                    verb="updated",
                    old_value=current_instance.get("target_date"),
                    new_value=requested_data.get("target_date"),
                    field="target_date",
                    project=project,
                    workspace=project.workspace,
                    comment=f"{actor.email} updated the target date to None",
                )
            )
        else:
            issue_activities.append(
                IssueActivity(
                    issue_id=issue_id,
                    actor=actor,
                    verb="updated",
                    old_value=current_instance.get("target_date"),
                    new_value=requested_data.get("target_date"),
                    field="target_date",
                    project=project,
                    workspace=project.workspace,
                    comment=f"{actor.email} updated the target date to {requested_data.get('target_date')}",
                )
            )


# Track changes in issue start date
def track_start_date(
    requested_data,
    current_instance,
    issue_id,
    project,
    actor,
    issue_activities,
):
    if current_instance.get("start_date") != requested_data.get("start_date"):
        if requested_data.get("start_date") == None:
            issue_activities.append(
                IssueActivity(
                    issue_id=issue_id,
                    actor=actor,
                    verb="updated",
                    old_value=current_instance.get("start_date"),
                    new_value=requested_data.get("start_date"),
                    field="start_date",
                    project=project,
                    workspace=project.workspace,
                    comment=f"{actor.email} updated the start date to None",
                )
            )
        else:
            issue_activities.append(
                IssueActivity(
                    issue_id=issue_id,
                    actor=actor,
                    verb="updated",
                    old_value=current_instance.get("start_date"),
                    new_value=requested_data.get("start_date"),
                    field="start_date",
                    project=project,
                    workspace=project.workspace,
                    comment=f"{actor.email} updated the start date to {requested_data.get('start_date')}",
                )
            )


# Track changes in issue labels
def track_labels(
    requested_data,
    current_instance,
    issue_id,
    project,
    actor,
    issue_activities,
):
    # Label Addition
    if len(requested_data.get("labels_list")) > len(current_instance.get("labels")):
        for label in requested_data.get("labels_list"):
            if label not in current_instance.get("labels"):
                label = Label.objects.get(pk=label)
                issue_activities.append(
                    IssueActivity(
                        issue_id=issue_id,
                        actor=actor,
                        verb="updated",
                        old_value="",
                        new_value=label.name,
                        field="labels",
                        project=project,
                        workspace=project.workspace,
                        comment=f"{actor.email} added label {label.name}",
                        new_identifier=label.id,
                        old_identifier=None,
                    )
                )

    # Label Removal
    if len(requested_data.get("labels_list")) < len(current_instance.get("labels")):
        for label in current_instance.get("labels"):
            if label not in requested_data.get("labels_list"):
                label = Label.objects.get(pk=label)
                issue_activities.append(
                    IssueActivity(
                        issue_id=issue_id,
                        actor=actor,
                        verb="updated",
                        old_value=label.name,
                        new_value="",
                        field="labels",
                        project=project,
                        workspace=project.workspace,
                        comment=f"{actor.email} removed label {label.name}",
                        old_identifier=label.id,
                        new_identifier=None,
                    )
                )


# Track changes in issue assignees
def track_assignees(
    requested_data,
    current_instance,
    issue_id,
    project,
    actor,
    issue_activities,
):
    # Assignee Addition
    if len(requested_data.get("assignees_list")) > len(
        current_instance.get("assignees")
    ):
        for assignee in requested_data.get("assignees_list"):
            if assignee not in current_instance.get("assignees"):
                assignee = User.objects.get(pk=assignee)
                issue_activities.append(
                    IssueActivity(
                        issue_id=issue_id,
                        actor=actor,
                        verb="updated",
                        old_value="",
                        new_value=assignee.email,
                        field="assignees",
                        project=project,
                        workspace=project.workspace,
                        comment=f"{actor.email} added assignee {assignee.email}",
                        new_identifier=actor.id,
                    )
                )

    # Assignee Removal
    if len(requested_data.get("assignees_list")) < len(
        current_instance.get("assignees")
    ):
        for assignee in current_instance.get("assignees"):
            if assignee not in requested_data.get("assignees_list"):
                assignee = User.objects.get(pk=assignee)
                issue_activities.append(
                    IssueActivity(
                        issue_id=issue_id,
                        actor=actor,
                        verb="updated",
                        old_value=assignee.email,
                        new_value="",
                        field="assignee",
                        project=project,
                        workspace=project.workspace,
                        comment=f"{actor.email} removed assignee {assignee.email}",
                        old_identifier=actor.id,
                    )
                )


# Track changes in blocking issues
def track_blocks(
    requested_data,
    current_instance,
    issue_id,
    project,
    actor,
    issue_activities,
):
    if len(requested_data.get("blocks_list")) > len(
        current_instance.get("blocked_issues")
    ):
        for block in requested_data.get("blocks_list"):
            if (
                len(
                    [
                        blocked
                        for blocked in current_instance.get("blocked_issues")
                        if blocked.get("block") == block
                    ]
                )
                == 0
            ):
                issue = Issue.objects.get(pk=block)
                issue_activities.append(
                    IssueActivity(
                        issue_id=issue_id,
                        actor=actor,
                        verb="updated",
                        old_value="",
                        new_value=f"{project.identifier}-{issue.sequence_id}",
                        field="blocks",
                        project=project,
                        workspace=project.workspace,
                        comment=f"{actor.email} added blocking issue {project.identifier}-{issue.sequence_id}",
                        new_identifier=issue.id,
                    )
                )

    # Blocked Issue Removal
    if len(requested_data.get("blocks_list")) < len(
        current_instance.get("blocked_issues")
    ):
        for blocked in current_instance.get("blocked_issues"):
            if blocked.get("block") not in requested_data.get("blocks_list"):
                issue = Issue.objects.get(pk=blocked.get("block"))
                issue_activities.append(
                    IssueActivity(
                        issue_id=issue_id,
                        actor=actor,
                        verb="updated",
                        old_value=f"{project.identifier}-{issue.sequence_id}",
                        new_value="",
                        field="blocks",
                        project=project,
                        workspace=project.workspace,
                        comment=f"{actor.email} removed blocking issue {project.identifier}-{issue.sequence_id}",
                        old_identifier=issue.id,
                    )
                )


# Track changes in blocked_by issues
def track_blockings(
    requested_data,
    current_instance,
    issue_id,
    project,
    actor,
    issue_activities,
):
    if len(requested_data.get("blockers_list")) > len(
        current_instance.get("blocker_issues")
    ):
        for block in requested_data.get("blockers_list"):
            if (
                len(
                    [
                        blocked
                        for blocked in current_instance.get("blocker_issues")
                        if blocked.get("blocked_by") == block
                    ]
                )
                == 0
            ):
                issue = Issue.objects.get(pk=block)
                issue_activities.append(
                    IssueActivity(
                        issue_id=issue_id,
                        actor=actor,
                        verb="updated",
                        old_value="",
                        new_value=f"{project.identifier}-{issue.sequence_id}",
                        field="blocking",
                        project=project,
                        workspace=project.workspace,
                        comment=f"{actor.email} added blocked by issue {project.identifier}-{issue.sequence_id}",
                        new_identifier=issue.id,
                    )
                )

    # Blocked Issue Removal
    if len(requested_data.get("blockers_list")) < len(
        current_instance.get("blocker_issues")
    ):
        for blocked in current_instance.get("blocker_issues"):
            if blocked.get("blocked_by") not in requested_data.get("blockers_list"):
                issue = Issue.objects.get(pk=blocked.get("blocked_by"))
                issue_activities.append(
                    IssueActivity(
                        issue_id=issue_id,
                        actor=actor,
                        verb="updated",
                        old_value=f"{project.identifier}-{issue.sequence_id}",
                        new_value="",
                        field="blocking",
                        project=project,
                        workspace=project.workspace,
                        comment=f"{actor.email} removed blocked by issue {project.identifier}-{issue.sequence_id}",
                        old_identifier=issue.id,
                    )
                )


def track_cycles(
    requested_data,
    current_instance,
    issue_id,
    project,
    actor,
    issue_activities,
):
    # Updated Records:
    updated_records = current_instance.get("updated_cycle_issues", [])
    created_records = json.loads(current_instance.get("created_cycle_issues", []))

    for updated_record in updated_records:
        old_cycle = Cycle.objects.filter(
            pk=updated_record.get("old_cycle_id", None)
        ).first()
        new_cycle = Cycle.objects.filter(
            pk=updated_record.get("new_cycle_id", None)
        ).first()

        issue_activities.append(
            IssueActivity(
                issue_id=updated_record.get("issue_id"),
                actor=actor,
                verb="updated",
                old_value=old_cycle.name,
                new_value=new_cycle.name,
                field="cycles",
                project=project,
                workspace=project.workspace,
                comment=f"{actor.email} updated cycle from {old_cycle.name} to {new_cycle.name}",
                old_identifier=old_cycle.id,
                new_identifier=new_cycle.id,
            )
        )

    for created_record in created_records:
        cycle = Cycle.objects.filter(
            pk=created_record.get("fields").get("cycle")
        ).first()

        issue_activities.append(
            IssueActivity(
                issue_id=created_record.get("fields").get("issue"),
                actor=actor,
                verb="created",
                old_value="",
                new_value=cycle.name,
                field="cycles",
                project=project,
                workspace=project.workspace,
                comment=f"{actor.email} added cycle {cycle.name}",
                new_identifier=cycle.id,
            )
        )


def track_modules(
    requested_data,
    current_instance,
    issue_id,
    project,
    actor,
    issue_activities,
):
    # Updated Records:
    updated_records = current_instance.get("updated_module_issues", [])
    created_records = json.loads(current_instance.get("created_module_issues", []))

    for updated_record in updated_records:
        old_module = Module.objects.filter(
            pk=updated_record.get("old_module_id", None)
        ).first()
        new_module = Module.objects.filter(
            pk=updated_record.get("new_module_id", None)
        ).first()

        issue_activities.append(
            IssueActivity(
                issue_id=updated_record.get("issue_id"),
                actor=actor,
                verb="updated",
                old_value=old_module.name,
                new_value=new_module.name,
                field="modules",
                project=project,
                workspace=project.workspace,
                comment=f"{actor.email} updated module from {old_module.name} to {new_module.name}",
                old_identifier=old_module.id,
                new_identifier=new_module.id,
            )
        )

    for created_record in created_records:
        module = Module.objects.filter(
            pk=created_record.get("fields").get("module")
        ).first()
        issue_activities.append(
            IssueActivity(
                issue_id=created_record.get("fields").get("issue"),
                actor=actor,
                verb="created",
                old_value="",
                new_value=module.name,
                field="modules",
                project=project,
                workspace=project.workspace,
                comment=f"{actor.email} added module {module.name}",
                new_identifier=module.id,
            )
        )


# Receive message from room group
@job("default")
def issue_activity(event):
    try:
        issue_activities = []

        requested_data = json.loads(event.get("requested_data"))
        current_instance = json.loads(event.get("current_instance"))
        issue_id = event.get("issue_id", None)
        actor_id = event.get("actor_id")
        project_id = event.get("project_id")

        actor = User.objects.get(pk=actor_id)

        project = Project.objects.get(pk=project_id)

        ISSUE_ACTIVITY_MAPPER = {
            "name": track_name,
            "parent": track_parent,
            "priority": track_priority,
            "state": track_state,
            "description": track_description,
            "target_date": track_target_date,
            "start_date": track_start_date,
            "labels_list": track_labels,
            "assignees_list": track_assignees,
            "blocks_list": track_blocks,
            "blockers_list": track_blockings,
            "cycles_list": track_cycles,
            "modules_list": track_modules,
        }

        if current_instance is None:
            issue_activities.append(
                issue_id=issue_id,
                project=project,
                workspace=project.workspace,
                comment=f"{actor.email} created the issue",
                verb="created",
                actor=actor,
            )
        else:
            for key in requested_data:
                func = ISSUE_ACTIVITY_MAPPER.get(key, None)
                if func is not None:
                    func(
                        requested_data,
                        current_instance,
                        issue_id,
                        project,
                        actor,
                        issue_activities,
                    )

        # Save all the values to database
        issue_activities_created = IssueActivity.objects.bulk_create(issue_activities)
<<<<<<< HEAD

=======
>>>>>>> 45194efd
        # Post the updates to segway for integrations and webhooks
        if settings.PROXY_BASE_URL:
            for issue_activity in issue_activities_created:
                headers = {"Content-Type": "application/json"}
<<<<<<< HEAD
                issue_activity_json = IssueActivitySerializer(issue_activity).data
                _ = requests.post(
                    f"{settings.PROXY_BASE_URL}/issue-activity-hooks/",
=======
                issue_activity_json = json.dumps(
                    IssueActivitySerializer(issue_activity).data, cls=DjangoJSONEncoder
                )
                _ = requests.post(
                    f"{settings.PROXY_BASE_URL}/hooks/workspaces/{str(issue_activity.workspace_id)}/projects/{str(issue_activity.project_id)}/issues/{str(issue_activity.issue_id)}/issue-activity-hooks/",
>>>>>>> 45194efd
                    json=issue_activity_json,
                    headers=headers,
                )
        return
    except Exception as e:
        capture_exception(e)
        return<|MERGE_RESOLUTION|>--- conflicted
+++ resolved
@@ -4,10 +4,7 @@
 
 # Django imports
 from django.conf import settings
-<<<<<<< HEAD
-=======
 from django.core.serializers.json import DjangoJSONEncoder
->>>>>>> 45194efd
 
 # Third Party imports
 from django_rq import job
@@ -677,25 +674,15 @@
 
         # Save all the values to database
         issue_activities_created = IssueActivity.objects.bulk_create(issue_activities)
-<<<<<<< HEAD
-
-=======
->>>>>>> 45194efd
         # Post the updates to segway for integrations and webhooks
         if settings.PROXY_BASE_URL:
             for issue_activity in issue_activities_created:
                 headers = {"Content-Type": "application/json"}
-<<<<<<< HEAD
-                issue_activity_json = IssueActivitySerializer(issue_activity).data
-                _ = requests.post(
-                    f"{settings.PROXY_BASE_URL}/issue-activity-hooks/",
-=======
                 issue_activity_json = json.dumps(
                     IssueActivitySerializer(issue_activity).data, cls=DjangoJSONEncoder
                 )
                 _ = requests.post(
                     f"{settings.PROXY_BASE_URL}/hooks/workspaces/{str(issue_activity.workspace_id)}/projects/{str(issue_activity.project_id)}/issues/{str(issue_activity.issue_id)}/issue-activity-hooks/",
->>>>>>> 45194efd
                     json=issue_activity_json,
                     headers=headers,
                 )
