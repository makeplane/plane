# Python imports
import json
import requests

# Django imports
from django.conf import settings
from django.core.serializers.json import DjangoJSONEncoder
from django.utils import timezone

# Third Party imports
from celery import shared_task
from sentry_sdk import capture_exception
from bs4 import BeautifulSoup

# Module imports
from plane.db.models import (
    User,
    Issue,
    Project,
    Label,
    IssueActivity,
    State,
    Cycle,
    Module,
    IssueSubscriber,
    Notification,
    IssueAssignee,
    IssueMention,
    IssueReaction,
    CommentReaction,
    IssueComment,
)
from plane.api.serializers import IssueActivitySerializer
from plane.bgtasks.notification_task import notifications


# Track Changes in name
def track_name(
    requested_data,
    current_instance,
    issue_id,
    project_id,
    workspace_id,
    actor_id,
    issue_activities,
    epoch,
):
    if current_instance.get("name") != requested_data.get("name"):
        issue_activities.append(
            IssueActivity(
                issue_id=issue_id,
                actor_id=actor_id,
                verb="updated",
                old_value=current_instance.get("name"),
                new_value=requested_data.get("name"),
                field="name",
                project_id=project_id,
                workspace_id=workspace_id,
                comment=f"updated the name to",
                epoch=epoch,
            )
        )


# Track issue description
def track_description(
    requested_data,
    current_instance,
    issue_id,
    project_id,
    workspace_id,
    actor_id,
    issue_activities,
    epoch,
):
    if current_instance.get("description_html") != requested_data.get(
        "description_html"
    ):
        last_activity = (
            IssueActivity.objects.filter(issue_id=issue_id)
            .order_by("-created_at")
            .first()
        )
        if (
            last_activity is not None
            and last_activity.field == "description"
            and actor_id == last_activity.actor_id
        ):
            last_activity.created_at = timezone.now()
            last_activity.save(update_fields=["created_at"])
        else:
            issue_activities.append(
                IssueActivity(
                    issue_id=issue_id,
                    actor_id=actor_id,
                    verb="updated",
                    old_value=current_instance.get("description_html"),
                    new_value=requested_data.get("description_html"),
                    field="description",
                    project_id=project_id,
                    workspace_id=workspace_id,
                    comment=f"updated the description to",
                    epoch=epoch,
                )
            )


# Track changes in parent issue
def track_parent(
    requested_data,
    current_instance,
    issue_id,
    project_id,
    workspace_id,
    actor_id,
    issue_activities,
    epoch,
):
    if current_instance.get("parent") != requested_data.get("parent"):
        old_parent = Issue.objects.filter(pk=current_instance.get("parent")).first()
        new_parent = Issue.objects.filter(pk=requested_data.get("parent")).first()

        issue_activities.append(
            IssueActivity(
                issue_id=issue_id,
                actor_id=actor_id,
                verb="updated",
                old_value=f"{old_parent.project.identifier}-{old_parent.sequence_id}"
                if old_parent is not None
                else "",
                new_value=f"{new_parent.project.identifier}-{new_parent.sequence_id}"
                if new_parent is not None
                else "",
                field="parent",
                project_id=project_id,
                workspace=workspace_id,
                comment=f"updated the parent issue to",
                old_identifier=old_parent.id if old_parent is not None else None,
                new_identifier=new_parent.id if new_parent is not None else None,
                epoch=epoch,
            )
        )


# Track changes in priority
def track_priority(
    requested_data,
    current_instance,
    issue_id,
    project_id,
    workspace_id,
    actor_id,
    issue_activities,
    epoch,
):
    if current_instance.get("priority") != requested_data.get("priority"):
        issue_activities.append(
            IssueActivity(
                issue_id=issue_id,
                actor_id=actor_id,
                verb="updated",
                old_value=current_instance.get("priority"),
                new_value=requested_data.get("priority"),
                field="priority",
                project_id=project_id,
                workspace_id=workspace_id,
                comment=f"updated the priority to",
                epoch=epoch,
            )
        )


# Track changes in state of the issue
def track_state(
    requested_data,
    current_instance,
    issue_id,
    project_id,
    workspace_id,
    actor_id,
    issue_activities,
    epoch,
):
    if current_instance.get("state") != requested_data.get("state"):
        new_state = State.objects.get(pk=requested_data.get("state", None))
        old_state = State.objects.get(pk=current_instance.get("state", None))

        issue_activities.append(
            IssueActivity(
                issue_id=issue_id,
                actor_id=actor_id,
                verb="updated",
                old_value=old_state.name,
                new_value=new_state.name,
                field="state",
                project_id=project_id,
                workspace_id=workspace_id,
                comment=f"updated the state to",
                old_identifier=old_state.id,
                new_identifier=new_state.id,
                epoch=epoch,
            )
        )


# Track changes in issue target date
def track_target_date(
    requested_data,
    current_instance,
    issue_id,
    project_id,
    workspace_id,
    actor_id,
    issue_activities,
    epoch,
):
    if current_instance.get("target_date") != requested_data.get("target_date"):
        issue_activities.append(
            IssueActivity(
                issue_id=issue_id,
                actor_id=actor_id,
                verb="updated",
                old_value=current_instance.get("target_date")
                if current_instance.get("target_date") is not None
                else "",
                new_value=requested_data.get("target_date")
                if requested_data.get("target_date") is not None
                else "",
                field="target_date",
                project_id=project_id,
                workspace_id=workspace_id,
                comment=f"updated the target date to",
                epoch=epoch,
            )
        )


# Track changes in issue start date
def track_start_date(
    requested_data,
    current_instance,
    issue_id,
    project_id,
    workspace_id,
    actor_id,
    issue_activities,
    epoch,
):
    if current_instance.get("start_date") != requested_data.get("start_date"):
        issue_activities.append(
            IssueActivity(
                issue_id=issue_id,
                actor_id=actor_id,
                verb="updated",
                old_value=current_instance.get("start_date")
                if current_instance.get("start_date") is not None
                else "",
                new_value=requested_data.get("start_date")
                if requested_data.get("start_date") is not None
                else "",
                field="start_date",
                project_id=project_id,
                workspace_id=workspace_id,
                comment=f"updated the start date to ",
                epoch=epoch,
            )
        )


# Track changes in issue labels
def track_labels(
    requested_data,
    current_instance,
    issue_id,
    project_id,
    workspace_id,
    actor_id,
    issue_activities,
    epoch,
):
    requested_labels = set([str(lab) for lab in requested_data.get("labels_list", [])])
    current_labels = set([str(lab) for lab in current_instance.get("labels", [])])

    added_labels = requested_labels - current_labels
    dropped_labels = current_labels - requested_labels

    # Set of newly added labels
    for added_label in added_labels:
        label = Label.objects.get(pk=added_label)
        issue_activities.append(
            IssueActivity(
                issue_id=issue_id,
                actor_id=actor_id,
                project_id=project_id,
                workspace_id=workspace_id,
                verb="updated",
                field="labels",
                comment="added label ",
                old_value="",
                new_value=label.name,
                new_identifier=label.id,
                old_identifier=None,
                epoch=epoch,
            )
        )

    # Set of dropped labels
    for dropped_label in dropped_labels:
        label = Label.objects.get(pk=dropped_label)
        issue_activities.append(
            IssueActivity(
                issue_id=issue_id,
                actor_id=actor_id,
                verb="updated",
                old_value=label.name,
                new_value="",
                field="labels",
                project_id=project_id,
                workspace_id=workspace_id,
                comment=f"removed label ",
                old_identifier=label.id,
                new_identifier=None,
                epoch=epoch,
            )
        )


# Track changes in issue assignees
def track_assignees(
    requested_data,
    current_instance,
    issue_id,
    project_id,
    workspace_id,
    actor_id,
    issue_activities,
    epoch,
):
    requested_assignees = set(
        [str(asg) for asg in requested_data.get("assignees_list", [])]
    )
    current_assignees = set([str(asg) for asg in current_instance.get("assignees", [])])

    added_assignees = requested_assignees - current_assignees
    dropped_assginees = current_assignees - requested_assignees

    for added_asignee in added_assignees:
        assignee = User.objects.get(pk=added_asignee)
        issue_activities.append(
            IssueActivity(
                issue_id=issue_id,
                actor_id=actor_id,
                verb="updated",
                old_value="",
                new_value=assignee.display_name,
                field="assignees",
                project_id=project_id,
                workspace_id=workspace_id,
                comment=f"added assignee ",
                new_identifier=assignee.id,
                epoch=epoch,
            )
        )

    for dropped_assignee in dropped_assginees:
        assignee = User.objects.get(pk=dropped_assignee)
        issue_activities.append(
            issue_id=issue_id,
            actor_id=actor_id,
            verb="updated",
            old_value=assignee.display_name,
            new_value="",
            field="assignees",
            project_id=project_id,
            workspace_id=workspace_id,
            comment=f"removed assignee ",
            old_identifier=assignee.id,
            epoch=epoch,
        )


def track_estimate_points(
    requested_data,
    current_instance,
    issue_id,
    project_id,
    workspace_id,
    actor_id,
    issue_activities,
    epoch,
):
    if current_instance.get("estimate_point") != requested_data.get("estimate_point"):
        issue_activities.append(
            IssueActivity(
                issue_id=issue_id,
                actor_id=actor_id,
                verb="updated",
                old_value=current_instance.get("estimate_point")
                if current_instance.get("estimate_point") is not None
                else "",
                new_value=requested_data.get("estimate_point")
                if requested_data.get("estimate_point") is not None
                else "",
                field="estimate_point",
                project_id=project_id,
                workspace_id=workspace_id,
                comment=f"updated the estimate point to ",
                epoch=epoch,
            )
        )


def track_archive_at(
    requested_data,
    current_instance,
    issue_id,
    project_id,
    workspace_id,
    actor_id,
    issue_activities,
    epoch,
):
    if requested_data.get("archived_at") is None:
        issue_activities.append(
            IssueActivity(
                issue_id=issue_id,
                project_id=project_id,
                workspace_id=workspace_id,
                comment=f"has restored the issue",
                verb="updated",
                actor_id=actor_id,
                field="archived_at",
                old_value="archive",
                new_value="restore",
                epoch=epoch,
            )
        )
    else:
        issue_activities.append(
            IssueActivity(
                issue_id=issue_id,
                project_id=project_id,
                workspace_id=workspace_id,
                comment=f"Plane has archived the issue",
                verb="updated",
                actor_id=actor_id,
                field="archived_at",
                old_value=None,
                new_value="archive",
                epoch=epoch,
            )
        )


def track_closed_to(
    requested_data,
    current_instance,
    issue_id,
    project_id,
    workspace_id,
    actor_id,
    issue_activities,
    epoch,
):
    if requested_data.get("closed_to") is not None:
        updated_state = State.objects.get(
            pk=requested_data.get("closed_to"), project_id=project_id
        )
        issue_activities.append(
            IssueActivity(
                issue_id=issue_id,
                actor_id=actor_id,
                verb="updated",
                old_value=None,
                new_value=updated_state.name,
                field="state",
                project_id=project_id,
                workspace_id=workspace_id,
                comment=f"Plane updated the state to ",
                old_identifier=None,
                new_identifier=updated_state.id,
                epoch=epoch,
            )
        )


def create_issue_activity(
    requested_data,
    current_instance,
    issue_id,
    project_id,
    workspace_id,
    actor_id,
    issue_activities,
    epoch,
):
    issue_activities.append(
        IssueActivity(
            issue_id=issue_id,
            project_id=project_id,
            workspace_id=workspace_id,
            comment=f"created the issue",
            verb="created",
            actor_id=actor_id,
            epoch=epoch,
        )
    )


def update_issue_activity(
    requested_data,
    current_instance,
    issue_id,
    project_id,
    workspace_id,
    actor_id,
    issue_activities,
    epoch,
):
    ISSUE_ACTIVITY_MAPPER = {
        "name": track_name,
        "parent": track_parent,
        "priority": track_priority,
        "state": track_state,
        "description_html": track_description,
        "target_date": track_target_date,
        "start_date": track_start_date,
        "labels_list": track_labels,
        "assignees_list": track_assignees,
        "estimate_point": track_estimate_points,
        "archived_at": track_archive_at,
        "closed_to": track_closed_to,
    }

    requested_data = json.loads(requested_data) if requested_data is not None else None
    current_instance = (
        json.loads(current_instance) if current_instance is not None else None
    )

    for key in requested_data:
        func = ISSUE_ACTIVITY_MAPPER.get(key, None)
        if func is not None:
            func(
                requested_data=requested_data,
                current_instance=current_instance,
                issue_id=issue_id,
                project_id=project_id,
                workspace_id=workspace_id,
                actor_id=actor_id,
                issue_activities=issue_activities,
                epoch=epoch,
            )


def delete_issue_activity(
    requested_data,
    current_instance,
    issue_id,
    project_id,
    workspace_id,
    actor_id,
    issue_activities,
    epoch,
):
    issue_activities.append(
        IssueActivity(
            project_id=project_id,
            workspace_id=workspace_id,
            comment=f"deleted the issue",
            verb="deleted",
            actor_id=actor_id,
            field="issue",
            epoch=epoch,
        )
    )


def create_comment_activity(
    requested_data,
    current_instance,
    issue_id,
    project_id,
    workspace_id,
    actor_id,
    issue_activities,
    epoch,
):
    requested_data = json.loads(requested_data) if requested_data is not None else None
    current_instance = (
        json.loads(current_instance) if current_instance is not None else None
    )

    issue_activities.append(
        IssueActivity(
            issue_id=issue_id,
            project_id=project_id,
            workspace_id=workspace_id,
            comment=f"created a comment",
            verb="created",
            actor_id=actor_id,
            field="comment",
            new_value=requested_data.get("comment_html", ""),
            new_identifier=requested_data.get("id", None),
            issue_comment_id=requested_data.get("id", None),
            epoch=epoch,
        )
    )


def update_comment_activity(
    requested_data,
    current_instance,
    issue_id,
    project_id,
    workspace_id,
    actor_id,
    issue_activities,
    epoch,
):
    requested_data = json.loads(requested_data) if requested_data is not None else None
    current_instance = (
        json.loads(current_instance) if current_instance is not None else None
    )

    if current_instance.get("comment_html") != requested_data.get("comment_html"):
        issue_activities.append(
            IssueActivity(
                issue_id=issue_id,
                project_id=project_id,
                workspace_id=workspace_id,
                comment=f"updated a comment",
                verb="updated",
                actor_id=actor_id,
                field="comment",
                old_value=current_instance.get("comment_html", ""),
                old_identifier=current_instance.get("id"),
                new_value=requested_data.get("comment_html", ""),
                new_identifier=current_instance.get("id", None),
                issue_comment_id=current_instance.get("id", None),
                epoch=epoch,
            )
        )


def delete_comment_activity(
    requested_data,
    current_instance,
    issue_id,
    project_id,
    workspace_id,
    actor_id,
    issue_activities,
    epoch,
):
    issue_activities.append(
        IssueActivity(
            issue_id=issue_id,
            project_id=project_id,
            workspace_id=workspace_id,
            comment=f"deleted the comment",
            verb="deleted",
            actor_id=actor_id,
            field="comment",
            epoch=epoch,
        )
    )


def create_cycle_issue_activity(
    requested_data,
    current_instance,
    issue_id,
    project_id,
    workspace_id,
    actor_id,
    issue_activities,
    epoch,
):
    requested_data = json.loads(requested_data) if requested_data is not None else None
    current_instance = (
        json.loads(current_instance) if current_instance is not None else None
    )

    # Updated Records:
    updated_records = current_instance.get("updated_cycle_issues", [])
    created_records = json.loads(current_instance.get("created_cycle_issues", []))

    for updated_record in updated_records:
        old_cycle = Cycle.objects.filter(
            pk=updated_record.get("old_cycle_id", None)
        ).first()
        new_cycle = Cycle.objects.filter(
            pk=updated_record.get("new_cycle_id", None)
        ).first()

        issue_activities.append(
            IssueActivity(
                issue_id=updated_record.get("issue_id"),
                actor_id=actor_id,
                verb="updated",
                old_value=old_cycle.name,
                new_value=new_cycle.name,
                field="cycles",
                project_id=project_id,
                workspace_id=workspace_id,
                comment=f"updated cycle from {old_cycle.name} to {new_cycle.name}",
                old_identifier=old_cycle.id,
                new_identifier=new_cycle.id,
                epoch=epoch,
            )
        )

    for created_record in created_records:
        cycle = Cycle.objects.filter(
            pk=created_record.get("fields").get("cycle")
        ).first()

        issue_activities.append(
            IssueActivity(
                issue_id=created_record.get("fields").get("issue"),
                actor_id=actor_id,
                verb="created",
                old_value="",
                new_value=cycle.name,
                field="cycles",
                project_id=project_id,
                workspace_id=workspace_id,
                comment=f"added cycle {cycle.name}",
                new_identifier=cycle.id,
                epoch=epoch,
            )
        )


def delete_cycle_issue_activity(
    requested_data,
    current_instance,
    issue_id,
    project_id,
    workspace_id,
    actor_id,
    issue_activities,
    epoch,
):
    requested_data = json.loads(requested_data) if requested_data is not None else None
    current_instance = (
        json.loads(current_instance) if current_instance is not None else None
    )

    cycle_id = requested_data.get("cycle_id", "")
    cycle = Cycle.objects.filter(pk=cycle_id).first()
    issues = requested_data.get("issues")

    for issue in issues:
        issue_activities.append(
            IssueActivity(
                issue_id=issue,
                actor_id=actor_id,
                verb="deleted",
                old_value=cycle.name if cycle is not None else "",
                new_value="",
                field="cycles",
                project_id=project_id,
                workspace_id=workspace_id,
                comment=f"removed this issue from {cycle.name if cycle is not None else None}",
                old_identifier=cycle.id if cycle is not None else None,
                epoch=epoch,
            )
        )


def create_module_issue_activity(
    requested_data,
    current_instance,
    issue_id,
    project_id,
    workspace_id,
    actor_id,
    issue_activities,
    epoch,
):
    requested_data = json.loads(requested_data) if requested_data is not None else None
    current_instance = (
        json.loads(current_instance) if current_instance is not None else None
    )

    # Updated Records:
    updated_records = current_instance.get("updated_module_issues", [])
    created_records = json.loads(current_instance.get("created_module_issues", []))

    for updated_record in updated_records:
        old_module = Module.objects.filter(
            pk=updated_record.get("old_module_id", None)
        ).first()
        new_module = Module.objects.filter(
            pk=updated_record.get("new_module_id", None)
        ).first()

        issue_activities.append(
            IssueActivity(
                issue_id=updated_record.get("issue_id"),
                actor_id=actor_id,
                verb="updated",
                old_value=old_module.name,
                new_value=new_module.name,
                field="modules",
                project_id=project_id,
                workspace_id=workspace_id,
                comment=f"updated module to ",
                old_identifier=old_module.id,
                new_identifier=new_module.id,
                epoch=epoch,
            )
        )

    for created_record in created_records:
        module = Module.objects.filter(
            pk=created_record.get("fields").get("module")
        ).first()
        issue_activities.append(
            IssueActivity(
                issue_id=created_record.get("fields").get("issue"),
                actor_id=actor_id,
                verb="created",
                old_value="",
                new_value=module.name,
                field="modules",
                project_id=project_id,
                workspace_id=workspace_id,
                comment=f"added module {module.name}",
                new_identifier=module.id,
                epoch=epoch,
            )
        )


def delete_module_issue_activity(
    requested_data,
    current_instance,
    issue_id,
    project_id,
    workspace_id,
    actor_id,
    issue_activities,
    epoch,
):
    requested_data = json.loads(requested_data) if requested_data is not None else None
    current_instance = (
        json.loads(current_instance) if current_instance is not None else None
    )

    module_id = requested_data.get("module_id", "")
    module = Module.objects.filter(pk=module_id).first()
    issues = requested_data.get("issues")

    for issue in issues:
        issue_activities.append(
            IssueActivity(
                issue_id=issue,
                actor_id=actor_id,
                verb="deleted",
                old_value=module.name if module is not None else "",
                new_value="",
                field="modules",
                project_id=project_id,
                workspace_id=workspace_id,
                comment=f"removed this issue from ",
                old_identifier=module.id if module is not None else None,
                epoch=epoch,
            )
        )


def create_link_activity(
    requested_data,
    current_instance,
    issue_id,
    project_id,
    actor_id,
    workspace_id,
    issue_activities,
    epoch,
):
    requested_data = json.loads(requested_data) if requested_data is not None else None
    current_instance = (
        json.loads(current_instance) if current_instance is not None else None
    )

    issue_activities.append(
        IssueActivity(
            issue_id=issue_id,
            project_id=project_id,
            workspace_id=workspace_id,
            comment=f"created a link",
            verb="created",
            actor_id=actor_id,
            field="link",
            new_value=requested_data.get("url", ""),
            new_identifier=requested_data.get("id", None),
            epoch=epoch,
        )
    )


def update_link_activity(
    requested_data,
    current_instance,
    issue_id,
    project_id,
    workspace_id,
    actor_id,
    issue_activities,
    epoch,
):
    requested_data = json.loads(requested_data) if requested_data is not None else None
    current_instance = (
        json.loads(current_instance) if current_instance is not None else None
    )

    if current_instance.get("url") != requested_data.get("url"):
        issue_activities.append(
            IssueActivity(
                issue_id=issue_id,
                project_id=project_id,
                workspace_id=workspace_id,
                comment=f"updated a link",
                verb="updated",
                actor_id=actor_id,
                field="link",
                old_value=current_instance.get("url", ""),
                old_identifier=current_instance.get("id"),
                new_value=requested_data.get("url", ""),
                new_identifier=current_instance.get("id", None),
                epoch=epoch,
            )
        )


def delete_link_activity(
    requested_data,
    current_instance,
    issue_id,
    project_id,
    workspace_id,
    actor_id,
    issue_activities,
    epoch,
):
    current_instance = (
        json.loads(current_instance) if current_instance is not None else None
    )

    issue_activities.append(
        IssueActivity(
            issue_id=issue_id,
            project_id=project_id,
            workspace_id=workspace_id,
            comment=f"deleted the link",
            verb="deleted",
            actor_id=actor_id,
            field="link",
            old_value=current_instance.get("url", ""),
            new_value="",
            epoch=epoch,
        )
    )


def create_attachment_activity(
    requested_data,
    current_instance,
    issue_id,
    project_id,
    actor_id,
    workspace_id,
    issue_activities,
    epoch,
):
    requested_data = json.loads(requested_data) if requested_data is not None else None
    current_instance = (
        json.loads(current_instance) if current_instance is not None else None
    )

    issue_activities.append(
        IssueActivity(
            issue_id=issue_id,
            project_id=project_id,
            workspace_id=workspace_id,
            comment=f"created an attachment",
            verb="created",
            actor_id=actor_id,
            field="attachment",
            new_value=current_instance.get("asset", ""),
            new_identifier=current_instance.get("id", None),
            epoch=epoch,
        )
    )


def delete_attachment_activity(
    requested_data,
    current_instance,
    issue_id,
    project_id,
    workspace_id,
    actor_id,
    issue_activities,
    epoch,
):
    issue_activities.append(
        IssueActivity(
            issue_id=issue_id,
            project_id=project_id,
            workspace_id=workspace_id,
            comment=f"deleted the attachment",
            verb="deleted",
            actor_id=actor_id,
            field="attachment",
            epoch=epoch,
        )
    )


def create_issue_reaction_activity(
    requested_data,
    current_instance,
    issue_id,
    project_id,
    workspace_id,
    actor_id,
    issue_activities,
    epoch,
):
    requested_data = json.loads(requested_data) if requested_data is not None else None
    if requested_data and requested_data.get("reaction") is not None:
        issue_reaction = (
            IssueReaction.objects.filter(
                reaction=requested_data.get("reaction"),
                project_id=project_id,
                actor_id=actor_id,
            )
            .values_list("id", flat=True)
            .first()
        )
        if issue_reaction is not None:
            issue_activities.append(
                IssueActivity(
                    issue_id=issue_id,
                    actor_id=actor_id,
                    verb="created",
                    old_value=None,
                    new_value=requested_data.get("reaction"),
                    field="reaction",
                    project_id=project_id,
                    workspace_id=workspace_id,
                    comment="added the reaction",
                    old_identifier=None,
                    new_identifier=issue_reaction,
                    epoch=epoch,
                )
            )


def delete_issue_reaction_activity(
    requested_data,
    current_instance,
    issue_id,
    project_id,
    workspace_id,
    actor_id,
    issue_activities,
    epoch,
):
    current_instance = (
        json.loads(current_instance) if current_instance is not None else None
    )
    if current_instance and current_instance.get("reaction") is not None:
        issue_activities.append(
            IssueActivity(
                issue_id=issue_id,
                actor_id=actor_id,
                verb="deleted",
                old_value=current_instance.get("reaction"),
                new_value=None,
                field="reaction",
                project_id=project_id,
                workspace_id=workspace_id,
                comment="removed the reaction",
                old_identifier=current_instance.get("identifier"),
                new_identifier=None,
                epoch=epoch,
            )
        )


def create_comment_reaction_activity(
    requested_data,
    current_instance,
    issue_id,
    project_id,
    workspace_id,
    actor_id,
    issue_activities,
    epoch,
):
    requested_data = json.loads(requested_data) if requested_data is not None else None
    if requested_data and requested_data.get("reaction") is not None:
        comment_reaction_id, comment_id = (
            CommentReaction.objects.filter(
                reaction=requested_data.get("reaction"),
                project_id=project_id,
                actor_id=actor_id,
            )
            .values_list("id", "comment__id")
            .first()
        )
        comment = IssueComment.objects.get(pk=comment_id, project_id=project_id)
        if (
            comment is not None
            and comment_reaction_id is not None
            and comment_id is not None
        ):
            issue_activities.append(
                IssueActivity(
                    issue_id=comment.issue_id,
                    actor_id=actor_id,
                    verb="created",
                    old_value=None,
                    new_value=requested_data.get("reaction"),
                    field="reaction",
                    project_id=project_id,
                    workspace_id=workspace_id,
                    comment="added the reaction",
                    old_identifier=None,
                    new_identifier=comment_reaction_id,
                    epoch=epoch,
                )
            )


def delete_comment_reaction_activity(
    requested_data,
    current_instance,
    issue_id,
    project_id,
    workspace_id,
    actor_id,
    issue_activities,
    epoch,
):
    current_instance = (
        json.loads(current_instance) if current_instance is not None else None
    )
    if current_instance and current_instance.get("reaction") is not None:
        issue_id = (
            IssueComment.objects.filter(
                pk=current_instance.get("comment_id"), project_id=project_id
            )
            .values_list("issue_id", flat=True)
            .first()
        )
        if issue_id is not None:
            issue_activities.append(
                IssueActivity(
                    issue_id=issue_id,
                    actor_id=actor_id,
                    verb="deleted",
                    old_value=current_instance.get("reaction"),
                    new_value=None,
                    field="reaction",
                    project_id=project_id,
                    workspace_id=workspace_id,
                    comment="removed the reaction",
                    old_identifier=current_instance.get("identifier"),
                    new_identifier=None,
                    epoch=epoch,
                )
            )


def create_issue_vote_activity(
    requested_data,
    current_instance,
    issue_id,
    project_id,
    workspace_id,
    actor_id,
    issue_activities,
    epoch,
):
    requested_data = json.loads(requested_data) if requested_data is not None else None
    if requested_data and requested_data.get("vote") is not None:
        issue_activities.append(
            IssueActivity(
                issue_id=issue_id,
                actor_id=actor_id,
                verb="created",
                old_value=None,
                new_value=requested_data.get("vote"),
                field="vote",
                project_id=project_id,
                workspace_id=workspace_id,
                comment="added the vote",
                old_identifier=None,
                new_identifier=None,
                epoch=epoch,
            )
        )


def delete_issue_vote_activity(
    requested_data,
    current_instance,
    issue_id,
    project_id,
    workspace_id,
    actor_id,
    issue_activities,
    epoch,
):
    current_instance = (
        json.loads(current_instance) if current_instance is not None else None
    )
    if current_instance and current_instance.get("vote") is not None:
        issue_activities.append(
            IssueActivity(
                issue_id=issue_id,
                actor_id=actor_id,
                verb="deleted",
                old_value=current_instance.get("vote"),
                new_value=None,
                field="vote",
                project_id=project_id,
                workspace_id=workspace_id,
                comment="removed the vote",
                old_identifier=current_instance.get("identifier"),
                new_identifier=None,
                epoch=epoch,
            )
        )


def create_issue_relation_activity(
    requested_data,
    current_instance,
    issue_id,
    project_id,
    workspace_id,
    actor_id,
    issue_activities,
    epoch,
):
    requested_data = json.loads(requested_data) if requested_data is not None else None
    current_instance = (
        json.loads(current_instance) if current_instance is not None else None
    )
    if current_instance is None and requested_data.get("related_list") is not None:
        for issue_relation in requested_data.get("related_list"):
            if issue_relation.get("relation_type") == "blocked_by":
                relation_type = "blocking"
            else:
                relation_type = issue_relation.get("relation_type")
            issue = Issue.objects.get(pk=issue_relation.get("issue"))
            issue_activities.append(
                IssueActivity(
                    issue_id=issue_relation.get("related_issue"),
                    actor_id=actor_id,
                    verb="created",
                    old_value="",
                    new_value=f"{issue.project.identifier}-{issue.sequence_id}",
                    field=relation_type,
                    project_id=project_id,
                    workspace_id=workspace_id,
                    comment=f"added {relation_type} relation",
                    old_identifier=issue_relation.get("issue"),
                )
            )
            issue = Issue.objects.get(pk=issue_relation.get("related_issue"))
            issue_activities.append(
                IssueActivity(
                    issue_id=issue_relation.get("issue"),
                    actor_id=actor_id,
                    verb="created",
                    old_value="",
                    new_value=f"{issue.project.identifier}-{issue.sequence_id}",
                    field=f'{issue_relation.get("relation_type")}',
                    project_id=project_id,
                    workspace_id=workspace_id,
                    comment=f'added {issue_relation.get("relation_type")} relation',
                    old_identifier=issue_relation.get("related_issue"),
                    epoch=epoch,
                )
            )


def delete_issue_relation_activity(
    requested_data,
    current_instance,
    issue_id,
    project_id,
    workspace_id,
    actor_id,
    issue_activities,
    epoch,
):
    requested_data = json.loads(requested_data) if requested_data is not None else None
    current_instance = (
        json.loads(current_instance) if current_instance is not None else None
    )
    if current_instance is not None and requested_data.get("related_list") is None:
        if current_instance.get("relation_type") == "blocked_by":
            relation_type = "blocking"
        else:
            relation_type = current_instance.get("relation_type")
        issue = Issue.objects.get(pk=current_instance.get("issue"))
        issue_activities.append(
            IssueActivity(
                issue_id=current_instance.get("related_issue"),
                actor_id=actor_id,
                verb="deleted",
                old_value=f"{issue.project.identifier}-{issue.sequence_id}",
                new_value="",
                field=relation_type,
                project_id=project_id,
                workspace_id=workspace_id,
                comment=f"deleted {relation_type} relation",
                old_identifier=current_instance.get("issue"),
                epoch=epoch,
            )
        )
        issue = Issue.objects.get(pk=current_instance.get("related_issue"))
        issue_activities.append(
            IssueActivity(
                issue_id=current_instance.get("issue"),
                actor_id=actor_id,
                verb="deleted",
                old_value=f"{issue.project.identifier}-{issue.sequence_id}",
                new_value="",
                field=f'{current_instance.get("relation_type")}',
                project_id=project_id,
                workspace_id=workspace_id,
                comment=f'deleted {current_instance.get("relation_type")} relation',
                old_identifier=current_instance.get("related_issue"),
                epoch=epoch,
            )
        )


def create_draft_issue_activity(
    requested_data,
    current_instance,
    issue_id,
    project_id,
    workspace_id,
    actor_id,
    issue_activities,
    epoch,
):
    issue_activities.append(
        IssueActivity(
            issue_id=issue_id,
            project_id=project_id,
            workspace_id=workspace_id,
            comment=f"drafted the issue",
            field="draft",
            verb="created",
            actor_id=actor_id,
            epoch=epoch,
        )
    )


def update_draft_issue_activity(
    requested_data,
    current_instance,
    issue_id,
    project_id,
    workspace_id,
    actor_id,
    issue_activities,
    epoch,
):
    requested_data = json.loads(requested_data) if requested_data is not None else None
    current_instance = (
        json.loads(current_instance) if current_instance is not None else None
    )
    if (
        requested_data.get("is_draft") is not None
        and requested_data.get("is_draft") == False
    ):
        issue_activities.append(
            IssueActivity(
                issue_id=issue_id,
                project_id=project_id,
                workspace_id=workspace_id,
                comment=f"created the issue",
                verb="updated",
                actor_id=actor_id,
                epoch=epoch,
            )
        )
    else:
        issue_activities.append(
            IssueActivity(
                issue_id=issue_id,
                project_id=project_id,
                workspace_id=workspace_id,
                comment=f"updated the draft issue",
                field="draft",
                verb="updated",
                actor_id=actor_id,
                epoch=epoch,
            )
        )


def delete_draft_issue_activity(
    requested_data,
    current_instance,
    issue_id,
    project_id,
    workspace_id,
    actor_id,
    issue_activities,
    epoch,
):
    issue_activities.append(
        IssueActivity(
            project_id=project_id,
            workspace_id=workspace_id,
            comment=f"deleted the draft issue",
            field="draft",
            verb="deleted",
            actor_id=actor_id,
            epoch=epoch,
        )
    )

def delete_draft_issue_activity(
    requested_data, current_instance, issue_id, project, actor, issue_activities, epoch
):
    issue_activities.append(
        IssueActivity(
            project=project,
            workspace=project.workspace,
            comment=f"deleted the draft issue",
            field="draft",
            verb="deleted",
            actor=actor,
            epoch=epoch,
        )
    )
    
# Get New Mentions
def get_new_mentions(requested_instance, current_instance):
    # requested_data is the newer instance of the current issue
    # current_instance is the older instance of the current issue, saved in the database
    
    # extract mentions from both the instance of data
    mentions_older = extract_mentions(current_instance)
    mentions_newer = extract_mentions(requested_instance)
    
    # Getting Set Difference from mentions_newer
    new_mentions = [mention for mention in mentions_newer if mention not in mentions_older]
    
    return new_mentions
     
# Get Removed Mention
def get_new_mentions(requested_instance, current_instance):
    # requested_data is the newer instance of the current issue
    # current_instance is the older instance of the current issue, saved in the database
    
    # extract mentions from both the instance of data
    mentions_older = extract_mentions(current_instance)
    mentions_newer = extract_mentions(requested_instance)
    
    # Getting Set Difference from mentions_newer
    removed_mentions = [mention for mention in mentions_older if mention not in mentions_newer]
    
    return removed_mentions

# Adds mentions as subscribers
def extract_mentions_as_subscribers(project, issue, mentions):
    # mentions is an array of User IDs representing the FILTERED set of mentioned users
    
    bulk_mention_subscribers = []
    
    for mention_id in mentions:
            # If the particular mention has not already been subscribed to the issue, he must be sent the mentioned notification
            if not IssueSubscriber.objects.filter(
                        issue_id=issue.id,
                        subscriber=mention_id,
                        project=project.id,
            ).exists():
                mentioned_user = User.objects.get(pk=mention_id)
                bulk_mention_subscribers.append(IssueSubscriber(
                    workspace=project.workspace,
                    project=project,
                    issue=issue,
                    subscriber=mentioned_user,
                ))
    return bulk_mention_subscribers

# Parse Issue Description & extracts mentions
def extract_mentions(issue_instance):
    try:
        # issue_instance has to be a dictionary passed, containing the description_html and other set of activity data.
        mentions = []
        # Convert string to dictionary
        data = json.loads(issue_instance)
        html = data.get("description_html")
        soup = BeautifulSoup(html, 'html.parser')
        mention_tags = soup.find_all('mention-component', attrs={'target': 'users'})
        
        for mention_tag in mention_tags:
            mentions.append(mention_tag['id'])
        
        return list(set(mentions))
    except Exception as e:
        return []

@shared_task
def issue_activity(
    type,
    requested_data,
    current_instance,
    issue_id,
    actor_id,
    project_id,
    epoch,
    subscriber=True,
):
    try:
        issue_activities = []

        project = Project.objects.get(pk=project_id)
        issue = Issue.objects.filter(pk=issue_id).first()
        workspace_id = project.workspace_id

<<<<<<< HEAD
        if type not in [
            "cycle.activity.created",
            "cycle.activity.deleted",
            "module.activity.created",
            "module.activity.deleted",
            "issue_reaction.activity.created",
            "issue_reaction.activity.deleted",
            "comment_reaction.activity.created",
            "comment_reaction.activity.deleted",
            "issue_vote.activity.created",
            "issue_vote.activity.deleted",
        ]:
            issue = Issue.objects.filter(pk=issue_id).first()

            if issue is not None:
                try:
                    issue.updated_at = timezone.now()
                    issue.save(update_fields=["updated_at"])
                except Exception as e:
                    pass

            if subscriber:
                # add the user to issue subscriber
                try:
                    _ = IssueSubscriber.objects.get_or_create(
                        issue_id=issue_id, subscriber=actor
                    )
                except Exception as e:
                    pass
=======
        if issue is not None:
            try:
                issue.updated_at = timezone.now()
                issue.save(update_fields=["updated_at"])
            except Exception as e:
                pass
>>>>>>> 080b5a29

        ACTIVITY_MAPPER = {
            "issue.activity.created": create_issue_activity,
            "issue.activity.updated": update_issue_activity,
            "issue.activity.deleted": delete_issue_activity,
            "comment.activity.created": create_comment_activity,
            "comment.activity.updated": update_comment_activity,
            "comment.activity.deleted": delete_comment_activity,
            "cycle.activity.created": create_cycle_issue_activity,
            "cycle.activity.deleted": delete_cycle_issue_activity,
            "module.activity.created": create_module_issue_activity,
            "module.activity.deleted": delete_module_issue_activity,
            "link.activity.created": create_link_activity,
            "link.activity.updated": update_link_activity,
            "link.activity.deleted": delete_link_activity,
            "attachment.activity.created": create_attachment_activity,
            "attachment.activity.deleted": delete_attachment_activity,
            "issue_relation.activity.created": create_issue_relation_activity,
            "issue_relation.activity.deleted": delete_issue_relation_activity,
            "issue_reaction.activity.created": create_issue_reaction_activity,
            "issue_reaction.activity.deleted": delete_issue_reaction_activity,
            "comment_reaction.activity.created": create_comment_reaction_activity,
            "comment_reaction.activity.deleted": delete_comment_reaction_activity,
            "issue_vote.activity.created": create_issue_vote_activity,
            "issue_vote.activity.deleted": delete_issue_vote_activity,
            "issue_draft.activity.created": create_draft_issue_activity,
            "issue_draft.activity.updated": update_draft_issue_activity,
            "issue_draft.activity.deleted": delete_draft_issue_activity,
        }

        func = ACTIVITY_MAPPER.get(type)
        if func is not None:
            func(
                requested_data=requested_data,
                current_instance=current_instance,
                issue_id=issue_id,
                project_id=project_id,
                workspace_id=workspace_id,
                actor_id=actor_id,
                issue_activities=issue_activities,
                epoch=epoch,
            )

        # Save all the values to database
        issue_activities_created = IssueActivity.objects.bulk_create(
            issue_activities)
        # Post the updates to segway for integrations and webhooks
        if len(issue_activities_created):
            # Don't send activities if the actor is a bot
            try:
                if settings.PROXY_BASE_URL:
                    for issue_activity in issue_activities_created:
                        headers = {"Content-Type": "application/json"}
                        issue_activity_json = json.dumps(
                            IssueActivitySerializer(issue_activity).data,
                            cls=DjangoJSONEncoder,
                        )
                        _ = requests.post(
                            f"{settings.PROXY_BASE_URL}/hooks/workspaces/{str(issue_activity.workspace_id)}/projects/{str(issue_activity.project_id)}/issues/{str(issue_activity.issue_id)}/issue-activity-hooks/",
                            json=issue_activity_json,
                            headers=headers,
                        )
            except Exception as e:
                capture_exception(e)

<<<<<<< HEAD
        if type not in [
            "cycle.activity.created",
            "cycle.activity.deleted",
            "module.activity.created",
            "module.activity.deleted",
            "issue_reaction.activity.created",
            "issue_reaction.activity.deleted",
            "comment_reaction.activity.created",
            "comment_reaction.activity.deleted",
            "issue_vote.activity.created",
            "issue_vote.activity.deleted",
        ]:
            # Create Notifications
            bulk_notifications = []
            
            """
            Mention Tasks 
            1. Perform Diffing and Extract the mentions, that mention notification needs to be sent
            2. From the latest set of mentions, extract the users which are not a subscribers & make them subscribers 
            """
            
            # Get new mentions from the newer instance
            new_mentions = get_new_mentions(requested_instance=requested_data, current_instance=current_instance)
            removed_mention = get_removed_mentions(requested_instance=requested_data, current_instance=current_instance)
            
            # Get New Subscribers from the mentions of the newer instance
            requested_mentions = extract_mentions(issue_instance=requested_data)
            mention_subscribers = extract_mentions_as_subscribers(project=project, issue=issue, mentions=requested_mentions)

            # Fetch Issue Subscribers, excluding actor & new_mentions ( they should be sent mention notification not update description notification )
            issue_subscribers = list(
                IssueSubscriber.objects.filter(
                    project=project, issue_id=issue_id)
                .exclude(subscriber_id__in=list(new_mentions + [ actor_id ]))
                .values_list("subscriber", flat=True)
            )

            issue_assignees = list(
                IssueAssignee.objects.filter(
                    project=project, issue_id=issue_id)
                .exclude(assignee_id=actor_id)
                .values_list("assignee", flat=True)
            )

            issue_subscribers = issue_subscribers + issue_assignees

            issue = Issue.objects.filter(pk=issue_id).first()

            # Add bot filtering
            if (
                issue is not None
                and issue.created_by_id is not None
                and not issue.created_by.is_bot
                and str(issue.created_by_id) != str(actor_id)
            ):
                issue_subscribers = issue_subscribers + [issue.created_by_id]

            for subscriber in  list(set(issue_subscribers)):
                for issue_activity in issue_activities_created:
                    bulk_notifications.append(
                        Notification(
                            workspace=project.workspace,
                            sender="in_app:issue_activities",
                            triggered_by_id=actor_id,
                            receiver_id=subscriber,
                            entity_identifier=issue_id,
                            entity_name="issue",
                            project=project,
                            title=issue_activity.comment,
                            data={
                                "issue": {
                                    "id": str(issue_id),
                                    "name": str(issue.name),
                                    "identifier": str(issue.project.identifier),
                                    "sequence_id": issue.sequence_id,
                                    "state_name": issue.state.name,
                                    "state_group": issue.state.group,
                                },
                                "issue_activity": {
                                    "id": str(issue_activity.id),
                                    "verb": str(issue_activity.verb),
                                    "field": str(issue_activity.field),
                                    "actor": str(issue_activity.actor_id),
                                    "new_value": str(issue_activity.new_value),
                                    "old_value": str(issue_activity.old_value),
                                    "issue_comment": str(
                                        issue_activity.issue_comment.comment_stripped
                                        if issue_activity.issue_comment is not None
                                        else ""
                                    ),
                                },
                            },
                        )
                    )

            # Add Mentioned as Issue Subscribers
            IssueSubscriber.objects.bulk_create(mention_subscribers, batch_size=100)

            # Send Notifications to the Mentioned and Add Mentioned as Subscribers
            for mention_id in new_mentions:
                for issue_activity in issue_activities_created:
                    if (issue_activity.verb == "created" or issue_activity.verb == "updated"):
                        bulk_notifications.append(
                            Notification(
                                workspace=project.workspace,
                                sender="in_app:issue_activities:mention",
                                triggered_by_id=actor_id,
                                receiver_id=mention_id,
                                entity_identifier=issue_id,
                                entity_name="issue",
                                project=project,
                                message=f"You have been mentioned in the issue {issue.name}",
                                data={
                                    "issue": {
                                        "id": str(issue_id),
                                        "name": str(issue.name),
                                        "identifier": str(issue.project.identifier),
                                        "sequence_id": issue.sequence_id,
                                        "state_name": issue.state.name,
                                        "state_group": issue.state.group,
                                    },
                                    "issue_activity": {
                                        "id": str(issue_activity.id),
                                        "verb": str(issue_activity.verb),
                                        "field": "description",
                                        "actor": str(issue_activity.actor_id),
                                        "new_value": str(issue_activity.new_value),
                                        "old_value": str(issue_activity.old_value),
                                    },
                                },
                            )
                        )
                        
            # Create New Mentions Here
            aggregated_issue_mentions = []
            
            for mention_id in new_mentions:
                mentioned_user = User.objects.get(pk=mention_id)
                aggregated_issue_mentions.append(
                    IssueMention(
                        mention=mentioned_user,
                        issue=issue,
                        project=project,
                        workspace=project.workspace
                    )
                )
                
            IssueMention.objects.bulk_create(aggregated_issue_mentions, batch_size=100)
            IssueMention.objects.filter(issue=issue.id, mention__in=removed_mention).delete()

            # Bulk create notifications
            Notification.objects.bulk_create(
                bulk_notifications, batch_size=100)
=======
        notifications.delay(
            type=type,
            issue_id=issue_id,
            actor_id=actor_id,
            project_id=project_id,
            subscriber=subscriber,
            issue_activities_created=json.dumps(
                IssueActivitySerializer(issue_activities_created, many=True).data,
                cls=DjangoJSONEncoder,
            ),
        )
>>>>>>> 080b5a29

        return
    except Exception as e:
        # Print logs if in DEBUG mode
        if settings.DEBUG:
            print(e)
        capture_exception(e)
        return<|MERGE_RESOLUTION|>--- conflicted
+++ resolved
@@ -1537,7 +1537,6 @@
         issue = Issue.objects.filter(pk=issue_id).first()
         workspace_id = project.workspace_id
 
-<<<<<<< HEAD
         if type not in [
             "cycle.activity.created",
             "cycle.activity.deleted",
@@ -1567,14 +1566,6 @@
                     )
                 except Exception as e:
                     pass
-=======
-        if issue is not None:
-            try:
-                issue.updated_at = timezone.now()
-                issue.save(update_fields=["updated_at"])
-            except Exception as e:
-                pass
->>>>>>> 080b5a29
 
         ACTIVITY_MAPPER = {
             "issue.activity.created": create_issue_activity,
@@ -1640,7 +1631,6 @@
             except Exception as e:
                 capture_exception(e)
 
-<<<<<<< HEAD
         if type not in [
             "cycle.activity.created",
             "cycle.activity.deleted",
@@ -1794,19 +1784,6 @@
             # Bulk create notifications
             Notification.objects.bulk_create(
                 bulk_notifications, batch_size=100)
-=======
-        notifications.delay(
-            type=type,
-            issue_id=issue_id,
-            actor_id=actor_id,
-            project_id=project_id,
-            subscriber=subscriber,
-            issue_activities_created=json.dumps(
-                IssueActivitySerializer(issue_activities_created, many=True).data,
-                cls=DjangoJSONEncoder,
-            ),
-        )
->>>>>>> 080b5a29
 
         return
     except Exception as e:
