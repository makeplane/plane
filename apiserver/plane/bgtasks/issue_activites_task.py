--- conflicted
+++ resolved
@@ -558,22 +558,6 @@
             )
 
 
-<<<<<<< HEAD
-def track_archive_in(
-    requested_data, current_instance, issue_id, project, actor, issue_activities
-):
-    issue_activities.append(
-        IssueActivity(
-            issue_id=issue_id,
-            project=project,
-            workspace=project.workspace,
-            comment=f"{actor.email} has restored the issue",
-            verb="updated",
-            actor=actor,
-            field="archvied_at",
-        )
-    )
-=======
 def track_archive_at(
     requested_data, current_instance, issue_id, project, actor, issue_activities
 ):
@@ -630,7 +614,6 @@
                 new_identifier=updated_state.id,
             )
         )
->>>>>>> d1f2a819
 
 
 def update_issue_activity(
@@ -649,12 +632,8 @@
         "blocks_list": track_blocks,
         "blockers_list": track_blockings,
         "estimate_point": track_estimate_points,
-<<<<<<< HEAD
-        "archived_in": track_archive_in,
-=======
         "archived_at": track_archive_at,
         "closed_to": track_closed_to,
->>>>>>> d1f2a819
     }
 
     requested_data = json.loads(requested_data) if requested_data is not None else None
@@ -1050,13 +1029,6 @@
         actor = User.objects.get(pk=actor_id)
         project = Project.objects.get(pk=project_id)
 
-<<<<<<< HEAD
-        issue = Issue.objects.filter(pk=issue_id).first()
-        if issue is not None:
-            issue.updated_at = timezone.now()
-            issue.save()
-            
-=======
 
         issue = Issue.objects.filter(pk=issue_id, project_id=project_id).first()
         if issue is not None:
@@ -1072,7 +1044,6 @@
             except Exception as e:
                 pass
 
->>>>>>> d1f2a819
         ACTIVITY_MAPPER = {
             "issue.activity.created": create_issue_activity,
             "issue.activity.updated": update_issue_activity,
