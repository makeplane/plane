--- conflicted
+++ resolved
@@ -1451,7 +1451,6 @@
         issue_activities = []
 
         project = Project.objects.get(pk=project_id)
-<<<<<<< HEAD
         issue = Issue.objects.filter(pk=issue_id).first()
 
         if issue is not None:
@@ -1460,42 +1459,6 @@
                 issue.save(update_fields=["updated_at"])
             except Exception as e:
                 pass
-=======
-        workspace_id = project.workspace_id
-
-        if type not in [
-            "cycle.activity.created",
-            "cycle.activity.deleted",
-            "module.activity.created",
-            "module.activity.deleted",
-            "issue_reaction.activity.created",
-            "issue_reaction.activity.deleted",
-            "comment_reaction.activity.created",
-            "comment_reaction.activity.deleted",
-            "issue_vote.activity.created",
-            "issue_vote.activity.deleted",
-            "issue_draft.activity.created",
-            "issue_draft.activity.updated",
-            "issue_draft.activity.deleted",
-        ]:
-            issue = Issue.objects.filter(pk=issue_id).first()
-
-            if issue is not None:
-                try:
-                    issue.updated_at = timezone.now()
-                    issue.save(update_fields=["updated_at"])
-                except Exception as e:
-                    pass
-
-            if subscriber:
-                # add the user to issue subscriber
-                try:
-                    _ = IssueSubscriber.objects.get_or_create(
-                        issue_id=issue_id, subscriber_id=actor_id
-                    )
-                except Exception as e:
-                    pass
->>>>>>> 0c85e3b3
 
         ACTIVITY_MAPPER = {
             "issue.activity.created": create_issue_activity,
@@ -1560,7 +1523,6 @@
             except Exception as e:
                 capture_exception(e)
 
-<<<<<<< HEAD
         notifications.delay(
             type=type,
             issue_id=issue_id,
@@ -1572,91 +1534,6 @@
                 cls=DjangoJSONEncoder,
             ),
         )
-=======
-        if type not in [
-            "cycle.activity.created",
-            "cycle.activity.deleted",
-            "module.activity.created",
-            "module.activity.deleted",
-            "issue_reaction.activity.created",
-            "issue_reaction.activity.deleted",
-            "comment_reaction.activity.created",
-            "comment_reaction.activity.deleted",
-            "issue_vote.activity.created",
-            "issue_vote.activity.deleted",
-            "issue_draft.activity.created",
-            "issue_draft.activity.updated",
-            "issue_draft.activity.deleted",
-        ]:
-            # Create Notifications
-            bulk_notifications = []
-
-            issue_subscribers = list(
-                IssueSubscriber.objects.filter(project=project, issue_id=issue_id)
-                .exclude(subscriber_id=actor_id)
-                .values_list("subscriber", flat=True)
-            )
-
-            issue_assignees = list(
-                IssueAssignee.objects.filter(project=project, issue_id=issue_id)
-                .exclude(assignee_id=actor_id)
-                .values_list("assignee", flat=True)
-            )
-
-            issue_subscribers = issue_subscribers + issue_assignees
-
-            issue = Issue.objects.filter(pk=issue_id).first()
-
-            # Add bot filtering
-            if (
-                issue is not None
-                and issue.created_by_id is not None
-                and not issue.created_by.is_bot
-                and str(issue.created_by_id) != str(actor_id)
-            ):
-                issue_subscribers = issue_subscribers + [issue.created_by_id]
-
-            for subscriber in list(set(issue_subscribers)):
-                for issue_activity in issue_activities_created:
-                    bulk_notifications.append(
-                        Notification(
-                            workspace_id=workspace_id,
-                            sender="in_app:issue_activities",
-                            triggered_by_id=actor_id,
-                            receiver_id=subscriber,
-                            entity_identifier=issue_id,
-                            entity_name="issue",
-                            project_id=project_id,
-                            title=issue_activity.comment,
-                            data={
-                                "issue": {
-                                    "id": str(issue_id),
-                                    "name": str(issue.name),
-                                    "identifier": str(issue.project.identifier),
-                                    "sequence_id": issue.sequence_id,
-                                    "state_name": issue.state.name,
-                                    "state_group": issue.state.group,
-                                },
-                                "issue_activity": {
-                                    "id": str(issue_activity.id),
-                                    "verb": str(issue_activity.verb),
-                                    "field": str(issue_activity.field),
-                                    "actor": str(issue_activity.actor_id),
-                                    "new_value": str(issue_activity.new_value),
-                                    "old_value": str(issue_activity.old_value),
-                                    "issue_comment": str(
-                                        issue_activity.issue_comment.comment_stripped
-                                        if issue_activity.issue_comment is not None
-                                        else ""
-                                    ),
-                                },
-                            },
-                        )
-                    )
-
-            # Bulk create notifications
-            Notification.objects.bulk_create(bulk_notifications, batch_size=100)
->>>>>>> 0c85e3b3
 
         return
     except Exception as e:
