# Python imports
import json
import requests

# Django imports
from django.conf import settings
from django.core.serializers.json import DjangoJSONEncoder
from django.utils import timezone

# Third Party imports
from celery import shared_task
from sentry_sdk import capture_exception

# Module imports
from plane.db.models import (
    User,
    Issue,
    Project,
    Label,
    IssueActivity,
    State,
    Cycle,
    Module,
    IssueReaction,
    CommentReaction,
    IssueComment,
    IssueSubscriber,
)
from plane.app.serializers import IssueActivitySerializer
from plane.bgtasks.notification_task import notifications


# Track Changes in name
def track_name(
    requested_data,
    current_instance,
    issue_id,
    project_id,
    workspace_id,
    actor_id,
    issue_activities,
    epoch,
):
    if current_instance.get("name") != requested_data.get("name"):
        issue_activities.append(
            IssueActivity(
                issue_id=issue_id,
                actor_id=actor_id,
                verb="updated",
                old_value=current_instance.get("name"),
                new_value=requested_data.get("name"),
                field="name",
                project_id=project_id,
                workspace_id=workspace_id,
                comment=f"updated the name to",
                epoch=epoch,
            )
        )


# Track issue description
def track_description(
    requested_data,
    current_instance,
    issue_id,
    project_id,
    workspace_id,
    actor_id,
    issue_activities,
    epoch,
):
    if current_instance.get("description_html") != requested_data.get(
        "description_html"
    ):
        last_activity = (
            IssueActivity.objects.filter(issue_id=issue_id)
            .order_by("-created_at")
            .first()
        )
        if (
            last_activity is not None
            and last_activity.field == "description"
            and actor_id == str(last_activity.actor_id)
        ):
            last_activity.created_at = timezone.now()
            last_activity.save(update_fields=["created_at"])
        else:
            issue_activities.append(
                IssueActivity(
                    issue_id=issue_id,
                    actor_id=actor_id,
                    verb="updated",
                    old_value=current_instance.get("description_html"),
                    new_value=requested_data.get("description_html"),
                    field="description",
                    project_id=project_id,
                    workspace_id=workspace_id,
                    comment=f"updated the description to",
                    epoch=epoch,
                )
            )


# Track changes in parent issue
def track_parent(
    requested_data,
    current_instance,
    issue_id,
    project_id,
    workspace_id,
    actor_id,
    issue_activities,
    epoch,
):
    if current_instance.get("parent_id") != requested_data.get("parent_id"):
        old_parent = (
            Issue.objects.filter(pk=current_instance.get("parent_id")).first()
            if current_instance.get("parent_id") is not None
            else None
        )
        new_parent = (
            Issue.objects.filter(pk=requested_data.get("parent_id")).first()
            if requested_data.get("parent_id") is not None
            else None
        )

        issue_activities.append(
            IssueActivity(
                issue_id=issue_id,
                actor_id=actor_id,
                verb="updated",
                old_value=f"{old_parent.project.identifier}-{old_parent.sequence_id}"
                if old_parent is not None
                else "",
                new_value=f"{new_parent.project.identifier}-{new_parent.sequence_id}"
                if new_parent is not None
                else "",
                field="parent",
                project_id=project_id,
                workspace_id=workspace_id,
                comment=f"updated the parent issue to",
                old_identifier=old_parent.id
                if old_parent is not None
                else None,
                new_identifier=new_parent.id
                if new_parent is not None
                else None,
                epoch=epoch,
            )
        )


# Track changes in priority
def track_priority(
    requested_data,
    current_instance,
    issue_id,
    project_id,
    workspace_id,
    actor_id,
    issue_activities,
    epoch,
):
    if current_instance.get("priority") != requested_data.get("priority"):
        issue_activities.append(
            IssueActivity(
                issue_id=issue_id,
                actor_id=actor_id,
                verb="updated",
                old_value=current_instance.get("priority"),
                new_value=requested_data.get("priority"),
                field="priority",
                project_id=project_id,
                workspace_id=workspace_id,
                comment=f"updated the priority to",
                epoch=epoch,
            )
        )


# Track changes in state of the issue
def track_state(
    requested_data,
    current_instance,
    issue_id,
    project_id,
    workspace_id,
    actor_id,
    issue_activities,
    epoch,
):
    if current_instance.get("state_id") != requested_data.get("state_id"):
        new_state = State.objects.get(pk=requested_data.get("state_id", None))
<<<<<<< HEAD
=======

>>>>>>> f8287124
        old_state = State.objects.get(
            pk=current_instance.get("state_id", None)
        )

        issue_activities.append(
            IssueActivity(
                issue_id=issue_id,
                actor_id=actor_id,
                verb="updated",
                old_value=old_state.name,
                new_value=new_state.name,
                field="state",
                project_id=project_id,
                workspace_id=workspace_id,
                comment=f"updated the state to",
                old_identifier=old_state.id,
                new_identifier=new_state.id,
                epoch=epoch,
            )
        )


# Track changes in issue target date
def track_target_date(
    requested_data,
    current_instance,
    issue_id,
    project_id,
    workspace_id,
    actor_id,
    issue_activities,
    epoch,
):
    if current_instance.get("target_date") != requested_data.get(
        "target_date"
    ):
        issue_activities.append(
            IssueActivity(
                issue_id=issue_id,
                actor_id=actor_id,
                verb="updated",
                old_value=current_instance.get("target_date")
                if current_instance.get("target_date") is not None
                else "",
                new_value=requested_data.get("target_date")
                if requested_data.get("target_date") is not None
                else "",
                field="target_date",
                project_id=project_id,
                workspace_id=workspace_id,
                comment=f"updated the target date to",
                epoch=epoch,
            )
        )


# Track changes in issue start date
def track_start_date(
    requested_data,
    current_instance,
    issue_id,
    project_id,
    workspace_id,
    actor_id,
    issue_activities,
    epoch,
):
    if current_instance.get("start_date") != requested_data.get("start_date"):
        issue_activities.append(
            IssueActivity(
                issue_id=issue_id,
                actor_id=actor_id,
                verb="updated",
                old_value=current_instance.get("start_date")
                if current_instance.get("start_date") is not None
                else "",
                new_value=requested_data.get("start_date")
                if requested_data.get("start_date") is not None
                else "",
                field="start_date",
                project_id=project_id,
                workspace_id=workspace_id,
                comment=f"updated the start date to ",
                epoch=epoch,
            )
        )


# Track changes in issue labels
def track_labels(
    requested_data,
    current_instance,
    issue_id,
    project_id,
    workspace_id,
    actor_id,
    issue_activities,
    epoch,
):
    requested_labels = set(
        [str(lab) for lab in requested_data.get("label_ids", [])]
    )
    current_labels = set(
        [str(lab) for lab in current_instance.get("label_ids", [])]
    )

    added_labels = requested_labels - current_labels
    dropped_labels = current_labels - requested_labels

    # Set of newly added labels
    for added_label in added_labels:
        label = Label.objects.get(pk=added_label)
        issue_activities.append(
            IssueActivity(
                issue_id=issue_id,
                actor_id=actor_id,
                project_id=project_id,
                workspace_id=workspace_id,
                verb="updated",
                field="labels",
                comment="added label ",
                old_value="",
                new_value=label.name,
                new_identifier=label.id,
                old_identifier=None,
                epoch=epoch,
            )
        )

    # Set of dropped labels
    for dropped_label in dropped_labels:
        label = Label.objects.get(pk=dropped_label)
        issue_activities.append(
            IssueActivity(
                issue_id=issue_id,
                actor_id=actor_id,
                verb="updated",
                old_value=label.name,
                new_value="",
                field="labels",
                project_id=project_id,
                workspace_id=workspace_id,
                comment=f"removed label ",
                old_identifier=label.id,
                new_identifier=None,
                epoch=epoch,
            )
        )


# Track changes in issue assignees
def track_assignees(
    requested_data,
    current_instance,
    issue_id,
    project_id,
    workspace_id,
    actor_id,
    issue_activities,
    epoch,
):
    requested_assignees = set(
        [str(asg) for asg in requested_data.get("assignee_ids", [])]
    )
    current_assignees = set(
        [str(asg) for asg in current_instance.get("assignee_ids", [])]
    )

    added_assignees = requested_assignees - current_assignees
    dropped_assginees = current_assignees - requested_assignees

    bulk_subscribers = []
    for added_asignee in added_assignees:
        assignee = User.objects.get(pk=added_asignee)
        issue_activities.append(
            IssueActivity(
                issue_id=issue_id,
                actor_id=actor_id,
                verb="updated",
                old_value="",
                new_value=assignee.display_name,
                field="assignees",
                project_id=project_id,
                workspace_id=workspace_id,
                comment=f"added assignee ",
                new_identifier=assignee.id,
                epoch=epoch,
            )
        )
        bulk_subscribers.append(
            IssueSubscriber(
                subscriber_id=assignee.id,
                issue_id=issue_id,
                workspace_id=workspace_id,
                project_id=project_id,
                created_by_id=assignee.id,
                updated_by_id=assignee.id,
            )
        )

    # Create assignees subscribers to the issue and ignore if already
    IssueSubscriber.objects.bulk_create(
        bulk_subscribers, batch_size=10, ignore_conflicts=True
    )

    for dropped_assignee in dropped_assginees:
        assignee = User.objects.get(pk=dropped_assignee)
        issue_activities.append(
            IssueActivity(
                issue_id=issue_id,
                actor_id=actor_id,
                verb="updated",
                old_value=assignee.display_name,
                new_value="",
                field="assignees",
                project_id=project_id,
                workspace_id=workspace_id,
                comment=f"removed assignee ",
                old_identifier=assignee.id,
                epoch=epoch,
            )
        )


def track_estimate_points(
    requested_data,
    current_instance,
    issue_id,
    project_id,
    workspace_id,
    actor_id,
    issue_activities,
    epoch,
):
    if current_instance.get("estimate_point") != requested_data.get(
        "estimate_point"
    ):
        issue_activities.append(
            IssueActivity(
                issue_id=issue_id,
                actor_id=actor_id,
                verb="updated",
                old_value=current_instance.get("estimate_point")
                if current_instance.get("estimate_point") is not None
                else "",
                new_value=requested_data.get("estimate_point")
                if requested_data.get("estimate_point") is not None
                else "",
                field="estimate_point",
                project_id=project_id,
                workspace_id=workspace_id,
                comment=f"updated the estimate point to ",
                epoch=epoch,
            )
        )


def track_archive_at(
    requested_data,
    current_instance,
    issue_id,
    project_id,
    workspace_id,
    actor_id,
    issue_activities,
    epoch,
):
    if current_instance.get("archived_at") != requested_data.get(
        "archived_at"
    ):
        if requested_data.get("archived_at") is None:
            issue_activities.append(
                IssueActivity(
                    issue_id=issue_id,
                    project_id=project_id,
                    workspace_id=workspace_id,
                    comment="has restored the issue",
                    verb="updated",
                    actor_id=actor_id,
                    field="archived_at",
                    old_value="archive",
                    new_value="restore",
                    epoch=epoch,
                )
            )
        else:
            issue_activities.append(
                IssueActivity(
                    issue_id=issue_id,
                    project_id=project_id,
                    workspace_id=workspace_id,
                    comment="Plane has archived the issue",
                    verb="updated",
                    actor_id=actor_id,
                    field="archived_at",
                    old_value=None,
                    new_value="archive",
                    epoch=epoch,
                )
            )


def track_closed_to(
    requested_data,
    current_instance,
    issue_id,
    project_id,
    workspace_id,
    actor_id,
    issue_activities,
    epoch,
):
    if requested_data.get("closed_to") is not None:
        updated_state = State.objects.get(
            pk=requested_data.get("closed_to"), project_id=project_id
        )
        issue_activities.append(
            IssueActivity(
                issue_id=issue_id,
                actor_id=actor_id,
                verb="updated",
                old_value=None,
                new_value=updated_state.name,
                field="state",
                project_id=project_id,
                workspace_id=workspace_id,
                comment=f"Plane updated the state to ",
                old_identifier=None,
                new_identifier=updated_state.id,
                epoch=epoch,
            )
        )


def create_issue_activity(
    requested_data,
    current_instance,
    issue_id,
    project_id,
    workspace_id,
    actor_id,
    issue_activities,
    epoch,
):
    issue_activities.append(
        IssueActivity(
            issue_id=issue_id,
            project_id=project_id,
            workspace_id=workspace_id,
            comment=f"created the issue",
            verb="created",
            actor_id=actor_id,
            epoch=epoch,
        )
    )


def update_issue_activity(
    requested_data,
    current_instance,
    issue_id,
    project_id,
    workspace_id,
    actor_id,
    issue_activities,
    epoch,
):
    ISSUE_ACTIVITY_MAPPER = {
        "name": track_name,
        "parent_id": track_parent,
        "priority": track_priority,
        "state_id": track_state,
        "description_html": track_description,
        "target_date": track_target_date,
        "start_date": track_start_date,
        "label_ids": track_labels,
        "assignee_ids": track_assignees,
        "estimate_point": track_estimate_points,
        "archived_at": track_archive_at,
        "closed_to": track_closed_to,
    }

    requested_data = (
        json.loads(requested_data) if requested_data is not None else None
    )
    current_instance = (
        json.loads(current_instance) if current_instance is not None else None
    )

    for key in requested_data:
        func = ISSUE_ACTIVITY_MAPPER.get(key)
        if func is not None:
            func(
                requested_data=requested_data,
                current_instance=current_instance,
                issue_id=issue_id,
                project_id=project_id,
                workspace_id=workspace_id,
                actor_id=actor_id,
                issue_activities=issue_activities,
                epoch=epoch,
            )


def delete_issue_activity(
    requested_data,
    current_instance,
    issue_id,
    project_id,
    workspace_id,
    actor_id,
    issue_activities,
    epoch,
):
    issue_activities.append(
        IssueActivity(
            project_id=project_id,
            workspace_id=workspace_id,
            comment=f"deleted the issue",
            verb="deleted",
            actor_id=actor_id,
            field="issue",
            epoch=epoch,
        )
    )


def create_comment_activity(
    requested_data,
    current_instance,
    issue_id,
    project_id,
    workspace_id,
    actor_id,
    issue_activities,
    epoch,
):
    requested_data = (
        json.loads(requested_data) if requested_data is not None else None
    )
    current_instance = (
        json.loads(current_instance) if current_instance is not None else None
    )

    issue_activities.append(
        IssueActivity(
            issue_id=issue_id,
            project_id=project_id,
            workspace_id=workspace_id,
            comment=f"created a comment",
            verb="created",
            actor_id=actor_id,
            field="comment",
            new_value=requested_data.get("comment_html", ""),
            new_identifier=requested_data.get("id", None),
            issue_comment_id=requested_data.get("id", None),
            epoch=epoch,
        )
    )


def update_comment_activity(
    requested_data,
    current_instance,
    issue_id,
    project_id,
    workspace_id,
    actor_id,
    issue_activities,
    epoch,
):
    requested_data = (
        json.loads(requested_data) if requested_data is not None else None
    )
    current_instance = (
        json.loads(current_instance) if current_instance is not None else None
    )

    if current_instance.get("comment_html") != requested_data.get(
        "comment_html"
    ):
        issue_activities.append(
            IssueActivity(
                issue_id=issue_id,
                project_id=project_id,
                workspace_id=workspace_id,
                comment=f"updated a comment",
                verb="updated",
                actor_id=actor_id,
                field="comment",
                old_value=current_instance.get("comment_html", ""),
                old_identifier=current_instance.get("id"),
                new_value=requested_data.get("comment_html", ""),
                new_identifier=current_instance.get("id", None),
                issue_comment_id=current_instance.get("id", None),
                epoch=epoch,
            )
        )


def delete_comment_activity(
    requested_data,
    current_instance,
    issue_id,
    project_id,
    workspace_id,
    actor_id,
    issue_activities,
    epoch,
):
    issue_activities.append(
        IssueActivity(
            issue_id=issue_id,
            project_id=project_id,
            workspace_id=workspace_id,
            comment=f"deleted the comment",
            verb="deleted",
            actor_id=actor_id,
            field="comment",
            epoch=epoch,
        )
    )


def create_cycle_issue_activity(
    requested_data,
    current_instance,
    issue_id,
    project_id,
    workspace_id,
    actor_id,
    issue_activities,
    epoch,
):
    requested_data = (
        json.loads(requested_data) if requested_data is not None else None
    )
    current_instance = (
        json.loads(current_instance) if current_instance is not None else None
    )

    # Updated Records:
    updated_records = current_instance.get("updated_cycle_issues", [])
    created_records = json.loads(
        current_instance.get("created_cycle_issues", [])
    )

    for updated_record in updated_records:
        old_cycle = Cycle.objects.filter(
            pk=updated_record.get("old_cycle_id", None)
        ).first()
        new_cycle = Cycle.objects.filter(
            pk=updated_record.get("new_cycle_id", None)
        ).first()
        issue = Issue.objects.filter(pk=updated_record.get("issue_id")).first()
        if issue:
            issue.updated_at = timezone.now()
            issue.save(update_fields=["updated_at"])

        issue_activities.append(
            IssueActivity(
                issue_id=updated_record.get("issue_id"),
                actor_id=actor_id,
                verb="updated",
                old_value=old_cycle.name,
                new_value=new_cycle.name,
                field="cycles",
                project_id=project_id,
                workspace_id=workspace_id,
                comment=f"updated cycle from {old_cycle.name} to {new_cycle.name}",
                old_identifier=old_cycle.id,
                new_identifier=new_cycle.id,
                epoch=epoch,
            )
        )

    for created_record in created_records:
        cycle = Cycle.objects.filter(
            pk=created_record.get("fields").get("cycle")
        ).first()
        issue = Issue.objects.filter(
            pk=created_record.get("fields").get("issue")
        ).first()
        if issue:
            issue.updated_at = timezone.now()
            issue.save(update_fields=["updated_at"])

        issue_activities.append(
            IssueActivity(
                issue_id=created_record.get("fields").get("issue"),
                actor_id=actor_id,
                verb="created",
                old_value="",
                new_value=cycle.name,
                field="cycles",
                project_id=project_id,
                workspace_id=workspace_id,
                comment=f"added cycle {cycle.name}",
                new_identifier=cycle.id,
                epoch=epoch,
            )
        )


def delete_cycle_issue_activity(
    requested_data,
    current_instance,
    issue_id,
    project_id,
    workspace_id,
    actor_id,
    issue_activities,
    epoch,
):
    requested_data = (
        json.loads(requested_data) if requested_data is not None else None
    )
    current_instance = (
        json.loads(current_instance) if current_instance is not None else None
    )

    cycle_id = requested_data.get("cycle_id", "")
    cycle_name = requested_data.get("cycle_name", "")
    cycle = Cycle.objects.filter(pk=cycle_id).first()
    issues = requested_data.get("issues")

    for issue in issues:
        current_issue = Issue.objects.filter(pk=issue).first()
        if issue:
            current_issue.updated_at = timezone.now()
            current_issue.save(update_fields=["updated_at"])
        issue_activities.append(
            IssueActivity(
                issue_id=issue,
                actor_id=actor_id,
                verb="deleted",
                old_value=cycle.name if cycle is not None else cycle_name,
                new_value="",
                field="cycles",
                project_id=project_id,
                workspace_id=workspace_id,
                comment=f"removed this issue from {cycle.name if cycle is not None else cycle_name}",
                old_identifier=cycle_id if cycle_id is not None else None,
                epoch=epoch,
            )
        )


def create_module_issue_activity(
    requested_data,
    current_instance,
    issue_id,
    project_id,
    workspace_id,
    actor_id,
    issue_activities,
    epoch,
):
    requested_data = (
        json.loads(requested_data) if requested_data is not None else None
    )
    current_instance = (
        json.loads(current_instance) if current_instance is not None else None
    )

    # Updated Records:
    updated_records = current_instance.get("updated_module_issues", [])
    created_records = json.loads(
        current_instance.get("created_module_issues", [])
    )

    for updated_record in updated_records:
        old_module = Module.objects.filter(
            pk=updated_record.get("old_module_id", None)
        ).first()
        new_module = Module.objects.filter(
            pk=updated_record.get("new_module_id", None)
        ).first()
        issue = Issue.objects.filter(pk=updated_record.get("issue_id")).first()
        if issue:
            issue.updated_at = timezone.now()
            issue.save(update_fields=["updated_at"])

        issue_activities.append(
            IssueActivity(
                issue_id=updated_record.get("issue_id"),
                actor_id=actor_id,
                verb="updated",
                old_value=old_module.name,
                new_value=new_module.name,
                field="modules",
                project_id=project_id,
                workspace_id=workspace_id,
                comment=f"updated module to ",
                old_identifier=old_module.id,
                new_identifier=new_module.id,
                epoch=epoch,
            )
        )

    for created_record in created_records:
        module = Module.objects.filter(
            pk=created_record.get("fields").get("module")
        ).first()
        issue = Issue.objects.filter(
            pk=created_record.get("fields").get("issue")
        ).first()
        if issue:
            issue.updated_at = timezone.now()
            issue.save(update_fields=["updated_at"])
        issue_activities.append(
            IssueActivity(
                issue_id=created_record.get("fields").get("issue"),
                actor_id=actor_id,
                verb="created",
                old_value="",
                new_value=module.name,
                field="modules",
                project_id=project_id,
                workspace_id=workspace_id,
                comment=f"added module {module.name}",
                new_identifier=module.id,
                epoch=epoch,
            )
        )


def delete_module_issue_activity(
    requested_data,
    current_instance,
    issue_id,
    project_id,
    workspace_id,
    actor_id,
    issue_activities,
    epoch,
):
    requested_data = (
        json.loads(requested_data) if requested_data is not None else None
    )
    current_instance = (
        json.loads(current_instance) if current_instance is not None else None
    )

    module_id = requested_data.get("module_id", "")
    module_name = requested_data.get("module_name", "")
    module = Module.objects.filter(pk=module_id).first()
    issues = requested_data.get("issues")

    for issue in issues:
        current_issue = Issue.objects.filter(pk=issue).first()
        if issue:
            current_issue.updated_at = timezone.now()
            current_issue.save(update_fields=["updated_at"])
        issue_activities.append(
            IssueActivity(
                issue_id=issue,
                actor_id=actor_id,
                verb="deleted",
                old_value=module.name if module is not None else module_name,
                new_value="",
                field="modules",
                project_id=project_id,
                workspace_id=workspace_id,
                comment=f"removed this issue from {module.name if module is not None else module_name}",
                old_identifier=module_id if module_id is not None else None,
                epoch=epoch,
            )
        )


def create_link_activity(
    requested_data,
    current_instance,
    issue_id,
    project_id,
    actor_id,
    workspace_id,
    issue_activities,
    epoch,
):
    requested_data = (
        json.loads(requested_data) if requested_data is not None else None
    )
    current_instance = (
        json.loads(current_instance) if current_instance is not None else None
    )

    issue_activities.append(
        IssueActivity(
            issue_id=issue_id,
            project_id=project_id,
            workspace_id=workspace_id,
            comment=f"created a link",
            verb="created",
            actor_id=actor_id,
            field="link",
            new_value=requested_data.get("url", ""),
            new_identifier=requested_data.get("id", None),
            epoch=epoch,
        )
    )


def update_link_activity(
    requested_data,
    current_instance,
    issue_id,
    project_id,
    workspace_id,
    actor_id,
    issue_activities,
    epoch,
):
    requested_data = (
        json.loads(requested_data) if requested_data is not None else None
    )
    current_instance = (
        json.loads(current_instance) if current_instance is not None else None
    )

    if current_instance.get("url") != requested_data.get("url"):
        issue_activities.append(
            IssueActivity(
                issue_id=issue_id,
                project_id=project_id,
                workspace_id=workspace_id,
                comment=f"updated a link",
                verb="updated",
                actor_id=actor_id,
                field="link",
                old_value=current_instance.get("url", ""),
                old_identifier=current_instance.get("id"),
                new_value=requested_data.get("url", ""),
                new_identifier=current_instance.get("id", None),
                epoch=epoch,
            )
        )


def delete_link_activity(
    requested_data,
    current_instance,
    issue_id,
    project_id,
    workspace_id,
    actor_id,
    issue_activities,
    epoch,
):
    current_instance = (
        json.loads(current_instance) if current_instance is not None else None
    )

    issue_activities.append(
        IssueActivity(
            issue_id=issue_id,
            project_id=project_id,
            workspace_id=workspace_id,
            comment=f"deleted the link",
            verb="deleted",
            actor_id=actor_id,
            field="link",
            old_value=current_instance.get("url", ""),
            new_value="",
            epoch=epoch,
        )
    )


def create_attachment_activity(
    requested_data,
    current_instance,
    issue_id,
    project_id,
    actor_id,
    workspace_id,
    issue_activities,
    epoch,
):
    requested_data = (
        json.loads(requested_data) if requested_data is not None else None
    )
    current_instance = (
        json.loads(current_instance) if current_instance is not None else None
    )

    issue_activities.append(
        IssueActivity(
            issue_id=issue_id,
            project_id=project_id,
            workspace_id=workspace_id,
            comment=f"created an attachment",
            verb="created",
            actor_id=actor_id,
            field="attachment",
            new_value=current_instance.get("asset", ""),
            new_identifier=current_instance.get("id", None),
            epoch=epoch,
        )
    )


def delete_attachment_activity(
    requested_data,
    current_instance,
    issue_id,
    project_id,
    workspace_id,
    actor_id,
    issue_activities,
    epoch,
):
    issue_activities.append(
        IssueActivity(
            issue_id=issue_id,
            project_id=project_id,
            workspace_id=workspace_id,
            comment=f"deleted the attachment",
            verb="deleted",
            actor_id=actor_id,
            field="attachment",
            epoch=epoch,
        )
    )


def create_issue_reaction_activity(
    requested_data,
    current_instance,
    issue_id,
    project_id,
    workspace_id,
    actor_id,
    issue_activities,
    epoch,
):
    requested_data = (
        json.loads(requested_data) if requested_data is not None else None
    )
    if requested_data and requested_data.get("reaction") is not None:
        issue_reaction = (
            IssueReaction.objects.filter(
                reaction=requested_data.get("reaction"),
                project_id=project_id,
                actor_id=actor_id,
            )
            .values_list("id", flat=True)
            .first()
        )
        if issue_reaction is not None:
            issue_activities.append(
                IssueActivity(
                    issue_id=issue_id,
                    actor_id=actor_id,
                    verb="created",
                    old_value=None,
                    new_value=requested_data.get("reaction"),
                    field="reaction",
                    project_id=project_id,
                    workspace_id=workspace_id,
                    comment="added the reaction",
                    old_identifier=None,
                    new_identifier=issue_reaction,
                    epoch=epoch,
                )
            )


def delete_issue_reaction_activity(
    requested_data,
    current_instance,
    issue_id,
    project_id,
    workspace_id,
    actor_id,
    issue_activities,
    epoch,
):
    current_instance = (
        json.loads(current_instance) if current_instance is not None else None
    )
    if current_instance and current_instance.get("reaction") is not None:
        issue_activities.append(
            IssueActivity(
                issue_id=issue_id,
                actor_id=actor_id,
                verb="deleted",
                old_value=current_instance.get("reaction"),
                new_value=None,
                field="reaction",
                project_id=project_id,
                workspace_id=workspace_id,
                comment="removed the reaction",
                old_identifier=current_instance.get("identifier"),
                new_identifier=None,
                epoch=epoch,
            )
        )


def create_comment_reaction_activity(
    requested_data,
    current_instance,
    issue_id,
    project_id,
    workspace_id,
    actor_id,
    issue_activities,
    epoch,
):
    requested_data = (
        json.loads(requested_data) if requested_data is not None else None
    )
    if requested_data and requested_data.get("reaction") is not None:
        comment_reaction_id, comment_id = (
            CommentReaction.objects.filter(
                reaction=requested_data.get("reaction"),
                project_id=project_id,
                actor_id=actor_id,
            )
            .values_list("id", "comment__id")
            .first()
        )
        comment = IssueComment.objects.get(
            pk=comment_id, project_id=project_id
        )
        if (
            comment is not None
            and comment_reaction_id is not None
            and comment_id is not None
        ):
            issue_activities.append(
                IssueActivity(
                    issue_id=comment.issue_id,
                    actor_id=actor_id,
                    verb="created",
                    old_value=None,
                    new_value=requested_data.get("reaction"),
                    field="reaction",
                    project_id=project_id,
                    workspace_id=workspace_id,
                    comment="added the reaction",
                    old_identifier=None,
                    new_identifier=comment_reaction_id,
                    epoch=epoch,
                )
            )


def delete_comment_reaction_activity(
    requested_data,
    current_instance,
    issue_id,
    project_id,
    workspace_id,
    actor_id,
    issue_activities,
    epoch,
):
    current_instance = (
        json.loads(current_instance) if current_instance is not None else None
    )
    if current_instance and current_instance.get("reaction") is not None:
        issue_id = (
            IssueComment.objects.filter(
                pk=current_instance.get("comment_id"), project_id=project_id
            )
            .values_list("issue_id", flat=True)
            .first()
        )
        if issue_id is not None:
            issue_activities.append(
                IssueActivity(
                    issue_id=issue_id,
                    actor_id=actor_id,
                    verb="deleted",
                    old_value=current_instance.get("reaction"),
                    new_value=None,
                    field="reaction",
                    project_id=project_id,
                    workspace_id=workspace_id,
                    comment="removed the reaction",
                    old_identifier=current_instance.get("identifier"),
                    new_identifier=None,
                    epoch=epoch,
                )
            )


def create_issue_vote_activity(
    requested_data,
    current_instance,
    issue_id,
    project_id,
    workspace_id,
    actor_id,
    issue_activities,
    epoch,
):
    requested_data = (
        json.loads(requested_data) if requested_data is not None else None
    )
    if requested_data and requested_data.get("vote") is not None:
        issue_activities.append(
            IssueActivity(
                issue_id=issue_id,
                actor_id=actor_id,
                verb="created",
                old_value=None,
                new_value=requested_data.get("vote"),
                field="vote",
                project_id=project_id,
                workspace_id=workspace_id,
                comment="added the vote",
                old_identifier=None,
                new_identifier=None,
                epoch=epoch,
            )
        )


def delete_issue_vote_activity(
    requested_data,
    current_instance,
    issue_id,
    project_id,
    workspace_id,
    actor_id,
    issue_activities,
    epoch,
):
    current_instance = (
        json.loads(current_instance) if current_instance is not None else None
    )
    if current_instance and current_instance.get("vote") is not None:
        issue_activities.append(
            IssueActivity(
                issue_id=issue_id,
                actor_id=actor_id,
                verb="deleted",
                old_value=current_instance.get("vote"),
                new_value=None,
                field="vote",
                project_id=project_id,
                workspace_id=workspace_id,
                comment="removed the vote",
                old_identifier=current_instance.get("identifier"),
                new_identifier=None,
                epoch=epoch,
            )
        )


def create_issue_relation_activity(
    requested_data,
    current_instance,
    issue_id,
    project_id,
    workspace_id,
    actor_id,
    issue_activities,
    epoch,
):
    requested_data = (
        json.loads(requested_data) if requested_data is not None else None
    )
    current_instance = (
        json.loads(current_instance) if current_instance is not None else None
    )
    if current_instance is None and requested_data.get("issues") is not None:
        for related_issue in requested_data.get("issues"):
            issue = Issue.objects.get(pk=related_issue)
            issue_activities.append(
                IssueActivity(
                    issue_id=issue_id,
                    actor_id=actor_id,
                    verb="created",
                    old_value="",
                    new_value=f"{issue.project.identifier}-{issue.sequence_id}",
                    field=requested_data.get("relation_type"),
                    project_id=project_id,
                    workspace_id=workspace_id,
                    comment=f"added {requested_data.get('relation_type')} relation",
                    old_identifier=related_issue,
                )
            )
            issue = Issue.objects.get(pk=issue_id)
            issue_activities.append(
                IssueActivity(
                    issue_id=related_issue,
                    actor_id=actor_id,
                    verb="created",
                    old_value="",
                    new_value=f"{issue.project.identifier}-{issue.sequence_id}",
                    field="blocking"
                    if requested_data.get("relation_type") == "blocked_by"
                    else (
                        "blocked_by"
                        if requested_data.get("relation_type") == "blocking"
                        else requested_data.get("relation_type")
                    ),
                    project_id=project_id,
                    workspace_id=workspace_id,
                    comment=f'added {"blocking" if requested_data.get("relation_type") == "blocked_by" else ("blocked_by" if requested_data.get("relation_type") == "blocking" else requested_data.get("relation_type")),} relation',
                    old_identifier=issue_id,
                    epoch=epoch,
                )
            )


def delete_issue_relation_activity(
    requested_data,
    current_instance,
    issue_id,
    project_id,
    workspace_id,
    actor_id,
    issue_activities,
    epoch,
):
    requested_data = (
        json.loads(requested_data) if requested_data is not None else None
    )
    current_instance = (
        json.loads(current_instance) if current_instance is not None else None
    )
    issue = Issue.objects.get(pk=requested_data.get("related_issue"))
    issue_activities.append(
        IssueActivity(
            issue_id=issue_id,
            actor_id=actor_id,
            verb="deleted",
            old_value=f"{issue.project.identifier}-{issue.sequence_id}",
            new_value="",
            field=requested_data.get("relation_type"),
            project_id=project_id,
            workspace_id=workspace_id,
            comment=f"deleted {requested_data.get('relation_type')} relation",
            old_identifier=requested_data.get("related_issue"),
            epoch=epoch,
        )
    )
    issue = Issue.objects.get(pk=issue_id)
    issue_activities.append(
        IssueActivity(
            issue_id=requested_data.get("related_issue"),
            actor_id=actor_id,
            verb="deleted",
            old_value=f"{issue.project.identifier}-{issue.sequence_id}",
            new_value="",
            field="blocking"
            if requested_data.get("relation_type") == "blocked_by"
            else (
                "blocked_by"
                if requested_data.get("relation_type") == "blocking"
                else requested_data.get("relation_type")
            ),
            project_id=project_id,
            workspace_id=workspace_id,
            comment=f'deleted {requested_data.get("relation_type")} relation',
            old_identifier=requested_data.get("related_issue"),
            epoch=epoch,
        )
    )


def create_draft_issue_activity(
    requested_data,
    current_instance,
    issue_id,
    project_id,
    workspace_id,
    actor_id,
    issue_activities,
    epoch,
):
    issue_activities.append(
        IssueActivity(
            issue_id=issue_id,
            project_id=project_id,
            workspace_id=workspace_id,
            comment=f"drafted the issue",
            field="draft",
            verb="created",
            actor_id=actor_id,
            epoch=epoch,
        )
    )


def update_draft_issue_activity(
    requested_data,
    current_instance,
    issue_id,
    project_id,
    workspace_id,
    actor_id,
    issue_activities,
    epoch,
):
    requested_data = (
        json.loads(requested_data) if requested_data is not None else None
    )
    current_instance = (
        json.loads(current_instance) if current_instance is not None else None
    )
    if (
        requested_data.get("is_draft") is not None
        and requested_data.get("is_draft") == False
    ):
        issue_activities.append(
            IssueActivity(
                issue_id=issue_id,
                project_id=project_id,
                workspace_id=workspace_id,
                comment=f"created the issue",
                verb="updated",
                actor_id=actor_id,
                epoch=epoch,
            )
        )
    else:
        issue_activities.append(
            IssueActivity(
                issue_id=issue_id,
                project_id=project_id,
                workspace_id=workspace_id,
                comment=f"updated the draft issue",
                field="draft",
                verb="updated",
                actor_id=actor_id,
                epoch=epoch,
            )
        )


def delete_draft_issue_activity(
    requested_data,
    current_instance,
    issue_id,
    project_id,
    workspace_id,
    actor_id,
    issue_activities,
    epoch,
):
    issue_activities.append(
        IssueActivity(
            project_id=project_id,
            workspace_id=workspace_id,
            comment=f"deleted the draft issue",
            field="draft",
            verb="deleted",
            actor_id=actor_id,
            epoch=epoch,
        )
    )


# Receive message from room group
@shared_task
def issue_activity(
    type,
    requested_data,
    current_instance,
    issue_id,
    actor_id,
    project_id,
    epoch,
    subscriber=True,
    notification=False,
):
    try:
        issue_activities = []

        project = Project.objects.get(pk=project_id)
        workspace_id = project.workspace_id

        if issue_id is not None:
            issue = Issue.objects.filter(pk=issue_id).first()
            if issue:
                try:
                    issue.updated_at = timezone.now()
                    issue.save(update_fields=["updated_at"])
                except Exception as e:
                    pass

        ACTIVITY_MAPPER = {
            "issue.activity.created": create_issue_activity,
            "issue.activity.updated": update_issue_activity,
            "issue.activity.deleted": delete_issue_activity,
            "comment.activity.created": create_comment_activity,
            "comment.activity.updated": update_comment_activity,
            "comment.activity.deleted": delete_comment_activity,
            "cycle.activity.created": create_cycle_issue_activity,
            "cycle.activity.deleted": delete_cycle_issue_activity,
            "module.activity.created": create_module_issue_activity,
            "module.activity.deleted": delete_module_issue_activity,
            "link.activity.created": create_link_activity,
            "link.activity.updated": update_link_activity,
            "link.activity.deleted": delete_link_activity,
            "attachment.activity.created": create_attachment_activity,
            "attachment.activity.deleted": delete_attachment_activity,
            "issue_relation.activity.created": create_issue_relation_activity,
            "issue_relation.activity.deleted": delete_issue_relation_activity,
            "issue_reaction.activity.created": create_issue_reaction_activity,
            "issue_reaction.activity.deleted": delete_issue_reaction_activity,
            "comment_reaction.activity.created": create_comment_reaction_activity,
            "comment_reaction.activity.deleted": delete_comment_reaction_activity,
            "issue_vote.activity.created": create_issue_vote_activity,
            "issue_vote.activity.deleted": delete_issue_vote_activity,
            "issue_draft.activity.created": create_draft_issue_activity,
            "issue_draft.activity.updated": update_draft_issue_activity,
            "issue_draft.activity.deleted": delete_draft_issue_activity,
        }

        func = ACTIVITY_MAPPER.get(type)
        if func is not None:
            func(
                requested_data=requested_data,
                current_instance=current_instance,
                issue_id=issue_id,
                project_id=project_id,
                workspace_id=workspace_id,
                actor_id=actor_id,
                issue_activities=issue_activities,
                epoch=epoch,
            )

        # Save all the values to database
        issue_activities_created = IssueActivity.objects.bulk_create(
            issue_activities
        )
        # Post the updates to segway for integrations and webhooks
        if len(issue_activities_created):
            # Don't send activities if the actor is a bot
            try:
                if settings.PROXY_BASE_URL:
                    for issue_activity in issue_activities_created:
                        headers = {"Content-Type": "application/json"}
                        issue_activity_json = json.dumps(
                            IssueActivitySerializer(issue_activity).data,
                            cls=DjangoJSONEncoder,
                        )
                        _ = requests.post(
                            f"{settings.PROXY_BASE_URL}/hooks/workspaces/{str(issue_activity.workspace_id)}/projects/{str(issue_activity.project_id)}/issues/{str(issue_activity.issue_id)}/issue-activity-hooks/",
                            json=issue_activity_json,
                            headers=headers,
                        )
            except Exception as e:
                capture_exception(e)
        

        if notification:
            notifications.delay(
                type=type,
                issue_id=issue_id,
                actor_id=actor_id,
                project_id=project_id,
                subscriber=subscriber,
                issue_activities_created=json.dumps(
                    IssueActivitySerializer(
                        issue_activities_created, many=True
                    ).data,
                    cls=DjangoJSONEncoder,
                ),
                requested_data=requested_data,
                current_instance=current_instance,
            )

        return
    except Exception as e:
        # Print logs if in DEBUG mode
        if settings.DEBUG:
            print(e)
        capture_exception(e)
        return<|MERGE_RESOLUTION|>--- conflicted
+++ resolved
@@ -191,10 +191,6 @@
 ):
     if current_instance.get("state_id") != requested_data.get("state_id"):
         new_state = State.objects.get(pk=requested_data.get("state_id", None))
-<<<<<<< HEAD
-=======
-
->>>>>>> f8287124
         old_state = State.objects.get(
             pk=current_instance.get("state_id", None)
         )
