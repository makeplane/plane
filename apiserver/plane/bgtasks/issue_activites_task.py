# Python imports
import json
import requests

# Django imports
from django.conf import settings
from django.core.serializers.json import DjangoJSONEncoder
from django.utils import timezone

# Third Party imports
from celery import shared_task
from sentry_sdk import capture_exception

# Module imports
from plane.db.models import (
    User,
    Issue,
    Project,
    Label,
    IssueActivity,
    State,
    Cycle,
    Module,
    IssueSubscriber,
    Notification,
    IssueAssignee,
)
from plane.api.serializers import IssueActivitySerializer


# Track Chnages in name
def track_name(
    requested_data,
    current_instance,
    issue_id,
    project,
    actor,
    issue_activities,
):
    if current_instance.get("name") != requested_data.get("name"):
        issue_activities.append(
            IssueActivity(
                issue_id=issue_id,
                actor=actor,
                verb="updated",
                old_value=current_instance.get("name"),
                new_value=requested_data.get("name"),
                field="name",
                project=project,
                workspace=project.workspace,
                comment=f"{actor.email} updated the name to {requested_data.get('name')}",
            )
        )


# Track changes in parent issue
def track_parent(
    requested_data,
    current_instance,
    issue_id,
    project,
    actor,
    issue_activities,
):
    if current_instance.get("parent") != requested_data.get("parent"):
        if requested_data.get("parent") == None:
            old_parent = Issue.objects.get(pk=current_instance.get("parent"))
            issue_activities.append(
                IssueActivity(
                    issue_id=issue_id,
                    actor=actor,
                    verb="updated",
                    old_value=f"{project.identifier}-{old_parent.sequence_id}",
                    new_value=None,
                    field="parent",
                    project=project,
                    workspace=project.workspace,
                    comment=f"{actor.email} updated the parent issue to None",
                    old_identifier=old_parent.id,
                    new_identifier=None,
                )
            )
        else:
            new_parent = Issue.objects.get(pk=requested_data.get("parent"))
            old_parent = Issue.objects.filter(pk=current_instance.get("parent")).first()
            issue_activities.append(
                IssueActivity(
                    issue_id=issue_id,
                    actor=actor,
                    verb="updated",
                    old_value=f"{project.identifier}-{old_parent.sequence_id}"
                    if old_parent is not None
                    else None,
                    new_value=f"{project.identifier}-{new_parent.sequence_id}",
                    field="parent",
                    project=project,
                    workspace=project.workspace,
                    comment=f"{actor.email} updated the parent issue to {new_parent.name}",
                    old_identifier=old_parent.id if old_parent is not None else None,
                    new_identifier=new_parent.id,
                )
            )


# Track changes in priority
def track_priority(
    requested_data,
    current_instance,
    issue_id,
    project,
    actor,
    issue_activities,
):
    if current_instance.get("priority") != requested_data.get("priority"):
        if requested_data.get("priority") == None:
            issue_activities.append(
                IssueActivity(
                    issue_id=issue_id,
                    actor=actor,
                    verb="updated",
                    old_value=current_instance.get("priority"),
                    new_value=None,
                    field="priority",
                    project=project,
                    workspace=project.workspace,
                    comment=f"{actor.email} updated the priority to None",
                )
            )
        else:
            issue_activities.append(
                IssueActivity(
                    issue_id=issue_id,
                    actor=actor,
                    verb="updated",
                    old_value=current_instance.get("priority"),
                    new_value=requested_data.get("priority"),
                    field="priority",
                    project=project,
                    workspace=project.workspace,
                    comment=f"{actor.email} updated the priority to {requested_data.get('priority')}",
                )
            )


# Track chnages in state of the issue
def track_state(
    requested_data,
    current_instance,
    issue_id,
    project,
    actor,
    issue_activities,
):
    if current_instance.get("state") != requested_data.get("state"):
        new_state = State.objects.get(pk=requested_data.get("state", None))
        old_state = State.objects.get(pk=current_instance.get("state", None))

        issue_activities.append(
            IssueActivity(
                issue_id=issue_id,
                actor=actor,
                verb="updated",
                old_value=old_state.name,
                new_value=new_state.name,
                field="state",
                project=project,
                workspace=project.workspace,
                comment=f"{actor.email} updated the state to {new_state.name}",
                old_identifier=old_state.id,
                new_identifier=new_state.id,
            )
        )


# Track issue description
def track_description(
    requested_data,
    current_instance,
    issue_id,
    project,
    actor,
    issue_activities,
):
    if current_instance.get("description_html") != requested_data.get(
        "description_html"
    ):
        issue_activities.append(
            IssueActivity(
                issue_id=issue_id,
                actor=actor,
                verb="updated",
                old_value=current_instance.get("description_html"),
                new_value=requested_data.get("description_html"),
                field="description",
                project=project,
                workspace=project.workspace,
                comment=f"{actor.email} updated the description to {requested_data.get('description_html')}",
            )
        )


# Track changes in issue target date
def track_target_date(
    requested_data,
    current_instance,
    issue_id,
    project,
    actor,
    issue_activities,
):
    if current_instance.get("target_date") != requested_data.get("target_date"):
        if requested_data.get("target_date") == None:
            issue_activities.append(
                IssueActivity(
                    issue_id=issue_id,
                    actor=actor,
                    verb="updated",
                    old_value=current_instance.get("target_date"),
                    new_value=requested_data.get("target_date"),
                    field="target_date",
                    project=project,
                    workspace=project.workspace,
                    comment=f"{actor.email} updated the target date to None",
                )
            )
        else:
            issue_activities.append(
                IssueActivity(
                    issue_id=issue_id,
                    actor=actor,
                    verb="updated",
                    old_value=current_instance.get("target_date"),
                    new_value=requested_data.get("target_date"),
                    field="target_date",
                    project=project,
                    workspace=project.workspace,
                    comment=f"{actor.email} updated the target date to {requested_data.get('target_date')}",
                )
            )


# Track changes in issue start date
def track_start_date(
    requested_data,
    current_instance,
    issue_id,
    project,
    actor,
    issue_activities,
):
    if current_instance.get("start_date") != requested_data.get("start_date"):
        if requested_data.get("start_date") == None:
            issue_activities.append(
                IssueActivity(
                    issue_id=issue_id,
                    actor=actor,
                    verb="updated",
                    old_value=current_instance.get("start_date"),
                    new_value=requested_data.get("start_date"),
                    field="start_date",
                    project=project,
                    workspace=project.workspace,
                    comment=f"{actor.email} updated the start date to None",
                )
            )
        else:
            issue_activities.append(
                IssueActivity(
                    issue_id=issue_id,
                    actor=actor,
                    verb="updated",
                    old_value=current_instance.get("start_date"),
                    new_value=requested_data.get("start_date"),
                    field="start_date",
                    project=project,
                    workspace=project.workspace,
                    comment=f"{actor.email} updated the start date to {requested_data.get('start_date')}",
                )
            )


# Track changes in issue labels
def track_labels(
    requested_data,
    current_instance,
    issue_id,
    project,
    actor,
    issue_activities,
):
    # Label Addition
    if len(requested_data.get("labels_list")) > len(current_instance.get("labels")):
        for label in requested_data.get("labels_list"):
            if label not in current_instance.get("labels"):
                label = Label.objects.get(pk=label)
                issue_activities.append(
                    IssueActivity(
                        issue_id=issue_id,
                        actor=actor,
                        verb="updated",
                        old_value="",
                        new_value=label.name,
                        field="labels",
                        project=project,
                        workspace=project.workspace,
                        comment=f"{actor.email} added label {label.name}",
                        new_identifier=label.id,
                        old_identifier=None,
                    )
                )

    # Label Removal
    if len(requested_data.get("labels_list")) < len(current_instance.get("labels")):
        for label in current_instance.get("labels"):
            if label not in requested_data.get("labels_list"):
                label = Label.objects.get(pk=label)
                issue_activities.append(
                    IssueActivity(
                        issue_id=issue_id,
                        actor=actor,
                        verb="updated",
                        old_value=label.name,
                        new_value="",
                        field="labels",
                        project=project,
                        workspace=project.workspace,
                        comment=f"{actor.email} removed label {label.name}",
                        old_identifier=label.id,
                        new_identifier=None,
                    )
                )


# Track changes in issue assignees
def track_assignees(
    requested_data,
    current_instance,
    issue_id,
    project,
    actor,
    issue_activities,
):
    # Assignee Addition
    if len(requested_data.get("assignees_list")) > len(
        current_instance.get("assignees")
    ):
        for assignee in requested_data.get("assignees_list"):
            if assignee not in current_instance.get("assignees"):
                assignee = User.objects.get(pk=assignee)
                issue_activities.append(
                    IssueActivity(
                        issue_id=issue_id,
                        actor=actor,
                        verb="updated",
                        old_value="",
                        new_value=assignee.email,
                        field="assignees",
                        project=project,
                        workspace=project.workspace,
                        comment=f"{actor.email} added assignee {assignee.email}",
                        new_identifier=actor.id,
                    )
                )

    # Assignee Removal
    if len(requested_data.get("assignees_list")) < len(
        current_instance.get("assignees")
    ):
        for assignee in current_instance.get("assignees"):
            if assignee not in requested_data.get("assignees_list"):
                assignee = User.objects.get(pk=assignee)
                issue_activities.append(
                    IssueActivity(
                        issue_id=issue_id,
                        actor=actor,
                        verb="updated",
                        old_value=assignee.email,
                        new_value="",
                        field="assignee",
                        project=project,
                        workspace=project.workspace,
                        comment=f"{actor.email} removed assignee {assignee.email}",
                        old_identifier=actor.id,
                    )
                )


# Track changes in blocking issues
def track_blocks(
    requested_data,
    current_instance,
    issue_id,
    project,
    actor,
    issue_activities,
):
    if len(requested_data.get("blocks_list")) > len(
        current_instance.get("blocked_issues")
    ):
        for block in requested_data.get("blocks_list"):
            if (
                len(
                    [
                        blocked
                        for blocked in current_instance.get("blocked_issues")
                        if blocked.get("block") == block
                    ]
                )
                == 0
            ):
                issue = Issue.objects.get(pk=block)
                issue_activities.append(
                    IssueActivity(
                        issue_id=issue_id,
                        actor=actor,
                        verb="updated",
                        old_value="",
                        new_value=f"{project.identifier}-{issue.sequence_id}",
                        field="blocks",
                        project=project,
                        workspace=project.workspace,
                        comment=f"{actor.email} added blocking issue {project.identifier}-{issue.sequence_id}",
                        new_identifier=issue.id,
                    )
                )

    # Blocked Issue Removal
    if len(requested_data.get("blocks_list")) < len(
        current_instance.get("blocked_issues")
    ):
        for blocked in current_instance.get("blocked_issues"):
            if blocked.get("block") not in requested_data.get("blocks_list"):
                issue = Issue.objects.get(pk=blocked.get("block"))
                issue_activities.append(
                    IssueActivity(
                        issue_id=issue_id,
                        actor=actor,
                        verb="updated",
                        old_value=f"{project.identifier}-{issue.sequence_id}",
                        new_value="",
                        field="blocks",
                        project=project,
                        workspace=project.workspace,
                        comment=f"{actor.email} removed blocking issue {project.identifier}-{issue.sequence_id}",
                        old_identifier=issue.id,
                    )
                )


# Track changes in blocked_by issues
def track_blockings(
    requested_data,
    current_instance,
    issue_id,
    project,
    actor,
    issue_activities,
):
    if len(requested_data.get("blockers_list")) > len(
        current_instance.get("blocker_issues")
    ):
        for block in requested_data.get("blockers_list"):
            if (
                len(
                    [
                        blocked
                        for blocked in current_instance.get("blocker_issues")
                        if blocked.get("blocked_by") == block
                    ]
                )
                == 0
            ):
                issue = Issue.objects.get(pk=block)
                issue_activities.append(
                    IssueActivity(
                        issue_id=issue_id,
                        actor=actor,
                        verb="updated",
                        old_value="",
                        new_value=f"{project.identifier}-{issue.sequence_id}",
                        field="blocking",
                        project=project,
                        workspace=project.workspace,
                        comment=f"{actor.email} added blocked by issue {project.identifier}-{issue.sequence_id}",
                        new_identifier=issue.id,
                    )
                )

    # Blocked Issue Removal
    if len(requested_data.get("blockers_list")) < len(
        current_instance.get("blocker_issues")
    ):
        for blocked in current_instance.get("blocker_issues"):
            if blocked.get("blocked_by") not in requested_data.get("blockers_list"):
                issue = Issue.objects.get(pk=blocked.get("blocked_by"))
                issue_activities.append(
                    IssueActivity(
                        issue_id=issue_id,
                        actor=actor,
                        verb="updated",
                        old_value=f"{project.identifier}-{issue.sequence_id}",
                        new_value="",
                        field="blocking",
                        project=project,
                        workspace=project.workspace,
                        comment=f"{actor.email} removed blocked by issue {project.identifier}-{issue.sequence_id}",
                        old_identifier=issue.id,
                    )
                )


def create_issue_activity(
    requested_data, current_instance, issue_id, project, actor, issue_activities
):
    issue_activities.append(
        IssueActivity(
            issue_id=issue_id,
            project=project,
            workspace=project.workspace,
            comment=f"{actor.email} created the issue",
            verb="created",
            actor=actor,
        )
    )


def track_estimate_points(
    requested_data, current_instance, issue_id, project, actor, issue_activities
):
    if current_instance.get("estimate_point") != requested_data.get("estimate_point"):
        if requested_data.get("estimate_point") == None:
            issue_activities.append(
                IssueActivity(
                    issue_id=issue_id,
                    actor=actor,
                    verb="updated",
                    old_value=current_instance.get("estimate_point"),
                    new_value=requested_data.get("estimate_point"),
                    field="estimate_point",
                    project=project,
                    workspace=project.workspace,
                    comment=f"{actor.email} updated the estimate point to None",
                )
            )
        else:
            issue_activities.append(
                IssueActivity(
                    issue_id=issue_id,
                    actor=actor,
                    verb="updated",
                    old_value=current_instance.get("estimate_point"),
                    new_value=requested_data.get("estimate_point"),
                    field="estimate_point",
                    project=project,
                    workspace=project.workspace,
                    comment=f"{actor.email} updated the estimate point to {requested_data.get('estimate_point')}",
                )
            )


def track_archive_at(
    requested_data, current_instance, issue_id, project, actor, issue_activities
):
    if requested_data.get("archived_at") is None:
        issue_activities.append(
            IssueActivity(
                issue_id=issue_id,
                project=project,
                workspace=project.workspace,
                comment=f"{actor.email} has restored the issue",
                verb="updated",
                actor=actor,
<<<<<<< HEAD
                field="archvied_at",
=======
                field="archived_at",
>>>>>>> 61ad6b9e
                old_value="archive",
                new_value="restore",
            )
        )
    else:
        issue_activities.append(
            IssueActivity(
                issue_id=issue_id,
                project=project,
                workspace=project.workspace,
                comment=f"Plane has archived the issue",
                verb="updated",
                actor=actor,
<<<<<<< HEAD
                field="archvied_at",
=======
                field="archived_at",
>>>>>>> 61ad6b9e
                old_value=None,
                new_value="archive",
            )
        )


def track_closed_to(
    requested_data, current_instance, issue_id, project, actor, issue_activities
):
    if requested_data.get("closed_to") is not None:
        updated_state = State.objects.get(
            pk=requested_data.get("closed_to"), project=project
        )

        issue_activities.append(
            IssueActivity(
                issue_id=issue_id,
                actor=actor,
                verb="updated",
                old_value=None,
                new_value=updated_state.name,
                field="state",
                project=project,
                workspace=project.workspace,
                comment=f"Plane updated the state to {updated_state.name}",
                old_identifier=None,
                new_identifier=updated_state.id,
            )
        )


def update_issue_activity(
    requested_data, current_instance, issue_id, project, actor, issue_activities
):
    ISSUE_ACTIVITY_MAPPER = {
        "name": track_name,
        "parent": track_parent,
        "priority": track_priority,
        "state": track_state,
        "description": track_description,
        "target_date": track_target_date,
        "start_date": track_start_date,
        "labels_list": track_labels,
        "assignees_list": track_assignees,
        "blocks_list": track_blocks,
        "blockers_list": track_blockings,
        "estimate_point": track_estimate_points,
        "archived_at": track_archive_at,
        "closed_to": track_closed_to,
    }

    requested_data = json.loads(requested_data) if requested_data is not None else None
    current_instance = (
        json.loads(current_instance) if current_instance is not None else None
    )

    for key in requested_data:
        func = ISSUE_ACTIVITY_MAPPER.get(key, None)
        if func is not None:
            func(
                requested_data,
                current_instance,
                issue_id,
                project,
                actor,
                issue_activities,
            )


def delete_issue_activity(
    requested_data, current_instance, issue_id, project, actor, issue_activities
):
    issue_activities.append(
        IssueActivity(
            project=project,
            workspace=project.workspace,
            comment=f"{actor.email} deleted the issue",
            verb="deleted",
            actor=actor,
            field="issue",
        )
    )


def create_comment_activity(
    requested_data, current_instance, issue_id, project, actor, issue_activities
):
    requested_data = json.loads(requested_data) if requested_data is not None else None
    current_instance = (
        json.loads(current_instance) if current_instance is not None else None
    )

    issue_activities.append(
        IssueActivity(
            issue_id=issue_id,
            project=project,
            workspace=project.workspace,
            comment=f"{actor.email} created a comment",
            verb="created",
            actor=actor,
            field="comment",
            new_value=requested_data.get("comment_html", ""),
            new_identifier=requested_data.get("id", None),
            issue_comment_id=requested_data.get("id", None),
        )
    )


def update_comment_activity(
    requested_data, current_instance, issue_id, project, actor, issue_activities
):
    requested_data = json.loads(requested_data) if requested_data is not None else None
    current_instance = (
        json.loads(current_instance) if current_instance is not None else None
    )

    if current_instance.get("comment_html") != requested_data.get("comment_html"):
        issue_activities.append(
            IssueActivity(
                issue_id=issue_id,
                project=project,
                workspace=project.workspace,
                comment=f"{actor.email} updated a comment",
                verb="updated",
                actor=actor,
                field="comment",
                old_value=current_instance.get("comment_html", ""),
                old_identifier=current_instance.get("id"),
                new_value=requested_data.get("comment_html", ""),
                new_identifier=current_instance.get("id", None),
                issue_comment_id=current_instance.get("id", None),
            )
        )


def delete_comment_activity(
    requested_data, current_instance, issue_id, project, actor, issue_activities
):
    issue_activities.append(
        IssueActivity(
            issue_id=issue_id,
            project=project,
            workspace=project.workspace,
            comment=f"{actor.email} deleted the comment",
            verb="deleted",
            actor=actor,
            field="comment",
        )
    )


def create_cycle_issue_activity(
    requested_data, current_instance, issue_id, project, actor, issue_activities
):
    requested_data = json.loads(requested_data) if requested_data is not None else None
    current_instance = (
        json.loads(current_instance) if current_instance is not None else None
    )

    # Updated Records:
    updated_records = current_instance.get("updated_cycle_issues", [])
    created_records = json.loads(current_instance.get("created_cycle_issues", []))

    for updated_record in updated_records:
        old_cycle = Cycle.objects.filter(
            pk=updated_record.get("old_cycle_id", None)
        ).first()
        new_cycle = Cycle.objects.filter(
            pk=updated_record.get("new_cycle_id", None)
        ).first()

        issue_activities.append(
            IssueActivity(
                issue_id=updated_record.get("issue_id"),
                actor=actor,
                verb="updated",
                old_value=old_cycle.name,
                new_value=new_cycle.name,
                field="cycles",
                project=project,
                workspace=project.workspace,
                comment=f"{actor.email} updated cycle from {old_cycle.name} to {new_cycle.name}",
                old_identifier=old_cycle.id,
                new_identifier=new_cycle.id,
            )
        )

    for created_record in created_records:
        cycle = Cycle.objects.filter(
            pk=created_record.get("fields").get("cycle")
        ).first()

        issue_activities.append(
            IssueActivity(
                issue_id=created_record.get("fields").get("issue"),
                actor=actor,
                verb="created",
                old_value="",
                new_value=cycle.name,
                field="cycles",
                project=project,
                workspace=project.workspace,
                comment=f"{actor.email} added cycle {cycle.name}",
                new_identifier=cycle.id,
            )
        )


def delete_cycle_issue_activity(
    requested_data, current_instance, issue_id, project, actor, issue_activities
):
    requested_data = json.loads(requested_data) if requested_data is not None else None
    current_instance = (
        json.loads(current_instance) if current_instance is not None else None
    )

    cycle_id = requested_data.get("cycle_id", "")
    cycle = Cycle.objects.filter(pk=cycle_id).first()
    issues = requested_data.get("issues")

    for issue in issues:
        issue_activities.append(
            IssueActivity(
                issue_id=issue,
                actor=actor,
                verb="deleted",
                old_value=cycle.name if cycle is not None else "",
                new_value="",
                field="cycles",
                project=project,
                workspace=project.workspace,
                comment=f"{actor.email} removed this issue from {cycle.name if cycle is not None else None}",
                old_identifier=cycle.id if cycle is not None else None,
            )
        )


def create_module_issue_activity(
    requested_data, current_instance, issue_id, project, actor, issue_activities
):
    requested_data = json.loads(requested_data) if requested_data is not None else None
    current_instance = (
        json.loads(current_instance) if current_instance is not None else None
    )

    # Updated Records:
    updated_records = current_instance.get("updated_module_issues", [])
    created_records = json.loads(current_instance.get("created_module_issues", []))

    for updated_record in updated_records:
        old_module = Module.objects.filter(
            pk=updated_record.get("old_module_id", None)
        ).first()
        new_module = Module.objects.filter(
            pk=updated_record.get("new_module_id", None)
        ).first()

        issue_activities.append(
            IssueActivity(
                issue_id=updated_record.get("issue_id"),
                actor=actor,
                verb="updated",
                old_value=old_module.name,
                new_value=new_module.name,
                field="modules",
                project=project,
                workspace=project.workspace,
                comment=f"{actor.email} updated module from {old_module.name} to {new_module.name}",
                old_identifier=old_module.id,
                new_identifier=new_module.id,
            )
        )

    for created_record in created_records:
        module = Module.objects.filter(
            pk=created_record.get("fields").get("module")
        ).first()
        issue_activities.append(
            IssueActivity(
                issue_id=created_record.get("fields").get("issue"),
                actor=actor,
                verb="created",
                old_value="",
                new_value=module.name,
                field="modules",
                project=project,
                workspace=project.workspace,
                comment=f"{actor.email} added module {module.name}",
                new_identifier=module.id,
            )
        )


def delete_module_issue_activity(
    requested_data, current_instance, issue_id, project, actor, issue_activities
):
    requested_data = json.loads(requested_data) if requested_data is not None else None
    current_instance = (
        json.loads(current_instance) if current_instance is not None else None
    )

    module_id = requested_data.get("module_id", "")
    module = Module.objects.filter(pk=module_id).first()
    issues = requested_data.get("issues")

    for issue in issues:
        issue_activities.append(
            IssueActivity(
                issue_id=issue,
                actor=actor,
                verb="deleted",
                old_value=module.name if module is not None else "",
                new_value="",
                field="modules",
                project=project,
                workspace=project.workspace,
                comment=f"{actor.email} removed this issue from {module.name if module is not None else None}",
                old_identifier=module.id if module is not None else None,
            )
        )


def create_link_activity(
    requested_data, current_instance, issue_id, project, actor, issue_activities
):
    requested_data = json.loads(requested_data) if requested_data is not None else None
    current_instance = (
        json.loads(current_instance) if current_instance is not None else None
    )

    issue_activities.append(
        IssueActivity(
            issue_id=issue_id,
            project=project,
            workspace=project.workspace,
            comment=f"{actor.email} created a link",
            verb="created",
            actor=actor,
            field="link",
            new_value=requested_data.get("url", ""),
            new_identifier=requested_data.get("id", None),
        )
    )


def update_link_activity(
    requested_data, current_instance, issue_id, project, actor, issue_activities
):
    requested_data = json.loads(requested_data) if requested_data is not None else None
    current_instance = (
        json.loads(current_instance) if current_instance is not None else None
    )

    if current_instance.get("url") != requested_data.get("url"):
        issue_activities.append(
            IssueActivity(
                issue_id=issue_id,
                project=project,
                workspace=project.workspace,
                comment=f"{actor.email} updated a link",
                verb="updated",
                actor=actor,
                field="link",
                old_value=current_instance.get("url", ""),
                old_identifier=current_instance.get("id"),
                new_value=requested_data.get("url", ""),
                new_identifier=current_instance.get("id", None),
            )
        )


def delete_link_activity(
    requested_data, current_instance, issue_id, project, actor, issue_activities
):
    issue_activities.append(
        IssueActivity(
            issue_id=issue_id,
            project=project,
            workspace=project.workspace,
            comment=f"{actor.email} deleted the link",
            verb="deleted",
            actor=actor,
            field="link",
        )
    )


def create_attachment_activity(
    requested_data, current_instance, issue_id, project, actor, issue_activities
):
    requested_data = json.loads(requested_data) if requested_data is not None else None
    current_instance = (
        json.loads(current_instance) if current_instance is not None else None
    )

    issue_activities.append(
        IssueActivity(
            issue_id=issue_id,
            project=project,
            workspace=project.workspace,
            comment=f"{actor.email} created an attachment",
            verb="created",
            actor=actor,
            field="attachment",
            new_value=current_instance.get("access", ""),
            new_identifier=current_instance.get("id", None),
        )
    )


def delete_attachment_activity(
    requested_data, current_instance, issue_id, project, actor, issue_activities
):
    issue_activities.append(
        IssueActivity(
            issue_id=issue_id,
            project=project,
            workspace=project.workspace,
            comment=f"{actor.email} deleted the attachment",
            verb="deleted",
            actor=actor,
            field="attachment",
        )
    )


# Receive message from room group
@shared_task
def issue_activity(
    type,
    requested_data,
    current_instance,
    issue_id,
    actor_id,
    project_id,
    subscriber=True,
):
    try:
        issue_activities = []

        actor = User.objects.get(pk=actor_id)
        project = Project.objects.get(pk=project_id)

        issue = Issue.objects.filter(pk=issue_id).first()
        if issue is not None:
            issue.updated_at = timezone.now()
            issue.save()

        if subscriber:
            # add the user to issue subscriber
            try:
                _ = IssueSubscriber.objects.get_or_create(
                    issue_id=issue_id, subscriber=actor
                )
            except Exception as e:
                pass

        ACTIVITY_MAPPER = {
            "issue.activity.created": create_issue_activity,
            "issue.activity.updated": update_issue_activity,
            "issue.activity.deleted": delete_issue_activity,
            "comment.activity.created": create_comment_activity,
            "comment.activity.updated": update_comment_activity,
            "comment.activity.deleted": delete_comment_activity,
            "cycle.activity.created": create_cycle_issue_activity,
            "cycle.activity.deleted": delete_cycle_issue_activity,
            "module.activity.created": create_module_issue_activity,
            "module.activity.deleted": delete_module_issue_activity,
            "link.activity.created": create_link_activity,
            "link.activity.updated": update_link_activity,
            "link.activity.deleted": delete_link_activity,
            "attachment.activity.created": create_attachment_activity,
            "attachment.activity.deleted": delete_attachment_activity,
        }

        func = ACTIVITY_MAPPER.get(type)
        if func is not None:
            func(
                requested_data,
                current_instance,
                issue_id,
                project,
                actor,
                issue_activities,
            )

        # Save all the values to database
        issue_activities_created = IssueActivity.objects.bulk_create(issue_activities)
        # Post the updates to segway for integrations and webhooks
        if len(issue_activities_created):
            # Don't send activities if the actor is a bot
            try:
                if settings.PROXY_BASE_URL:
                    for issue_activity in issue_activities_created:
                        headers = {"Content-Type": "application/json"}
                        issue_activity_json = json.dumps(
                            IssueActivitySerializer(issue_activity).data,
                            cls=DjangoJSONEncoder,
                        )
                        _ = requests.post(
                            f"{settings.PROXY_BASE_URL}/hooks/workspaces/{str(issue_activity.workspace_id)}/projects/{str(issue_activity.project_id)}/issues/{str(issue_activity.issue_id)}/issue-activity-hooks/",
                            json=issue_activity_json,
                            headers=headers,
                        )
            except Exception as e:
                capture_exception(e)

        # Create Notifications
        bulk_notifications = []

        issue_subscribers = list(
            IssueSubscriber.objects.filter(project=project, issue_id=issue_id)
            .exclude(subscriber_id=actor_id)
            .values_list("subscriber", flat=True)
        )

        issue_assignees = list(
            IssueAssignee.objects.filter(project=project, issue_id=issue_id)
            .exclude(assignee_id=actor_id)
            .values_list("assignee", flat=True)
        )

        issue_subscribers = issue_subscribers + issue_assignees

        if issue.created_by_id:
            issue_subscribers = issue_subscribers + [issue.created_by_id]

        issue = Issue.objects.get(project=project, pk=issue_id)
        for subscriber in issue_subscribers:
            for issue_activity in issue_activities_created:
                bulk_notifications.append(
                    Notification(
                        workspace=project.workspace,
                        sender="in_app:issue_activities",
                        triggered_by_id=actor_id,
                        receiver_id=subscriber,
                        entity_identifier=issue_id,
                        entity_name="issue",
                        project=project,
                        title=issue_activity.comment,
                        data={
                            "issue": {
                                "id": str(issue_id),
                                "name": str(issue.name),
                                "identifier": str(project.identifier),
                                "sequence_id": issue.sequence_id,
                                "state_name": issue.state.name,
                                "state_group": issue.state.group,
                            },
                            "issue_activity": str(issue_activity.id),
                        },
                    )
                )

        # Bulk create notifications
        Notification.objects.bulk_create(bulk_notifications, batch_size=100)

        return
    except Exception as e:
        # Print logs if in DEBUG mode
        if settings.DEBUG:
            print(e)
        capture_exception(e)
        return<|MERGE_RESOLUTION|>--- conflicted
+++ resolved
@@ -570,11 +570,7 @@
                 comment=f"{actor.email} has restored the issue",
                 verb="updated",
                 actor=actor,
-<<<<<<< HEAD
-                field="archvied_at",
-=======
                 field="archived_at",
->>>>>>> 61ad6b9e
                 old_value="archive",
                 new_value="restore",
             )
@@ -588,11 +584,7 @@
                 comment=f"Plane has archived the issue",
                 verb="updated",
                 actor=actor,
-<<<<<<< HEAD
-                field="archvied_at",
-=======
                 field="archived_at",
->>>>>>> 61ad6b9e
                 old_value=None,
                 new_value="archive",
             )
