# Python imports
import json
import requests

# Django imports
from django.conf import settings
from django.core.serializers.json import DjangoJSONEncoder
from django.utils import timezone

# Third Party imports
from celery import shared_task
from sentry_sdk import capture_exception

# Module imports
from plane.db.models import (
    User,
    Issue,
    Project,
    Label,
    IssueActivity,
    State,
    Cycle,
    Module,
    IssueReaction,
    CommentReaction,
    IssueComment,
    IssueSubscriber,
)
from plane.app.serializers import IssueActivitySerializer
from plane.bgtasks.notification_task import notifications


# Track Changes in name
def track_name(
    requested_data,
    current_instance,
    issue_id,
    project_id,
    workspace_id,
    actor_id,
    issue_activities,
    epoch,
):
    if current_instance.get("name") != requested_data.get("name"):
        issue_activities.append(
            IssueActivity(
                issue_id=issue_id,
                actor_id=actor_id,
                verb="updated",
                old_value=current_instance.get("name"),
                new_value=requested_data.get("name"),
                field="name",
                project_id=project_id,
                workspace_id=workspace_id,
                comment=f"updated the name to",
                epoch=epoch,
            )
        )


# Track issue description
def track_description(
    requested_data,
    current_instance,
    issue_id,
    project_id,
    workspace_id,
    actor_id,
    issue_activities,
    epoch,
):
    if current_instance.get("description_html") != requested_data.get(
        "description_html"
    ):
        last_activity = (
            IssueActivity.objects.filter(issue_id=issue_id)
            .order_by("-created_at")
            .first()
        )
        if (
            last_activity is not None
            and last_activity.field == "description"
            and actor_id == str(last_activity.actor_id)
        ):
            last_activity.created_at = timezone.now()
            last_activity.save(update_fields=["created_at"])
        else:
            issue_activities.append(
                IssueActivity(
                    issue_id=issue_id,
                    actor_id=actor_id,
                    verb="updated",
                    old_value=current_instance.get("description_html"),
                    new_value=requested_data.get("description_html"),
                    field="description",
                    project_id=project_id,
                    workspace_id=workspace_id,
                    comment=f"updated the description to",
                    epoch=epoch,
                )
            )


# Track changes in parent issue
def track_parent(
    requested_data,
    current_instance,
    issue_id,
    project_id,
    workspace_id,
    actor_id,
    issue_activities,
    epoch,
):
    if current_instance.get("parent_id") != requested_data.get("parent_id"):
        old_parent = (
            Issue.objects.filter(pk=current_instance.get("parent_id")).first()
            if current_instance.get("parent_id") is not None
            else None
        )
        new_parent = (
            Issue.objects.filter(pk=requested_data.get("parent_id")).first()
            if requested_data.get("parent_id") is not None
            else None
        )

        issue_activities.append(
            IssueActivity(
                issue_id=issue_id,
                actor_id=actor_id,
                verb="updated",
                old_value=f"{old_parent.project.identifier}-{old_parent.sequence_id}"
                if old_parent is not None
                else "",
                new_value=f"{new_parent.project.identifier}-{new_parent.sequence_id}"
                if new_parent is not None
                else "",
                field="parent",
                project_id=project_id,
                workspace_id=workspace_id,
                comment=f"updated the parent issue to",
                old_identifier=old_parent.id
                if old_parent is not None
                else None,
                new_identifier=new_parent.id
                if new_parent is not None
                else None,
                epoch=epoch,
            )
        )


# Track changes in priority
def track_priority(
    requested_data,
    current_instance,
    issue_id,
    project_id,
    workspace_id,
    actor_id,
    issue_activities,
    epoch,
):
    if current_instance.get("priority") != requested_data.get("priority"):
        issue_activities.append(
            IssueActivity(
                issue_id=issue_id,
                actor_id=actor_id,
                verb="updated",
                old_value=current_instance.get("priority"),
                new_value=requested_data.get("priority"),
                field="priority",
                project_id=project_id,
                workspace_id=workspace_id,
                comment=f"updated the priority to",
                epoch=epoch,
            )
        )


# Track changes in state of the issue
def track_state(
    requested_data,
    current_instance,
    issue_id,
    project_id,
    workspace_id,
    actor_id,
    issue_activities,
    epoch,
):
    if current_instance.get("state_id") != requested_data.get("state_id"):
        new_state = State.objects.get(pk=requested_data.get("state_id", None))
<<<<<<< HEAD
        old_state = State.objects.get(
            pk=current_instance.get("state_id", None)
        )
=======
        old_state = State.objects.get(pk=current_instance.get("state_id", None))
>>>>>>> 0531dc33

        issue_activities.append(
            IssueActivity(
                issue_id=issue_id,
                actor_id=actor_id,
                verb="updated",
                old_value=old_state.name,
                new_value=new_state.name,
                field="state",
                project_id=project_id,
                workspace_id=workspace_id,
                comment=f"updated the state to",
                old_identifier=old_state.id,
                new_identifier=new_state.id,
                epoch=epoch,
            )
        )


# Track changes in issue target date
def track_target_date(
    requested_data,
    current_instance,
    issue_id,
    project_id,
    workspace_id,
    actor_id,
    issue_activities,
    epoch,
):
    if current_instance.get("target_date") != requested_data.get(
        "target_date"
    ):
        issue_activities.append(
            IssueActivity(
                issue_id=issue_id,
                actor_id=actor_id,
                verb="updated",
                old_value=current_instance.get("target_date")
                if current_instance.get("target_date") is not None
                else "",
                new_value=requested_data.get("target_date")
                if requested_data.get("target_date") is not None
                else "",
                field="target_date",
                project_id=project_id,
                workspace_id=workspace_id,
                comment=f"updated the target date to",
                epoch=epoch,
            )
        )


# Track changes in issue start date
def track_start_date(
    requested_data,
    current_instance,
    issue_id,
    project_id,
    workspace_id,
    actor_id,
    issue_activities,
    epoch,
):
    if current_instance.get("start_date") != requested_data.get("start_date"):
        issue_activities.append(
            IssueActivity(
                issue_id=issue_id,
                actor_id=actor_id,
                verb="updated",
                old_value=current_instance.get("start_date")
                if current_instance.get("start_date") is not None
                else "",
                new_value=requested_data.get("start_date")
                if requested_data.get("start_date") is not None
                else "",
                field="start_date",
                project_id=project_id,
                workspace_id=workspace_id,
                comment=f"updated the start date to ",
                epoch=epoch,
            )
        )


# Track changes in issue labels
def track_labels(
    requested_data,
    current_instance,
    issue_id,
    project_id,
    workspace_id,
    actor_id,
    issue_activities,
    epoch,
):
    requested_labels = set(
        [str(lab) for lab in requested_data.get("label_ids", [])]
    )
    current_labels = set(
        [str(lab) for lab in current_instance.get("label_ids", [])]
    )

    added_labels = requested_labels - current_labels
    dropped_labels = current_labels - requested_labels

    # Set of newly added labels
    for added_label in added_labels:
        label = Label.objects.get(pk=added_label)
        issue_activities.append(
            IssueActivity(
                issue_id=issue_id,
                actor_id=actor_id,
                project_id=project_id,
                workspace_id=workspace_id,
                verb="updated",
                field="labels",
                comment="added label ",
                old_value="",
                new_value=label.name,
                new_identifier=label.id,
                old_identifier=None,
                epoch=epoch,
            )
        )

    # Set of dropped labels
    for dropped_label in dropped_labels:
        label = Label.objects.get(pk=dropped_label)
        issue_activities.append(
            IssueActivity(
                issue_id=issue_id,
                actor_id=actor_id,
                verb="updated",
                old_value=label.name,
                new_value="",
                field="labels",
                project_id=project_id,
                workspace_id=workspace_id,
                comment=f"removed label ",
                old_identifier=label.id,
                new_identifier=None,
                epoch=epoch,
            )
        )


# Track changes in issue assignees
def track_assignees(
    requested_data,
    current_instance,
    issue_id,
    project_id,
    workspace_id,
    actor_id,
    issue_activities,
    epoch,
):
    requested_assignees = set(
        [str(asg) for asg in requested_data.get("assignee_ids", [])]
    )
    current_assignees = set(
        [str(asg) for asg in current_instance.get("assignee_ids", [])]
    )

    added_assignees = requested_assignees - current_assignees
    dropped_assginees = current_assignees - requested_assignees

    bulk_subscribers = []
    for added_asignee in added_assignees:
        assignee = User.objects.get(pk=added_asignee)
        issue_activities.append(
            IssueActivity(
                issue_id=issue_id,
                actor_id=actor_id,
                verb="updated",
                old_value="",
                new_value=assignee.display_name,
                field="assignees",
                project_id=project_id,
                workspace_id=workspace_id,
                comment=f"added assignee ",
                new_identifier=assignee.id,
                epoch=epoch,
            )
        )
        bulk_subscribers.append(
            IssueSubscriber(
                subscriber_id=assignee.id,
                issue_id=issue_id,
                workspace_id=workspace_id,
                project_id=project_id,
                created_by_id=assignee.id,
                updated_by_id=assignee.id,
            )
        )

    # Create assignees subscribers to the issue and ignore if already
    IssueSubscriber.objects.bulk_create(
        bulk_subscribers, batch_size=10, ignore_conflicts=True
    )

    for dropped_assignee in dropped_assginees:
        assignee = User.objects.get(pk=dropped_assignee)
        issue_activities.append(
            IssueActivity(
                issue_id=issue_id,
                actor_id=actor_id,
                verb="updated",
                old_value=assignee.display_name,
                new_value="",
                field="assignees",
                project_id=project_id,
                workspace_id=workspace_id,
                comment=f"removed assignee ",
                old_identifier=assignee.id,
                epoch=epoch,
            )
        )


def track_estimate_points(
    requested_data,
    current_instance,
    issue_id,
    project_id,
    workspace_id,
    actor_id,
    issue_activities,
    epoch,
):
    if current_instance.get("estimate_point") != requested_data.get(
        "estimate_point"
    ):
        issue_activities.append(
            IssueActivity(
                issue_id=issue_id,
                actor_id=actor_id,
                verb="updated",
                old_value=current_instance.get("estimate_point")
                if current_instance.get("estimate_point") is not None
                else "",
                new_value=requested_data.get("estimate_point")
                if requested_data.get("estimate_point") is not None
                else "",
                field="estimate_point",
                project_id=project_id,
                workspace_id=workspace_id,
                comment=f"updated the estimate point to ",
                epoch=epoch,
            )
        )


def track_archive_at(
    requested_data,
    current_instance,
    issue_id,
    project_id,
    workspace_id,
    actor_id,
    issue_activities,
    epoch,
):
    if current_instance.get("archived_at") != requested_data.get(
        "archived_at"
    ):
        if requested_data.get("archived_at") is None:
            issue_activities.append(
                IssueActivity(
                    issue_id=issue_id,
                    project_id=project_id,
                    workspace_id=workspace_id,
                    comment="has restored the issue",
                    verb="updated",
                    actor_id=actor_id,
                    field="archived_at",
                    old_value="archive",
                    new_value="restore",
                    epoch=epoch,
                )
            )
        else:
            issue_activities.append(
                IssueActivity(
                    issue_id=issue_id,
                    project_id=project_id,
                    workspace_id=workspace_id,
                    comment="Plane has archived the issue",
                    verb="updated",
                    actor_id=actor_id,
                    field="archived_at",
                    old_value=None,
                    new_value="archive",
                    epoch=epoch,
                )
            )


def track_closed_to(
    requested_data,
    current_instance,
    issue_id,
    project_id,
    workspace_id,
    actor_id,
    issue_activities,
    epoch,
):
    if requested_data.get("closed_to") is not None:
        updated_state = State.objects.get(
            pk=requested_data.get("closed_to"), project_id=project_id
        )
        issue_activities.append(
            IssueActivity(
                issue_id=issue_id,
                actor_id=actor_id,
                verb="updated",
                old_value=None,
                new_value=updated_state.name,
                field="state",
                project_id=project_id,
                workspace_id=workspace_id,
                comment=f"Plane updated the state to ",
                old_identifier=None,
                new_identifier=updated_state.id,
                epoch=epoch,
            )
        )


def create_issue_activity(
    requested_data,
    current_instance,
    issue_id,
    project_id,
    workspace_id,
    actor_id,
    issue_activities,
    epoch,
):
    issue_activities.append(
        IssueActivity(
            issue_id=issue_id,
            project_id=project_id,
            workspace_id=workspace_id,
            comment=f"created the issue",
            verb="created",
            actor_id=actor_id,
            epoch=epoch,
        )
    )


def update_issue_activity(
    requested_data,
    current_instance,
    issue_id,
    project_id,
    workspace_id,
    actor_id,
    issue_activities,
    epoch,
):
    ISSUE_ACTIVITY_MAPPER = {
        "name": track_name,
        "parent_id": track_parent,
        "priority": track_priority,
        "state_id": track_state,
        "description_html": track_description,
        "target_date": track_target_date,
        "start_date": track_start_date,
        "label_ids": track_labels,
        "assignee_ids": track_assignees,
        "estimate_point": track_estimate_points,
        "archived_at": track_archive_at,
        "closed_to": track_closed_to,
    }

    requested_data = (
        json.loads(requested_data) if requested_data is not None else None
    )
    current_instance = (
        json.loads(current_instance) if current_instance is not None else None
    )

    for key in requested_data:
        func = ISSUE_ACTIVITY_MAPPER.get(key)
        if func is not None:
            func(
                requested_data=requested_data,
                current_instance=current_instance,
                issue_id=issue_id,
                project_id=project_id,
                workspace_id=workspace_id,
                actor_id=actor_id,
                issue_activities=issue_activities,
                epoch=epoch,
            )


def delete_issue_activity(
    requested_data,
    current_instance,
    issue_id,
    project_id,
    workspace_id,
    actor_id,
    issue_activities,
    epoch,
):
    issue_activities.append(
        IssueActivity(
            project_id=project_id,
            workspace_id=workspace_id,
            comment=f"deleted the issue",
            verb="deleted",
            actor_id=actor_id,
            field="issue",
            epoch=epoch,
        )
    )


def create_comment_activity(
    requested_data,
    current_instance,
    issue_id,
    project_id,
    workspace_id,
    actor_id,
    issue_activities,
    epoch,
):
    requested_data = (
        json.loads(requested_data) if requested_data is not None else None
    )
    current_instance = (
        json.loads(current_instance) if current_instance is not None else None
    )

    issue_activities.append(
        IssueActivity(
            issue_id=issue_id,
            project_id=project_id,
            workspace_id=workspace_id,
            comment=f"created a comment",
            verb="created",
            actor_id=actor_id,
            field="comment",
            new_value=requested_data.get("comment_html", ""),
            new_identifier=requested_data.get("id", None),
            issue_comment_id=requested_data.get("id", None),
            epoch=epoch,
        )
    )


def update_comment_activity(
    requested_data,
    current_instance,
    issue_id,
    project_id,
    workspace_id,
    actor_id,
    issue_activities,
    epoch,
):
    requested_data = (
        json.loads(requested_data) if requested_data is not None else None
    )
    current_instance = (
        json.loads(current_instance) if current_instance is not None else None
    )

    if current_instance.get("comment_html") != requested_data.get(
        "comment_html"
    ):
        issue_activities.append(
            IssueActivity(
                issue_id=issue_id,
                project_id=project_id,
                workspace_id=workspace_id,
                comment=f"updated a comment",
                verb="updated",
                actor_id=actor_id,
                field="comment",
                old_value=current_instance.get("comment_html", ""),
                old_identifier=current_instance.get("id"),
                new_value=requested_data.get("comment_html", ""),
                new_identifier=current_instance.get("id", None),
                issue_comment_id=current_instance.get("id", None),
                epoch=epoch,
            )
        )


def delete_comment_activity(
    requested_data,
    current_instance,
    issue_id,
    project_id,
    workspace_id,
    actor_id,
    issue_activities,
    epoch,
):
    issue_activities.append(
        IssueActivity(
            issue_id=issue_id,
            project_id=project_id,
            workspace_id=workspace_id,
            comment=f"deleted the comment",
            verb="deleted",
            actor_id=actor_id,
            field="comment",
            epoch=epoch,
        )
    )


def create_cycle_issue_activity(
    requested_data,
    current_instance,
    issue_id,
    project_id,
    workspace_id,
    actor_id,
    issue_activities,
    epoch,
):
    requested_data = (
        json.loads(requested_data) if requested_data is not None else None
    )
    current_instance = (
        json.loads(current_instance) if current_instance is not None else None
    )

    # Updated Records:
    updated_records = current_instance.get("updated_cycle_issues", [])
    created_records = json.loads(
        current_instance.get("created_cycle_issues", [])
    )

    for updated_record in updated_records:
        old_cycle = Cycle.objects.filter(
            pk=updated_record.get("old_cycle_id", None)
        ).first()
        new_cycle = Cycle.objects.filter(
            pk=updated_record.get("new_cycle_id", None)
        ).first()
        issue = Issue.objects.filter(pk=updated_record.get("issue_id")).first()
        if issue:
            issue.updated_at = timezone.now()
            issue.save(update_fields=["updated_at"])

        issue_activities.append(
            IssueActivity(
                issue_id=updated_record.get("issue_id"),
                actor_id=actor_id,
                verb="updated",
                old_value=old_cycle.name,
                new_value=new_cycle.name,
                field="cycles",
                project_id=project_id,
                workspace_id=workspace_id,
                comment=f"updated cycle from {old_cycle.name} to {new_cycle.name}",
                old_identifier=old_cycle.id,
                new_identifier=new_cycle.id,
                epoch=epoch,
            )
        )

    for created_record in created_records:
        cycle = Cycle.objects.filter(
            pk=created_record.get("fields").get("cycle")
        ).first()
        issue = Issue.objects.filter(
            pk=created_record.get("fields").get("issue")
        ).first()
        if issue:
            issue.updated_at = timezone.now()
            issue.save(update_fields=["updated_at"])

        issue_activities.append(
            IssueActivity(
                issue_id=created_record.get("fields").get("issue"),
                actor_id=actor_id,
                verb="created",
                old_value="",
                new_value=cycle.name,
                field="cycles",
                project_id=project_id,
                workspace_id=workspace_id,
                comment=f"added cycle {cycle.name}",
                new_identifier=cycle.id,
                epoch=epoch,
            )
        )


def delete_cycle_issue_activity(
    requested_data,
    current_instance,
    issue_id,
    project_id,
    workspace_id,
    actor_id,
    issue_activities,
    epoch,
):
    requested_data = (
        json.loads(requested_data) if requested_data is not None else None
    )
    current_instance = (
        json.loads(current_instance) if current_instance is not None else None
    )

    cycle_id = requested_data.get("cycle_id", "")
    cycle_name = requested_data.get("cycle_name", "")
    cycle = Cycle.objects.filter(pk=cycle_id).first()
    issues = requested_data.get("issues")

    for issue in issues:
        current_issue = Issue.objects.filter(pk=issue).first()
        if issue:
            current_issue.updated_at = timezone.now()
            current_issue.save(update_fields=["updated_at"])
        issue_activities.append(
            IssueActivity(
                issue_id=issue,
                actor_id=actor_id,
                verb="deleted",
                old_value=cycle.name if cycle is not None else cycle_name,
                new_value="",
                field="cycles",
                project_id=project_id,
                workspace_id=workspace_id,
                comment=f"removed this issue from {cycle.name if cycle is not None else cycle_name}",
                old_identifier=cycle_id if cycle_id is not None else None,
                epoch=epoch,
            )
        )


def create_module_issue_activity(
    requested_data,
    current_instance,
    issue_id,
    project_id,
    workspace_id,
    actor_id,
    issue_activities,
    epoch,
):
    requested_data = (
        json.loads(requested_data) if requested_data is not None else None
    )
    current_instance = (
        json.loads(current_instance) if current_instance is not None else None
    )

    # Updated Records:
    updated_records = current_instance.get("updated_module_issues", [])
    created_records = json.loads(
        current_instance.get("created_module_issues", [])
    )

    for updated_record in updated_records:
        old_module = Module.objects.filter(
            pk=updated_record.get("old_module_id", None)
        ).first()
        new_module = Module.objects.filter(
            pk=updated_record.get("new_module_id", None)
        ).first()
        issue = Issue.objects.filter(pk=updated_record.get("issue_id")).first()
        if issue:
            issue.updated_at = timezone.now()
            issue.save(update_fields=["updated_at"])

        issue_activities.append(
            IssueActivity(
                issue_id=updated_record.get("issue_id"),
                actor_id=actor_id,
                verb="updated",
                old_value=old_module.name,
                new_value=new_module.name,
                field="modules",
                project_id=project_id,
                workspace_id=workspace_id,
                comment=f"updated module to ",
                old_identifier=old_module.id,
                new_identifier=new_module.id,
                epoch=epoch,
            )
        )

    for created_record in created_records:
        module = Module.objects.filter(
            pk=created_record.get("fields").get("module")
        ).first()
        issue = Issue.objects.filter(
            pk=created_record.get("fields").get("issue")
        ).first()
        if issue:
            issue.updated_at = timezone.now()
            issue.save(update_fields=["updated_at"])
        issue_activities.append(
            IssueActivity(
                issue_id=created_record.get("fields").get("issue"),
                actor_id=actor_id,
                verb="created",
                old_value="",
                new_value=module.name,
                field="modules",
                project_id=project_id,
                workspace_id=workspace_id,
                comment=f"added module {module.name}",
                new_identifier=module.id,
                epoch=epoch,
            )
        )


def delete_module_issue_activity(
    requested_data,
    current_instance,
    issue_id,
    project_id,
    workspace_id,
    actor_id,
    issue_activities,
    epoch,
):
    requested_data = (
        json.loads(requested_data) if requested_data is not None else None
    )
    current_instance = (
        json.loads(current_instance) if current_instance is not None else None
    )

    module_id = requested_data.get("module_id", "")
    module_name = requested_data.get("module_name", "")
    module = Module.objects.filter(pk=module_id).first()
    issues = requested_data.get("issues")

    for issue in issues:
        current_issue = Issue.objects.filter(pk=issue).first()
        if issue:
            current_issue.updated_at = timezone.now()
            current_issue.save(update_fields=["updated_at"])
        issue_activities.append(
            IssueActivity(
                issue_id=issue,
                actor_id=actor_id,
                verb="deleted",
                old_value=module.name if module is not None else module_name,
                new_value="",
                field="modules",
                project_id=project_id,
                workspace_id=workspace_id,
                comment=f"removed this issue from {module.name if module is not None else module_name}",
                old_identifier=module_id if module_id is not None else None,
                epoch=epoch,
            )
        )


def create_link_activity(
    requested_data,
    current_instance,
    issue_id,
    project_id,
    actor_id,
    workspace_id,
    issue_activities,
    epoch,
):
    requested_data = (
        json.loads(requested_data) if requested_data is not None else None
    )
    current_instance = (
        json.loads(current_instance) if current_instance is not None else None
    )

    issue_activities.append(
        IssueActivity(
            issue_id=issue_id,
            project_id=project_id,
            workspace_id=workspace_id,
            comment=f"created a link",
            verb="created",
            actor_id=actor_id,
            field="link",
            new_value=requested_data.get("url", ""),
            new_identifier=requested_data.get("id", None),
            epoch=epoch,
        )
    )


def update_link_activity(
    requested_data,
    current_instance,
    issue_id,
    project_id,
    workspace_id,
    actor_id,
    issue_activities,
    epoch,
):
    requested_data = (
        json.loads(requested_data) if requested_data is not None else None
    )
    current_instance = (
        json.loads(current_instance) if current_instance is not None else None
    )

    if current_instance.get("url") != requested_data.get("url"):
        issue_activities.append(
            IssueActivity(
                issue_id=issue_id,
                project_id=project_id,
                workspace_id=workspace_id,
                comment=f"updated a link",
                verb="updated",
                actor_id=actor_id,
                field="link",
                old_value=current_instance.get("url", ""),
                old_identifier=current_instance.get("id"),
                new_value=requested_data.get("url", ""),
                new_identifier=current_instance.get("id", None),
                epoch=epoch,
            )
        )


def delete_link_activity(
    requested_data,
    current_instance,
    issue_id,
    project_id,
    workspace_id,
    actor_id,
    issue_activities,
    epoch,
):
    current_instance = (
        json.loads(current_instance) if current_instance is not None else None
    )

    issue_activities.append(
        IssueActivity(
            issue_id=issue_id,
            project_id=project_id,
            workspace_id=workspace_id,
            comment=f"deleted the link",
            verb="deleted",
            actor_id=actor_id,
            field="link",
            old_value=current_instance.get("url", ""),
            new_value="",
            epoch=epoch,
        )
    )


def create_attachment_activity(
    requested_data,
    current_instance,
    issue_id,
    project_id,
    actor_id,
    workspace_id,
    issue_activities,
    epoch,
):
    requested_data = (
        json.loads(requested_data) if requested_data is not None else None
    )
    current_instance = (
        json.loads(current_instance) if current_instance is not None else None
    )

    issue_activities.append(
        IssueActivity(
            issue_id=issue_id,
            project_id=project_id,
            workspace_id=workspace_id,
            comment=f"created an attachment",
            verb="created",
            actor_id=actor_id,
            field="attachment",
            new_value=current_instance.get("asset", ""),
            new_identifier=current_instance.get("id", None),
            epoch=epoch,
        )
    )


def delete_attachment_activity(
    requested_data,
    current_instance,
    issue_id,
    project_id,
    workspace_id,
    actor_id,
    issue_activities,
    epoch,
):
    issue_activities.append(
        IssueActivity(
            issue_id=issue_id,
            project_id=project_id,
            workspace_id=workspace_id,
            comment=f"deleted the attachment",
            verb="deleted",
            actor_id=actor_id,
            field="attachment",
            epoch=epoch,
        )
    )


def create_issue_reaction_activity(
    requested_data,
    current_instance,
    issue_id,
    project_id,
    workspace_id,
    actor_id,
    issue_activities,
    epoch,
):
    requested_data = (
        json.loads(requested_data) if requested_data is not None else None
    )
    if requested_data and requested_data.get("reaction") is not None:
        issue_reaction = (
            IssueReaction.objects.filter(
                reaction=requested_data.get("reaction"),
                project_id=project_id,
                actor_id=actor_id,
            )
            .values_list("id", flat=True)
            .first()
        )
        if issue_reaction is not None:
            issue_activities.append(
                IssueActivity(
                    issue_id=issue_id,
                    actor_id=actor_id,
                    verb="created",
                    old_value=None,
                    new_value=requested_data.get("reaction"),
                    field="reaction",
                    project_id=project_id,
                    workspace_id=workspace_id,
                    comment="added the reaction",
                    old_identifier=None,
                    new_identifier=issue_reaction,
                    epoch=epoch,
                )
            )


def delete_issue_reaction_activity(
    requested_data,
    current_instance,
    issue_id,
    project_id,
    workspace_id,
    actor_id,
    issue_activities,
    epoch,
):
    current_instance = (
        json.loads(current_instance) if current_instance is not None else None
    )
    if current_instance and current_instance.get("reaction") is not None:
        issue_activities.append(
            IssueActivity(
                issue_id=issue_id,
                actor_id=actor_id,
                verb="deleted",
                old_value=current_instance.get("reaction"),
                new_value=None,
                field="reaction",
                project_id=project_id,
                workspace_id=workspace_id,
                comment="removed the reaction",
                old_identifier=current_instance.get("identifier"),
                new_identifier=None,
                epoch=epoch,
            )
        )


def create_comment_reaction_activity(
    requested_data,
    current_instance,
    issue_id,
    project_id,
    workspace_id,
    actor_id,
    issue_activities,
    epoch,
):
    requested_data = (
        json.loads(requested_data) if requested_data is not None else None
    )
    if requested_data and requested_data.get("reaction") is not None:
        comment_reaction_id, comment_id = (
            CommentReaction.objects.filter(
                reaction=requested_data.get("reaction"),
                project_id=project_id,
                actor_id=actor_id,
            )
            .values_list("id", "comment__id")
            .first()
        )
        comment = IssueComment.objects.get(
            pk=comment_id, project_id=project_id
        )
        if (
            comment is not None
            and comment_reaction_id is not None
            and comment_id is not None
        ):
            issue_activities.append(
                IssueActivity(
                    issue_id=comment.issue_id,
                    actor_id=actor_id,
                    verb="created",
                    old_value=None,
                    new_value=requested_data.get("reaction"),
                    field="reaction",
                    project_id=project_id,
                    workspace_id=workspace_id,
                    comment="added the reaction",
                    old_identifier=None,
                    new_identifier=comment_reaction_id,
                    epoch=epoch,
                )
            )


def delete_comment_reaction_activity(
    requested_data,
    current_instance,
    issue_id,
    project_id,
    workspace_id,
    actor_id,
    issue_activities,
    epoch,
):
    current_instance = (
        json.loads(current_instance) if current_instance is not None else None
    )
    if current_instance and current_instance.get("reaction") is not None:
        issue_id = (
            IssueComment.objects.filter(
                pk=current_instance.get("comment_id"), project_id=project_id
            )
            .values_list("issue_id", flat=True)
            .first()
        )
        if issue_id is not None:
            issue_activities.append(
                IssueActivity(
                    issue_id=issue_id,
                    actor_id=actor_id,
                    verb="deleted",
                    old_value=current_instance.get("reaction"),
                    new_value=None,
                    field="reaction",
                    project_id=project_id,
                    workspace_id=workspace_id,
                    comment="removed the reaction",
                    old_identifier=current_instance.get("identifier"),
                    new_identifier=None,
                    epoch=epoch,
                )
            )


def create_issue_vote_activity(
    requested_data,
    current_instance,
    issue_id,
    project_id,
    workspace_id,
    actor_id,
    issue_activities,
    epoch,
):
    requested_data = (
        json.loads(requested_data) if requested_data is not None else None
    )
    if requested_data and requested_data.get("vote") is not None:
        issue_activities.append(
            IssueActivity(
                issue_id=issue_id,
                actor_id=actor_id,
                verb="created",
                old_value=None,
                new_value=requested_data.get("vote"),
                field="vote",
                project_id=project_id,
                workspace_id=workspace_id,
                comment="added the vote",
                old_identifier=None,
                new_identifier=None,
                epoch=epoch,
            )
        )


def delete_issue_vote_activity(
    requested_data,
    current_instance,
    issue_id,
    project_id,
    workspace_id,
    actor_id,
    issue_activities,
    epoch,
):
    current_instance = (
        json.loads(current_instance) if current_instance is not None else None
    )
    if current_instance and current_instance.get("vote") is not None:
        issue_activities.append(
            IssueActivity(
                issue_id=issue_id,
                actor_id=actor_id,
                verb="deleted",
                old_value=current_instance.get("vote"),
                new_value=None,
                field="vote",
                project_id=project_id,
                workspace_id=workspace_id,
                comment="removed the vote",
                old_identifier=current_instance.get("identifier"),
                new_identifier=None,
                epoch=epoch,
            )
        )


def create_issue_relation_activity(
    requested_data,
    current_instance,
    issue_id,
    project_id,
    workspace_id,
    actor_id,
    issue_activities,
    epoch,
):
    requested_data = (
        json.loads(requested_data) if requested_data is not None else None
    )
    current_instance = (
        json.loads(current_instance) if current_instance is not None else None
    )
    if current_instance is None and requested_data.get("issues") is not None:
        for related_issue in requested_data.get("issues"):
            issue = Issue.objects.get(pk=related_issue)
            issue_activities.append(
                IssueActivity(
                    issue_id=issue_id,
                    actor_id=actor_id,
                    verb="created",
                    old_value="",
                    new_value=f"{issue.project.identifier}-{issue.sequence_id}",
                    field=requested_data.get("relation_type"),
                    project_id=project_id,
                    workspace_id=workspace_id,
                    comment=f"added {requested_data.get('relation_type')} relation",
                    old_identifier=related_issue,
                )
            )
            issue = Issue.objects.get(pk=issue_id)
            issue_activities.append(
                IssueActivity(
                    issue_id=related_issue,
                    actor_id=actor_id,
                    verb="created",
                    old_value="",
                    new_value=f"{issue.project.identifier}-{issue.sequence_id}",
                    field="blocking"
                    if requested_data.get("relation_type") == "blocked_by"
                    else (
                        "blocked_by"
                        if requested_data.get("relation_type") == "blocking"
                        else requested_data.get("relation_type")
                    ),
                    project_id=project_id,
                    workspace_id=workspace_id,
                    comment=f'added {"blocking" if requested_data.get("relation_type") == "blocked_by" else ("blocked_by" if requested_data.get("relation_type") == "blocking" else requested_data.get("relation_type")),} relation',
                    old_identifier=issue_id,
                    epoch=epoch,
                )
            )


def delete_issue_relation_activity(
    requested_data,
    current_instance,
    issue_id,
    project_id,
    workspace_id,
    actor_id,
    issue_activities,
    epoch,
):
    requested_data = (
        json.loads(requested_data) if requested_data is not None else None
    )
    current_instance = (
        json.loads(current_instance) if current_instance is not None else None
    )
    issue = Issue.objects.get(pk=requested_data.get("related_issue"))
    issue_activities.append(
        IssueActivity(
            issue_id=issue_id,
            actor_id=actor_id,
            verb="deleted",
            old_value=f"{issue.project.identifier}-{issue.sequence_id}",
            new_value="",
            field=requested_data.get("relation_type"),
            project_id=project_id,
            workspace_id=workspace_id,
            comment=f"deleted {requested_data.get('relation_type')} relation",
            old_identifier=requested_data.get("related_issue"),
            epoch=epoch,
        )
    )
    issue = Issue.objects.get(pk=issue_id)
    issue_activities.append(
        IssueActivity(
            issue_id=requested_data.get("related_issue"),
            actor_id=actor_id,
            verb="deleted",
            old_value=f"{issue.project.identifier}-{issue.sequence_id}",
            new_value="",
            field="blocking"
            if requested_data.get("relation_type") == "blocked_by"
            else (
                "blocked_by"
                if requested_data.get("relation_type") == "blocking"
                else requested_data.get("relation_type")
            ),
            project_id=project_id,
            workspace_id=workspace_id,
            comment=f'deleted {requested_data.get("relation_type")} relation',
            old_identifier=requested_data.get("related_issue"),
            epoch=epoch,
        )
    )


def create_draft_issue_activity(
    requested_data,
    current_instance,
    issue_id,
    project_id,
    workspace_id,
    actor_id,
    issue_activities,
    epoch,
):
    issue_activities.append(
        IssueActivity(
            issue_id=issue_id,
            project_id=project_id,
            workspace_id=workspace_id,
            comment=f"drafted the issue",
            field="draft",
            verb="created",
            actor_id=actor_id,
            epoch=epoch,
        )
    )


def update_draft_issue_activity(
    requested_data,
    current_instance,
    issue_id,
    project_id,
    workspace_id,
    actor_id,
    issue_activities,
    epoch,
):
    requested_data = (
        json.loads(requested_data) if requested_data is not None else None
    )
    current_instance = (
        json.loads(current_instance) if current_instance is not None else None
    )
    if (
        requested_data.get("is_draft") is not None
        and requested_data.get("is_draft") == False
    ):
        issue_activities.append(
            IssueActivity(
                issue_id=issue_id,
                project_id=project_id,
                workspace_id=workspace_id,
                comment=f"created the issue",
                verb="updated",
                actor_id=actor_id,
                epoch=epoch,
            )
        )
    else:
        issue_activities.append(
            IssueActivity(
                issue_id=issue_id,
                project_id=project_id,
                workspace_id=workspace_id,
                comment=f"updated the draft issue",
                field="draft",
                verb="updated",
                actor_id=actor_id,
                epoch=epoch,
            )
        )


def delete_draft_issue_activity(
    requested_data,
    current_instance,
    issue_id,
    project_id,
    workspace_id,
    actor_id,
    issue_activities,
    epoch,
):
    issue_activities.append(
        IssueActivity(
            project_id=project_id,
            workspace_id=workspace_id,
            comment=f"deleted the draft issue",
            field="draft",
            verb="deleted",
            actor_id=actor_id,
            epoch=epoch,
        )
    )


# Receive message from room group
@shared_task
def issue_activity(
    type,
    requested_data,
    current_instance,
    issue_id,
    actor_id,
    project_id,
    epoch,
    subscriber=True,
    notification=False,
):
    try:
        issue_activities = []

        project = Project.objects.get(pk=project_id)
        workspace_id = project.workspace_id

        if issue_id is not None:
            issue = Issue.objects.filter(pk=issue_id).first()
            if issue:
                try:
                    issue.updated_at = timezone.now()
                    issue.save(update_fields=["updated_at"])
                except Exception as e:
                    pass

        ACTIVITY_MAPPER = {
            "issue.activity.created": create_issue_activity,
            "issue.activity.updated": update_issue_activity,
            "issue.activity.deleted": delete_issue_activity,
            "comment.activity.created": create_comment_activity,
            "comment.activity.updated": update_comment_activity,
            "comment.activity.deleted": delete_comment_activity,
            "cycle.activity.created": create_cycle_issue_activity,
            "cycle.activity.deleted": delete_cycle_issue_activity,
            "module.activity.created": create_module_issue_activity,
            "module.activity.deleted": delete_module_issue_activity,
            "link.activity.created": create_link_activity,
            "link.activity.updated": update_link_activity,
            "link.activity.deleted": delete_link_activity,
            "attachment.activity.created": create_attachment_activity,
            "attachment.activity.deleted": delete_attachment_activity,
            "issue_relation.activity.created": create_issue_relation_activity,
            "issue_relation.activity.deleted": delete_issue_relation_activity,
            "issue_reaction.activity.created": create_issue_reaction_activity,
            "issue_reaction.activity.deleted": delete_issue_reaction_activity,
            "comment_reaction.activity.created": create_comment_reaction_activity,
            "comment_reaction.activity.deleted": delete_comment_reaction_activity,
            "issue_vote.activity.created": create_issue_vote_activity,
            "issue_vote.activity.deleted": delete_issue_vote_activity,
            "issue_draft.activity.created": create_draft_issue_activity,
            "issue_draft.activity.updated": update_draft_issue_activity,
            "issue_draft.activity.deleted": delete_draft_issue_activity,
        }

        func = ACTIVITY_MAPPER.get(type)
        if func is not None:
            func(
                requested_data=requested_data,
                current_instance=current_instance,
                issue_id=issue_id,
                project_id=project_id,
                workspace_id=workspace_id,
                actor_id=actor_id,
                issue_activities=issue_activities,
                epoch=epoch,
            )

        # Save all the values to database
        issue_activities_created = IssueActivity.objects.bulk_create(
            issue_activities
        )
        # Post the updates to segway for integrations and webhooks
        if len(issue_activities_created):
            # Don't send activities if the actor is a bot
            try:
                if settings.PROXY_BASE_URL:
                    for issue_activity in issue_activities_created:
                        headers = {"Content-Type": "application/json"}
                        issue_activity_json = json.dumps(
                            IssueActivitySerializer(issue_activity).data,
                            cls=DjangoJSONEncoder,
                        )
                        _ = requests.post(
                            f"{settings.PROXY_BASE_URL}/hooks/workspaces/{str(issue_activity.workspace_id)}/projects/{str(issue_activity.project_id)}/issues/{str(issue_activity.issue_id)}/issue-activity-hooks/",
                            json=issue_activity_json,
                            headers=headers,
                        )
            except Exception as e:
                capture_exception(e)
        

        if notification:
            notifications.delay(
                type=type,
                issue_id=issue_id,
                actor_id=actor_id,
                project_id=project_id,
                subscriber=subscriber,
                issue_activities_created=json.dumps(
                    IssueActivitySerializer(
                        issue_activities_created, many=True
                    ).data,
                    cls=DjangoJSONEncoder,
                ),
                requested_data=requested_data,
                current_instance=current_instance,
            )

        return
    except Exception as e:
        # Print logs if in DEBUG mode
        if settings.DEBUG:
            print(e)
        capture_exception(e)
        return<|MERGE_RESOLUTION|>--- conflicted
+++ resolved
@@ -191,13 +191,10 @@
 ):
     if current_instance.get("state_id") != requested_data.get("state_id"):
         new_state = State.objects.get(pk=requested_data.get("state_id", None))
-<<<<<<< HEAD
+
         old_state = State.objects.get(
             pk=current_instance.get("state_id", None)
         )
-=======
-        old_state = State.objects.get(pk=current_instance.get("state_id", None))
->>>>>>> 0531dc33
 
         issue_activities.append(
             IssueActivity(
