# Django imports
from django.urls import path

# Module imports
from plane.ee.views import (
    WorkspaceWorkLogsEndpoint,
    WorkspaceExportWorkLogsEndpoint,
<<<<<<< HEAD
    WorkspaceFeaturesEndpoint,
    WorkspaceProjectStatesEndpoint,
    WorkspaceProjectStatesDefaultEndpoint,
=======
    WorkspaceInviteCheckEndpoint,
>>>>>>> 9e5eb653
)


urlpatterns = [
    path(
        "workspaces/<str:slug>/worklogs/",
        WorkspaceWorkLogsEndpoint.as_view(),
        name="workspace-work-logs",
    ),
    path(
        "workspaces/<str:slug>/export-worklogs/",
        WorkspaceExportWorkLogsEndpoint.as_view(),
        name="workspace-work-logs",
    ),
    path(
<<<<<<< HEAD
        "workspaces/<str:slug>/features/",
        WorkspaceFeaturesEndpoint.as_view(),
        name="workspace-features",
    ),
    path(
        "workspaces/<str:slug>/project-states/",
        WorkspaceProjectStatesEndpoint.as_view(),
        name="workspace-project-states",
    ),
    path(
        "workspaces/<str:slug>/project-states/<uuid:pk>/",
        WorkspaceProjectStatesEndpoint.as_view(),
        name="workspace-project-states",
    ),
    path(
        "workspaces/<str:slug>/project-states/<uuid:pk>/default/",
        WorkspaceProjectStatesDefaultEndpoint.as_view(),
        name="workspace-project-states-default",
=======
        "workspaces/<str:slug>/invite-check/",
        WorkspaceInviteCheckEndpoint.as_view(),
        name="workspace-invite-check",
>>>>>>> 9e5eb653
    ),
]<|MERGE_RESOLUTION|>--- conflicted
+++ resolved
@@ -5,13 +5,10 @@
 from plane.ee.views import (
     WorkspaceWorkLogsEndpoint,
     WorkspaceExportWorkLogsEndpoint,
-<<<<<<< HEAD
     WorkspaceFeaturesEndpoint,
     WorkspaceProjectStatesEndpoint,
     WorkspaceProjectStatesDefaultEndpoint,
-=======
     WorkspaceInviteCheckEndpoint,
->>>>>>> 9e5eb653
 )
 
 
@@ -27,7 +24,6 @@
         name="workspace-work-logs",
     ),
     path(
-<<<<<<< HEAD
         "workspaces/<str:slug>/features/",
         WorkspaceFeaturesEndpoint.as_view(),
         name="workspace-features",
@@ -46,10 +42,10 @@
         "workspaces/<str:slug>/project-states/<uuid:pk>/default/",
         WorkspaceProjectStatesDefaultEndpoint.as_view(),
         name="workspace-project-states-default",
-=======
+    ),
+    path(
         "workspaces/<str:slug>/invite-check/",
         WorkspaceInviteCheckEndpoint.as_view(),
         name="workspace-invite-check",
->>>>>>> 9e5eb653
     ),
 ]