--- conflicted
+++ resolved
@@ -1,13 +1,7 @@
 # Python imports
 import json
 
-# Django imports
-<<<<<<< HEAD
 from django.core.serializers.json import DjangoJSONEncoder
-=======
-from django.utils import timezone
-from django.http import HttpResponseRedirect
->>>>>>> 6719738a
 from django.db.models import (
     Case,
     CharField,
@@ -23,17 +17,15 @@
     When,
 )
 from django.http import HttpResponseRedirect
+
+# Django imports
 from django.utils import timezone
 
 # Third Party imports
 from rest_framework import status
+from rest_framework.parsers import FormParser, JSONParser, MultiPartParser
 from rest_framework.permissions import AllowAny, IsAuthenticated
-<<<<<<< HEAD
 from rest_framework.response import Response
-=======
-from rest_framework.parsers import MultiPartParser, FormParser, JSONParser
-
->>>>>>> 6719738a
 
 # Module imports
 from plane.app.serializers import (
@@ -43,12 +35,8 @@
     IssuePublicSerializer,
     IssueReactionSerializer,
     IssueVoteSerializer,
-<<<<<<< HEAD
-=======
-    IssuePublicSerializer,
-    FileAssetSerializer,
->>>>>>> 6719738a
 )
+from plane.app.views.base import BaseAPIView, BaseViewSet
 from plane.bgtasks.issue_activites_task import issue_activity
 from plane.db.models import (
     CommentReaction,
@@ -62,20 +50,12 @@
     ProjectDeployBoard,
     ProjectMember,
     ProjectPublicMember,
-<<<<<<< HEAD
     State,
-=======
     Workspace,
->>>>>>> 6719738a
 )
 from plane.utils.grouper import group_results
 from plane.utils.issue_filters import issue_filters
 from plane.utils.presigned_url_generator import generate_download_presigned_url
-<<<<<<< HEAD
-
-from .base import BaseAPIView, BaseViewSet
-=======
->>>>>>> 6719738a
 
 
 class IssueCommentPublicViewSet(BaseViewSet):
@@ -887,74 +867,4 @@
                 "labels": labels,
             },
             status=status.HTTP_200_OK,
-        )
-
-
-class IssueAttachmentPublicEndpoint(BaseAPIView):
-
-    permission_classes = [
-        AllowAny,
-    ]
-
-    def get(
-        self,
-        request,
-        slug,
-        project_id,
-        issue_id,
-        workspace_id=None,
-        asset_key=None,
-    ):
-        if workspace_id and asset_key:
-            key = f"{workspace_id}/{asset_key}"
-            url = generate_download_presigned_url(
-                key=key,
-                host=request.get_host(),
-                scheme=request.scheme,
-            )
-            return HttpResponseRedirect(url)
-
-        # For listing
-        issue_attachments = FileAsset.objects.filter(
-            entity_type="issue_attachment",
-            entity_identifier=issue_id,
-            workspace__slug=slug,
-            project_id=project_id,
-        )
-        serializer = FileAssetSerializer(issue_attachments, many=True)
-        return Response(serializer.data, status=status.HTTP_200_OK)
-
-
-class CommentAssetPublicEndpoint(BaseAPIView):
-
-    permission_classes = [
-        AllowAny,
-    ]
-
-    def get(
-        self,
-        request,
-        slug,
-        project_id,
-        comment_id,
-        workspace_id=None,
-        asset_key=None,
-    ):
-        if workspace_id and asset_key:
-            key = f"{workspace_id}/{asset_key}"
-            url = generate_download_presigned_url(
-                key=key,
-                host=request.get_host(),
-                scheme=request.scheme,
-            )
-            return HttpResponseRedirect(url)
-
-        # For listing
-        comment_assets = FileAsset.objects.filter(
-            entity_type="comment",
-            entity_identifier=comment_id,
-            workspace__slug=slug,
-            project_id=project_id,
-        )
-        serializer = FileAssetSerializer(comment_assets, many=True)
-        return Response(serializer.data, status=status.HTTP_200_OK)+        )