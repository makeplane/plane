--- conflicted
+++ resolved
@@ -23,15 +23,9 @@
         AllowAny,
     ]
 
-<<<<<<< HEAD
-    def get(self, request, slug, project_id):
-        project_deploy_board = DeployBoard.objects.get(
-            workspace__slug=slug, project_id=project_id
-=======
     def get(self, request, anchor):
         project_deploy_board = DeployBoard.objects.get(
             anchor=anchor, entity_name="project"
->>>>>>> 17f83d64
         )
         serializer = DeployBoardSerializer(project_deploy_board)
         return Response(serializer.data, status=status.HTTP_200_OK)
@@ -49,13 +43,9 @@
             .annotate(
                 is_public=Exists(
                     DeployBoard.objects.filter(
-<<<<<<< HEAD
-                        workspace__slug=slug, project_id=OuterRef("pk")
-=======
                         anchor=anchor,
                         project_id=OuterRef("pk"),
                         entity_name="project",
->>>>>>> 17f83d64
                     )
                 )
             )
