# Django imports
from django.conf import settings
from django.db import models

# Module import
from .base import BaseModel
from .project import ProjectBaseModel
from .workspace import WorkspaceBaseModel
from plane.utils.issue_filters import issue_filters


def get_default_filters():
    return {
        "priority": None,
        "state": None,
        "state_group": None,
        "assignees": None,
        "created_by": None,
        "labels": None,
        "start_date": None,
        "target_date": None,
        "subscriber": None,
    }


def get_default_display_filters():
    return {
        "group_by": None,
        "order_by": "-created_at",
        "type": None,
        "sub_issue": True,
        "show_empty_groups": True,
        "layout": "list",
        "calendar_date_range": "",
    }


def get_default_display_properties():
    return {
        "assignee": True,
        "attachment_count": True,
        "created_on": True,
        "due_date": True,
        "estimate": True,
        "key": True,
        "labels": True,
        "link": True,
        "priority": True,
        "start_date": True,
        "state": True,
        "sub_issue_count": True,
        "updated_on": True,
    }

<<<<<<< HEAD
=======

>>>>>>> 2c609670
# DEPRECATED TODO: - Remove in next release
class GlobalView(BaseModel):
    workspace = models.ForeignKey(
        "db.Workspace", on_delete=models.CASCADE, related_name="global_views"
    )
    name = models.CharField(max_length=255, verbose_name="View Name")
    description = models.TextField(verbose_name="View Description", blank=True)
    query = models.JSONField(verbose_name="View Query")
    access = models.PositiveSmallIntegerField(
        default=1, choices=((0, "Private"), (1, "Public"))
    )
    query_data = models.JSONField(default=dict)
    sort_order = models.FloatField(default=65535)
    logo_props = models.JSONField(default=dict)

    class Meta:
        verbose_name = "Global View"
        verbose_name_plural = "Global Views"
        db_table = "global_views"
        ordering = ("-created_at",)

    def save(self, *args, **kwargs):
        if self._state.adding:
            largest_sort_order = GlobalView.objects.filter(
                workspace=self.workspace
            ).aggregate(largest=models.Max("sort_order"))["largest"]
            if largest_sort_order is not None:
                self.sort_order = largest_sort_order + 10000

        super(GlobalView, self).save(*args, **kwargs)

    def __str__(self):
        """Return name of the View"""
        return f"{self.name} <{self.workspace.name}>"


class IssueView(WorkspaceBaseModel):
    name = models.CharField(max_length=255, verbose_name="View Name")
    description = models.TextField(verbose_name="View Description", blank=True)
    query = models.JSONField(verbose_name="View Query")
    filters = models.JSONField(default=dict)
    display_filters = models.JSONField(default=get_default_display_filters)
    display_properties = models.JSONField(
        default=get_default_display_properties
    )
    access = models.PositiveSmallIntegerField(
        default=1, choices=((0, "Private"), (1, "Public"))
    )
    sort_order = models.FloatField(default=65535)
    logo_props = models.JSONField(default=dict)
    owned_by = models.ForeignKey(
        settings.AUTH_USER_MODEL,
        on_delete=models.CASCADE,
        related_name="views",
    )
    is_locked = models.BooleanField(default=False)


    class Meta:
        verbose_name = "Issue View"
        verbose_name_plural = "Issue Views"
        db_table = "issue_views"
        ordering = ("-created_at",)

    def save(self, *args, **kwargs):
        query_params = self.filters
        self.query = (
            issue_filters(query_params, "POST") if query_params else {}
        )

        if self._state.adding:
            if self.project:
                largest_sort_order = IssueView.objects.filter(
                    project=self.project
                ).aggregate(largest=models.Max("sort_order"))["largest"]
            else:
                largest_sort_order = IssueView.objects.filter(
                    workspace=self.workspace, project__isnull=True
                ).aggregate(largest=models.Max("sort_order"))["largest"]
            if largest_sort_order is not None:
                self.sort_order = largest_sort_order + 10000

        super(IssueView, self).save(*args, **kwargs)

    def __str__(self):
        """Return name of the View"""
        return f"{self.name} <{self.project.name}>"


# DEPRECATED TODO: - Remove in next release
class IssueViewFavorite(ProjectBaseModel):
    user = models.ForeignKey(
        settings.AUTH_USER_MODEL,
        on_delete=models.CASCADE,
        related_name="user_view_favorites",
    )
    view = models.ForeignKey(
        "db.IssueView", on_delete=models.CASCADE, related_name="view_favorites"
    )

    class Meta:
        unique_together = ["view", "user"]
        verbose_name = "View Favorite"
        verbose_name_plural = "View Favorites"
        db_table = "view_favorites"
        ordering = ("-created_at",)

    def __str__(self):
        """Return user and the view"""
        return f"{self.user.email} <{self.view.name}>"<|MERGE_RESOLUTION|>--- conflicted
+++ resolved
@@ -52,10 +52,6 @@
         "updated_on": True,
     }
 
-<<<<<<< HEAD
-=======
-
->>>>>>> 2c609670
 # DEPRECATED TODO: - Remove in next release
 class GlobalView(BaseModel):
     workspace = models.ForeignKey(
