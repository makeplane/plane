--- conflicted
+++ resolved
@@ -44,25 +44,36 @@
         "db.User", on_delete=models.CASCADE, null=True, related_name="assets"
     )
     workspace = models.ForeignKey(
-        "db.Workspace", on_delete=models.CASCADE, null=True, related_name="assets"
+        "db.Workspace",
+        on_delete=models.CASCADE,
+        null=True,
+        related_name="assets",
     )
     draft_issue = models.ForeignKey(
-        "db.DraftIssue", on_delete=models.CASCADE, null=True, related_name="assets"
+        "db.DraftIssue",
+        on_delete=models.CASCADE,
+        null=True,
+        related_name="assets",
     )
     project = models.ForeignKey(
-        "db.Project", on_delete=models.CASCADE, null=True, related_name="assets"
+        "db.Project",
+        on_delete=models.CASCADE,
+        null=True,
+        related_name="assets",
     )
     issue = models.ForeignKey(
         "db.Issue", on_delete=models.CASCADE, null=True, related_name="assets"
     )
     comment = models.ForeignKey(
-        "db.IssueComment", on_delete=models.CASCADE, null=True, related_name="assets"
+        "db.IssueComment",
+        on_delete=models.CASCADE,
+        null=True,
+        related_name="assets",
     )
     page = models.ForeignKey(
         "db.Page", on_delete=models.CASCADE, null=True, related_name="assets"
     )
     entity_type = models.CharField(
-<<<<<<< HEAD
         max_length=255,
         null=True,
         blank=True,
@@ -71,9 +82,6 @@
         max_length=255,
         null=True,
         blank=True,
-=======
-        max_length=255, choices=EntityTypeContext.choices, null=True, blank=True
->>>>>>> b72d1807
     )
     is_deleted = models.BooleanField(default=False)
     is_archived = models.BooleanField(default=False)
