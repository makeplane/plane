--- conflicted
+++ resolved
@@ -28,10 +28,6 @@
                 | models.Q(issue_inbox__status=2)
                 | models.Q(issue_inbox__isnull=True)
             )
-<<<<<<< HEAD
-            .filter(archived_at__isnull=True)
-=======
->>>>>>> d1f2a819
             .exclude(archived_at__isnull=False)
         )
 
