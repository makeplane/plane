--- conflicted
+++ resolved
@@ -89,11 +89,8 @@
                 | models.Q(issue_inbox__status=2)
                 | models.Q(issue_inbox__isnull=True)
             )
-<<<<<<< HEAD
             .filter(deleted_at__isnull=True)
-=======
             .filter(state__is_triage=False)
->>>>>>> 2c609670
             .exclude(archived_at__isnull=False)
             .exclude(project__archived_at__isnull=False)
             .exclude(is_draft=True)
