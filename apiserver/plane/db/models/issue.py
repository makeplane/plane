# Python import
from uuid import uuid4

# Django imports
from django.contrib.postgres.fields import ArrayField
from django.db import models
from django.conf import settings
from django.db.models.signals import post_save
from django.dispatch import receiver
from django.utils import timezone
from django.core.validators import MinValueValidator, MaxValueValidator
from django.core.exceptions import ValidationError

# Module imports
from . import ProjectBaseModel
from plane.utils.html_processor import strip_tags


def get_default_properties():
    return {
        "assignee": True,
        "start_date": True,
        "due_date": True,
        "labels": True,
        "key": True,
        "priority": True,
        "state": True,
        "sub_issue_count": True,
        "link": True,
        "attachment_count": True,
        "estimate": True,
        "created_on": True,
        "updated_on": True,
    }


# TODO: Handle identifiers for Bulk Inserts - nk
class IssueManager(models.Manager):
    def get_queryset(self):
        return (
            super()
            .get_queryset()
            .filter(
                models.Q(issue_inbox__status=1)
                | models.Q(issue_inbox__status=-1)
                | models.Q(issue_inbox__status=2)
                | models.Q(issue_inbox__isnull=True)
            )
            .exclude(archived_at__isnull=False)
            .exclude(is_draft=True)
        )


class Issue(ProjectBaseModel):
    PRIORITY_CHOICES = (
        ("urgent", "Urgent"),
        ("high", "High"),
        ("medium", "Medium"),
        ("low", "Low"),
        ("none", "None"),
    )
    parent = models.ForeignKey(
        "self",
        on_delete=models.CASCADE,
        null=True,
        blank=True,
        related_name="parent_issue",
    )
    state = models.ForeignKey(
        "db.State",
        on_delete=models.CASCADE,
        null=True,
        blank=True,
        related_name="state_issue",
    )
    estimate_point = models.IntegerField(
        validators=[MinValueValidator(0), MaxValueValidator(7)], null=True, blank=True
    )
    name = models.CharField(max_length=255, verbose_name="Issue Name")
    description = models.JSONField(blank=True, default=dict)
    description_html = models.TextField(blank=True, default="<p></p>")
    description_stripped = models.TextField(blank=True, null=True)
    priority = models.CharField(
        max_length=30,
        choices=PRIORITY_CHOICES,
        verbose_name="Issue Priority",
        default="none",
    )
    start_date = models.DateField(null=True, blank=True)
    target_date = models.DateField(null=True, blank=True)
    assignees = models.ManyToManyField(
        settings.AUTH_USER_MODEL,
        blank=True,
        related_name="assignee",
        through="IssueAssignee",
        through_fields=("issue", "assignee"),
    )
    mentions = models.ManyToManyField(
        settings.AUTH_USER_MODEL,
        blank=True,
        related_name="mention",
        through="IssueMention",
        through_fields=("issue", "mention"),
    )
    sequence_id = models.IntegerField(default=1, verbose_name="Issue Sequence ID")
    labels = models.ManyToManyField(
        "db.Label", blank=True, related_name="labels", through="IssueLabel"
    )
    sort_order = models.FloatField(default=65535)
    completed_at = models.DateTimeField(null=True)
    archived_at = models.DateField(null=True)
    is_draft = models.BooleanField(default=False)

    objects = models.Manager()
    issue_objects = IssueManager()

    class Meta:
        verbose_name = "Issue"
        verbose_name_plural = "Issues"
        db_table = "issues"
        ordering = ("-created_at",)

    def save(self, *args, **kwargs):
        # This means that the model isn't saved to the database yet
        if self.state is None:
            try:
                from plane.db.models import State

                default_state = State.objects.filter(
                    ~models.Q(name="Triage"), project=self.project, default=True
                ).first()
                # if there is no default state assign any random state
                if default_state is None:
                    random_state = State.objects.filter(
                        ~models.Q(name="Triage"), project=self.project
                    ).first()
                    self.state = random_state
                else:
                    self.state = default_state
            except ImportError:
                pass
        else:
            try:
                from plane.db.models import State, PageBlock

                # Check if the current issue state and completed state id are same
                if self.state.group == "completed":
                    self.completed_at = timezone.now()
                    # check if there are any page blocks
                    PageBlock.objects.filter(issue_id=self.id).filter().update(
                        completed_at=timezone.now()
                    )
                else:
                    PageBlock.objects.filter(issue_id=self.id).filter().update(
                        completed_at=None
                    )
                    self.completed_at = None

            except ImportError:
                pass
        if self._state.adding:
            # Get the maximum display_id value from the database
            last_id = IssueSequence.objects.filter(project=self.project).aggregate(
                largest=models.Max("sequence")
            )["largest"]
            # aggregate can return None! Check it first.
            # If it isn't none, just use the last ID specified (which should be the greatest) and add one to it
            if last_id is not None:
                self.sequence_id = last_id + 1

            largest_sort_order = Issue.objects.filter(
                project=self.project, state=self.state
            ).aggregate(largest=models.Max("sort_order"))["largest"]
            if largest_sort_order is not None:
                self.sort_order = largest_sort_order + 10000

        # Strip the html tags using html parser
        self.description_stripped = (
            None
            if (self.description_html == "" or self.description_html is None)
            else strip_tags(self.description_html)
        )
        super(Issue, self).save(*args, **kwargs)

    def __str__(self):
        """Return name of the issue"""
        return f"{self.name} <{self.project.name}>"


class IssueBlocker(ProjectBaseModel):
    block = models.ForeignKey(
        Issue, related_name="blocker_issues", on_delete=models.CASCADE
    )
    blocked_by = models.ForeignKey(
        Issue, related_name="blocked_issues", on_delete=models.CASCADE
    )

    class Meta:
        verbose_name = "Issue Blocker"
        verbose_name_plural = "Issue Blockers"
        db_table = "issue_blockers"
        ordering = ("-created_at",)

    def __str__(self):
        return f"{self.block.name} {self.blocked_by.name}"


class IssueRelation(ProjectBaseModel):
    RELATION_CHOICES = (
        ("duplicate", "Duplicate"),
        ("relates_to", "Relates To"),
        ("blocked_by", "Blocked By"),
    )

    issue = models.ForeignKey(
        Issue, related_name="issue_relation", on_delete=models.CASCADE
    )
    related_issue = models.ForeignKey(
        Issue, related_name="issue_related", on_delete=models.CASCADE
    )
    relation_type = models.CharField(
        max_length=20,
        choices=RELATION_CHOICES,
        verbose_name="Issue Relation Type",
        default="blocked_by",
    )

    class Meta:
        unique_together = ["issue", "related_issue"]
        verbose_name = "Issue Relation"
        verbose_name_plural = "Issue Relations"
        db_table = "issue_relations"
        ordering = ("-created_at",)

    def __str__(self):
<<<<<<< HEAD
        return f"{self.issue.name} {self.related_issue.name}"    
    
class IssueMention(ProjectBaseModel):
    issue = models.ForeignKey(
        Issue, on_delete=models.CASCADE, related_name="issue_mention"
    )
    mention = models.ForeignKey(
        settings.AUTH_USER_MODEL,
        on_delete=models.CASCADE,
        related_name="issue_mention",
    )
    class Meta:
        unique_together = ["issue", "mention"]
        verbose_name = "Issue Mention"
        verbose_name_plural = "Issue Mentions"
        db_table = "issue_mentions"
        ordering = ("-created_at",)

    def __str__(self):
        return f"{self.issue.name} {self.mention.email}" 
=======
        return f"{self.issue.name} {self.related_issue.name}"
>>>>>>> 080b5a29


class IssueAssignee(ProjectBaseModel):
    issue = models.ForeignKey(
        Issue, on_delete=models.CASCADE, related_name="issue_assignee"
    )
    assignee = models.ForeignKey(
        settings.AUTH_USER_MODEL,
        on_delete=models.CASCADE,
        related_name="issue_assignee",
    )

    class Meta:
        unique_together = ["issue", "assignee"]
        verbose_name = "Issue Assignee"
        verbose_name_plural = "Issue Assignees"
        db_table = "issue_assignees"
        ordering = ("-created_at",)

    def __str__(self):
        return f"{self.issue.name} {self.assignee.email}"


class IssueLink(ProjectBaseModel):
    title = models.CharField(max_length=255, null=True, blank=True)
    url = models.URLField()
    issue = models.ForeignKey(
        "db.Issue", on_delete=models.CASCADE, related_name="issue_link"
    )
    metadata = models.JSONField(default=dict)

    class Meta:
        verbose_name = "Issue Link"
        verbose_name_plural = "Issue Links"
        db_table = "issue_links"
        ordering = ("-created_at",)

    def __str__(self):
        return f"{self.issue.name} {self.url}"


def get_upload_path(instance, filename):
    return f"{instance.workspace.id}/{uuid4().hex}-{filename}"


def file_size(value):
    # File limit check is only for cloud hosted
    if value.size > settings.FILE_SIZE_LIMIT:
        raise ValidationError("File too large. Size should not exceed 5 MB.")


class IssueAttachment(ProjectBaseModel):
    attributes = models.JSONField(default=dict)
    asset = models.FileField(
        upload_to=get_upload_path,
        validators=[
            file_size,
        ],
    )
    issue = models.ForeignKey(
        "db.Issue", on_delete=models.CASCADE, related_name="issue_attachment"
    )

    class Meta:
        verbose_name = "Issue Attachment"
        verbose_name_plural = "Issue Attachments"
        db_table = "issue_attachments"
        ordering = ("-created_at",)

    def __str__(self):
        return f"{self.issue.name} {self.asset}"


class IssueActivity(ProjectBaseModel):
    issue = models.ForeignKey(
        Issue, on_delete=models.SET_NULL, null=True, related_name="issue_activity"
    )
    verb = models.CharField(max_length=255, verbose_name="Action", default="created")
    field = models.CharField(
        max_length=255, verbose_name="Field Name", blank=True, null=True
    )
    old_value = models.TextField(verbose_name="Old Value", blank=True, null=True)
    new_value = models.TextField(verbose_name="New Value", blank=True, null=True)

    comment = models.TextField(verbose_name="Comment", blank=True)
    attachments = ArrayField(models.URLField(), size=10, blank=True, default=list)
    issue_comment = models.ForeignKey(
        "db.IssueComment",
        on_delete=models.SET_NULL,
        related_name="issue_comment",
        null=True,
    )
    actor = models.ForeignKey(
        settings.AUTH_USER_MODEL,
        on_delete=models.SET_NULL,
        null=True,
        related_name="issue_activities",
    )
    old_identifier = models.UUIDField(null=True)
    new_identifier = models.UUIDField(null=True)
    epoch = models.FloatField(null=True)

    class Meta:
        verbose_name = "Issue Activity"
        verbose_name_plural = "Issue Activities"
        db_table = "issue_activities"
        ordering = ("-created_at",)

    def __str__(self):
        """Return issue of the comment"""
        return str(self.issue)


class IssueComment(ProjectBaseModel):
    comment_stripped = models.TextField(verbose_name="Comment", blank=True)
    comment_json = models.JSONField(blank=True, default=dict)
    comment_html = models.TextField(blank=True, default="<p></p>")
    attachments = ArrayField(models.URLField(), size=10, blank=True, default=list)
    issue = models.ForeignKey(
        Issue, on_delete=models.CASCADE, related_name="issue_comments"
    )
    # System can also create comment
    actor = models.ForeignKey(
        settings.AUTH_USER_MODEL,
        on_delete=models.CASCADE,
        related_name="comments",
        null=True,
    )
    access = models.CharField(
        choices=(
            ("INTERNAL", "INTERNAL"),
            ("EXTERNAL", "EXTERNAL"),
        ),
        default="INTERNAL",
        max_length=100,
    )

    def save(self, *args, **kwargs):
        self.comment_stripped = (
            strip_tags(self.comment_html) if self.comment_html != "" else ""
        )
        return super(IssueComment, self).save(*args, **kwargs)

    class Meta:
        verbose_name = "Issue Comment"
        verbose_name_plural = "Issue Comments"
        db_table = "issue_comments"
        ordering = ("-created_at",)

    def __str__(self):
        """Return issue of the comment"""
        return str(self.issue)


class IssueProperty(ProjectBaseModel):
    user = models.ForeignKey(
        settings.AUTH_USER_MODEL,
        on_delete=models.CASCADE,
        related_name="issue_property_user",
    )
    properties = models.JSONField(default=get_default_properties)

    class Meta:
        verbose_name = "Issue Property"
        verbose_name_plural = "Issue Properties"
        db_table = "issue_properties"
        ordering = ("-created_at",)
        unique_together = ["user", "project"]

    def __str__(self):
        """Return properties status of the issue"""
        return str(self.user)


class Label(ProjectBaseModel):
    parent = models.ForeignKey(
        "self",
        on_delete=models.CASCADE,
        null=True,
        blank=True,
        related_name="parent_label",
    )
    name = models.CharField(max_length=255)
    description = models.TextField(blank=True)
    color = models.CharField(max_length=255, blank=True)

    class Meta:
        unique_together = ["name", "project"]
        verbose_name = "Label"
        verbose_name_plural = "Labels"
        db_table = "labels"
        ordering = ("-created_at",)

    def __str__(self):
        return str(self.name)


class IssueLabel(ProjectBaseModel):
    issue = models.ForeignKey(
        "db.Issue", on_delete=models.CASCADE, related_name="label_issue"
    )
    label = models.ForeignKey(
        "db.Label", on_delete=models.CASCADE, related_name="label_issue"
    )

    class Meta:
        verbose_name = "Issue Label"
        verbose_name_plural = "Issue Labels"
        db_table = "issue_labels"
        ordering = ("-created_at",)

    def __str__(self):
        return f"{self.issue.name} {self.label.name}"


class IssueSequence(ProjectBaseModel):
    issue = models.ForeignKey(
        Issue, on_delete=models.SET_NULL, related_name="issue_sequence", null=True
    )
    sequence = models.PositiveBigIntegerField(default=1)
    deleted = models.BooleanField(default=False)

    class Meta:
        verbose_name = "Issue Sequence"
        verbose_name_plural = "Issue Sequences"
        db_table = "issue_sequences"
        ordering = ("-created_at",)


class IssueSubscriber(ProjectBaseModel):
    issue = models.ForeignKey(
        Issue, on_delete=models.CASCADE, related_name="issue_subscribers"
    )
    subscriber = models.ForeignKey(
        settings.AUTH_USER_MODEL,
        on_delete=models.CASCADE,
        related_name="issue_subscribers",
    )

    class Meta:
        unique_together = ["issue", "subscriber"]
        verbose_name = "Issue Subscriber"
        verbose_name_plural = "Issue Subscribers"
        db_table = "issue_subscribers"
        ordering = ("-created_at",)

    def __str__(self):
        return f"{self.issue.name} {self.subscriber.email}"


class IssueReaction(ProjectBaseModel):
    actor = models.ForeignKey(
        settings.AUTH_USER_MODEL,
        on_delete=models.CASCADE,
        related_name="issue_reactions",
    )
    issue = models.ForeignKey(
        Issue, on_delete=models.CASCADE, related_name="issue_reactions"
    )
    reaction = models.CharField(max_length=20)

    class Meta:
        unique_together = ["issue", "actor", "reaction"]
        verbose_name = "Issue Reaction"
        verbose_name_plural = "Issue Reactions"
        db_table = "issue_reactions"
        ordering = ("-created_at",)

    def __str__(self):
        return f"{self.issue.name} {self.actor.email}"


class CommentReaction(ProjectBaseModel):
    actor = models.ForeignKey(
        settings.AUTH_USER_MODEL,
        on_delete=models.CASCADE,
        related_name="comment_reactions",
    )
    comment = models.ForeignKey(
        IssueComment, on_delete=models.CASCADE, related_name="comment_reactions"
    )
    reaction = models.CharField(max_length=20)

    class Meta:
        unique_together = ["comment", "actor", "reaction"]
        verbose_name = "Comment Reaction"
        verbose_name_plural = "Comment Reactions"
        db_table = "comment_reactions"
        ordering = ("-created_at",)

    def __str__(self):
        return f"{self.issue.name} {self.actor.email}"


class IssueVote(ProjectBaseModel):
    issue = models.ForeignKey(Issue, on_delete=models.CASCADE, related_name="votes")
    actor = models.ForeignKey(
        settings.AUTH_USER_MODEL, on_delete=models.CASCADE, related_name="votes"
    )
    vote = models.IntegerField(
        choices=(
            (-1, "DOWNVOTE"),
            (1, "UPVOTE"),
        ),
        default=1,
    )

    class Meta:
        unique_together = [
            "issue",
            "actor",
        ]
        verbose_name = "Issue Vote"
        verbose_name_plural = "Issue Votes"
        db_table = "issue_votes"
        ordering = ("-created_at",)

    def __str__(self):
        return f"{self.issue.name} {self.actor.email}"


# TODO: Find a better method to save the model
@receiver(post_save, sender=Issue)
def create_issue_sequence(sender, instance, created, **kwargs):
    if created:
        IssueSequence.objects.create(
            issue=instance, sequence=instance.sequence_id, project=instance.project
        )<|MERGE_RESOLUTION|>--- conflicted
+++ resolved
@@ -233,7 +233,6 @@
         ordering = ("-created_at",)
 
     def __str__(self):
-<<<<<<< HEAD
         return f"{self.issue.name} {self.related_issue.name}"    
     
 class IssueMention(ProjectBaseModel):
@@ -254,9 +253,6 @@
 
     def __str__(self):
         return f"{self.issue.name} {self.mention.email}" 
-=======
-        return f"{self.issue.name} {self.related_issue.name}"
->>>>>>> 080b5a29
 
 
 class IssueAssignee(ProjectBaseModel):
