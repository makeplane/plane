# Django imports
from django.db import models
from django.conf import settings
from django.template.defaultfilters import slugify
from django.db.models.signals import post_save
from django.dispatch import receiver

# Modeule imports
from plane.db.mixins import AuditModel

# Module imports
from . import BaseModel

ROLE_CHOICES = (
    (20, "Admin"),
    (15, "Member"),
    (10, "Viewer"),
    (5, "Guest"),
)


def get_default_props():
    return {
        "issueView": "list",
        "groupByProperty": None,
        "orderBy": None,
        "filterIssue": None,
    }


class Project(BaseModel):
    NETWORK_CHOICES = ((0, "Secret"), (2, "Public"))
    name = models.CharField(max_length=255, verbose_name="Project Name")
    description = models.TextField(verbose_name="Project Description", blank=True)
    description_text = models.JSONField(
        verbose_name="Project Description RT", blank=True, null=True
    )
    description_html = models.JSONField(
        verbose_name="Project Description HTML", blank=True, null=True
    )
    network = models.PositiveSmallIntegerField(default=2, choices=NETWORK_CHOICES)
    workspace = models.ForeignKey(
        "db.WorkSpace", on_delete=models.CASCADE, related_name="workspace_project"
    )
    identifier = models.CharField(
        max_length=5,
        verbose_name="Project Identifier",
    )
    default_assignee = models.ForeignKey(
        settings.AUTH_USER_MODEL,
        on_delete=models.CASCADE,
        related_name="default_assignee",
        null=True,
        blank=True,
    )
    project_lead = models.ForeignKey(
        settings.AUTH_USER_MODEL,
        on_delete=models.CASCADE,
        related_name="project_lead",
        null=True,
        blank=True,
    )
    icon = models.CharField(max_length=255, null=True, blank=True)
    module_view = models.BooleanField(default=True)
    cycle_view = models.BooleanField(default=True)
<<<<<<< HEAD
    cover_image = models.URLField(blank=True, null=True, max_length=800)
=======
    issue_views_view = models.BooleanField(default=True)
    cover_image = models.URLField(blank=True, null=True)
>>>>>>> f7dbc5e9

    def __str__(self):
        """Return name of the project"""
        return f"{self.name} <{self.workspace.name}>"

    class Meta:
        unique_together = [["identifier", "workspace"], ["name", "workspace"]]
        verbose_name = "Project"
        verbose_name_plural = "Projects"
        db_table = "projects"
        ordering = ("-created_at",)

    def save(self, *args, **kwargs):
        self.identifier = self.identifier.strip().upper()
        return super().save(*args, **kwargs)


class ProjectBaseModel(BaseModel):
    project = models.ForeignKey(
        Project, on_delete=models.CASCADE, related_name="project_%(class)s"
    )
    workspace = models.ForeignKey(
        "db.Workspace", models.CASCADE, related_name="workspace_%(class)s"
    )

    class Meta:
        abstract = True

    def save(self, *args, **kwargs):
        self.workspace = self.project.workspace
        super(ProjectBaseModel, self).save(*args, **kwargs)


class ProjectMemberInvite(ProjectBaseModel):
    email = models.CharField(max_length=255)
    accepted = models.BooleanField(default=False)
    token = models.CharField(max_length=255)
    message = models.TextField(null=True)
    responded_at = models.DateTimeField(null=True)
    role = models.PositiveSmallIntegerField(choices=ROLE_CHOICES, default=10)

    class Meta:
        verbose_name = "Project Member Invite"
        verbose_name_plural = "Project Member Invites"
        db_table = "project_member_invites"
        ordering = ("-created_at",)

    def __str__(self):
        return f"{self.project.name} {self.email} {self.accepted}"


class ProjectMember(ProjectBaseModel):
    member = models.ForeignKey(
        settings.AUTH_USER_MODEL,
        on_delete=models.CASCADE,
        null=True,
        blank=True,
        related_name="member_project",
    )
    comment = models.TextField(blank=True, null=True)
    role = models.PositiveSmallIntegerField(choices=ROLE_CHOICES, default=10)
    view_props = models.JSONField(null=True)
    default_props = models.JSONField(default=get_default_props)

    class Meta:
        unique_together = ["project", "member"]
        verbose_name = "Project Member"
        verbose_name_plural = "Project Members"
        db_table = "project_members"
        ordering = ("-created_at",)

    def __str__(self):
        """Return members of the project"""
        return f"{self.member.email} <{self.project.name}>"


# TODO: Remove workspace relation later
class ProjectIdentifier(AuditModel):
    workspace = models.ForeignKey(
        "db.Workspace", models.CASCADE, related_name="project_identifiers", null=True
    )
    project = models.OneToOneField(
        Project, on_delete=models.CASCADE, related_name="project_identifier"
    )
    name = models.CharField(max_length=10)

    class Meta:
        unique_together = ["name", "workspace"]
        verbose_name = "Project Identifier"
        verbose_name_plural = "Project Identifiers"
        db_table = "project_identifiers"
        ordering = ("-created_at",)


class ProjectFavorite(ProjectBaseModel):
    user = models.ForeignKey(
        settings.AUTH_USER_MODEL,
        on_delete=models.CASCADE,
        related_name="project_favorites",
    )

    class Meta:
        unique_together = ["project", "user"]
        verbose_name = "Project Favorite"
        verbose_name_plural = "Project Favorites"
        db_table = "project_favorites"
        ordering = ("-created_at",)

    def __str__(self):
        """Return user of the project"""
        return f"{self.user.email} <{self.project.name}>"<|MERGE_RESOLUTION|>--- conflicted
+++ resolved
@@ -63,12 +63,8 @@
     icon = models.CharField(max_length=255, null=True, blank=True)
     module_view = models.BooleanField(default=True)
     cycle_view = models.BooleanField(default=True)
-<<<<<<< HEAD
+    issue_views_view = models.BooleanField(default=True)
     cover_image = models.URLField(blank=True, null=True, max_length=800)
-=======
-    issue_views_view = models.BooleanField(default=True)
-    cover_image = models.URLField(blank=True, null=True)
->>>>>>> f7dbc5e9
 
     def __str__(self):
         """Return name of the project"""
