--- conflicted
+++ resolved
@@ -2,16 +2,7 @@
 from .api import APIActivityLog, APIToken
 from .asset import FileAsset
 from .base import BaseModel
-<<<<<<< HEAD
 from .cycle import Cycle, CycleIssue, CycleUserProperties
-=======
-from .cycle import (
-    Cycle,
-    CycleFavorite,
-    CycleIssue,
-    CycleUserProperties,
-)
->>>>>>> eeaa1339
 from .dashboard import Dashboard, DashboardWidget, Widget
 from .deploy_board import DeployBoard
 from .draft import DraftIssue, DraftIssueAssignee, DraftIssueLabel, DraftIssueModule, DraftIssueCycle
@@ -93,11 +84,8 @@
 
 from .importer import Importer
 
-<<<<<<< HEAD
-from .page import Page, PageLog, PageLabel
-=======
-from .page import Page, PageLog, PageFavorite, PageLabel, ProjectPage, TeamPage
->>>>>>> eeaa1339
+from .page import Page, PageLog, PageLabel, ProjectPage, TeamPage
+
 
 from .estimate import Estimate, EstimatePoint
 
