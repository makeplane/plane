# All the python scripts that are used for back migrations
import uuid
import random
from django.contrib.auth.hashers import make_password
from plane.db.models import ProjectIdentifier
<<<<<<< HEAD
from plane.db.models import Issue, IssueComment, User, Project, ProjectMember
=======
from plane.db.models import Issue, IssueComment, User, Project, Label
>>>>>>> 1bb93f1f


# Update description and description html values for old descriptions
def update_description():
    try:
        issues = Issue.objects.all()
        updated_issues = []

        for issue in issues:
            issue.description_html = f"<p>{issue.description}</p>"
            issue.description_stripped = issue.description
            updated_issues.append(issue)

        Issue.objects.bulk_update(
            updated_issues, ["description_html", "description_stripped"], batch_size=100
        )
        print("Success")
    except Exception as e:
        print(e)
        print("Failed")


def update_comments():
    try:
        issue_comments = IssueComment.objects.all()
        updated_issue_comments = []

        for issue_comment in issue_comments:
            issue_comment.comment_html = f"<p>{issue_comment.comment_stripped}</p>"
            updated_issue_comments.append(issue_comment)

        IssueComment.objects.bulk_update(
            updated_issue_comments, ["comment_html"], batch_size=100
        )
        print("Success")
    except Exception as e:
        print(e)
        print("Failed")


def update_project_identifiers():
    try:
        project_identifiers = ProjectIdentifier.objects.filter(
            workspace_id=None
        ).select_related("project", "project__workspace")
        updated_identifiers = []

        for identifier in project_identifiers:
            identifier.workspace_id = identifier.project.workspace_id
            updated_identifiers.append(identifier)

        ProjectIdentifier.objects.bulk_update(
            updated_identifiers, ["workspace_id"], batch_size=50
        )
        print("Success")
    except Exception as e:
        print(e)
        print("Failed")


def update_user_empty_password():
    try:
        users = User.objects.filter(password="")
        updated_users = []

        for user in users:
            user.password = make_password(uuid.uuid4().hex)
            user.is_password_autoset = True
            updated_users.append(user)

        User.objects.bulk_update(updated_users, ["password"], batch_size=50)
        print("Success")

    except Exception as e:
        print(e)
        print("Failed")


def updated_issue_sort_order():
    try:
        issues = Issue.objects.all()
        updated_issues = []

        for issue in issues:
            issue.sort_order = issue.sequence_id * random.randint(100, 500)
            updated_issues.append(issue)

        Issue.objects.bulk_update(updated_issues, ["sort_order"], batch_size=100)
        print("Success")
    except Exception as e:
        print(e)
        print("Failed")


def update_project_cover_images():
    try:
        project_cover_images = [
            "https://images.unsplash.com/photo-1677432658720-3d84f9d657b4?ixlib=rb-4.0.3&ixid=MnwxMjA3fDB8MHxwaG90by1wYWdlfHx8fGVufDB8fHx8&auto=format&fit=crop&w=1170&q=80",
            "https://images.unsplash.com/photo-1661107564401-57497d8fe86f?ixlib=rb-4.0.3&ixid=MnwxMjA3fDB8MHxwaG90by1wYWdlfHx8fGVufDB8fHx8&auto=format&fit=crop&w=1332&q=80",
            "https://images.unsplash.com/photo-1677352241429-dc90cfc7a623?ixlib=rb-4.0.3&ixid=MnwxMjA3fDB8MHxwaG90by1wYWdlfHx8fGVufDB8fHx8&auto=format&fit=crop&w=1332&q=80",
            "https://images.unsplash.com/photo-1677196728306-eeafea692454?ixlib=rb-4.0.3&ixid=MnwxMjA3fDB8MHxwaG90by1wYWdlfHx8fGVufDB8fHx8&auto=format&fit=crop&w=1331&q=80",
            "https://images.unsplash.com/photo-1660902179734-c94c944f7830?ixlib=rb-4.0.3&ixid=MnwxMjA3fDB8MHxwaG90by1wYWdlfHx8fGVufDB8fHx8&auto=format&fit=crop&w=1255&q=80",
            "https://images.unsplash.com/photo-1672243775941-10d763d9adef?ixlib=rb-4.0.3&ixid=MnwxMjA3fDB8MHxwaG90by1wYWdlfHx8fGVufDB8fHx8&auto=format&fit=crop&w=1170&q=80",
            "https://images.unsplash.com/photo-1677040628614-53936ff66632?ixlib=rb-4.0.3&ixid=MnwxMjA3fDB8MHxwaG90by1wYWdlfHx8fGVufDB8fHx8&auto=format&fit=crop&w=1170&q=80",
            "https://images.unsplash.com/photo-1676920410907-8d5f8dd4b5ba?ixlib=rb-4.0.3&ixid=MnwxMjA3fDB8MHxwaG90by1wYWdlfHx8fGVufDB8fHx8&auto=format&fit=crop&w=1332&q=80",
            "https://images.unsplash.com/photo-1676846328604-ce831c481346?ixlib=rb-4.0.3&ixid=MnwxMjA3fDB8MHxwaG90by1wYWdlfHx8fGVufDB8fHx8&auto=format&fit=crop&w=1155&q=80",
            "https://images.unsplash.com/photo-1676744843212-09b7e64c3a05?ixlib=rb-4.0.3&ixid=MnwxMjA3fDB8MHxwaG90by1wYWdlfHx8fGVufDB8fHx8&auto=format&fit=crop&w=1170&q=80",
            "https://images.unsplash.com/photo-1676798531090-1608bedeac7b?ixlib=rb-4.0.3&ixid=MnwxMjA3fDB8MHxwaG90by1wYWdlfHx8fGVufDB8fHx8&auto=format&fit=crop&w=1170&q=80",
            "https://images.unsplash.com/photo-1597088758740-56fd7ec8a3f0?ixlib=rb-4.0.3&ixid=MnwxMjA3fDB8MHxwaG90by1wYWdlfHx8fGVufDB8fHx8&auto=format&fit=crop&w=1169&q=80",
            "https://images.unsplash.com/photo-1676638392418-80aad7c87b96?ixlib=rb-4.0.3&ixid=MnwxMjA3fDB8MHxwaG90by1wYWdlfHx8fGVufDB8fHx8&auto=format&fit=crop&w=774&q=80",
            "https://images.unsplash.com/photo-1649639194967-2fec0b4ea7bc?ixlib=rb-4.0.3&ixid=MnwxMjA3fDB8MHxwaG90by1wYWdlfHx8fGVufDB8fHx8&auto=format&fit=crop&w=1170&q=80",
            "https://images.unsplash.com/photo-1675883086902-b453b3f8146e?ixlib=rb-4.0.3&ixid=MnwxMjA3fDB8MHxwaG90by1wYWdlfHx8fGVufDB8fHx8&auto=format&fit=crop&w=774&q=80",
            "https://images.unsplash.com/photo-1675887057159-40fca28fdc5d?ixlib=rb-4.0.3&ixid=MnwxMjA3fDB8MHxwaG90by1wYWdlfHx8fGVufDB8fHx8&auto=format&fit=crop&w=1173&q=80",
            "https://images.unsplash.com/photo-1675373980203-f84c5a672aa5?ixlib=rb-4.0.3&ixid=MnwxMjA3fDB8MHxwaG90by1wYWdlfHx8fGVufDB8fHx8&auto=format&fit=crop&w=1170&q=80",
            "https://images.unsplash.com/photo-1675191475318-d2bf6bad1200?ixlib=rb-4.0.3&ixid=MnwxMjA3fDB8MHxwaG90by1wYWdlfHx8fGVufDB8fHx8&auto=format&fit=crop&w=1332&q=80",
            "https://images.unsplash.com/photo-1675456230532-2194d0c4bcc0?ixlib=rb-4.0.3&ixid=MnwxMjA3fDB8MHxwaG90by1wYWdlfHx8fGVufDB8fHx8&auto=format&fit=crop&w=1170&q=80",
            "https://images.unsplash.com/photo-1675371788315-60fa0ef48267?ixlib=rb-4.0.3&ixid=MnwxMjA3fDB8MHxwaG90by1wYWdlfHx8fGVufDB8fHx8&auto=format&fit=crop&w=1332&q=80",
        ]

        projects = Project.objects.all()
        updated_projects = []
        for project in projects:
            project.cover_image = project_cover_images[random.randint(0, 19)]
            updated_projects.append(project)

        Project.objects.bulk_update(updated_projects, ["cover_image"], batch_size=100)
        print("Success")
    except Exception as e:
        print(e)
        print("Failed")


<<<<<<< HEAD
def update_user_view_property():
    try:
        project_members = ProjectMember.objects.all()
        updated_project_members = []
        for project_member in project_members:
            project_member.default_props = {
                "filters": {"type": None},
                "orderBy": "-created_at",
                "collapsed": True,
                "issueView": "list",
                "filterIssue": None,
                "groupByProperty": True,
                "showEmptyGroups": True,
            }
            updated_project_members.append(project_member)

        ProjectMember.objects.bulk_update(
            updated_project_members, ["default_props"], batch_size=100
        )
=======
def update_label_color():
    try:
        labels = Label.objects.filter(color="")
        updated_labels = []
        for label in labels:
            label.color = "#" + "%06x" % random.randint(0, 0xFFFFFF)
            updated_labels.append(label)

        Label.objects.bulk_update(updated_labels, ["color"], batch_size=100)
>>>>>>> 1bb93f1f
        print("Success")
    except Exception as e:
        print(e)
        print("Failed")<|MERGE_RESOLUTION|>--- conflicted
+++ resolved
@@ -3,11 +3,8 @@
 import random
 from django.contrib.auth.hashers import make_password
 from plane.db.models import ProjectIdentifier
-<<<<<<< HEAD
 from plane.db.models import Issue, IssueComment, User, Project, ProjectMember
-=======
-from plane.db.models import Issue, IssueComment, User, Project, Label
->>>>>>> 1bb93f1f
+
 
 
 # Update description and description html values for old descriptions
@@ -140,7 +137,6 @@
         print("Failed")
 
 
-<<<<<<< HEAD
 def update_user_view_property():
     try:
         project_members = ProjectMember.objects.all()
@@ -160,7 +156,11 @@
         ProjectMember.objects.bulk_update(
             updated_project_members, ["default_props"], batch_size=100
         )
-=======
+        print("Success")
+    except Exception as e:
+        print(e)
+        print("Failed")
+
 def update_label_color():
     try:
         labels = Label.objects.filter(color="")
@@ -170,7 +170,6 @@
             updated_labels.append(label)
 
         Label.objects.bulk_update(updated_labels, ["color"], batch_size=100)
->>>>>>> 1bb93f1f
         print("Success")
     except Exception as e:
         print(e)
