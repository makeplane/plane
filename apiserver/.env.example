--- conflicted
+++ resolved
@@ -39,10 +39,6 @@
 OPENAI_API_KEY="sk-" # deprecated
 GPT_ENGINE="gpt-3.5-turbo" # deprecated
 
-<<<<<<< HEAD
-
-=======
->>>>>>> 0927fa15
 # Settings related to Docker
 DOCKERIZED=1 # deprecated
 
