--- conflicted
+++ resolved
@@ -60,13 +60,12 @@
 # SignUps
 ENABLE_SIGNUP="1"
 
-<<<<<<< HEAD
+
 # Enable Email/Password Signup
 ENABLE_EMAIL_PASSWORD="1"
 
 # Enable Magic link Login
 ENABLE_MAGIC_LINK_LOGIN="0"
-=======
+
 # Email redirections and minio domain settings
 WEB_URL="http://localhost"
->>>>>>> d0a51d75
