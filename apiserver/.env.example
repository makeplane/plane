# Backend
# Debug value for api server use it as 0 for production use
DEBUG=0
DJANGO_SETTINGS_MODULE="plane.settings.production"

# Error logs
SENTRY_DSN=""

# Database Settings
PGUSER="plane"
PGPASSWORD="plane"
PGHOST="plane-db"
PGDATABASE="plane"
DATABASE_URL=postgresql://${PGUSER}:${PGPASSWORD}@${PGHOST}/${PGDATABASE}

# Redis Settings
REDIS_HOST="plane-redis"
REDIS_PORT="6379"
REDIS_URL="redis://${REDIS_HOST}:6379/"

# Email Settings
EMAIL_HOST=""
EMAIL_HOST_USER=""
EMAIL_HOST_PASSWORD=""
EMAIL_PORT=587
EMAIL_FROM="Team Plane <team@mailer.plane.so>"
EMAIL_USE_TLS="1"
EMAIL_USE_SSL="0"

# AWS Settings
AWS_REGION=""
AWS_ACCESS_KEY_ID="access-key"
AWS_SECRET_ACCESS_KEY="secret-key"
AWS_S3_ENDPOINT_URL="http://plane-minio:9000"
# Changing this requires change in the nginx.conf for uploads if using minio setup
AWS_S3_BUCKET_NAME="uploads"
# Maximum file upload limit
FILE_SIZE_LIMIT=5242880

# GPT settings
OPENAI_API_BASE="https://api.openai.com/v1" # change if using a custom endpoint
OPENAI_API_KEY="sk-" # add your openai key here
GPT_ENGINE="gpt-3.5-turbo" # use "gpt-4" if you have access

# Github
GITHUB_CLIENT_SECRET="" # For fetching release notes

# Settings related to Docker
DOCKERIZED=1
# set to 1 If using the pre-configured minio setup
USE_MINIO=1

# Nginx Configuration
NGINX_PORT=80

# Default Creds
DEFAULT_EMAIL="captain@plane.so"
DEFAULT_PASSWORD="password123"

# SignUps
ENABLE_SIGNUP="1"


# Enable Email/Password Signup
ENABLE_EMAIL_PASSWORD="1"

# Enable Magic link Login
ENABLE_MAGIC_LINK_LOGIN="0"

# Email redirections and minio domain settings
WEB_URL="http://localhost"

<<<<<<< HEAD
# Set it to 0, to disable it
ENABLE_WEBHOOK_API=1
=======

# Gunicorn Workers
GUNICORN_WORKERS=2
>>>>>>> c449b46b
<|MERGE_RESOLUTION|>--- conflicted
+++ resolved
@@ -70,11 +70,9 @@
 # Email redirections and minio domain settings
 WEB_URL="http://localhost"
 
-<<<<<<< HEAD
+
 # Set it to 0, to disable it
 ENABLE_WEBHOOK_API=1
-=======
 
 # Gunicorn Workers
 GUNICORN_WORKERS=2
->>>>>>> c449b46b
