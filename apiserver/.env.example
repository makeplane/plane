# Backend
# Debug value for api server use it as 0 for production use
DEBUG=0
CORS_ALLOWED_ORIGINS="http://localhost"

# Error logs
SENTRY_DSN=""

# Database Settings
PGUSER="plane"
PGPASSWORD="plane"
PGHOST="plane-db"
PGDATABASE="plane"
DATABASE_URL=postgresql://${PGUSER}:${PGPASSWORD}@${PGHOST}/${PGDATABASE}

# Redis Settings
REDIS_HOST="plane-redis"
REDIS_PORT="6379"
REDIS_URL="redis://${REDIS_HOST}:6379/"

# Email Settings
EMAIL_HOST=""
EMAIL_HOST_USER=""
EMAIL_HOST_PASSWORD=""
EMAIL_PORT=587
EMAIL_FROM="Team Plane <team@mailer.plane.so>"
EMAIL_USE_TLS="1"
EMAIL_USE_SSL="0"

# AWS Settings
AWS_REGION=""
AWS_ACCESS_KEY_ID="access-key"
AWS_SECRET_ACCESS_KEY="secret-key"
AWS_S3_ENDPOINT_URL="http://plane-minio:9000"
# Changing this requires change in the nginx.conf for uploads if using minio setup
AWS_S3_BUCKET_NAME="uploads"
# Maximum file upload limit
FILE_SIZE_LIMIT=5242880

# GPT settings
OPENAI_API_BASE="https://api.openai.com/v1" # change if using a custom endpoint
OPENAI_API_KEY="sk-" # add your openai key here
GPT_ENGINE="gpt-3.5-turbo" # use "gpt-4" if you have access

# Github
GITHUB_CLIENT_SECRET="" # For fetching release notes

# Settings related to Docker
DOCKERIZED=1
# set to 1 If using the pre-configured minio setup
USE_MINIO=1

# Nginx Configuration
NGINX_PORT=80

# Default Creds
DEFAULT_EMAIL="captain@plane.so"
DEFAULT_PASSWORD="password123"

# SignUps
ENABLE_SIGNUP="1"


# Enable Email/Password Signup
ENABLE_EMAIL_PASSWORD="1"

# Enable Magic link Login
ENABLE_MAGIC_LINK_LOGIN="0"

# Email redirections and minio domain settings
WEB_URL="http://localhost"

<<<<<<< HEAD

# Set it to 0, to disable it
ENABLE_WEBHOOK=1

# Set it to 0, to disable it
ENABLE_API=1

=======
>>>>>>> 29774ce8
# Gunicorn Workers
GUNICORN_WORKERS=2
<|MERGE_RESOLUTION|>--- conflicted
+++ resolved
@@ -70,15 +70,11 @@
 # Email redirections and minio domain settings
 WEB_URL="http://localhost"
 
-<<<<<<< HEAD
-
 # Set it to 0, to disable it
 ENABLE_WEBHOOK=1
 
 # Set it to 0, to disable it
 ENABLE_API=1
 
-=======
->>>>>>> 29774ce8
 # Gunicorn Workers
 GUNICORN_WORKERS=2
