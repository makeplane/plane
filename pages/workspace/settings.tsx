import React, { useEffect, useState } from "react";
// next
import Image from "next/image";
// react hook form
import { useForm } from "react-hook-form";
// react dropzone
import Dropzone from "react-dropzone";
// services
import workspaceService from "lib/services/workspace.service";
import fileServices from "lib/services/file.services";
// layouts
import AdminLayout from "layouts/AdminLayout";

// hooks
import useUser from "lib/hooks/useUser";
import useToast from "lib/hooks/useToast";
// components
import ConfirmWorkspaceDeletion from "components/workspace/ConfirmWorkspaceDeletion";
// ui
import { Spinner, Button, Input, Select } from "ui";
import { BreadcrumbItem, Breadcrumbs } from "ui/Breadcrumbs";
// types
import type { IWorkspace } from "types";
import { Tab } from "@headlessui/react";

const defaultValues: Partial<IWorkspace> = {
  name: "",
};

const WorkspaceSettings = () => {
  const { activeWorkspace, mutateWorkspaces } = useUser();

  const { setToastAlert } = useToast();

  const [isOpen, setIsOpen] = useState(false);

  const [image, setImage] = useState<File | null>(null);
  const [isImageUploading, setIsImageUploading] = useState(false);

  const {
    register,
    handleSubmit,
    reset,
    watch,
    setValue,
    formState: { errors, isSubmitting },
  } = useForm<IWorkspace>({
    defaultValues: { ...defaultValues, ...activeWorkspace },
  });

  useEffect(() => {
    activeWorkspace && reset({ ...activeWorkspace });
  }, [activeWorkspace, reset]);

  const onSubmit = async (formData: IWorkspace) => {
    if (!activeWorkspace) return;
    const payload: Partial<IWorkspace> = {
      logo: formData.logo,
      name: formData.name,
      company_size: formData.company_size,
    };
    await workspaceService
      .updateWorkspace(activeWorkspace.slug, payload)
      .then(async (res) => {
        await mutateWorkspaces((workspaces) => {
          return (workspaces ?? []).map((workspace) => {
            if (workspace.slug === activeWorkspace.slug) {
              return {
                ...workspace,
                ...res,
              };
            }
            return workspace;
          });
        }, false);
        setToastAlert({
          title: "Success",
          type: "success",
          message: "Workspace updated successfully",
        });
      })
      .catch((err) => console.log(err));
  };

  return (
    <AdminLayout
      meta={{
        title: "Plane - Workspace Settings",
      }}
    >
      <ConfirmWorkspaceDeletion isOpen={isOpen} setIsOpen={setIsOpen} />
      <div className="space-y-5">
        <Breadcrumbs>
          <BreadcrumbItem title={`${activeWorkspace?.name ?? "Workspace"} Settings`} />
        </Breadcrumbs>
        {activeWorkspace ? (
          <div className="space-y-8">
            <Tab.Group>
              <Tab.List className="flex items-center gap-3">
                {["General", "Actions"].map((tab, index) => (
                  <Tab
                    key={index}
                    className={({ selected }) =>
                      `text-md leading-6 text-gray-900 px-4 py-1 rounded outline-none ${
                        selected ? "bg-gray-700 text-white" : "hover:bg-gray-200"
                      } duration-300`
                    }
                  >
                    {tab}
                  </Tab>
                ))}
              </Tab.List>
              <Tab.Panels>
                <Tab.Panel>
                  <div className="grid grid-cols-2 gap-6">
                    <div className="w-full space-y-3">
                      <Dropzone
                        multiple={false}
                        accept={{
                          "image/*": [],
                        }}
                        onDrop={(files) => {
                          setImage(files[0]);
                        }}
                      >
                        {({ getRootProps, getInputProps }) => (
                          <div>
<<<<<<< HEAD
                            <div className="w-1/2 aspect-square bg-blue-50" {...getRootProps()}>
                              {((watch("logo") && watch("logo") !== null && watch("logo") !== "") ||
                                (image && image !== null)) && (
                                <div className="relative flex mx-auto h-full">
                                  <Image
                                    src={image ? URL.createObjectURL(image) : watch("logo") ?? ""}
                                    alt="Workspace Logo"
                                    objectFit="cover"
                                    layout="fill"
                                    priority
                                  />
                                </div>
                              )}
=======
                            <input {...getInputProps()} />
                            <div className="text-gray-500 mb-2">Logo</div>
                            <div>
                              <div className="h-60 bg-blue-50" {...getRootProps()}>
                                {((watch("logo") &&
                                  watch("logo") !== null &&
                                  watch("logo") !== "") ||
                                  (image && image !== null)) && (
                                  <div className="relative flex mx-auto h-60">
                                    <Image
                                      src={image ? URL.createObjectURL(image) : watch("logo") ?? ""}
                                      alt="Workspace Logo"
                                      objectFit="cover"
                                      layout="fill"
                                      priority
                                    />
                                  </div>
                                )}
                              </div>
                              <p className="text-sm text-gray-500 mt-2">
                                Max file size is 500kb. Supported file types are .jpg and .png.
                              </p>
>>>>>>> 60f0e315
                            </div>
                          </div>
                        )}
                      </Dropzone>
                      <div>
                        <Button
                          onClick={() => {
                            if (image === null) return;
                            setIsImageUploading(true);
                            const formData = new FormData();
                            formData.append("asset", image);
                            formData.append("attributes", JSON.stringify({}));
                            fileServices
                              .uploadFile(formData)
                              .then((response) => {
                                const imageUrl = response.asset;
                                setValue("logo", imageUrl);
                                handleSubmit(onSubmit)();
                                setIsImageUploading(false);
                              })
                              .catch((err) => {
                                setIsImageUploading(false);
                              });
                          }}
                        >
                          {isImageUploading ? "Uploading..." : "Upload"}
                        </Button>
                      </div>
                    </div>
                    <div className="space-y-3">
                      <div>
                        <Input
                          id="name"
                          name="name"
                          label="Name"
                          placeholder="Name"
                          autoComplete="off"
                          register={register}
                          error={errors.name}
                          validations={{
                            required: "Name is required",
                          }}
                        />
                      </div>
                      <div>
                        <Select
                          id="company_size"
                          name="company_size"
                          label="How large is your company?"
                          options={[
                            { value: 5, label: "5" },
                            { value: 10, label: "10" },
                            { value: 25, label: "25" },
                            { value: 50, label: "50" },
                          ]}
                        />
                      </div>
                      <div className="text-right">
                        <Button onClick={handleSubmit(onSubmit)} disabled={isSubmitting}>
                          {isSubmitting ? "Updating..." : "Update"}
                        </Button>
                      </div>
                    </div>
                  </div>
                </Tab.Panel>
                <Tab.Panel>
                  <div>
                    <Button theme="danger" onClick={() => setIsOpen(true)}>
                      Delete the workspace
                    </Button>
                  </div>
                </Tab.Panel>
              </Tab.Panels>
            </Tab.Group>
          </div>
        ) : (
          <div className="h-full w-full grid place-items-center px-4 sm:px-0">
            <Spinner />
          </div>
        )}
      </div>
    </AdminLayout>
  );
};

export default WorkspaceSettings;<|MERGE_RESOLUTION|>--- conflicted
+++ resolved
@@ -125,21 +125,6 @@
                       >
                         {({ getRootProps, getInputProps }) => (
                           <div>
-<<<<<<< HEAD
-                            <div className="w-1/2 aspect-square bg-blue-50" {...getRootProps()}>
-                              {((watch("logo") && watch("logo") !== null && watch("logo") !== "") ||
-                                (image && image !== null)) && (
-                                <div className="relative flex mx-auto h-full">
-                                  <Image
-                                    src={image ? URL.createObjectURL(image) : watch("logo") ?? ""}
-                                    alt="Workspace Logo"
-                                    objectFit="cover"
-                                    layout="fill"
-                                    priority
-                                  />
-                                </div>
-                              )}
-=======
                             <input {...getInputProps()} />
                             <div className="text-gray-500 mb-2">Logo</div>
                             <div>
@@ -162,7 +147,6 @@
                               <p className="text-sm text-gray-500 mt-2">
                                 Max file size is 500kb. Supported file types are .jpg and .png.
                               </p>
->>>>>>> 60f0e315
                             </div>
                           </div>
                         )}
