node_modules
.next
.yarn

### NextJS ###
# Dependencies
/node_modules
/.pnp
.pnp.js

# Testing
/coverage

# Next.js
/.next/
/out/

# Production
dist/
out/
build/
.react-router/

# Misc
.DS_Store
*.pem
.history
tsconfig.tsbuildinfo

# Debug
npm-debug.log*
yarn-debug.log*
yarn-error.log*
pnpm-debug.log*
.pnpm-debug.log*

# Local env files
.env
.env.local
.env.development.local
.env.test.local
.env.production.local

# Vercel
.vercel

# Turborepo
.turbo

## Django ##
venv
.venv
*.pyc
staticfiles
mediafiles
.env
.DS_Store
logs/
htmlcov/
.coverage

node_modules/
assets/dist/
npm-debug.log
yarn-error.log
pnpm-debug.log

# Editor directories and files
.idea
*.suo
*.ntvs*
*.njsproj
*.sln
package-lock.json
.vscode

# Sentry
.sentryclirc

# lock files
package-lock.json



.secrets
tmp/

## packages
dist
.temp/
deploy/selfhost/plane-app/

## Storybook
*storybook.log
output.css

dev-editor
# Redis
*.rdb
*.rdb.gz

storybook-static

CLAUDE.md
AGENTS.md

build/
.react-router/
<<<<<<< HEAD

=======
AGENTS.md
>>>>>>> f5024024
temp/<|MERGE_RESOLUTION|>--- conflicted
+++ resolved
@@ -106,9 +106,5 @@
 
 build/
 .react-router/
-<<<<<<< HEAD
-
-=======
 AGENTS.md
->>>>>>> f5024024
 temp/