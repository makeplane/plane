--- conflicted
+++ resolved
@@ -102,12 +102,9 @@
 storybook-static
 
 CLAUDE.md
-<<<<<<< HEAD
 
 build/
 .react-router/
-=======
 AGENTS.md
 
-temp/
->>>>>>> d71dfe8f
+temp/