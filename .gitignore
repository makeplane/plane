--- conflicted
+++ resolved
@@ -100,21 +100,17 @@
 *.rdb.gz
 
 storybook-static
-<<<<<<< HEAD
 .venv
 venv
 .venv_bak
 .gitignore
 .trae/rules/project_rules.md
-=======
 
 CLAUDE.md
-
 build/
 .react-router/
 
 build/
 .react-router/
 temp/
-scripts/
->>>>>>> 22339b97
+scripts/