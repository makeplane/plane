node_modules
.next

### NextJS ###
# Dependencies
/node_modules
/.pnp
.pnp.js

# Testing
/coverage

# Next.js
/.next/
/out/

# Production
/build
dist

# Misc
.DS_Store
*.pem
.history

# Debug
npm-debug.log*
yarn-debug.log*
yarn-error.log*
.pnpm-debug.log*

# Local env files
.env
.env.local
.env.development.local
.env.test.local
.env.production.local

# Vercel
.vercel

# Turborepo
.turbo

## Django ##
venv
.venv
*.pyc
staticfiles
mediafiles
.env
.DS_Store

node_modules/
assets/dist/
npm-debug.log
yarn-error.log

# Editor directories and files
.idea
*.suo
*.ntvs*
*.njsproj
*.sln
package-lock.json
.vscode

# Sentry
.sentryclirc

# lock files
package-lock.json
pnpm-lock.yaml
pnpm-workspace.yaml

.npmrc


<<<<<<< HEAD
apiserver/plane/static-assets
=======
## packages
dist
>>>>>>> d689c633
<|MERGE_RESOLUTION|>--- conflicted
+++ resolved
@@ -76,9 +76,11 @@
 .npmrc
 
 
-<<<<<<< HEAD
+
 apiserver/plane/static-assets
-=======
+
 ## packages
 dist
->>>>>>> d689c633
+
+
+apiserver/plane/static-assets