--- conflicted
+++ resolved
@@ -102,12 +102,9 @@
 storybook-static
 
 CLAUDE.md
-<<<<<<< HEAD
 
 build/
 .react-router/
-=======
 AGENTS.md
 
-temp/
->>>>>>> e09d9864
+temp/