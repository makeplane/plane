--- conflicted
+++ resolved
@@ -74,11 +74,7 @@
 pnpm-workspace.yaml
 
 .npmrc
-<<<<<<< HEAD
 tmp/
-=======
-
 
 ## packages
-dist
->>>>>>> edc5a389
+dist