{
  "$schema": "https://turbo.build/schema.json",
  "globalEnv": [
    "NEXT_PUBLIC_GITHUB_ID",
    "NEXT_PUBLIC_GOOGLE_CLIENTID",
    "NEXT_PUBLIC_API_BASE_URL",
    "NEXT_PUBLIC_DOCSEARCH_API_KEY",
    "NEXT_PUBLIC_DOCSEARCH_APP_ID",
    "NEXT_PUBLIC_DOCSEARCH_INDEX_NAME",
    "NEXT_PUBLIC_SENTRY_DSN",
    "SENTRY_AUTH_TOKEN",
    "NEXT_PUBLIC_SENTRY_ENVIRONMENT",
<<<<<<< HEAD
    "NEXT_PUBLIC_GITHUB_APP_NAME"
=======
    "NEXT_PUBLIC_ENABLE_SENTRY",
    "NEXT_PUBLIC_ENABLE_OAUTH"
>>>>>>> 5cbb3ecd
  ],
  "pipeline": {
    "build": {
      "dependsOn": [
        "^build"
      ],
      "outputs": [
        ".next/**",
        "dist/**"
      ]
    },
    "test": {
      "dependsOn": [
        "^build"
      ],
      "outputs": []
    },
    "lint": {
      "outputs": []
    },
    "dev": {
      "cache": false
    },
    "start": {
      "cache": false
    },
    "clean": {
      "cache": false
    }
  }
}<|MERGE_RESOLUTION|>--- conflicted
+++ resolved
@@ -10,27 +10,17 @@
     "NEXT_PUBLIC_SENTRY_DSN",
     "SENTRY_AUTH_TOKEN",
     "NEXT_PUBLIC_SENTRY_ENVIRONMENT",
-<<<<<<< HEAD
-    "NEXT_PUBLIC_GITHUB_APP_NAME"
-=======
+    "NEXT_PUBLIC_GITHUB_APP_NAME",
     "NEXT_PUBLIC_ENABLE_SENTRY",
     "NEXT_PUBLIC_ENABLE_OAUTH"
->>>>>>> 5cbb3ecd
   ],
   "pipeline": {
     "build": {
-      "dependsOn": [
-        "^build"
-      ],
-      "outputs": [
-        ".next/**",
-        "dist/**"
-      ]
+      "dependsOn": ["^build"],
+      "outputs": [".next/**", "dist/**"]
     },
     "test": {
-      "dependsOn": [
-        "^build"
-      ],
+      "dependsOn": ["^build"],
       "outputs": []
     },
     "lint": {
