--- conflicted
+++ resolved
@@ -22,16 +22,13 @@
     "NEXT_PUBLIC_EXTRA_IMAGE_DOMAINS",
     "NEXT_PUBLIC_SLACK_CLIENT_ID",
     "NEXT_PUBLIC_SLACK_CLIENT_SECRET",
-<<<<<<< HEAD
     "NEXT_PUBLIC_OIDC_CLIENT_ID",
     "NEXT_PUBLIC_ENABLE_OIDC",
     "NEXT_PUBLIC_AUTO_OIDC",
     "NEXT_PUBLIC_OIDC_URL_AUTHORIZE"
-=======
     "NEXT_PUBLIC_SUPABASE_URL",
     "NEXT_PUBLIC_SUPABASE_ANON_KEY",
     "NEXT_PUBLIC_PLAUSIBLE_DOMAIN"
->>>>>>> daa8f7d7
   ],
   "pipeline": {
     "build": {
