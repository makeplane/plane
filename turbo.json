{
  "$schema": "https://turbo.build/schema.json",
  "globalEnv": [
    "NEXT_PUBLIC_GITHUB_ID",
    "NEXT_PUBLIC_GOOGLE_CLIENTID",
    "NEXT_PUBLIC_API_BASE_URL",
    "NEXT_PUBLIC_SENTRY_DSN",
    "SENTRY_AUTH_TOKEN",
    "NEXT_PUBLIC_SENTRY_ENVIRONMENT",
    "NEXT_PUBLIC_GITHUB_APP_NAME",
    "NEXT_PUBLIC_ENABLE_SENTRY",
    "NEXT_PUBLIC_ENABLE_OAUTH",
    "NEXT_PUBLIC_UNSPLASH_ACCESS",
    "NEXT_PUBLIC_UNSPLASH_ENABLED",
    "NEXT_PUBLIC_TRACK_EVENTS",
    "TRACKER_ACCESS_KEY",
    "NEXT_PUBLIC_CRISP_ID",
    "NEXT_PUBLIC_ENABLE_SESSION_RECORDER",
    "NEXT_PUBLIC_SESSION_RECORDER_KEY",
<<<<<<< HEAD
    "NEXT_PUBLIC_EXTRA_IMAGE_DOMAINS"
=======
    "NEXT_PUBLIC_SLACK_CLIENT_ID",
    "NEXT_PUBLIC_SLACK_CLIENT_SECRET"
>>>>>>> 529ed443
  ],
  "pipeline": {
    "build": {
      "dependsOn": ["^build"],
      "outputs": [".next/**", "dist/**"]
    },
    "test": {
      "dependsOn": ["^build"],
      "outputs": []
    },
    "lint": {
      "outputs": []
    },
    "dev": {
      "cache": false
    },
    "start": {
      "cache": false
    },
    "clean": {
      "cache": false
    }
  }
}<|MERGE_RESOLUTION|>--- conflicted
+++ resolved
@@ -17,12 +17,9 @@
     "NEXT_PUBLIC_CRISP_ID",
     "NEXT_PUBLIC_ENABLE_SESSION_RECORDER",
     "NEXT_PUBLIC_SESSION_RECORDER_KEY",
-<<<<<<< HEAD
-    "NEXT_PUBLIC_EXTRA_IMAGE_DOMAINS"
-=======
+    "NEXT_PUBLIC_EXTRA_IMAGE_DOMAINS",
     "NEXT_PUBLIC_SLACK_CLIENT_ID",
     "NEXT_PUBLIC_SLACK_CLIENT_SECRET"
->>>>>>> 529ed443
   ],
   "pipeline": {
     "build": {
